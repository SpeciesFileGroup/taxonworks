dist: focal
branches:
  only:
    - master
    - development
    - staged-imports
    - /v\d+\.\d+\.\d+(-.+)?/
env:
  global:
    - TEST_WORKERS=4
    - COVERALLS_PARALLEL=true
jobs:
  allow_failures:
  - env: TEST_WORKER=0
  - env: TEST_WORKER=1
  - env: TEST_WORKER=2
  - env: TEST_WORKER=3
  - env: TEST_WORKER=4

  include:
    - &test-stage
      stage: test
      if: NOT (tag =~ /\d+\.\d+\.\d+/)
      language: ruby
      cache:
        bundler: true
        directories:
          - $TRAVIS_BUILD_DIR/node_modules
          - $TRAVIS_BUILD_DIR/spec/fixtures/vcr_cassettes
          - $TRAVIS_BUILD_DIR/public/packs-test
          - $TRAVIS_BUILD_DIR/public/assets
          - $TRAVIS_BUILD_DIR/tmp/cache/webpacker
          - /home/travis/.rvm/
      rvm:
        - 2.7.1
      bundler_args: --without development production
      addons:
        postgresql: "12"
        firefox: "latest"
        apt:
          packages:
            - imagemagick
            - tesseract-ocr
            - libgeos-dev
            - libproj-dev
            - postgresql-12-postgis-3
      env:
          - TEST_WORKER=0
      services:
        - postgresql
      before_install:
        - export PGPORT=$(pg_lsclusters -h | grep '^12 main' | cut -f3 -d' ')
        - nvm install 10
        - nvm use 10
      install:
        - npm install
        - gem install bundler
        - bundle config --local build.sassc --disable-march-tune-native
        - bundle install -j3 --without development production
      before_script:
        - echo ===[TEST_WORKER=$TEST_WORKER before_script $(date -u +%Y%m%d-%H%M%S)]===
        - cp config/application_settings.yml.travis config/application_settings.yml
        - cp config/database.yml.travis config/database.yml
        - cp config/secrets.yml.example config/secrets.yml
        - mkdir -p tmp/downloads
        - bundle exec rake db:create RAILS_ENV=test # database user by default is `travis`
        - bundle exec rake db:migrate RAILS_ENV=test
      script:
        - .travis/spec_runner.sh
    - <<: *test-stage
      env:
        - TEST_WORKER=1
    - <<: *test-stage
      env:
        - TEST_WORKER=2
    - <<: *test-stage
      env:
        - TEST_WORKER=3
<<<<<<< HEAD
    - <<: *test-stage
      env:
        - TEST_WORKER=4
    - language: minimal
=======
    - stage: deliver
      if: (tag =~ /\d+\.\d+\.\d+/) OR (branch = development)
      language: minimal
>>>>>>> 0edea437
      services:
        - docker
      install:
        - export REVISION=$(git rev-parse HEAD | cut -c1-9)
        - docker build . -t sfgrp/taxonworks --build-arg REVISION=$REVISION --build-arg BUNDLER_WORKERS=3
      script:
        - .travis/docker-test.sh
      after_success:
        - |
          [ "$TRAVIS_REPO_SLUG" == "SpeciesFileGroup/taxonworks" ] && \
          [ "$TRAVIS_EVENT_TYPE" == "push" ] && \
          docker login -u "$DOCKER_USER" -p "$DOCKER_PASS" && \
          docker tag sfgrp/taxonworks:latest sfgrp/taxonworks:staged-imports && \
          docker push sfgrp/taxonworks:staged-imports
notifications:
  email:
    recipients:
      - diapriid@gmail.com
      - ellocodelassembler@gmail.com
    on_failure: change
  webhooks: https://coveralls.io/webhook<|MERGE_RESOLUTION|>--- conflicted
+++ resolved
@@ -76,16 +76,7 @@
     - <<: *test-stage
       env:
         - TEST_WORKER=3
-<<<<<<< HEAD
-    - <<: *test-stage
-      env:
-        - TEST_WORKER=4
     - language: minimal
-=======
-    - stage: deliver
-      if: (tag =~ /\d+\.\d+\.\d+/) OR (branch = development)
-      language: minimal
->>>>>>> 0edea437
       services:
         - docker
       install:
