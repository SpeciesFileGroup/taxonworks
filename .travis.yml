dist: xenial
branches:
  only:
    - master
    - development
    - dates
    - docker-travis
    - build-with-assets
<<<<<<< HEAD
=======
    - rails6
addons:
  postgresql: "10"
  firefox: "latest"
  apt:
    update: true 
    packages:
      - imagemagick
      - libgeos-dev
      - libproj-dev
      - postgresql-10-postgis-2.4
      - postgresql-10-postgis-2.4-scripts
      - postgresql-10
      - postgresql-client-10
      - postgresql-contrib-10
>>>>>>> 63bbaa88
env:
  global:
    - TEST_WORKERS=5
    - COVERALLS_PARALLEL=true
jobs:
  include:
    - &test-stage
      stage: test
      language: ruby
      cache:
        bundler: true
        directories:
          - $TRAVIS_BUILD_DIR/node_modules
          - $TRAVIS_BUILD_DIR/spec/fixtures/vcr_cassettes
          - $TRAVIS_BUILD_DIR/public/packs-test
          - $TRAVIS_BUILD_DIR/public/assets
          - $TRAVIS_BUILD_DIR/tmp/cache/webpacker
          - /home/travis/.rvm/
      rvm:
        - 2.5.1
      bundler_args: --without development production
      addons:
        postgresql: "10"
        firefox: "latest"
        apt:
          update: true
          packages:
            - imagemagick
            - libgeos-dev
            - libproj-dev
            - postgresql-10-postgis-2.4
            - postgresql-10-postgis-2.4-scripts
            - postgresql-10
            - postgresql-client-10
            - postgresql-contrib-10
      env:
          - TEST_WORKER=0
      services:
        - postgresql
      before_install:
        - nvm install 10.15.3
        - curl -o- -L https://yarnpkg.com/install.sh | bash -s -- --version 1.7.0
        - export PATH=$HOME/.yarn/bin:$PATH
        - export BUNDLER_VERSION=$(tail -n1 Gemfile.lock | tr -d '[:space:]')
      install:
        - npm install
        - gem install bundler --no-ri --no-rdoc -v $BUNDLER_VERSION
        - bundle install --without development production
      before_script:
        - echo ===[TEST_WORKER=$TEST_WORKER before_script $(date -u +%Y%m%d-%H%M%S)]===
        - cp config/application_settings.yml.travis config/application_settings.yml
        - cp config/database.yml.travis config/database.yml
        - cp config/secrets.yml.example config/secrets.yml
        - mkdir -p tmp/downloads
        - bundle exec rake db:create RAILS_ENV=test # database user by default is `travis`
        - bundle exec rake db:migrate RAILS_ENV=test
      script:
        - .travis/spec_runner.sh
    - <<: *test-stage
      env:
        - TEST_WORKER=1
    - <<: *test-stage
      env:
        - TEST_WORKER=2
    - <<: *test-stage
      env:
        - TEST_WORKER=3
    - <<: *test-stage
      env:
        - TEST_WORKER=4
    - stage: release (simulated)
      language: minimal
      services:
        - docker
      install:
        - export REVISION=$(git rev-parse --short HEAD)
        - cd .travis
        - docker build .. -t sfgrp/taxonworks --build-arg REVISION=$REVISION
        - docker-compose up --build -d
        - docker-compose logs
      script:
        - docker-compose exec test bundle exec rspec -fd
      after_success:
        - docker-compose down --volumes
notifications:
  email:
    recipients:
      - diapriid@gmail.com
      - ellocodelassembler@gmail.com
    on_failure: change
  webhooks: https://coveralls.io/webhook<|MERGE_RESOLUTION|>--- conflicted
+++ resolved
@@ -6,24 +6,7 @@
     - dates
     - docker-travis
     - build-with-assets
-<<<<<<< HEAD
-=======
     - rails6
-addons:
-  postgresql: "10"
-  firefox: "latest"
-  apt:
-    update: true 
-    packages:
-      - imagemagick
-      - libgeos-dev
-      - libproj-dev
-      - postgresql-10-postgis-2.4
-      - postgresql-10-postgis-2.4-scripts
-      - postgresql-10
-      - postgresql-client-10
-      - postgresql-contrib-10
->>>>>>> 63bbaa88
 env:
   global:
     - TEST_WORKERS=5
