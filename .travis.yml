dist: xenial
branches:
  only:
    - master
    - development
    - dates
    - docker-travis
    - rails6
    - cofilter2
env:
  global:
    - TEST_WORKERS=5
    - COVERALLS_PARALLEL=true
jobs:
  include:
    - &test-stage
      stage: test
      language: ruby
      cache:
        bundler: true
        directories:
          - $TRAVIS_BUILD_DIR/node_modules
          - $TRAVIS_BUILD_DIR/spec/fixtures/vcr_cassettes
          - $TRAVIS_BUILD_DIR/public/packs-test
          - $TRAVIS_BUILD_DIR/public/assets
          - $TRAVIS_BUILD_DIR/tmp/cache/webpacker
          - /home/travis/.rvm/
      rvm:
        - 2.6.3
      bundler_args: --without development production
      addons:
        postgresql: "10"
        firefox: "latest"
        apt:
          update: true
          packages:
            - imagemagick
            - libgeos-dev
            - libproj-dev
            - postgresql-10-postgis-2.4
            - postgresql-10-postgis-2.4-scripts
            - postgresql-10
            - postgresql-client-10
            - postgresql-contrib-10
      env:
          - TEST_WORKER=0
      services:
        - postgresql
      before_install:
        - nvm install 10.15.3
        - curl -o- -L https://yarnpkg.com/install.sh | bash -s -- --version 1.7.0
        - export PATH=$HOME/.yarn/bin:$PATH
        - export BUNDLER_VERSION=$(tail -n1 Gemfile.lock | tr -d '[:space:]')
      install:
        - npm install
<<<<<<< HEAD
        - gem install bundler -v $BUNDLER_VERSION
        - bundle install --without development production
=======
        - gem install bundler --no-ri --no-rdoc -v $BUNDLER_VERSION
        - bundle install -j3 --without development production
>>>>>>> f4a9ec04
      before_script:
        - echo ===[TEST_WORKER=$TEST_WORKER before_script $(date -u +%Y%m%d-%H%M%S)]===
        - cp config/application_settings.yml.travis config/application_settings.yml
        - cp config/database.yml.travis config/database.yml
        - cp config/secrets.yml.example config/secrets.yml
        - mkdir -p tmp/downloads
        - bundle exec rake db:create RAILS_ENV=test # database user by default is `travis`
        - bundle exec rake db:migrate RAILS_ENV=test
      script:
        - .travis/spec_runner.sh
    - <<: *test-stage
      env:
        - TEST_WORKER=1
    - <<: *test-stage
      env:
        - TEST_WORKER=2
    - <<: *test-stage
      env:
        - TEST_WORKER=3
    - <<: *test-stage
      env:
        - TEST_WORKER=4
    - stage: deliver
      if: branch = development
      language: minimal
      services:
        - docker
      install:
        - export REVISION=$(git rev-parse --short HEAD)
        - cd .travis
        - docker build .. -t sfgrp/taxonworks:latest --build-arg REVISION=$REVISION --build-arg BUNDLER_WORKERS=3
        - docker-compose build --parallel
        - docker-compose up -d --no-build
        - docker-compose logs
      script:
        - docker-compose exec test bundle exec rspec -fd && docker-compose exec taxonworks redis-cli ping
      after_success:
        - |
          [ "$TRAVIS_REPO_SLUG" == "SpeciesFileGroup/taxonworks" ] && \
          [ "$TRAVIS_EVENT_TYPE" == "push" ] && \
          docker login -u "$DOCKER_USER" -p "$DOCKER_PASS" && \
          docker push sfgrp/taxonworks:latest
notifications:
  email:
    recipients:
      - diapriid@gmail.com
      - ellocodelassembler@gmail.com
    on_failure: change
  webhooks: https://coveralls.io/webhook<|MERGE_RESOLUTION|>--- conflicted
+++ resolved
@@ -53,13 +53,8 @@
         - export BUNDLER_VERSION=$(tail -n1 Gemfile.lock | tr -d '[:space:]')
       install:
         - npm install
-<<<<<<< HEAD
         - gem install bundler -v $BUNDLER_VERSION
-        - bundle install --without development production
-=======
-        - gem install bundler --no-ri --no-rdoc -v $BUNDLER_VERSION
         - bundle install -j3 --without development production
->>>>>>> f4a9ec04
       before_script:
         - echo ===[TEST_WORKER=$TEST_WORKER before_script $(date -u +%Y%m%d-%H%M%S)]===
         - cp config/application_settings.yml.travis config/application_settings.yml
