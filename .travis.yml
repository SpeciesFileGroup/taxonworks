dist: bionic
branches:
  only:
    - master
    - development
    - /v\d+\.\d+\.\d+/
env:
  global:
    - TEST_WORKERS=5
    - COVERALLS_PARALLEL=true
jobs:
  include:
    - &test-stage
      stage: test
      if: NOT (tag =~ /\d+\.\d+\.\d+/)
      language: ruby
      cache:
        bundler: true
        directories:
          - $TRAVIS_BUILD_DIR/node_modules
          - $TRAVIS_BUILD_DIR/spec/fixtures/vcr_cassettes
          - $TRAVIS_BUILD_DIR/public/packs-test
          - $TRAVIS_BUILD_DIR/public/assets
          - $TRAVIS_BUILD_DIR/tmp/cache/webpacker
          - /home/travis/.rvm/
      rvm:
        - 2.6.3
      bundler_args: --without development production
      addons:
        postgresql: "10"
        firefox: "latest"
        apt:
          packages:
            - imagemagick
            - tesseract-ocr
            - libgeos-dev
            - libproj-dev
            - postgresql-10-postgis-2.4
      env:
          - TEST_WORKER=0
      services:
        - postgresql
      before_install:
        - nvm install 10.15.3
      install:
        - npm install
<<<<<<< HEAD
        - gem install bundler -v $BUNDLER_VERSION
=======
        - gem install bundler
>>>>>>> 8f15fa77
        - bundle install -j3 --without development production
      before_script:
        - echo ===[TEST_WORKER=$TEST_WORKER before_script $(date -u +%Y%m%d-%H%M%S)]===
        - cp config/application_settings.yml.travis config/application_settings.yml
        - cp config/database.yml.travis config/database.yml
        - cp config/secrets.yml.example config/secrets.yml
        - mkdir -p tmp/downloads
        - bundle exec rake db:create RAILS_ENV=test # database user by default is `travis`
        - bundle exec rake db:migrate RAILS_ENV=test
      script:
        - .travis/spec_runner.sh
    - <<: *test-stage
      env:
        - TEST_WORKER=1
    - <<: *test-stage
      env:
        - TEST_WORKER=2
    - <<: *test-stage
      env:
        - TEST_WORKER=3
    - <<: *test-stage
      env:
        - TEST_WORKER=4
    - stage: deliver
      if: (tag =~ /\d+\.\d+\.\d+/) OR (branch = development)
      language: minimal
      services:
        - docker
      install:
        - if [ "x$TRAVIS_TAG" != "x" ]; then export DOCKER_TAG=$(echo $TRAVIS_TAG | cut -c2-); else export DOCKER_TAG=latest; fi
        - export REVISION=$(git rev-parse --short HEAD)
        - cd .travis
        - docker build .. -t sfgrp/taxonworks --build-arg REVISION=$REVISION --build-arg BUNDLER_WORKERS=3
        - docker-compose build --parallel
        - docker-compose up -d --no-build
        - docker-compose logs
      script:
        - docker-compose exec test bundle exec rspec -fd && docker-compose exec taxonworks redis-cli ping
      after_success:
        - |
          [ "$TRAVIS_REPO_SLUG" == "SpeciesFileGroup/taxonworks" ] && \
          [ "$TRAVIS_EVENT_TYPE" == "push" ] && \
          docker login -u "$DOCKER_USER" -p "$DOCKER_PASS" && \
          docker tag sfgrp/taxonworks:latest sfgrp/taxonworks:$DOCKER_TAG && \
          docker push sfgrp/taxonworks:$DOCKER_TAG
notifications:
  email:
    recipients:
      - diapriid@gmail.com
      - ellocodelassembler@gmail.com
    on_failure: change
  webhooks: https://coveralls.io/webhook<|MERGE_RESOLUTION|>--- conflicted
+++ resolved
@@ -44,11 +44,7 @@
         - nvm install 10.15.3
       install:
         - npm install
-<<<<<<< HEAD
-        - gem install bundler -v $BUNDLER_VERSION
-=======
         - gem install bundler
->>>>>>> 8f15fa77
         - bundle install -j3 --without development production
       before_script:
         - echo ===[TEST_WORKER=$TEST_WORKER before_script $(date -u +%Y%m%d-%H%M%S)]===
