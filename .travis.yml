dist: xenial
branches:
  only:
    - master
    - development
    - dates
    - docker-travis
    - rails6
    - cofilter2
env:
  global:
    - TEST_WORKERS=5
    - COVERALLS_PARALLEL=true
jobs:
  include:
    - &test-stage
      stage: test
      language: ruby
      cache:
        bundler: true
        directories:
          - $TRAVIS_BUILD_DIR/node_modules
          - $TRAVIS_BUILD_DIR/spec/fixtures/vcr_cassettes
          - $TRAVIS_BUILD_DIR/public/packs-test
          - $TRAVIS_BUILD_DIR/public/assets
          - $TRAVIS_BUILD_DIR/tmp/cache/webpacker
          - /home/travis/.rvm/
      rvm:
        - 2.5.1
      bundler_args: --without development production
      addons:
        postgresql: "10"
        firefox: "latest"
        apt:
          update: true
          packages:
            - imagemagick
            - libgeos-dev
            - libproj-dev
            - postgresql-10-postgis-2.4
            - postgresql-10-postgis-2.4-scripts
            - postgresql-10
            - postgresql-client-10
            - postgresql-contrib-10
      env:
          - TEST_WORKER=0
      services:
        - postgresql
      before_install:
        - nvm install 10.15.3
        - curl -o- -L https://yarnpkg.com/install.sh | bash -s -- --version 1.7.0
        - export PATH=$HOME/.yarn/bin:$PATH
        - export BUNDLER_VERSION=$(tail -n1 Gemfile.lock | tr -d '[:space:]')
      install:
        - npm install
        - gem install bundler --no-ri --no-rdoc -v $BUNDLER_VERSION
<<<<<<< HEAD
        - bundle install --without development production
=======
        - bundle install -j3 --without development production
>>>>>>> 5db7812e
      before_script:
        - echo ===[TEST_WORKER=$TEST_WORKER before_script $(date -u +%Y%m%d-%H%M%S)]===
        - cp config/application_settings.yml.travis config/application_settings.yml
        - cp config/database.yml.travis config/database.yml
        - cp config/secrets.yml.example config/secrets.yml
        - mkdir -p tmp/downloads
        - bundle exec rake db:create RAILS_ENV=test # database user by default is `travis`
        - bundle exec rake db:migrate RAILS_ENV=test
      script:
        - .travis/spec_runner.sh
    - <<: *test-stage
      env:
        - TEST_WORKER=1
    - <<: *test-stage
      env:
        - TEST_WORKER=2
    - <<: *test-stage
      env:
        - TEST_WORKER=3
    - <<: *test-stage
      env:
        - TEST_WORKER=4
<<<<<<< HEAD
    - stage: deliver (simulated)
=======
    - stage: deliver
>>>>>>> 5db7812e
      if: branch = development
      language: minimal
      services:
        - docker
      install:
        - export REVISION=$(git rev-parse --short HEAD)
        - cd .travis
<<<<<<< HEAD
        - docker build .. -t sfgrp/taxonworks --build-arg REVISION=$REVISION
        - docker-compose up --build -d
        - docker-compose logs
      script:
        - docker-compose exec test bundle exec rspec -fd
      after_success:
        - docker-compose down --volumes
=======
        - docker build .. -t sfgrp/taxonworks:latest --build-arg REVISION=$REVISION --build-arg BUNDLER_WORKERS=3
        - docker-compose build --parallel
        - docker-compose up -d --no-build
        - docker-compose logs
      script:
        - docker-compose exec test bundle exec rspec -fd && docker-compose exec taxonworks redis-cli ping
      after_success:
        - |
          [ "$TRAVIS_REPO_SLUG" == "SpeciesFileGroup/taxonworks" ] && \
          [ "$TRAVIS_EVENT_TYPE" == "push" ] && \
          docker login -u "$DOCKER_USER" -p "$DOCKER_PASS" && \
          docker push sfgrp/taxonworks:latest
>>>>>>> 5db7812e
notifications:
  email:
    recipients:
      - diapriid@gmail.com
      - ellocodelassembler@gmail.com
    on_failure: change
  webhooks: https://coveralls.io/webhook<|MERGE_RESOLUTION|>--- conflicted
+++ resolved
@@ -54,11 +54,7 @@
       install:
         - npm install
         - gem install bundler --no-ri --no-rdoc -v $BUNDLER_VERSION
-<<<<<<< HEAD
-        - bundle install --without development production
-=======
         - bundle install -j3 --without development production
->>>>>>> 5db7812e
       before_script:
         - echo ===[TEST_WORKER=$TEST_WORKER before_script $(date -u +%Y%m%d-%H%M%S)]===
         - cp config/application_settings.yml.travis config/application_settings.yml
@@ -81,11 +77,7 @@
     - <<: *test-stage
       env:
         - TEST_WORKER=4
-<<<<<<< HEAD
-    - stage: deliver (simulated)
-=======
     - stage: deliver
->>>>>>> 5db7812e
       if: branch = development
       language: minimal
       services:
@@ -93,15 +85,6 @@
       install:
         - export REVISION=$(git rev-parse --short HEAD)
         - cd .travis
-<<<<<<< HEAD
-        - docker build .. -t sfgrp/taxonworks --build-arg REVISION=$REVISION
-        - docker-compose up --build -d
-        - docker-compose logs
-      script:
-        - docker-compose exec test bundle exec rspec -fd
-      after_success:
-        - docker-compose down --volumes
-=======
         - docker build .. -t sfgrp/taxonworks:latest --build-arg REVISION=$REVISION --build-arg BUNDLER_WORKERS=3
         - docker-compose build --parallel
         - docker-compose up -d --no-build
@@ -114,7 +97,6 @@
           [ "$TRAVIS_EVENT_TYPE" == "push" ] && \
           docker login -u "$DOCKER_USER" -p "$DOCKER_PASS" && \
           docker push sfgrp/taxonworks:latest
->>>>>>> 5db7812e
 notifications:
   email:
     recipients:
