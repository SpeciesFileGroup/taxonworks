language: ruby
cache: 
  bundler: true
  yarn: true
  directories:
    - $TRAVIS_BUILD_DIR/node_modules
dist: trusty
sudo: required
rvm:
  - 2.3.3
bundler_args: --without development
branches:
  only:
    - master
    - Rails-5.0
    - development
<<<<<<< HEAD
    - travis-trusty-beta
    - eyelet
    - importing-from-castor
    - webpack
addons:s
=======
    - eyelet
addons:
>>>>>>> ee64fffa
  postgresql: "9.5"
  firefox: "53.0.3"
before_install:
  - sudo apt-get install -y postgresql-9.5 postgresql-contrib-9.5 libgeos-dev libproj-dev postgresql-9.5-postgis-2.2 postgresql-9.5-postgis-2.2-scripts 
  - nvm install node
  - curl -o- -L https://yarnpkg.com/install.sh | bash -s -- --version 0.24.6
  - export PATH=$HOME/.yarn/bin:$PATH
install:
  - bundle install
  - yarn
before_script:
  - export DISPLAY=:99.0
  - sh -e /etc/init.d/xvfb start
  - sleep 3
  - cp config/database.yml.travis config/database.yml
  - cp config/secrets.yml.example config/secrets.yml
  - mkdir tmp/
  - mkdir tmp/downloads 
  - psql -U postgres -c 'create role taxonworks_development login createdb superuser;' 
  - bundle exec rake assets:precompile RAILS_ENV=test  
  - bundle exec rake db:drop  
  - bundle exec rake db:create
  - bundle exec rake db:migrate HPS_ENV=test
notifications:
  email:
    - diapriid@gmail.com 
  on_failure: change<|MERGE_RESOLUTION|>--- conflicted
+++ resolved
@@ -14,16 +14,11 @@
     - master
     - Rails-5.0
     - development
-<<<<<<< HEAD
     - travis-trusty-beta
     - eyelet
     - importing-from-castor
     - webpack
-addons:s
-=======
-    - eyelet
 addons:
->>>>>>> ee64fffa
   postgresql: "9.5"
   firefox: "53.0.3"
 before_install:
