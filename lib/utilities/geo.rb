--- conflicted
+++ resolved
@@ -295,7 +295,7 @@
       ordinal = $LAST_MATCH_INFO.to_s
       # return "#{dms}: Too many letters (#{ordinal})" if ordinal.length > 1
       # return nil if ordinal.length > 1
-      dms     = dms.gsub(ordinal, '').strip.downcase
+      dms     = dms.gsub!(ordinal, '').strip.downcase
 
       if dms.include? '.'
         no_point = false
@@ -417,14 +417,14 @@
       delta_y = error_radius / ONE_NORTH
 
       Gis::FACTORY.polygon(
-          Gis::FACTORY.line_string(
-              [
-                  Gis::FACTORY.point(p0.x - delta_x, p0.y + delta_y), # northwest
-                  Gis::FACTORY.point(p0.x + delta_x, p0.y + delta_y), # northeast
-                  Gis::FACTORY.point(p0.x + delta_x, p0.y - delta_y), # southeast
-                  Gis::FACTORY.point(p0.x - delta_x, p0.y - delta_y) # southwest
-              ]
-          )
+        Gis::FACTORY.line_string(
+          [
+            Gis::FACTORY.point(p0.x - delta_x, p0.y + delta_y), # northwest
+            Gis::FACTORY.point(p0.x + delta_x, p0.y + delta_y), # northeast
+            Gis::FACTORY.point(p0.x + delta_x, p0.y - delta_y), # southeast
+            Gis::FACTORY.point(p0.x - delta_x, p0.y - delta_y) # southwest
+          ]
+        )
       )
     end
 
@@ -437,17 +437,16 @@
       delta_y = error_radius / ONE_NORTH
 
       retval = Gis::FACTORY.polygon(Gis::FACTORY.line_string(
-          [Gis::FACTORY.point(p0.x, p0.y + delta_y), # north
-           Gis::FACTORY.point(p0.x + delta_x, p0.y), # east
-           Gis::FACTORY.point(p0.x, p0.y - delta_y), # south
-           Gis::FACTORY.point(p0.x - delta_x, p0.y) # west
-          ]))
+        [Gis::FACTORY.point(p0.x, p0.y + delta_y), # north
+         Gis::FACTORY.point(p0.x + delta_x, p0.y), # east
+         Gis::FACTORY.point(p0.x, p0.y - delta_y), # south
+         Gis::FACTORY.point(p0.x - delta_x, p0.y) # west
+        ]))
       box    = RGeo::Cartesian::BoundingBox.new(Gis::FACTORY)
       box.add(retval)
       box.to_geometry
     end
 
-<<<<<<< HEAD
     # determine number of significant digits in string input argument
     # @return [<string with only significant digits>, count, <left of decimal>, decimal point string, <right of decimal lead zeros string>, <mantissa string>
     def self.significant_digits(number_string)
@@ -559,7 +558,9 @@
         end
       end
       result
-=======
+    end
+
+
 
     # @return [Hash]
     # coordinates from the label parsed to elements
@@ -681,7 +682,6 @@
           parsed: coordinates
       }
       return c
->>>>>>> 57d0402b
     end
 
   end
