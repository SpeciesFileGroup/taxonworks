--- conflicted
+++ resolved
@@ -197,11 +197,6 @@
     def self.hunt_wrapper(label, filters = REGEXP_COORD.keys)
 
       trials = self.hunt_lat_long_full(label, filters)
-<<<<<<< HEAD
-      # trials                = {}
-      # trials['(full text)'] = self.hunt_lat_long(label, nil).merge!(method: 'text')
-=======
->>>>>>> a80b018c
 
       ';, '.each_char { |sep|
         trial = self.hunt_lat_long(label, sep)
@@ -218,13 +213,6 @@
       SPECIAL_LATLONG_SYMBOLS.include?(c)
     end
 
-<<<<<<< HEAD
-    def self.guess_lat_long(source_string = '')
-
-      # /(?<degrees>-*\d{0,3}(\.\d+)*)[do*\u00b0\u00ba\u02DA\u030a\u221e\u222b\uc2ba]*\s*(?<minutes>\d+\.*\d*)*['\u00a5\u00b4\u02b9\u02bb\u02bc\u02ca\u2032\uc2ba]*\s*((?<seconds>\d+\.*\d*)['\u00a5\u00b4\u02b9\u02ba\u02bb\u02bc\u02ca\u02ee\u2032\u2033\uc2ba"]+)*/x
-    end
-=======
->>>>>>> a80b018c
 
     # 42∞5'18.1"S88∞11'43.3"W
     # S42∞5'18.1"W88∞11'43.3"
