# Work arounds for eager loading issues.  Do not include in production.
# For eager loading issues see also some related code in models, e.g. protonym.rb


module TaxonWorksAutoload
  # Order matters throughout this block (sigh)

  %w{
      /app/models/nomenclatural_rank/**/*.rb
      /app/models/taxon_name_relationship/**/*.rb
      /app/models/taxon_name_classification/**/*.rb
<<<<<<< HEAD
      /config/routes/api.rb
}.each do |path|
=======
      /lib/vendor/**/*.rb
      /config/routes/api.rb
  }.each do |path|
>>>>>>> dc640a3b
    a = Dir[Rails.root.to_s + path].sort
    a.each {|file| require_dependency file } # was .sort
  end

  

  # handled inline in models at the end of file
  #     /app/models/alternate_value/**/*.rb - 
  #     /app/models/containers/**/*.rb - 

  # %w{Predicate Topic Keyword BiocurationClass BiologicalProperty BiocurationGroup}.each do |cv_class|
  #   file = Rails.root.to_s + '/app/models/' + cv_class.underscore + '.rb'
  #   require_dependency file
  # end

  #  Dir[Rails.root.to_s + '/app/models/controlled_vocabulary_term/**/*.rb'].sort.each {|file| require_dependency file }
end<|MERGE_RESOLUTION|>--- conflicted
+++ resolved
@@ -9,19 +9,12 @@
       /app/models/nomenclatural_rank/**/*.rb
       /app/models/taxon_name_relationship/**/*.rb
       /app/models/taxon_name_classification/**/*.rb
-<<<<<<< HEAD
-      /config/routes/api.rb
-}.each do |path|
-=======
       /lib/vendor/**/*.rb
       /config/routes/api.rb
   }.each do |path|
->>>>>>> dc640a3b
     a = Dir[Rails.root.to_s + path].sort
     a.each {|file| require_dependency file } # was .sort
   end
-
-  
 
   # handled inline in models at the end of file
   #     /app/models/alternate_value/**/*.rb - 
