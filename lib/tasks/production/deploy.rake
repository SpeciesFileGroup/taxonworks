require 'rake'
require 'benchmark'

namespace :tw do
  namespace :production do
    namespace :deploy do

      # Called from within Dockerfile.  The database must exist before this point!
      desc 'A database deployment strategy for Docker/Kubernetes.'
<<<<<<< HEAD
      task :update_database => [:environment, :database_user, :database_host, :backup_directory, :check_for_database] do
=======
      task update_database: [:environment, :database_user, :database_host, :backup_directory, :check_for_database] do
>>>>>>> b8e312fa

        # Result is 
        #   0 - full deploy passed 
        #   1 (non zero) - error, database is unchanged from prior attempt, triggered with raise()

        # Stage 0 - test config, abort if something doesn't jive (subtask)

        # Stage 1, the backup 
        # Backup the database (always, regardless of whether there are migrations)
        # Aborts the whole process if data can not be dumped 
        Rake::Task['tw:db:dump'].invoke

        begin
          # Stage 2, the migrations
          Rake::Task['db:migrate'].invoke
        rescue
          # Stage 3, migration failed, restore from last.
          Rake::Task['db:restore_last'].invoke
          raise TaxonWorks::Error, "Unable to migrate, restored from #{ENV['file']}."
        end
      
        # Stage 4, success
        puts Rainbow('Successfully updated database').green
        true 
      end

    end
  end
end<|MERGE_RESOLUTION|>--- conflicted
+++ resolved
@@ -7,11 +7,7 @@
 
       # Called from within Dockerfile.  The database must exist before this point!
       desc 'A database deployment strategy for Docker/Kubernetes.'
-<<<<<<< HEAD
-      task :update_database => [:environment, :database_user, :database_host, :backup_directory, :check_for_database] do
-=======
       task update_database: [:environment, :database_user, :database_host, :backup_directory, :check_for_database] do
->>>>>>> b8e312fa
 
         # Result is 
         #   0 - full deploy passed 
