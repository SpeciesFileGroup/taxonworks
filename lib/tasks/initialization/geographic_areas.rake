
namespace :tw do

=begin

# (Re)Building the Geographic data

  In Rails.root directory (/taxonworks):

  1:  rake db:setup
      (Make sure that there are no processes connected to the development data base, including (but not limited to:
        pgAdmin
        psql
        RubyMine))

  2:  rake tw:init:build_geographic_areas place=../gaz/ shapes=false divisions=false user=person1@example.com NO_GEO_NESTING=1 NO_GEO_VALID=1

  3:  rake tw:init:rebuild_geographic_areas_nesting

  4.  rake tw:initialization:save_geo_data ../gaz/data/internal/dump/

      alt:
      a:  rake tw:export:table table_name=geographic_area_types > ../gaz/data/internal/csv/geographic_area_types.csv

      b:  rake tw:export:table table_name=geographic_areas > ../gaz/data/internal/csv/geographic_areas.csv

      c:  rake tw:export:table table_name=geographic_items > ../gaz/data/internal/csv/geographic_items.csv

  (Reloading)
  1: rake db:setup
      (Make sure that there are no processes connected to the development data base, including (but not limited to:
        pgAdmin
        psql
        RubyMine))

  2.  rake tw:initialization:restore_geo_data[../gaz/data/internal/dump/]

      Alternately, load them individually:
      a:  rake tw:initialization:load_geographic_area_types[../gaz/data/internal/csv/geographic_area_types.csv]

      b:  rake tw:initialization:load_geographic_items[../gaz/data/internal/csv/geographic_items.csv]

      c:  rake tw:initialization:load_geographic_areas[../gaz/data/internal/csv/geographic_areas.csv] NO_GEO_NESTING=1

  11: rake tw:init:rebuild_geographic_areas_nesting

=end
  namespace :initialization do
    # TODO: Lock initialization down to (mostly) empty databases

<<<<<<< HEAD
    GAZ_DATA = "#{ENV['HOME']}/src/gaz/data/internal/dump/"

    desc "Save geographic area information in native pg_dump compressed form.\n
            rake tw:initialization:save_geo_data[../gaz/data/internal/dump/]"
    task :save_geo_data, [:data_store] => [:environment] do |t, args|
      database = 'taxonworks_development'
      args.with_defaults(:data_store => '/tmp/' )
      data_store = args[:data_store]
      begin
        puts "#{Time.now.strftime "%H:%M:%S"}: To #{data_store}geographic_area_types.dump"
        a = pg_dump(database, 'geographic_area_types', data_store)
        puts "#{Time.now.strftime "%H:%M:%S"}: To #{data_store}geographic_items.dump"
        b = pg_dump(database, 'geographic_items', data_store)
        puts "#{Time.now.strftime "%H:%M:%S"}: To #{data_store}geographic_areas.dump"
        c = pg_dump(database, 'geographic_areas', data_store)
        puts "#{Time.now.strftime "%H:%M:%S"}."
      rescue
        raise
      end
    end

    desc "Restore geographic area information from psql compressed export.\n
            rake tw:initialization:restore_geo_data data_directory=/Users/matt/src/sf/tw/gaz/data/internal/dump/"
    task :restore_geo_data => [:environment, :data_directory] do 
      database = 'taxonworks_development'
      data_store = @args[:data_directory]
      data_store = GAZ_DATA if data_store == "#{ENV['HOME']}/src/"
      
=======
    desc "Restore geographic area information from compressed form. Pass the path to gaz's /dump directory to data_directory.\n
          rake tw:initialization:restore_geo_data_from_pg_dump data_directory=/Users/matt/src/sf/tw/gaz/data/internal/dump/"
    task :restore_geo_data_from_pg_dump =>  [:environment, :data_directory] do |t|
      database = ActiveRecord::Base.connection.current_database
      data_store = @args[:data_directory]
    
>>>>>>> b915156b
      geographic_areas_file = "#{data_store}geographic_areas.dump"
      geographic_area_types_file = "#{data_store}geographic_area_types.dump"
      geographic_items_file = "#{data_store}geographic_items.dump"

      raise "Missing #{geographic_areas_file}, doing nothing." if !File.exists?(geographic_areas_file )
      raise "Missing #{geographic_items_file}, doing nothing." if !File.exists?(geographic_items_file) 
      raise "Missing #{geographic_area_types_file}, doing nothing." if !File.exists?(geographic_area_types_file) 

      t = Benchmark.measure {a = pg_restore(database, 'geographic_area_types', data_store) }
      puts "#{t}: From #{geographic_items_file}"
      t = Benchmark.measure { b = pg_restore(database, 'geographic_items', data_store) }
      puts "#{t}: From #{geographic_areas_file}"
      t = Benchmark.measure {c = pg_restore(database, 'geographic_areas', data_store) }
      puts "#{t}: From #{geographic_areas_file}"
    end

<<<<<<< HEAD
    desc "call with 'rake tw:initialization:load_geographic_area_types[/path/to/geographic_area_types.csv]' \n
     Assumes input is from rake tw:export:table table_name=geographic_area_types \n"
    task :load_geographic_area_types, [:data_file] => [:environment] do |t, args|
      args.with_defaults(:data_file => '../gaz/data/internal/csv/geographic_area_types.csv')
=======
    # Assumes input is from rake tw:export:table table_name=geographic_area_types
    desc "Load the geographic area types in /gaz via ActiveRecord.\n
            'rake tw:initialization:load_geographic_area_types data_directory=/Users/matt/src/sf/tw/gaz/'"
    task :load_geographic_area_types => [:environment, :data_directory] do 
      data_file = @args[:data_directory] + 'data/internal/csv/geographic_area_types.csv' # args.with_defaults(:data_file => '../gaz/data/internal/csv/geographic_area_types.csv')
>>>>>>> b915156b
      raise 'There are existing geographic_area_types, doing nothing.' if GeographicAreaType.all.count > 0
      begin
        data = CSV.read(data_file, options = {headers: true, col_sep: "\t"})
        ActiveRecord::Base.transaction do
          count = data.count
          puts
          data.each { |row|
            r = GeographicAreaType.new(row.to_h)
            r.save!
            print "Save:   record #{r.id} of #{count}.\r"
          }
        end
        puts
      rescue
        raise
      end
    end

    # Assumes input is from rake tw:export:table table_name=geographic_area
    desc "Load the geographic areas in /gaz via ActiveRecord.\n
          'rake tw:initialization:load_geographic_areas data_directory=/Users/matt/src/sf/tw/gaz/ NO_GEO_NESTING=1'"
    task :load_geographic_areas, [:data_file] => [:environment, :data_directory] do 
      data_file = @args[:data_directory] + 'data/internal/csv/geographic_areas.csv'

      raise 'There are existing geographic_areas, doing nothing.' if GeographicArea.all.count > 0     
      raise "GeographicAreaTypes must be loaded first: run 'rake tw:initialization:load_geographic_area_types data_directory=#{@args[:data_directory]}\' first." if GeographicAreaType.all.count < 1
      raise "GeographicItems must be loaded first: run 'rake tw:initialization:load_geographic_items data_directory=#{@args[:data_directory]}\' first." if GeographicItem.all.count < 1
     
      begin
        puts "#{Time.now.strftime "%H:%M:%S"}."
        data    = CSV.read(:data_file, options = {headers: true, col_sep: "\t"})
        records = {}

        ActiveRecord::Base.transaction do
          data.each { |row|
            row_data      = row.to_h
            #row_data.delete('rgt')
            #row_data.delete('lft')
            r             = GeographicArea.new(row_data)
            records[r.id] = r
            print "\rBuild:  record #{r.id}"
          }

          count = records.count
          puts

          records.each do |k, v|
            #snap      = Time.now
            #elapsed   = snap - time_then
            #time_then = snap

            v.level0               = records[v.level0_id]
            v.level1               = records[v.level1_id]
            v.level2               = records[v.level2_id]
            v.parent               = records[v.parent_id]
            v.geographic_area_type = GeographicAreaType.where(id: v.geographic_area_type_id).first
            print "\rUpdate: record #{v.id} of #{count}."
          end
          puts

          records.values.each do |r|
            #snap      = Time.now
            #elapsed   = snap - time_then
            #time_then = snap

            r.save!
            print "\rSave:   record #{r.id} of #{count}"
            #print ": #{Time.at(elapsed).getgm.strftime "%S:%L"}"
            print "."
          end
          puts "\n\n#{Time.now.strftime "%H:%M:%S"}."
        end
      rescue
        raise
      end
    end

    # Assumes input is from rake tw:export:table table_name=geographic_items
    desc "Load the geographic items in /gaz via ActiveRecord.\n
          'rake tw:initialization:load_geographic_areas data_directory=/Users/matt/src/sf/tw/gaz/ NO_GEO_NESTING=1'"
    task :load_geographic_items => [:environment, :data_directory] do
      data_file = @args[:data_directory] + 'data/internal/csv/geographic_items.csv'
      raise 'There are existing geographic_items, doing nothing.' if GeographicItem.all.count > 0
      begin
        data    = CSV.read(data_file, options = {headers: true, col_sep: "\t"})
        records = {}

        count = data.count
        puts "#{args[:data_file]}: #{count} records."
        puts "#{Time.now.strftime "%H:%M:%S"}."

        #ActiveRecord::Base.transaction do
        data.each { |row|
          row_data      = row.to_h
          #row_data.delete('rgt')
          #row_data.delete('lft')
          r             = GeographicItem.new(row_data)
          records[r.id] = r
          print "\rBuild:  record #{r.id}"
        }

        puts "Write start: #{Time.now.strftime "%H:%M:%S"}."

        records.values.each do |r|
          r.save!
          print "\rSave:   record #{r.id} of #{count}"
        end
        puts "\n\n Write end: #{Time.now.strftime "%H:%M:%S"}.\n\n"

        #end
      rescue
        raise
      end
    end

  end
end<|MERGE_RESOLUTION|>--- conflicted
+++ resolved
@@ -1,5 +1,3 @@
-
-namespace :tw do
 
 =begin
 
@@ -45,46 +43,18 @@
   11: rake tw:init:rebuild_geographic_areas_nesting
 
 =end
+
+namespace :tw do
+
+  # TODO: Lock initialization down to (mostly) empty databases
   namespace :initialization do
-    # TODO: Lock initialization down to (mostly) empty databases
 
-<<<<<<< HEAD
-    GAZ_DATA = "#{ENV['HOME']}/src/gaz/data/internal/dump/"
-
-    desc "Save geographic area information in native pg_dump compressed form.\n
-            rake tw:initialization:save_geo_data[../gaz/data/internal/dump/]"
-    task :save_geo_data, [:data_store] => [:environment] do |t, args|
-      database = 'taxonworks_development'
-      args.with_defaults(:data_store => '/tmp/' )
-      data_store = args[:data_store]
-      begin
-        puts "#{Time.now.strftime "%H:%M:%S"}: To #{data_store}geographic_area_types.dump"
-        a = pg_dump(database, 'geographic_area_types', data_store)
-        puts "#{Time.now.strftime "%H:%M:%S"}: To #{data_store}geographic_items.dump"
-        b = pg_dump(database, 'geographic_items', data_store)
-        puts "#{Time.now.strftime "%H:%M:%S"}: To #{data_store}geographic_areas.dump"
-        c = pg_dump(database, 'geographic_areas', data_store)
-        puts "#{Time.now.strftime "%H:%M:%S"}."
-      rescue
-        raise
-      end
-    end
-
-    desc "Restore geographic area information from psql compressed export.\n
-            rake tw:initialization:restore_geo_data data_directory=/Users/matt/src/sf/tw/gaz/data/internal/dump/"
-    task :restore_geo_data => [:environment, :data_directory] do 
-      database = 'taxonworks_development'
-      data_store = @args[:data_directory]
-      data_store = GAZ_DATA if data_store == "#{ENV['HOME']}/src/"
-      
-=======
     desc "Restore geographic area information from compressed form. Pass the path to gaz's /dump directory to data_directory.\n
           rake tw:initialization:restore_geo_data_from_pg_dump data_directory=/Users/matt/src/sf/tw/gaz/data/internal/dump/"
     task :restore_geo_data_from_pg_dump =>  [:environment, :data_directory] do |t|
       database = ActiveRecord::Base.connection.current_database
       data_store = @args[:data_directory]
     
->>>>>>> b915156b
       geographic_areas_file = "#{data_store}geographic_areas.dump"
       geographic_area_types_file = "#{data_store}geographic_area_types.dump"
       geographic_items_file = "#{data_store}geographic_items.dump"
@@ -93,26 +63,20 @@
       raise "Missing #{geographic_items_file}, doing nothing." if !File.exists?(geographic_items_file) 
       raise "Missing #{geographic_area_types_file}, doing nothing." if !File.exists?(geographic_area_types_file) 
 
-      t = Benchmark.measure {a = pg_restore(database, 'geographic_area_types', data_store) }
-      puts "#{t}: From #{geographic_items_file}"
-      t = Benchmark.measure { b = pg_restore(database, 'geographic_items', data_store) }
-      puts "#{t}: From #{geographic_areas_file}"
-      t = Benchmark.measure {c = pg_restore(database, 'geographic_areas', data_store) }
-      puts "#{t}: From #{geographic_areas_file}"
+      puts "#{Time.now.strftime "%H:%M:%S"}: From #{geographic_area_types_file}"
+      a = pg_restore(database, 'geographic_area_types', data_store)
+      puts "#{Time.now.strftime "%H:%M:%S"}: From #{geographic_items_file}"
+      b = pg_restore(database, 'geographic_items', data_store)
+      puts "#{Time.now.strftime "%H:%M:%S"}: From #{geographic_areas_file}"
+      c = pg_restore(database, 'geographic_areas', data_store)
+      puts "#{Time.now.strftime "%H:%M:%S"}."
     end
 
-<<<<<<< HEAD
-    desc "call with 'rake tw:initialization:load_geographic_area_types[/path/to/geographic_area_types.csv]' \n
-     Assumes input is from rake tw:export:table table_name=geographic_area_types \n"
-    task :load_geographic_area_types, [:data_file] => [:environment] do |t, args|
-      args.with_defaults(:data_file => '../gaz/data/internal/csv/geographic_area_types.csv')
-=======
     # Assumes input is from rake tw:export:table table_name=geographic_area_types
     desc "Load the geographic area types in /gaz via ActiveRecord.\n
             'rake tw:initialization:load_geographic_area_types data_directory=/Users/matt/src/sf/tw/gaz/'"
     task :load_geographic_area_types => [:environment, :data_directory] do 
       data_file = @args[:data_directory] + 'data/internal/csv/geographic_area_types.csv' # args.with_defaults(:data_file => '../gaz/data/internal/csv/geographic_area_types.csv')
->>>>>>> b915156b
       raise 'There are existing geographic_area_types, doing nothing.' if GeographicAreaType.all.count > 0
       begin
         data = CSV.read(data_file, options = {headers: true, col_sep: "\t"})
