--- conflicted
+++ resolved
@@ -5,16 +5,6 @@
 
     def postgres_arguments(hsh = {})
       hsh.select!{|k,v| !v.nil?}
-<<<<<<< HEAD
-      hsh.collect{|k,v| "#{k}=#{v}"}.join(' ') 
-    end
-
-    desc 'Dump the data to a PostgreSQL custom-format dump file does NOT include structure'
-    task :dump => [:environment, :backup_directory, :database_host, :database_user] do
-      if Support::Database.pg_database_exists?
-        puts Rainbow("Initializing dump for #{Rails.env} environment").yellow 
-        puts Rainbow('You may be prompted for the production password, alternately set it in ~/.pgpass').yellow if Rails.env == 'production'
-=======
       hsh.collect{|k,v| "#{k}=#{v}"}.join(' ')
     end
 
@@ -35,17 +25,12 @@
         if Rails.env == 'production'
           puts Rainbow('You may be prompted for the production password, alternately set it in ~/.pgpass').yellow
         end
->>>>>>> b8e312fa
 
         database = ApplicationRecord.connection.current_database
         path  = File.join(@args[:backup_directory], @args[:server_name] + '_' + Time.now.utc.strftime('%Y-%m-%d_%H%M%S%Z') + '.dump')
 
         puts Rainbow("Dumping #{database} to #{path}").yellow
 
-<<<<<<< HEAD
-        # "--username=#{@args[:database_user]} --host=#{@args[:database_host]} --format=custom #{database} --file=#{path}"
-=======
->>>>>>> b8e312fa
         args = postgres_arguments(
           {
             '--format' => 'custom',
@@ -72,17 +57,10 @@
     # 1) Drop fails because database is in use by other processes.
     #    Remedy: Ensure your database is not used by other processes. Check to see how many connections to the database exist.
     #    Do not modify this task to make that check, nest this in checks if needed
-<<<<<<< HEAD
-    desc "Restores a database generated from dump 'rake tw:db:restore backup_directory=/your/path/ file=2017-07-10_154344UTC.dump'" 
-    task :restore => ['environment', 'tw:backup_exists', 'tw:database_user', 'db:drop', 'db:create' ] do 
-      puts Rainbow("Initializing restore for #{Rails.env} environment").yellow 
-      database = ActiveRecord::Base.connection.current_database
-=======
     desc "Restores a database generated from dump 'rake tw:db:restore backup_directory=/your/path/ file=2017-07-10_154344UTC.dump'"
     task restore: ['environment', 'tw:backup_exists', 'tw:database_user', 'db:drop', 'db:create' ] do
       puts Rainbow("Initializing restore for #{Rails.env} environment").yellow
       database = ApplicationRecord.connection.current_database
->>>>>>> b8e312fa
       puts Rainbow("Restoring #{database} from #{@args[:tw_backup_file]}").yellow
 
       args = postgres_arguments(
@@ -94,11 +72,7 @@
         }
       )
 
-<<<<<<< HEAD
-      args += " --no-acl --disable-triggers #{@args[:tw_backup_file]}" 
-=======
       args += " --no-acl --disable-triggers #{@args[:tw_backup_file]}"
->>>>>>> b8e312fa
 
       puts Rainbow("with arguments: #{args}").yellow
 
