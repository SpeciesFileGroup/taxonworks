--- conflicted
+++ resolved
@@ -72,19 +72,6 @@
           editor_error_counter = 0
 
           file.each_with_index do |row, i|
-<<<<<<< HEAD
-            next if row['ContainingRefID'] == '0'   # reloop if no containing ref (eliminate most common attribute first)
-            next if skipped_file_ids.include? row['FileID'].to_i  # ref_file_id[ref_id].to_i
-            ref_id = row['RefID']
-            source_id = get_tw_source_id[ref_id]
-            next if source_id.nil?  # @todo Should be recorderd
-            # containing_ref_id = ref_id_containing_id_hash[ref_id]
-            containing_ref_id = row['ContainingRefID']
-            next unless ref_id_pub_type[ref_id_pub_id_hash[containing_ref_id]] == 'book'  # is the containing ref a book
-            next unless ref_id_editor_array.include? containing_ref_id  # did author act as editor
-            containing_source_id = get_tw_source_id[containing_ref_id]
-            next if containing_source_id.nil?   # @todo Should be recorded
-=======
             next if row['ContainingRefID'] == '0' # reloop if no containing ref (eliminate most common attribute first)
             next if skipped_file_ids.include? row['FileID'].to_i # ref_file_id[ref_id].to_i
             ref_id = row['RefID']
@@ -96,7 +83,6 @@
             next unless ref_id_editor_array.include? containing_ref_id # did author act as editor
             containing_source_id = get_tw_source_id[containing_ref_id]
             next if containing_source_id.nil? # @todo Should be recorded
->>>>>>> 136f35d8
 
             logger.info "working with SF.RefID = #{ref_id}, SF.ContainingRefID = #{containing_ref_id}, TW.source_id = #{source_id}, TW.containing_source_id = #{containing_source_id} \n"
 
