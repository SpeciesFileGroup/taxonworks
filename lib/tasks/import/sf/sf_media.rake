--- conflicted
+++ resolved
@@ -5,10 +5,9 @@
       require 'logged_task'
       namespace :media do
 
-        # NOTE: Use argument 'no_images=1' if you want to create depictions without "uploading" the actual images (works much faster)
         desc 'time rake tw:project_import:sf_import:media:images user_id=1 data_directory=/Users/mbeckman/src/onedb2tw/working/'
-        LoggedTask.define images: [:data_directory, :environment, :user_id] do |logger|
-          # TODO: SourceID not imported!
+        LoggedTask.define scrutiny_related: [:data_directory, :environment, :user_id] do |logger|
+
 
           # Images table (15 col)
           # id
@@ -57,26 +56,21 @@
 
           # have 92,692 collection objects (collecting_event_id)
 
+          "   "
 
           import = Import.find_or_create_by(name: 'SpeciesFileData')
           skipped_file_ids = import.get('SkippedFileIDs')
           excluded_taxa = import.get('ExcludedTaxa')
-          # get_sf_file_id = import.get('SFTaxonNameIDToSFFileID')
-          get_sf_taxon_name_id = import.get('SFSpecimenIDToSFTaxonNameID')
+          get_sf_file_id = import.get('SFTaxonNameIDToSFFileID')
           get_tw_project_id = import.get('SFFileIDToTWProjectID')
-          # get_tw_person_id = import.get('SFPersonIDToTWPersonID')
+          get_tw_person_id = import.get('SFPersonIDToTWPersonID')
           get_tw_user_id = import.get('SFFileUserIDToTWUserID') # for housekeeping
           get_tw_taxon_name_id = import.get('SFTaxonNameIDToTWTaxonNameID')
           get_taxon_name_otu_id = import.get('TWTaxonNameIDToOtuID')
           get_tw_collection_object_id = import.get('SFSpecimenIDToCollObjID')
-          get_tw_otu_id = import.get('SFTaxonNameIDToTWOtuID') # an ill-formed SF taxon name
 
           # otu_id: get_otu_from_tw_taxon_id[tw_taxon_name_id]  # used for taxon_determination
           # get_tw_collection_object_id = {} # key = SF.SpecimenID, value = TW.collection_object.id OR TW.container.id (assign to all objects within a container)
-<<<<<<< HEAD
-          #
-          #
-=======
 
           # path_to_images = '/something'
           #
@@ -164,451 +158,48 @@
 
 
 
->>>>>>> 7551dddb
-
-          path_to_images = @args[:data_directory] + 'images/'
+
           counter = 0
-          no_coll_count = 0
-          no_otu_count = 0
 
           path = @args[:data_directory] + 'tblImages.txt'
           file = CSV.foreach(path, col_sep: "\t", headers: true, encoding: 'UTF-16:UTF-8')
 
-          skipped_file_ids << 0
-
-          default_images = {}
-
           file.each_with_index do |row, i|
-            begin
-              if row['AccessCode'].to_i != 0 or row['Status'].to_i != 0
-                # HLP: Lets start by not exposing data that could potentially be part of a manuscript for now.
-                # Emit a warning to remind us in the future of the missing images.
-                logger.warn "Skipping ImageID = #{row['ImageID']}, AccessCode = #{row['AccessCode']}, Status = #{row['Status']}"
-                next
-              end
-
-              sf_file_id = row['FileID']
-              next if skipped_file_ids.include? sf_file_id.to_i
-
-              sf_taxon_name_id = row['TaxonNameID']
-              next if excluded_taxa.include? sf_taxon_name_id
-
-              specimen_id = row['SpecimenID']
-              project_id = get_tw_project_id[sf_file_id]
-
-              #logger.info "ImageID = #{row['ImageID']}, SpecimenID = #{specimen_id}, SF.TaxonNameID = #{sf_taxon_name_id}, FileID = #{sf_file_id}"
-
-              # not yet in db:collection_object_id = get_tw_collection_object_id[specimen_id] if specimen_id.to_i > 0
-
-              tw_taxon_name_id = get_tw_taxon_name_id[sf_taxon_name_id] # may not exist
-              otu_id = get_taxon_name_otu_id[tw_taxon_name_id].to_i
-              collection_object_id = get_tw_collection_object_id[specimen_id] || []
-
-              if collection_object_id.length > 1
-                # Not dealing with SpecimenIDs split into multiple CollectionObjects at this time
-                logger.warn "Skipping ImageID = #{row['ImageID']}, collection_object_id = #{collection_object_id}, SpecimenID = #{specimen_id}"
-                next
-              end
-
-              collection_object_id = collection_object_id.first
-
-              logger.info "ImageID = #{row['ImageID']}, SpecimenID = #{specimen_id}, SF.TaxonNameID = #{sf_taxon_name_id}, FileID = #{sf_file_id}" if otu_id.nil?
-
-              # HLP: By the AccessCode contraint above, otu_id is never nil
-              # if otu_id.nil?
-              #  if specimen_id.to_i > 0
-              #     otu_id = get_tw_otu_id[get_sf_taxon_name_id[specimen_id]]
-              #  else  # assume there is a sf_taxon_name_id
-              #      otu_id = get_tw_otu_id[sf_taxon_name_id]
-              #  end
-              # end
-
-
-              logger.info "Working on SF.TaxonNameID = #{sf_taxon_name_id}, tw.taxon_name_id = #{tw_taxon_name_id}, SF.SpecimenID = #{specimen_id}, collection_object_id = #{collection_object_id}, otu_id = #{otu_id}, project_id = #{project_id}, counter = #{counter += 1}"
-              logger.info "ImageID = #{row['ImageID']}, TrueID = #{row['TrueID']}, no_coll_count = #{no_coll_count}, no_otu_count = #{no_otu_count}"
-
-              #if specimen_id.to_i > 0 && collection_object_id.nil? # 3895/124,719
-              #  logger.warn "No collection object, counter = #{no_coll_count += 1}"
-              #end
-              #if otu_id.nil? # 347/124,719
-              #  logger.warn "No otu, counter = #{no_otu_count += 1}"
-              #end
-
-              depiction_object = collection_object_id.nil? ? Otu.find(otu_id) : CollectionObject.find(collection_object_id)
-
-              # depiction object: if collection_object_id not nil, use it, otherwise use otu_id
-              depiction_attributes = {
-                  created_at: row['CreatedOn'],
-                  updated_at: row['LastUpdate'],
-                  created_by_id: get_tw_user_id[row['CreatedBy']],
-                  updated_by_id: get_tw_user_id[row['ModifiedBy']],
-                  project_id: get_tw_project_id[row['FileID']],
-                  depiction_object: depiction_object
-              }
-              project_id = get_tw_project_id[row['FileID']].to_i
-              depiction = nil
-
-              if ENV['no_images'].nil?
-                File.open("#{@args[:data_directory]}/images/#{row['ImageID']}") do |file|
-                  depiction = Depiction.create(
-                    depiction_attributes.merge(
-                      image_attributes: {image_file: file, project_id: project_id}
-                    )
-                  )
-                end
-              else
-                image = default_images[project_id] ||
-                  (default_images[project_id] = Image.create!({
-                    image_file: File.open('public/images/missing.jpg'),
-                    project_id: project_id
-                  }))
-                # Separate instances will be absolutely required later when adding attributions and other relations that may appear
-                image = image.dup
-                image.save!
-
-                depiction = Depiction.create(depiction_attributes.merge({ image: image }))
-
-                ##### Symlink image file from original Image to avoid broken <img> [WARNING: Deleting Image instance causes all of them to get broken]
-                path = ('%09d' % image.id).scan /.{3}/
-                FileUtils.mkdir_p 'public/system/images/image_files/' + path[0..1].join('/')
-                FileUtils.ln_s(
-                  '../../' + (('%09d' % default_images[project_id].id).scan /.{3}/).join('/'),
-                  'public/system/images/image_files/' + path.join('/')
-                )
-                #####
-              end
-              logger.error "Error saving ImageID = #{row['ImageID']}: #{depiction.errors.full_messages}" unless depiction.errors.empty?
-
-                # can have temporary name w/o OTU via taxon_name_id:  Find OTU via SF.TaxonNameID to TW.otu: if no SF.TaxonNameID, must be SF.SpecimenID, therefore get TW.TaxonNameID via SpecimenID and get the OTU that way.
-                # Some no_otus have collection objects but still need otu whether co or not.
-                # Have SFTaxonNameIDToTWOtuID  for ill-formed SF taxon names but need a look up from SF.SpecimenID to SF.TaxonNameID
-
-
-                # if sf_taxon_name_id.to_i == 0
-                #   puts "No SF.TaxonNameID"
-                # end
-                # if specimen_id.to_i == 0
-                #   puts "No SF.SpecimenID"
-                # end
-
-
-                # object_ids = []
-                # object_type = nil
-                # determination_otu = nil
-            rescue => exception
-              logger.error "Unhandled exception ocurred while processing ImageID = #{row['ImageID']}\n\t#{exception.class}: #{exception.message}"
-            end
-
-          end
-
-
-          # path_to_images = '/something'
-          #
-          #
-          # rows.each do |row|
-          #
-          # project_id = .... something ...
-          #
-          # image_filename = row['SOMEThing']
-          #
-          # path = path_to_images + image_file_name
-          # break if !File.exists?(path)
-          #
-          # image = File.read(path)
-          #
-          # a = get_tw_collection_object_id[row['SpecimenID']] # specimen  (tw CollectionObject)
-          # b = get_tw_taxon_name_id[row['TaxonNameID']] taxon name (tw TaxonName)
-          # c = get_taxon_name_otu_id[b] #  OTU from b
-          #
-          #
-          #begin
-          # Image.transaction do
-          # i = Image.create!(image_file: image, ... creator etc ...)
-          #
-          # object_ids = []  #  the id of the depcition object
-          # object_type = nil #
-          #
-          # determination_otu = nil
-          #
-          # if a && b && c
-          #
-          #   # Add the depiction to a
-          #    object_ids = a
-          #    object_type = 'CollectionObject'
-          #
-          #   # Maybe add a determination to the specimen with the
-          #   # OTU that matches the taxon name if it doesn't exist
-          #    if !TaxonDermination.where(collection_object_id: a, otu_id: c, project_id: project_id).any?
-          #       determination_otu = c
-          #    end
-          #
-          # elsif a && b
-          #   object_ids = a
-          #   object_type = 'CollectionObject'
-          #
-          #
-          #   # could be simplified if every taxon name has an otu
-          # o = Otu.where(taxon_name_id: b, project_id: project_id)
-          # if o.any?
-          #    if  !TaxonDermination.where(collection_object_id: a, otu_id: o.first.id, project_id: project_id).any?
-          #       determination_otu = o.first.id
-          #    end
-          # else
-          #   determination_otu = Otu.create!(taxon_name_id: b, project_id: project_id, ...).id
-          # end
-          #
-          # elsif a
-          #     ... there should be a c ... so it's OTU
-          # elsif b  # (impossible, there is "always an a")
-          #
-          #   ... never should be hit, no code here
-          #
-          #
-          #
-          # else
-          #    puts "error!"
-          #    break
-          # end
-          #
-          # object_ids.each do |id|
-          #   Depiction.create!(depiction_object_id: id, depiction_object_type: object_type, 'image: i, .... creator etc. ...)
-          # end
-          #
-          #  TaxonDetermination.create!(collection_object_id: a, otu_id: determination_otu, project_id: project_id) if determination_otu
-          #
-          #
-          # end
-          #
-          # rescue ActiveRecord::RecordInvalid
-          #   ...something
-          # end
-          #
-          # end
-
-
-        end
-
-        # Following section now executed in sf_specimens.rake
-        # desc 'time rake tw:project_import:sf_import:media:specimen_to_taxon_name_ids user_id=1 data_directory=/Users/mbeckman/src/onedb2tw/working/'
-        # LoggedTask.define specimen_to_taxon_name_ids: [:data_directory, :environment, :user_id] do |logger|
-        #
-        #   # First step is to make a SF.SpecimenID to SF.TaxonNameID hash
-        #   # (so if tblImages has no TaxonNameID but has SpecimenID, regardless of presence of collection object, can find OTU via bad/ill-formed taxon name id)
-        #   # Should probably move this to first instance of going through tblSpecimens
-        #
-        #   logger.info 'Running create SF.SpecimenID to SF.TaxonNameID hash...'
-        #
-        #   import = Import.find_or_create_by(name: 'SpeciesFileData')
-        #   skipped_file_ids = import.get('SkippedFileIDs')
-        #   excluded_taxa = import.get('ExcludedTaxa')
-        #
-        #   get_sf_taxon_name_id = {} # key = SF.SpecimenID, value = SF.TaxonNameID
-        #
-        #   path = @args[:data_directory] + 'tblSpecimens.txt'
-        #   file = CSV.read(path, col_sep: "\t", headers: true, encoding: 'UTF-16:UTF-8')
-        #
-        #   file.each do |row|
-        #     next if skipped_file_ids.include? row['FileID'].to_i
-        #     sf_taxon_name_id = row['TaxonNameID']
-        #     next if excluded_taxa.include? sf_taxon_name_id
-        #
-        #     specimen_id = row['SpecimenID']
-        #
-        #     logger.info "working with SF.SpecimenID = #{specimen_id}, SF.TaxonNameID = #{sf_taxon_name_id} \n"
-        #
-        #     get_sf_taxon_name_id[specimen_id] = sf_taxon_name_id
-        #   end
-        #
-        #   import.set('SFSpecimenIDToSFTaxonNameID', get_sf_taxon_name_id)
-        #
-        #   puts 'SFSpecimenIDToSFTaxonNameID'
-        #   ap get_sf_taxon_name_id
-        # end
-
-
-        desc 'time rake tw:project_import:sf_import:media:create_otu_website_links user_id=1 data_directory=/Users/mbeckman/src/onedb2tw/working/'
-        LoggedTask.define create_otu_website_links: [:data_directory, :environment, :user_id] do |logger|
-
-          logger.info 'Running create_otu_website_links...'
-
-          # [ERROR]2019-02-15 14:57:25.128: No OTU found for SF.TaxonNameID = 1127018, SF.FileID = 1
-          # [ERROR]2019-02-15 14:57:58.072: No OTU found for SF.TaxonNameID = 1158091, SF.FileID = 4
-          #     [ERROR]2019-02-15 14:57:58.072: No OTU found for SF.TaxonNameID = 1158092, SF.FileID = 4
-          #
-          #         Ran all tasks!
-          #
-          #         real	1m45.005s
-
-          import = Import.find_or_create_by(name: 'SpeciesFileData')
-          skipped_file_ids = import.get('SkippedFileIDs')
-          excluded_taxa = import.get('ExcludedTaxa')
-          get_tw_taxon_name_id = import.get('SFTaxonNameIDToTWTaxonNameID')
-          get_tw_project_id = import.get('SFFileIDToTWProjectID')
-          get_tw_otu_id = import.get('SFTaxonNameIDToTWOtuID')
-          get_taxon_name_otu_id = import.get('TWTaxonNameIDToOtuID')
-
-          data_types = {}
-          get_tw_project_id.each_value do |project_id|
-            puts project_id
-            data_type = Topic.create!(
-                name: 'External links to websites',
-                definition: 'External links to websites',
-                project_id: project_id)
-            data_types[project_id] = data_type.id
-          end
-
-          # ap data_types
-
-          topic_map = {0 => 'general information', 1 => 'key', 2 => 'distribution map', 3 => 'specimen level information'}
-
-          path = @args[:data_directory] + 'sfTaxonNameWebsiteLinks.txt'
-          file = CSV.read(path, col_sep: "\t", headers: true, encoding: 'UTF-16:UTF-8')
-
-          file.each_with_index do |row, i|
-            next if skipped_file_ids.include? row['FileID'].to_i
+            sf_file_id = row['FileID']
+            next if skipped_file_ids.include? sf_file_id.to_i
             sf_taxon_name_id = row['TaxonNameID']
             next if excluded_taxa.include? sf_taxon_name_id
-            tw_taxon_name_id = get_tw_taxon_name_id[sf_taxon_name_id]
-            otu_id = get_taxon_name_otu_id[tw_taxon_name_id]
-            if otu_id.nil?
-              otu_id = get_tw_otu_id[sf_taxon_name_id]
-              if otu_id.nil?
-                logger.error "No OTU found for SF.TaxonNameID = #{sf_taxon_name_id}, SF.FileID = #{row['FileID']}"
-                next
-              end
-            end
-
-            links_data_types = row['DataTypes'].to_i
-            link_data_type_text = "[#{Utilities::Numbers.get_bits(links_data_types).collect {|i| topic_map[i]}.compact.join(', ')}]" if links_data_types > 0
-            link = "* [#{row['Name']}](http://#{row['RootLink']}#{row['LinkSpecs']}) #{link_data_type_text}\n"
-            project_id = get_tw_project_id[row['FileID']]
-
-<<<<<<< HEAD
-            logger.info "Working with SF.TaxonNameID = '#{row['TaxonNameID']}', TW.TaxonNameID = '#{tw_taxon_name_id}, otu_id = '#{otu_id}, SF.FileID = '#{row['FileID']}', DataTypes = '#{row['DataTypes']}' \n"
-=======
+            specimen_id = row['SpecimenID']
+
             # check if specimen_id > 0, use that
             # else check if otu exists for sf_taxon_name_id ( Is it important to check if tw_taxon_name_id exists?  If otu only, just skip, too? )
             # if image assigned to specimen, forget about taxon_name_id
             # If specimen not real specimen (perhaps only a determination), should I assign to otu_id?  yes
->>>>>>> 7551dddb
-
-            content = nil
-            if content = Content.where(topic_id: data_types[project_id], otu_id: otu_id, project_id: project_id).first
-              content.update(text: content.text + link)
-            else
-              content = Content.create!(
-                  topic_id: data_types[project_id],
-                  otu_id: otu_id,
-                  project_id: project_id,
-                  text: link)
+
+            if specimen_id.to_i > 0
+              collection_object_id = get_tw_collection_object_id[specimen_id] # is there an equiv collection_object (could be a determination)
+              if collection_object_id.nil? # try taxon?
+
+              elsif row['TaxonNameID'] == '0'
+                # log not found
+
+              end
+
+
+              otu_id = get_taxon_name_otu_id[get_tw_taxon_name_id[sf_taxon_name_id]] # cannot to_i because if nil, nil.to_i = 0 ]
+              if taxon_name_id.nil?
+                logger.error "TW.taxon_name_id is nil: SF.TaxonNameID #{sf_taxon_name_id}, SF.FileID = #{sf_file_id}"
+                next
+              end
+
+              seqnum = row['SeqNum']
+              project_id = get_tw_project_id[sf_file_id].to_i
+
+              logger.info "Working on ScrutinyID = #{scrutiny_id}, SF.TaxonNameID #{sf_taxon_name_id} = tw.taxon_name_id #{taxon_name_id}, project_id = #{project_id}, counter = #{counter += 1}"
+
+
             end
           end
-
-          #######################################################################################
-          `rake tw:db:dump backup_directory=/Users/mbeckman/src/db_backup/19_after_links/`
-          puts '** dumped 19_after_links **'
-          #######################################################################################
-        end
-
-
-        desc 'time rake tw:project_import:sf_import:media:create_common_names user_id=1 data_directory=/Users/mbeckman/src/onedb2tw/working/'
-        LoggedTask.define create_common_names: [:data_directory, :environment, :user_id] do |logger|
-
-          logger.info 'Running create_common_names...'
-
-          import = Import.find_or_create_by(name: 'SpeciesFileData')
-          skipped_file_ids = import.get('SkippedFileIDs')
-          excluded_taxa = import.get('ExcludedTaxa')
-          get_tw_taxon_name_id = import.get('SFTaxonNameIDToTWTaxonNameID')
-          get_tw_project_id = import.get('SFFileIDToTWProjectID')
-          get_tw_otu_id = import.get('SFTaxonNameIDToTWOtuID')
-          get_taxon_name_otu_id = import.get('TWTaxonNameIDToOtuID')
-          get_sf_taxon_info = import.get('SFTaxonNameIDMiscInfo')
-          tw_language_hash = import.get('SFToTWLanguageHash')
-          get_tw_user_id = import.get('SFFileUserIDToTWUserID') # for housekeeping
-
-          path = @args[:data_directory] + 'tblCommonNames.txt'
-          file = CSV.read(path, col_sep: "\t", headers: true, encoding: 'UTF-16:UTF-8')
-
-          file.each_with_index do |row, i|
-            sf_taxon_name_id = row['TaxonNameID']
-            sf_file_id = get_sf_taxon_info[sf_taxon_name_id]['file_id']
-            next if skipped_file_ids.include? sf_file_id.to_i
-            next if excluded_taxa.include? sf_taxon_name_id
-            project_id = get_tw_project_id[sf_file_id]
-            tw_taxon_name_id = get_tw_taxon_name_id[sf_taxon_name_id]
-            otu_id = get_taxon_name_otu_id[tw_taxon_name_id]
-            if otu_id.nil?
-              otu_id = get_tw_otu_id[sf_taxon_name_id]
-              if otu_id.nil?
-                logger.error "No OTU found for SF.TaxonNameID = #{sf_taxon_name_id}, SF.FileID = #{row['FileID']}"
-                next
-              end
-            end
-
-            logger.info "Working with SF.TaxonNameID = '#{sf_taxon_name_id}', TW.TaxonNameID = '#{tw_taxon_name_id}, otu_id = '#{otu_id}, SF.FileID = '#{sf_file_id}', CommonName = '#{row['Name']}', LanguageID = #{row['LanguageID']} \n"
-
-            cn = CommonName.create!(
-                name: row['Name'],
-                otu_id: otu_id,
-                language_id: tw_language_hash[row['LanguageID']],
-                project_id: project_id,
-                created_at: row['CreatedOn'],
-                updated_at: row['LastUpdate'],
-                created_by_id: get_tw_user_id[row['CreatedBy']],
-                updated_by_id: get_tw_user_id[row['ModifiedBy']]
-            )
-
-            # @todo: Do I need a SF to TW common name hash?
-
-          end
-        end
-
-        desc 'time rake tw:project_import:sf_import:media:create_language_hash user_id=1 data_directory=/Users/mbeckman/src/onedb2tw/working/'
-        LoggedTask.define create_language_hash: [:data_directory, :environment, :user_id] do |logger|
-
-          logger.info 'Running create_language_hash...'
-
-          # Errors found:
-          # === Summary of warnings and errors for task tw:project_import:sf_import:media:create_language_hash ===
-          # [ERROR]2019-03-13 16:44:36.235: SF.LanguageID = 0, SF.Name = Unspecified, SF.LngAbbreviation =  [ errors = 1 ]
-          # [ERROR]2019-03-13 16:44:36.289: SF.LanguageID = 72, SF.Name = Kyrgyz, SF.LngAbbreviation =  [ errors = 2 ]
-          # [ERROR]2019-03-13 16:44:36.296: SF.LanguageID = 86, SF.Name = Moldavian, SF.LngAbbreviation = mo [ errors = 3 ]
-          # [ERROR]2019-03-13 16:44:36.311: SF.LanguageID = 107, SF.Name = Serbo-Croatian, SF.LngAbbreviation = sh [ errors = 4 ]
-          # [ERROR]2019-03-13 16:44:36.328: SF.LanguageID = 136, SF.Name = Unicode, SF.LngAbbreviation =  [ errors = 5 ]
-
-          tw_language_hash = {} # key = SF.tblLanguages.ID, value = tw.languages.id
-
-          error_count = 0
-
-          path = @args[:data_directory] + 'tblLanguageList.txt'
-          file = CSV.read(path, col_sep: "\t", headers: true, encoding: 'UTF-16:UTF-8')
-
-          file.each_with_index do |row, i|
-            sf_language_id = row['LanguageID']
-            sf_name = row['Name']
-            sf_lng_abbreviation = row['LngAbbreviation']
-
-            puts "Working on LanguageID = #{sf_language_id}, Name = #{sf_name}, Abbreviation = #{sf_lng_abbreviation}"
-
-            tw_language = Language.find_by_english_name(sf_name)
-            if tw_language.nil?
-              # try matching to alpha-2
-              tw_language = Language.find_by_alpha_2(sf_lng_abbreviation)
-              if tw_language.nil?
-                logger.error "SF.LanguageID = #{sf_language_id}, SF.Name = #{sf_name}, SF.LngAbbreviation = #{sf_lng_abbreviation} [ errors = #{error_count += 1} ]"
-                next
-              end
-            end
-
-            tw_language_hash[sf_language_id] = tw_language.id.to_s
-          end
-
-          import = Import.find_or_create_by(name: 'SpeciesFileData')
-          import.set('SFToTWLanguageHash', tw_language_hash)
-
-          puts 'SFToTWLanguageHash'
-          ap tw_language_hash
         end
 
 
