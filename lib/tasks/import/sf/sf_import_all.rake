--- conflicted
+++ resolved
@@ -28,32 +28,21 @@
           # 'start:map_pub_type',
           # # '3_after_pub_type': 0m27.396s on 30 Oct 2018
           #
-          # 'start:contained_cite_aux_data',
-          # 'start:create_sources',
-<<<<<<< HEAD
-          # # '4_after_create_sources': 41m36.692s on 31 Oct 2018
+          'start:contained_cite_aux_data',
+          'start:create_sources',
+          # '4_after_create_sources': 41m36.692s on 31 Oct 2018
           # #
           # 'start:create_misc_ref_info',
           # 'start:create_source_roles',
           # # '5_after_source_roles': 76m51.040s on 7 Nov 2018
           # # 132m58.252s b1_ on 25 Nov 2018
           # #
-=======
-          # '4_after_create_sources': 41m36.692s on 31 Oct 2018
-          #
-          # 'start:create_misc_ref_info',
-          # 'start:create_source_roles',
-          # '5_after_source_roles': 76m51.040s on 7 Nov 2018
-          # 132m58.252s b1_ on 25 Nov 2018
-          #
->>>>>>> b9d7d7f6
           # 'taxa:list_excluded_taxa',
           # 'taxa:create_sf_taxa_misc_info',
           # 'taxa:create_rank_hash',
           # 'taxa:create_animalia_below_root',
           # 'taxa:create_sf_synonym_id_to_new_parent_id_hash',
           # 'taxa:create_otus_for_ill_formed_names_hash',
-<<<<<<< HEAD
           # # '6_after_otus_hash': 0m55.165s on 8 Nov 2018
           # #
           # 'taxa:create_all_sf_taxa_pass1',
@@ -101,61 +90,15 @@
           # 'specimens:collection_objects',
           # # '17_after_collection_objects': 197m20.585s on 19 Mar 2019; 211m4.168s on 1 Feb 2019; 202m27.938s on 20 Nov 2018; 227m33.097s on 15 Nov 2018
           # #
-=======
-          # '6_after_otus_hash': 0m55.165s on 8 Nov 2018
-          #
-          'taxa:create_all_sf_taxa_pass1',
-          # '7_after_run_all_taxa': 298m12.627s on 8 Nov 2018; 347m33.882s on 13 June 2018
-          #
-          'taxa:create_type_species',
-          # '8_after_type_species': 6m33.833s on 13 Nov 2018; no log summary appears at end
-          #
-          'taxa:create_type_genera',
-          # '9_after_type_genera': 1m8.873ss on 13 Nov 2018
-          #
-          'taxa:create_some_related_taxa',
-          # '10_after_some_related_taxa': 3m2.116s on 13 Nov 2018
-          #
-          'taxa:create_status_flag_relationships',
-          # '11_after_status_flag_rels': 171m8.794s on 14 Nov 2018
-          #
-          'pre_cites:import_nomenclator_strings',
-          'pre_cites:create_cvts_for_citations',
-          'pre_cites:create_sf_taxon_name_authors',
-          'pre_cites:check_original_genus_ids',
-          # '12_after_orig_genus_ids': 19m59.741s on 14 Nov 2018
-          #
-          'specimens:create_specimen_unique_id',
-          'specimens:create_sf_geo_level4_hash',
-          # '13_after_geo_level_4': 2m9.065s on 14 Nov 2018
-          #
-          'specimens:collecting_events',
-          # 14_after_coll_events': 38m14.238s on 15 Nov 2018; 42m43.927s on 16 June 2018; 47m53.101s on 26 June 2018
-          #
-          'specimens:import_sf_depos',
-          'specimens:create_biocuration_classes',
-          'specimens:create_specimen_category_counts',
-          'specimens:create_sf_source_metadata',
-          'specimens:create_sf_identification_metadata',
-          # '15_after_identification_metadata': 9m47.689s on 15 Nov 2018
-          #
-          'specimens:get_ident_qualifier_from_nomenclator',
-          'specimens:create_sf_loc_col_events_metadata',
-          # '16_after_col_events_metadata': 10m17.584s on 15 Nov 2018
-          #
-          'specimens:collection_objects',
-          # '17_after_collection_objects': 202m27.938s on 20 Nov 2018; 227m33.097s on 15 Nov 2018
-          #
->>>>>>> b9d7d7f6
-          'supplementary:taxon_info',
-          # 0m58.912s on 21 Nov 2018
-          'supplementary:scrutiny_related',
-          # '18_after_scrutinies': 12m12.489s on 21 Nov 2018 [from 11:23:10.299 to 11:29:51.063, scrutiny authors being processed, no screen activity]
-          #
-          'media:create_language_hash',
-          'media:create_common_names',
-          'media:create_otu_website_links',
-          #
+          # 'supplementary:taxon_info',
+          # # 0m58.912s on 21 Nov 2018
+          # 'supplementary:scrutiny_related',
+          # # '18_after_scrutinies': 12m12.489s on 21 Nov 2018 [from 11:23:10.299 to 11:29:51.063, scrutiny authors being processed, no screen activity]
+          # #
+          # 'media:create_language_hash',
+          # 'media:create_common_names',
+          # 'media:create_otu_website_links',
+          # #
           # # 'citations:create_citations',
           # time: close to 10h (592m44.659s on 10 July 2015, 591m42.625s on 6 Sept 2018)
           # 'rake tw:db:dump backup_directory=/Users/mbeckman/src/db_backup/_after_taxon_citations',
@@ -165,7 +108,7 @@
           # 'rake tw:db:dump backup_directory=/Users/mbeckman/src/db_backup/_after_otu_cites',
           #
           #
-          'last:filter_users'
+          # 'last:filter_users'
           # # 5m26.662s on 25 Feb 2019
 
       ] do
