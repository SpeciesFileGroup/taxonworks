namespace :tw do
  namespace :project_import do
    namespace :sf_import do
      require 'fileutils'
      require 'logged_task'
      namespace :specimens do

        desc 'time rake tw:project_import:sf_import:specimens:collection_objects user_id=1 data_directory=/Users/mbeckman/src/onedb2tw/working/'
        LoggedTask.define collection_objects: [:data_directory, :environment, :user_id] do |logger|

          logger.info 'Importing specimen records as collection objects...'

          # total (see below)
          # type (Specimen, Lot, RangedLot --  Dmitry uses lot, not ranged lot)
          # preparation_type_id (TW integer, include SF text as data attribute?)
          # respository_id (Dmitry manually reconciled these); manually reconciled, not all will be found, add sf_depo_id and sf_depo_string as attribute
          # buffered_collecting_event (no SF data)
          # buffered_determinations (no SF data)
          # buffered_other_labels (no SF data)
          # ranged_lot_category_id (leave nil)
          # collecting_event_id
          # accessioned_at (no SF data)
          # deaccession_reason (no SF data)
          # deaccessioned_at (no SF data)
          # housekeeping

          # add specimen note
          # add specimen status note (identifier?): 0 = presumed Ok, 1 = missing, 2 = destroyed, 3 = lost, 4 = unknown, 5 = missing?, 6 = destroyed?, 7 = lost?, 8 = damaged, 9 = damaged?, 10 = no data entered
          # specimen dataflags: 1 = ecological relationship, 2 = character data not yet implemented, 4 = image, 8 = sound, 16 = include specimen locality in maps, 32 = image of specimen label

          # About total:
          # @!attribute total
          #   @return [Integer]
          #   The enumerated number of things, as asserted by the person managing the record.  Different totals will default to different subclasses.  How you enumerate your collection objects is up to you.  If you want to call one chunk of coral 50 things, that's fine (total = 50), if you want to call one coral one thing (total = 1) that's fine too.  If not nil then ranged_lot_category_id must be nil.  When =1 the subclass is Specimen, when > 1 the subclass is Lot.

          import = Import.find_or_create_by(name: 'SpeciesFileData')
          skipped_file_ids = import.get('SkippedFileIDs')
          excluded_taxa = import.get('ExcludedTaxa')
          get_tw_user_id = import.get('SFFileUserIDToTWUserID') # for housekeeping
          get_tw_project_id = import.get('SFFileIDToTWProjectID')
          get_sf_unique_id = import.get('SFSpecimenToUniqueIDs') # get the unique_id for given SF specimen_id
          get_tw_collecting_event_id = import.get('SFUniqueIDToTWCollectingEventID') # use unique_id as key to collecting_event_id
          get_tw_repo_id = import.get('SFDepoIDToTWRepoID')
          get_sf_depo_string = import.get('SFDepoIDToSFDepoString')
          get_biocuration_class_id = import.get('SpmnCategoryIDToBiocurationClassID')
          get_specimen_category_counts = import.get('SFSpecimenIDCategoryIDCount')
          get_sf_source_metadata = import.get('SFSourceMetadata')
          get_sf_identification_metadata = import.get('SFIdentificationMetadata')
          get_tw_otu_id = import.get('SFTaxonNameIDToTWOtuID')
          get_nomenclator_metadata = import.get('SFNomenclatorIDToSFNomenclatorMetadata')
          get_sf_ident_qualifier = import.get('SFIdentQualifier') # key = nomenclator_id, value = ?, aff., cf., nr. ph.
          get_tw_source_id = import.get('SFRefIDToTWSourceID')
          get_sf_verbatim_ref = import.get('RefIDToVerbatimRef')
          get_sf_locality_metadata = import.get('SFLocalityMetadata')

          # to get associated OTU, get TW taxon id, then get OTU from TW taxon id
          get_tw_taxon_name_id = import.get('SFTaxonNameIDToTWTaxonNameID')
          get_otu_from_tw_taxon_id = import.get('TWTaxonNameIDToOtuID')

          #   Following hash currently not used (was going to provide metadata for zero-count specimens not otherwise handled)
          # get_sf_collect_event_metadata = import.get('SFCollectEventMetadata')

          get_tw_collection_object_id = {} # key = SF.SpecimenID, value = TW.collection_object.id OR TW.container.id

          depo_namespace = Namespace.find_or_create_by(institution: 'Species File', name: 'SpecimenDepository', short_name: 'Depo')

          syntypes_range = {} # use ranged_lot_category for syntypes, paratypes and paralectotypes without individual counts
          paratypes_range = {}
          paralectotypes_range = {}
          get_tw_project_id.each_value do |project_id|
            syntypes_range[project_id] = RangedLotCategory.find_or_create_by(
                name: 'syntypes',
                minimum_value: 2,
                maximum_value: 100,
                project_id: project_id).id
            paratypes_range[project_id] = RangedLotCategory.find_or_create_by(
                name: 'paratypes',
                minimum_value: 2,
                maximum_value: 100,
                project_id: project_id).id
            paralectotypes_range[project_id] = RangedLotCategory.find_or_create_by(
                name: 'paralectotypes',
                minimum_value: 2,
                maximum_value: 100,
                project_id: project_id).id
          end

          path = @args[:data_directory] + 'tblSpecimens.txt'
          file = CSV.foreach(path, col_sep: "\t", headers: true, encoding: 'UTF-16:UTF-8')

          error_counter = 0
          saved_counter = 0
          zero_counter = 0 # Specimen_ids with no count
          no_ce_counter = 0 # No collecting_event_id
          processing_counter = 0
          ident_error_counter = 0
          asserted_dist_counter = 0

          file.each_with_index do |row, i|
            next if skipped_file_ids.include? row['FileID'].to_i
            next if excluded_taxa.include? row['TaxonNameID']
            specimen_id = row['SpecimenID']
            next if specimen_id == '0'
            next if get_sf_unique_id[specimen_id].nil?
            next if get_sf_identification_metadata[specimen_id].nil?

            sf_file_id = row['FileID']
            project_id = get_tw_project_id[sf_file_id]
            sf_taxon_name_id = row['TaxonNameID']
            tw_taxon_name_id = get_tw_taxon_name_id[sf_taxon_name_id]
            collecting_event_id = get_tw_collecting_event_id[get_sf_unique_id[specimen_id]]
            if collecting_event_id.nil?
              logger.error "NO COLLECTING EVENT: Couldn't find CollectingEvent with 'id'=: unique_id = #{get_sf_unique_id[specimen_id]}: SpecimenID = '#{specimen_id}', sf_taxon_id #{sf_taxon_name_id} = tw_taxon_name_id #{tw_taxon_name_id}, FileID = '#{sf_file_id}', no_ce_counter = '#{no_ce_counter += 1}'"
              next
            end

            logger.info "Processing SpecimenID = #{specimen_id}, FileID = '#{sf_file_id}', sf_taxon_id #{sf_taxon_name_id} = tw_taxon_name_id #{tw_taxon_name_id} ( processing_counter=#{processing_counter += 1} )[ zero_counter = #{zero_counter} ] \n"

            sf_depo_id = row['DepoID']
            ranged_lot_category_id = nil
            count_override = false # boolean, primary type zero_count specimens, count = 1 unless syntype (use ranged_lot_category)

            if get_specimen_category_counts[specimen_id].nil? # these are no-count specimens which fall into two categories:

              if get_sf_identification_metadata[specimen_id][0]['type_kind_id'].nil?
                logger.error "Identification error [ ident_error_counter = #{ident_error_counter += 1} ] \n"
                next
              end

              type_kind_id = get_sf_identification_metadata[specimen_id][0]['type_kind_id'] # used in identification section as integer

              if [1..5, 7..11].include?(type_kind_id.to_i)
                # if TypeKindID in (1 holotype, 2 syntypes, 3 neotype, 4 lectotype, 5 unspecified primary type, [not 6 unknown],
                #   7 allotype, 8 paratype, 9 lectoallotype, 10 paralectotype, 11 neoallotype), create coll obj
                #     1,3,4,5,7,9,11 use count = 1; 2,8,10 use ranged lot 2-100; rest of coll obj logic applies except for 3 former syntypes now lectotypes
                #     ( 3 specimen records with TypeKindID = 4 and SeqNum > 0: 578, 89580, 89622 )
                #     Set boolean count_override to override zero count value in loop (type_type distinguishes 1 from ranged lot? )

                if type_kind_id == '2'
                  type_kind_id = '4' if ['578', '89580', '89622'].include?(specimen_id) # was syntype, then lectotype
                end

                if type_kind_id == '2'
                  ranged_lot_category_id = syntypes_range[project_id]
                elsif type_kind_id == '8'
                  ranged_lot_category_id = paratypes_range[project_id]
                elsif type_kind_id == '10'
                  ranged_lot_category_id = paralectotypes_range[project_id]
                else
                  count_override = true # ![2, 8, 10].include?(type_kind_id.to_i) # was (type_kind_id != '2')
                end

              elsif get_sf_locality_metadata[row['LocalityID']]['level1_id'] != '0'
                # if Level1ID > 0, add asserted_distribution
                otu_id = get_otu_from_tw_taxon_id[tw_taxon_name_id]
                otu_id = get_tw_otu_id[sf_taxon_name_id] if otu_id == nil

                AssertedDistribution.new(otu_id: otu_id,
                                         geographic_area_id: CollectingEvent.find(collecting_event_id).geographic_area_id,
                                         project_id: project_id)
                logger.info " AssertedDistribution created for SpecimenID = '#{specimen_id}', FileID = '#{sf_file_id}', otu_id = '#{otu_id}' [ asserted_dist_counter = #{asserted_dist_counter}"
                next

              else # no specimen or assert dist, record error and next
                logger.error " OMITTED : No specimen or asserted distribution: SpecimenID = '#{specimen_id}', FileID = '#{sf_file_id}', DepoID = '#{sf_depo_id}', SourceID = '#{row['SourceID']}', zero_counter = '#{zero_counter += 1}' "
                next
              end
            end

            #     Rest of locality/collecting event/specimen/identification data append as import_attributes
            #         [need to import tables localities and collecting events as hashes - not unique table because indexing is too complex]
            #         [There are 18 identification records where SeqNum > 0 (highest = 1)]

            place_in_collection_keyword = Keyword.find_or_create_by(name: 'PlaceInCollection', definition: 'possible SF source of identification', project_id: project_id)

            repository_id = get_tw_repo_id.has_key?(sf_depo_id) ? get_tw_repo_id[sf_depo_id] : nil

            # get otu id from sf taxon name id, a taxon determination, called 'the primary otu id'   (what about otus without tw taxon names?)

            # list of import_attributes (aka data_attribute with type = 'ImportAttribute'):
            data_attributes_attributes = []

            # Note: collection_objects are made for all specimen records, regardless of basis of record (for now)
            #   -- except when there is no count
            if row['BasisOfRecord'].to_i > 0
              basis_of_record_string = case row['BasisOfRecord'].to_i
                                       when 1
                                         'Preserved specimen'
                                       when 2
                                         'Fossil specimen'
                                       when 3
                                         'Image (still or video)'
                                       when 4
                                         'Audio recording'
                                       when 5
                                         'Checklist/Literature/Map'
                                       when 6
                                         'Personal observation'
                                       end
              basis_of_record = {type: 'ImportAttribute',
                                 import_predicate: 'basis_of_record',
                                 value: basis_of_record_string,
                                 project_id: project_id}
              # puts " BasisOfRecord : '#{basis_of_record_string}' "
              data_attributes_attributes.push(basis_of_record)
            end

            if row['PreparationType'].present?
              preparation_type = {type: 'ImportAttribute',
                                  import_predicate: 'preparation_type',
                                  value: row['PreparationType'],
                                  project_id: project_id}
              # puts " PreparationType : '#{row[' PreparationType ']}' "
              data_attributes_attributes.push(preparation_type)
            end

            dataflags = row['DataFlags'].to_i
            if dataflags > 0
              dataflags_array = Utilities::Numbers.get_bits(dataflags)

              # for bit_position in 0..status_flags_array.length - 1 # length is number of bits set
              dataflag_text = ''
              dataflags_array.each do |bit_position|
                # 1 = ecological relationship, 2 = character data not yet implemented, 4 = image, 8 = sound, 16 = include specimen locality in maps, 32 = image of specimen label
                case bit_position # array use .join(','), flatten?
                when 0 # ecological relationship (1)
                  dataflag_text = '(ecological relationship)'
                when 1 # character data not yet implemended (2)
                  dataflag_text.concat('(character data not yet implemented)')
                when 2 # image (4)
                  dataflag_text.concat('(image)')
                when 3 # sound (8)
                  dataflag_text.concat('(sound)')
                when 4 # include specimen locality in maps (16)
                  dataflag_text.concat('(include specimen locality in maps)')
                when 5 # image of specimen label (32)
                  dataflag_text.concat('(image of specimen label)')
                end
                specimen_dataflags = {type: 'ImportAttribute',
                                      import_predicate: 'specimen_dataflags',
                                      value: dataflag_text,
                                      project_id: project_id}
                # puts " Specimen dataflags text: '#{dataflag_text}' "
                data_attributes_attributes.push(specimen_dataflags)
              end
            end

            specimen_status_id = row['SpecimenStatusID'].to_i
            if specimen_status_id > 0 && specimen_status_id != 10 # 0 = presumed Ok, 10 = no data entered
              specimen_status_string = case specimen_status_id
                                       when 1
                                         'missing'
                                       when 2
                                         'destroyed'
                                       when 3
                                         'lost'
                                       when 4
                                         'unknown'
                                       when 5
                                         'missing?'
                                       when 6
                                         'destroyed?'
                                       when 7
                                         'lost?'
                                       when 8
                                         'damaged'
                                       when 9
                                         'damaged?'
                                       end
              specimen_status = {type: 'ImportAttribute',
                                 import_predicate: 'specimen_status',
                                 value: specimen_status_string,
                                 project_id: project_id}
              # puts " specimen_status_string (SpecimenStatusID) : '#{specimen_status_string}' ('#{specimen_status_id}') "
              data_attributes_attributes.push(specimen_status)
            end

            citations_attributes = [] # if empty array will be ignored in metadata
            if row['SourceID'] != '0'
              sf_source_id = row['SourceID']

              if get_sf_source_metadata[sf_source_id] && get_sf_source_metadata[sf_source_id]['ref_id'].to_i > 0 # SF.Source has RefID, create citation or use verbatim ref string for collection object (assuming it will be created)
                sf_source_ref_id = get_sf_source_metadata[sf_source_id]['ref_id']
                # puts "SF.SourceID, RefID: '#{sf_source_id}', '#{sf_source_ref_id}'"

                # Is there a TW source_id or must we use the verbatim ref string?
                if get_tw_source_id[sf_source_ref_id]
                  citations_attributes.push(source_id: get_tw_source_id[sf_source_ref_id], project_id: project_id)
                else # no TW source equiv, use verbatim as data_attribute
                  verbatim_sf_ref = {type: 'ImportAttribute',
                                     import_predicate: "verbatim_sf_ref_id_#{sf_source_ref_id}",
                                     value: get_sf_verbatim_ref[sf_source_ref_id],
                                     project_id: project_id}
                  # puts "verbatim_sf_ref: #{get_sf_verbatim_ref[sf_source_ref_id]})"
                  data_attributes_attributes.push(verbatim_sf_ref)
                end
              end

              if get_sf_source_metadata[sf_source_id]['description'].present? # SF.Source has description, create an import_attribute
                sf_source_description_text = get_sf_source_metadata[sf_source_id]['description']
                sf_source_description = {type: 'ImportAttribute',
                                         import_predicate: 'sf_source_description',
                                         value: sf_source_description_text,
                                         project_id: project_id}
                puts "Description: '#{sf_source_description_text}'"
                data_attributes_attributes.push(sf_source_description)
              end
            end

            if sf_depo_id > '0'
              sf_depo_string = {type: 'ImportAttribute',
                                import_predicate: 'sf_depo_string',
                                value: get_sf_depo_string[sf_depo_id],
                                project_id: project_id}
              # puts "get_sf_depo_string[sf_depo_id]: '#{get_sf_depo_string[sf_depo_id]}'"
              data_attributes_attributes.push(sf_depo_string)
            end

            metadata = {notes_attributes: [{text: row['Note'],
                                            project_id: project_id,
                                            created_at: row['CreatedOn'],
                                            updated_at: row['LastUpdate'],
                                            created_by_id: get_tw_user_id[row['CreatedBy']],
                                            updated_by_id: get_tw_user_id[row['ModifiedBy']]}],

                        data_attributes_attributes: data_attributes_attributes,
                        citations_attributes: citations_attributes
            }

            # At this point all the related metadata except specimen category and count must be set

            begin

              ApplicationRecord.transaction do
                current_objects = [] # stores all objects created in the row below temporarily

                # This outer loop loops through total, category pairs, we create
                # a new collection object for each pair
                get_specimen_category_counts[specimen_id].each do |specimen_category_id, count|

                  count = 1 if count_override # is true (applies only to zero-count specimens with primary types except syntypes [=ranged_lot])

                  collection_object = CollectionObject::BiologicalCollectionObject.new(
                      metadata.merge(
                          total: count,
                          ranged_lot_category_id: ranged_lot_category_id,
                          collecting_event_id: collecting_event_id,
                          repository_id: repository_id,

                          biocuration_classifications_attributes: [{biocuration_class_id: get_biocuration_class_id[specimen_category_id.to_s], project_id: project_id}],

                          taxon_determinations_attributes: [{otu_id: get_otu_from_tw_taxon_id[tw_taxon_name_id], project_id: project_id}],
                          # taxon_determination notes here?

                          # housekeeping for collection_object
                          project_id: project_id,
                          created_at: row['CreatedOn'],
                          updated_at: row['LastUpdate'],
                          created_by_id: get_tw_user_id[row['CreatedBy']],
                          updated_by_id: get_tw_user_id[row['ModifiedBy']]
                      ))

                  collection_object.save!
                  logger.info "Collection object is saved, id = #{collection_object.id}, number #{saved_counter += 1}"
                  current_objects.push(collection_object)

                  # end  # misplaced end?

                  # At this point the collection objects have been saved successfully

                  # 1) If there are two collection objects with the same SF specimen ID, then put them in a virtual container
                  # 2) If there is an "identifier", associate it with a single collection object or the container (if applicable)
                  identifier = nil
                  if row['DepoCatNo'].present?
                    identifier = Identifier::Local::CatalogNumber.new(
                        identifier: "collection_object.id #{collection_object.id} (SF.SpecimenID #{specimen_id}): SF.DepoID #{sf_depo_id},  #{row['DepoCatNo']}",
                        namespace: depo_namespace,
                        project_id: project_id)

                    if current_objects.count == 1
                      # The "Identifier" is attached to the only collection object that is created

                      current_objects.first.identifiers << identifier if identifier

                    elsif current_objects.count > 1
                      # There is more than one object, put them in a virtual container
                      c = Container::Virtual.create!(project_id: project_id)
                      current_objects.each do |o|
                        o.put_in_container(c)
                      end

                      c.identifiers << identifier if identifier

                    else
                      puts 'OOPS' # would this happen?
                    end
                  end
                end

                # data_attributes to do:
                #   import_attribute if identification.IdentifierName
                #   other fields in tblIdentifications: HigherTaxonName, NomenclatorID, TaxonIdentNote, TypeTaxonNameID, RefID, IdentifierName/Year,
                #     PlaceInCollection, IdentificationModeNote, VerbatimLabel


                # Both SF Specimen and Identification tables have VerbatimLabel as field: Only used in Identification.
                # Treat VerbatimLabel as buffered_collecting_event -- What's that??? Since it's in identification, could be more than one
                # if identification['verbatim_label'].present?
                #   verbatim_label = ImportAttribute.create!(import_predicate: 'VerbatimLabel',
                #                                            value: identification['verbatim_label'],
                #                                            project_id: project_id)
                #   data_attributes_attributes.push(verbatim_label)
                # end


                if get_sf_identification_metadata[specimen_id]
                  get_sf_identification_metadata[specimen_id].each do |identification|
                    current_objects.each do |o|

                      # Add subsequent determinations
                      nomenclator_id = nil
                      target_nomenclator = nil

                      # If nomenclator_id exists, use it; otherwise use higher_taxon_name if available
                      if identification['nomenclator_id'].present?
                        nomenclator_id = identification['nomenclator_id']
                        # puts "Got the nomenclator_id = #{nomenclator_id}"
                        if nomenclator_id != '0'
                          # target_nomenclator = get_nomenclator_string[nomenclator_id]
                          if get_nomenclator_metadata[nomenclator_id]['nomenclator_string'].gsub('.  ', '. ').nil?
                            byebug
                          end
                          target_nomenclator = get_nomenclator_metadata[nomenclator_id]['nomenclator_string'].gsub('.  ', '. ') # delete 2nd space after period in var, form, etc.
                        elsif identification['higher_taxon_name'].present?
                          target_nomenclator = identification['higher_taxon_name']
                        end
                      end

                      if taxon_name = TaxonName.where(cached: target_nomenclator, project_id: project_id).first
                        otu = taxon_name.otus.first
                      else
                        otu = Otu.create!(name: target_nomenclator, taxon_name_id: tw_taxon_name_id, project_id: project_id) # target_nomenclator nil?
                      end

                      # create conditional attributes here
                      data_attributes_attributes = []

                      citations_attributes = []
                      if identification['ref_id'].to_i > 0
                        sf_ref_id = identification['ref_id']
                        if get_tw_source_id[sf_ref_id]
                          # source_id = get_tw_source_id[sf_ref_id]
                          # citations_attributes = Citation.create!(source_id: get_tw_source_id[sf_ref_id], project_id: project_id)
                          citations_attributes.push(source_id: get_tw_source_id[sf_ref_id], project_id: project_id)
                        else # no TW source equiv, use verbatim as data_attribute
                          verbatim_sf_ref = {type: 'ImportAttribute',
                                             import_predicate: "verbatim_sf_ref_id_#{sf_ref_id}",
                                             value: get_sf_verbatim_ref[sf_ref_id],
                                             project_id: project_id}
                          # puts "verbatim_sf_ref: #{get_sf_verbatim_ref[sf_ref_id]})"
                          data_attributes_attributes.push(verbatim_sf_ref)
                        end
                      end


                      if identification['identification_mode_note'].present?
                        identification_mode_note = {type: 'ImportAttribute',
                                                    import_predicate: 'IdentificationModeNote',
                                                    value: identification['identification_mode_note'],
                                                    project_id: project_id}
                        # puts "identification_mode_note: #{identification['identification_mode_note']}"
                        data_attributes_attributes.push(identification_mode_note)
                      end

                      # need IdentifierName: normally a role associated with the taxon determination. Since text field would be difficult to parse into people, for now adding SF tblIdentification.IdentifierName as import attribute

                      if identification['identifier_name'].present?
                        identifier_name = {type: 'ImportAttribute',
                                           import_predicate: 'IdentifierName',
                                           value: identification['identifier_name'],
                                           project_id: project_id}
                        # puts "identifier_name: #{identification['identifier_name']}"
                        data_attributes_attributes.push(identifier_name)
                        if identification['year'].to_i > 0
                          identifier_year = {type: 'ImportAttribute',
                                             import_predicate: 'IdentifierYear',
                                             value: identification['year'],
                                             project_id: project_id}
                          # puts "identifier_year: #{identification['year']}"
                          data_attributes_attributes.push(identifier_year)
                        end
                      end

                      # cannot do inline: need find_or_create
                      confidences_attributes = []
                      if get_sf_ident_qualifier[nomenclator_id]
                        confidences_attributes.push({confidence_level: ConfidenceLevel.find_or_create_by(
                            name: get_sf_ident_qualifier[nomenclator_id],
                            definition: "tblIdentifications: #{'get_sf_ident_qualifier[nomenclator_id]'}",
                            project_id: project_id)})
                      end

                      t = TaxonDetermination.create!(
                          otu_id: otu.id,
                          biological_collection_object: o,

                          citations_attributes: citations_attributes,
                          data_attributes_attributes: data_attributes_attributes,
                          notes_attributes: [text: identification['taxon_ident_note'], project_id: project_id],
                          confidences_attributes: confidences_attributes,
                          project_id: project_id)
                      t.move_to_bottom # so it's not the first record


                      if identification['verbatim_label'].present?
                        o.update_column(:buffered_collecting_event, identification['verbatim_label'])
                      end

                      if identification['place_in_collection'] == '1'
                        # o.keywords << place_in_collection_keyword     # equivalent to line below
                        # o.tags << Tag.new(keyword: place_in_collection_keyword, project_id: o.project_id)
                        o.tags.create!(keyword: place_in_collection_keyword, project_id: project_id)
                      end

                      type_kind_id = identification['type_kind_id'].to_i # exclude TypeKindID = undefined (0) and unknown (6)
                      if [1, 2, 3, 4, 8, 10].include? type_kind_id
                        type_kind = case type_kind_id
                                    when 1
                                      'holotype'
                                    when 2
                                      if o.total == 1
                                        'syntype'
                                      else
                                        'syntypes'
                                      end
                                    when 3
                                      'neotype'
                                    when 4
                                      'lectotype'
                                    when 8
                                      if o.total == 1
                                        'paratype'
                                      else
                                        'paratypes'
                                      end
                                    when 10
                                      if o.total == 1
                                        'paralectotype'
                                      else
                                        'paralectotypes'
                                      end
                                    end

                        TypeMaterial.create!(protonym_id: get_tw_taxon_name_id[identification['type_taxon_name_id']], # tw_taxon_name_id
                                             material: o, # = collection_object/biological_collection_object
                                             type_type: type_kind,
                                             project_id: project_id)
                        # puts "type_material created for '#{type_kind}'"

                      elsif [5, 7, 9].include? type_kind_id
                        # create a data_attribute
                        type_kind = case type_kind_id
                                    when 5
                                      'unspecified primary type'
                                    when 7
                                      'allotype'
                                    when 9
                                      'topotype'
                                    end
                        ImportAttribute.create!(import_predicate: 'SF.TypeKind',
                                                value: type_kind,
                                                project_id: project_id,
                                                attribute_subject: o)
                        # puts "data_attribute for type_kind created for '#{type_kind}'"
                      end
                    end
                  end
                end


                puts 'CollectionObject created'
                get_tw_collection_object_id[specimen_id] = current_objects.collect {|a| a.id} # an array of collection object ids for this specimen_id

              end

            rescue ActiveRecord::RecordInvalid => e
              logger.error "CollectionObject ERROR SF.SpecimenID = #{specimen_id} (#{error_counter += 1}): " + e.record.errors.full_messages.join(';')
            end
          end

          import.set('SFSpecimenIDToCollObjID', get_tw_collection_object_id)
          puts 'SFSpecimenIDToCollObjID'
          ap get_tw_collection_object_id

          #######################################################################################
          `rake tw:db:dump backup_directory=/Users/mbeckman/src/db_backup/17_after_collections_objects/`
          #######################################################################################
        end


        desc 'time rake tw:project_import:sf_import:specimens:create_sf_loc_col_events_metadata user_id=1 data_directory=/Users/mbeckman/src/onedb2tw/working/'
        LoggedTask.define create_sf_loc_col_events_metadata: [:data_directory, :environment, :user_id] do |logger|

          logger.info 'Creating metadata from tblLocalities and tblCollectingEvents...'

          get_sf_locality_metadata = {} # key = sf.LocalityID, value = hash {lat, long, precision code, etc.}
          get_sf_collect_event_metadata = {} # key = sf.CollectEventID, value = hash {collector name, date, etc.}

          path = @args[:data_directory] + 'tblLocalities.txt'
          file = CSV.read(path, col_sep: "\t", headers: true, encoding: 'UTF-16:UTF-8')

          file.each do |row|
            locality_id = row['LocalityID']

            logger.info "Working with SF.LocalityID = '#{locality_id}' \n"

            get_sf_locality_metadata[locality_id] = {file_id: row['FileID'],
                                                     level1_id: row['Level1ID'],
                                                     level2_id: row['Level2ID'],
                                                     level3_id: row['Level3ID'],
                                                     level4_id: row['Level4ID'],
                                                     latitude: row['Latitude'],
                                                     longitude: row['Longitude'],
                                                     precision_code: row['PrecisionCode'],
                                                     elevation: row['Elevation'],
                                                     max_elevation: row['MaxElevation'],
                                                     time_period_id: row['TimePeriodID'],
                                                     locality_detail: row['LocalityDetail'],
                                                     time_detail: row['TimeDetail'],
                                                     dataflags: row['DataFlags'],
                                                     country: row['Country'],
                                                     state: row['State'],
                                                     county: row['County'],
                                                     body_of_water: row['BodyOfWater'],
                                                     precision_radius: row['PrecisionRadius'],
                                                     lat_long_from: row['LatLongFrom']}
          end


          path = @args[:data_directory] + 'tblCollectEvents.txt'
          file = CSV.read(path, col_sep: "\t", headers: true, encoding: 'UTF-16:UTF-8')

          file.each do |row|
            collect_event_id = row['CollectEventID']

            logger.info "Working with SF.CollectEventID = '#{collect_event_id}' \n"

            get_sf_collect_event_metadata[collect_event_id] = {file_id: row['FileID'],
                                                               collector_name: row['CollectorName'],
                                                               year: row['Year'],
                                                               month: row['Month'],
                                                               day: row['Day'],
                                                               days_to_end: row['DaysToEnd']}
          end


          import = Import.find_or_create_by(name: 'SpeciesFileData')
          import.set('SFLocalityMetadata', get_sf_locality_metadata)
          import.set('SFCollectEventMetadata', get_sf_collect_event_metadata)

          puts 'SFLocalityMetadata'
          ap get_sf_locality_metadata

          puts 'SFCollectEventMetadata'
          ap get_sf_collect_event_metadata

          #######################################################################################
          `rake tw:db:dump backup_directory=/Users/mbeckman/src/db_backup/16_after_col_events_metadata/`
          #######################################################################################
        end


        desc 'time rake tw:project_import:sf_import:specimens:get_ident_qualifier_from_nomenclator user_id=1 data_directory=/Users/mbeckman/src/onedb2tw/working/'
        LoggedTask.define get_ident_qualifier_from_nomenclator: [:data_directory, :environment, :user_id] do |logger|
          logger.info '!!!!! NOTE: Re-analyze table data for new abbreviations !!!!!'

          logger.info 'Creating hash of NomenclatorID and IdentQualifier...'

          get_sf_ident_qualifier = {} # key = SF.SourceID, value = hash (SourceID, FileID, RefID, Description)

          path = @args[:data_directory] + 'tblNomenclator.txt'
          file = CSV.read(path, col_sep: "\t", headers: true, encoding: 'UTF-16:UTF-8')

          file.each do |row|

            next if row['IdentQualifier'].blank?
            nomenclator_id = row['NomenclatorID']
            ident_qualifier = row['IdentQualifier']

            logger.info "Working with SF.NomenclatorID = '#{nomenclator_id}, IdentQualifier = '#{ident_qualifier}' \n"

            ident_qualifier_text = case ident_qualifier
                                   when '?', '(?)'
                                     '?'
                                   when 'aff.', 'sp. aff.', 'sp affinis', 'spec. aff.'
                                     'aff.'
                                   when 'cf', 'cf.', 'f.'
                                     'cf.'
                                   when 'near', 'nr.'
                                     'nr.'
                                   when 'ph.'
                                     'ph.'
                                   else
                                     nil
                                   end

            next if ident_qualifier_text == nil
            get_sf_ident_qualifier[nomenclator_id] = ident_qualifier_text

          end

          import = Import.find_or_create_by(name: 'SpeciesFileData')
          import.set('SFIdentQualifier', get_sf_ident_qualifier)

          puts 'SFIdentQualifier'
          ap get_sf_ident_qualifier
        end


        desc 'time rake tw:project_import:sf_import:specimens:create_sf_identification_metadata user_id=1 data_directory=/Users/mbeckman/src/onedb2tw/working/'
        LoggedTask.define create_sf_identification_metadata: [:data_directory, :environment, :user_id] do |logger|

          logger.info 'Creating SF tblIdentifications metadata...'

          get_sf_identification_metadata = {} # key = SF.SpecimenID, value = array of hashes [{SeqNum => s, relevant columns => etc}, {}]

          path = @args[:data_directory] + 'tblIdentifications.txt'
          file = CSV.read(path, col_sep: "\t", headers: true, encoding: 'UTF-16:UTF-8')

          file.each do |row|
            specimen_id = row['SpecimenID']
            seqnum = row['SeqNum']

            logger.info "Working with SF.SpecimenID = '#{specimen_id}', SeqNum = '#{seqnum}' \n"

            this_ident = {
                seqnum: seqnum,
                higher_taxon_name: row['HigherTaxonName'],
                nomenclator_id: row['NomenclatorID'],
                taxon_ident_note: row['TaxonIdentNote'],
                type_kind_id: row['TypeKindID'],
                topotype: row['Topotype'],
                type_taxon_name_id: row['TypeTaxonNameID'],
                ref_id: row['RefID'],
                identifier_name: row['IdentifierName'],
                year: row['Year'],
                place_in_collection: row['PlaceInCollection'],
                identification_mode_note: row['IdentificationModeNote'],
                verbatim_label: row['VerbatimLabel']
            }

            if get_sf_identification_metadata[specimen_id] # this is the same SpecimenID as last row with another seqnum, add another identification record
              get_sf_identification_metadata[specimen_id].push this_ident

            else # this is a new SpecimenID, start new identification
              get_sf_identification_metadata[specimen_id] = [this_ident]
            end

          end

          import = Import.find_or_create_by(name: 'SpeciesFileData')
          import.set('SFIdentificationMetadata', get_sf_identification_metadata)

          puts 'SFIdentificationMetadata'
          ap get_sf_identification_metadata

          #######################################################################################
          `rake tw:db:dump backup_directory=/Users/mbeckman/src/db_backup/15_after_identification_metadata/`
          #######################################################################################
        end


        desc 'time rake tw:project_import:sf_import:specimens:create_sf_source_metadata user_id=1 data_directory=/Users/mbeckman/src/onedb2tw/working/'
        LoggedTask.define create_sf_source_metadata: [:data_directory, :environment, :user_id] do |logger|

          logger.info 'Creating SF tblSources metadata...'

          import = Import.find_or_create_by(name: 'SpeciesFileData')
          skipped_file_ids = import.get('SkippedFileIDs')

          get_sf_source_metadata = {} # key = SF.SourceID, value = hash (SourceID, FileID, RefID, Description)

          path = @args[:data_directory] + 'tblSources.txt'
          file = CSV.read(path, col_sep: "\t", headers: true, encoding: 'UTF-16:UTF-8')

          file.each do |row|
            sf_file_id = row['FileID']
            next if skipped_file_ids.include? sf_file_id.to_i
            source_id = row['SourceID']
            next if source_id == '0'

            logger.info "Working with SF.SourceID = '#{source_id}' \n"

            get_sf_source_metadata[source_id] = {file_id: sf_file_id, ref_id: row['RefID'], description: row['Description']}
          end

          import.set('SFSourceMetadata', get_sf_source_metadata)

          puts 'SFSourceMetadata'
          ap get_sf_source_metadata
        end


        desc 'time rake tw:project_import:sf_import:specimens:create_specimen_category_counts user_id=1 data_directory=/Users/mbeckman/src/onedb2tw/working/'
        LoggedTask.define create_specimen_category_counts: [:data_directory, :environment, :user_id] do |logger|

          logger.info 'Creating specimen category counts...'

          get_specimen_category_counts = {} # key = SF.SpecimenID, value = array [category0, count0] [category1, count1]
          #previous_specimen_id = '0'

          path = @args[:data_directory] + 'tblSpecimenCounts.txt'
          file = CSV.read(path, col_sep: "\t", headers: true, encoding: 'UTF-16:UTF-8')

          file.each do |row|
            specimen_id = row['SpecimenID']
            specimen_category_id = row['SpmnCategoryID'].to_i
            count = row['Count'].to_i.abs

            logger.info "Working with SF.SpecimenID = '#{specimen_id}', specimen_category_id = '#{specimen_category_id}', count = '#{count}' \n"

            if get_specimen_category_counts[specimen_id] # specimen_id == previous_specimen_id # this is the same SpecimenID as last row, add another category/count
              get_specimen_category_counts[specimen_id].push [specimen_category_id, count]

            else # this is a new SpecimenID, start new category/count
              get_specimen_category_counts[specimen_id] = [[specimen_category_id, count]]
              # previous_specimen_id = specimen_id
            end
          end

          import = Import.find_or_create_by(name: 'SpeciesFileData')
          import.set('SFSpecimenIDCategoryIDCount', get_specimen_category_counts)

          puts 'SFSpecimenIDCategoryIDCount'
          ap get_specimen_category_counts
        end


        desc 'time rake tw:project_import:sf_import:specimens:create_biocuration_classes user_id=1 data_directory=/Users/mbeckman/src/onedb2tw/working/'
        LoggedTask.define create_biocuration_classes: [:data_directory, :environment, :user_id] do |logger|

          logger.info 'Creating biocuration classes...'

          import = Import.find_or_create_by(name: 'SpeciesFileData')
          skipped_file_ids = import.get('SkippedFileIDs')
          get_tw_project_id = import.get('SFFileIDToTWProjectID')

          get_biocuration_class_id = {} # key = SF.tblSpecimenCategories.SpmnCategoryID, value = TW.biocuration_class.id

          path = @args[:data_directory] + 'tblSpecimenCategories.txt' # had been sfSpecimenCategories but not different from the db table??
<<<<<<< HEAD
          file = CSV.read(path, col_sep: "\t", headers: true, encoding: 'BOM|UTF-8')
=======
          file = CSV.read(path, col_sep: "\t", headers: true, encoding: 'UTF-16:UTF-8')
>>>>>>> 136f35d8

          file.each_with_index do |row, i|
            sf_file_id = row['FileID']
            next if skipped_file_ids.include? sf_file_id.to_i
            spmn_category_id = row['SpmnCategoryID']
            next if spmn_category_id == '0'
            project_id = get_tw_project_id[sf_file_id]

            logger.info "Working with SF.SpmnCategoryID '#{spmn_category_id}', SF.FileID '#{row['FileID']}', project.id = '#{project_id}' \n"

            biocuration_class = BiocurationClass.create!(name: row['SingularName'], definition: "tblSpecimenCategories: #{row['PluralName']}", project_id: project_id)
            get_biocuration_class_id[spmn_category_id] = biocuration_class.id.to_s
          end

          import.set('SpmnCategoryIDToBiocurationClassID', get_biocuration_class_id)

          puts 'SpmnCategoryIDToBiocurationClassID'
          ap get_biocuration_class_id
        end


        desc 'time rake tw:project_import:sf_import:specimens:import_sf_depos user_id=1 data_directory=/Users/mbeckman/src/onedb2tw/working/'
        LoggedTask.define import_sf_depos: [:data_directory, :environment, :user_id] do |logger|

          logger.info 'Importing SF depo_strings and SF to TW depo/repo mappings...'

          get_sf_depo_string = {} # key = sf.DepoID, value = sf.depo_string
          get_tw_repo_id = {} # key = sf.DepoID, value = tw respository.id; ex. ["23, 25, 567"] => {1 => tw_repo_id, 2 => tw_repo_id, 3 => tw_repo_id}
          # Note: Many SF DepoIDs will not be mapped to TW repo_ids

          count_found = 0

          path = @args[:data_directory] + 'sfDepoStrings.txt'
          file = CSV.read(path, col_sep: "\t", headers: true, encoding: 'UTF-16:UTF-8')

          file.each_with_index do |row, i|
            depo_id = row['DepoID']

            depo_string = row['DepoString']

            logger.info "Working with SF.DepoID '#{depo_id}', SF.NomenclatorString '#{depo_string}' (count #{count_found += 1}) \n"

            get_sf_depo_string[depo_id] = depo_string
          end

          path = @args[:data_directory] + 'sfTWDepoMappings.txt'
          file = CSV.read(path, col_sep: "\t", headers: true, encoding: 'UTF-8') # could not use 'UTF-16:UTF-8'; this is file via Access

          file.each_with_index do |row, i|
            sf_depo_id_array = row['SFDepoIDarray']
            next if sf_depo_id_array.blank?

            tw_repo_id = row['TWDepoID']
            logger.info "Working with TWD/RepoID '#{tw_repo_id}', SFDepoIDarray '#{sf_depo_id_array}' \n"

            sf_depo_id_array = sf_depo_id_array.split(', ').map(&:to_i)
            sf_depo_id_array.each do |each_id|
              get_tw_repo_id[each_id] = tw_repo_id
            end
          end

          import = Import.find_or_create_by(name: 'SpeciesFileData')
          import.set('SFDepoIDToSFDepoString', get_sf_depo_string)
          import.set('SFDepoIDToTWRepoID', get_tw_repo_id)

          puts 'SFDepoIDToSFDepoString'
          ap get_sf_depo_string

          puts 'SFDepoIDToTWRepoID'
          ap get_tw_repo_id

        end


        desc 'time rake tw:project_import:sf_import:specimens:collecting_events user_id=1 data_directory=/Users/mbeckman/src/onedb2tw/working/'
        LoggedTask.define collecting_events: [:data_directory, :environment, :user_id] do |logger|

          logger.info 'Building new collecting events...'

          import = Import.find_or_create_by(name: 'SpeciesFileData')
          skipped_file_ids = import.get('SkippedFileIDs')
          get_tw_project_id = import.get('SFFileIDToTWProjectID')
          get_sf_geo_level4 = import.get('SFGeoLevel4')

          # var = get_sf_geo_level4['lskdfj']['Name']

          get_tw_collecting_event_id = {} # key = sfUniqueLocColEvents.UniqueID, value = TW.collecting_event_id

          # SF.TimePeriodID to interval code (https://paleobiodb.org/data1.2/intervals/single.json?name='')
          TIME_PERIOD_MAP = {
              768 => 1, # Cenozoic
              784 => 12, # Quaternary
              790 => 32, # Holocene
              795 => 33, # Pleistocene
              800 => 13, # Tertiary
              804 => 25, # Neogene
              805 => 34, # Pliocene
              806 => 35, # Miocene
              808 => 26, # Paleogene
              809 => 36, # Oligocene
              810 => 37, # Eocene
              811 => 38, # Paleocene
              1024 => 2, # Mesozoic
              1040 => 14, # Cretaceous
              1056 => 15, # Jurassic
              1072 => 16, # Triassic
              1280 => 3, # Paleozoic
              1296 => 17, # Permian
              1312 => 18, # Carboniferous
              1316 => 27, # Pennsylvanian
              1320 => 28, # Mississippian
              1328 => 19, # Devonian
              1344 => 20, # Silurian
              1360 => 21, # Ordovician
              1376 => 22, # Cambrian
              # 1536 => nil,  # Precambrian
              1552 => 752, # Proterozoic
              1568 => 753, # Archaean vs. Archean
              1584 => 11 # Hadean
          }.freeze

          path = @args[:data_directory] + 'sfUniqueLocColEvents.txt'
          file = CSV.read(path, col_sep: "\t", headers: true, encoding: 'UTF-16:UTF-8')

          # FileID
          # Level1ID	Level2ID	Level3ID	Level4ID
          # Latitude	Longitude	PrecisionCode
          # Elevation	MaxElevation
          # TimePeriodID
          # LocalityDetail
          # TimeDetail
          # DataFlags, ignore: bitwise, 1 = ecological relationship, 2 = character data (not implemented?), 4 = image, 8 = sound, 16 = include specimen locality in maps, 32 = image of specimen label
          # Country	State	County
          # BodyOfWater
          # PrecisionRadius
          # LatLongFrom, ignore
          # CollectorName
          # Year MonthDay
          # DaysToEnd
          # UniqueID

          counter = 0
          error_counter = 0

          # Working with TW.project_id = 3, UniqueID = 42414 (count 42414): Year 1993, Month 2, Day 29 (not a leap year), FileID = 1, TaxonNameID = 1140695, CollectEventID = 6584
          # ActiveRecord::RecordInvalid: Validation failed: Start date day 29 is not a valid start_date_day for the month provided
          # [0] 1993,
          # [1] 2,
          # [2] 29,
          # [3] nil,
          # [4] nil,
          # [5] nil


          file.each do |row|
            sf_file_id = row['FileID']
            next if skipped_file_ids.include? sf_file_id.to_i
            project_id = get_tw_project_id[sf_file_id]

            logger.info "Working with TW.project_id = #{project_id}, UniqueID = #{row['UniqueID']} (count #{counter += 1}) \n"

            this_year, this_month, this_day = row['Year'], row['Month'], row['Day']

            # in rescue below, used collect_event.errors vs. c.error
            # if (this_year == '1900' || this_year == '1993') && this_month == '2' && this_day == '29'
            #   this_month, this_day = '3', '1'
            # end

            d = this_day != '0'
            m = this_month != '0'
            y = !((this_year == '1000') || (this_year == '0'))
            dte = row['DaysToEnd'].to_i.abs != 0

            start_date_year, start_date_month, start_date_day,
                end_date_year, end_date_month, end_date_day =

                case [y, m, d, dte] # year, month, day, days_to_end

                when [true, true, true, true] # have (year, month, day, days_to_end)

                when [true, true, true, false] # have (year, month, day), no days_to_end
                  [this_year.to_i, this_month.to_i, this_day.to_i, nil, nil, nil]

                when [true, true, false, false] # have (year, month), no (day, days_to_end)
                  [this_year.to_i, this_month.to_i, nil, nil, nil, nil]

                when [true, false, false, false] # have year, no (month, day, days_to_end)
                  [this_year.to_i, nil, nil, nil, nil, nil]

                when [false, true, true, false] # no year, have (month, day), no days_to_end
                  [nil, this_month.to_i, this_day.to_i, nil, nil, nil]

                when [false, true, true, true] # no year, have (month, day, days_to_end)
                  sdm = this_month.to_i
                  sdd = this_day.to_i
                  dte = row['DaysToEnd'].to_i.abs
                  start_date = Date.new(1999, sdm, sdd) # an arbitrary non-leap year
                  end_date = dte.days.from_now(start_date)

                  [nil, sdm, sdd, nil, end_date.month, end_date.year]

                else
                  [nil, nil, nil, nil, nil, nil]
                end


            data_attributes_bucket = {
                data_attributes_attributes: [],
                # project_id: project_id  # cannot universally assign project_id to all array attribute hashes
                # rest of housekeeping?
            }

            if row['TimeDetail'].present?
              time_detail = {type: 'ImportAttribute', import_predicate: 'TimeDetail', value: row['TimeDetail'], project_id: project_id}
              data_attributes_bucket[:data_attributes_attributes].push(time_detail)
            end

            location_string = {type: 'ImportAttribute', import_predicate: 'CountryStateCounty',
                               value: [row['Country'], row['State'], row['County']].join(':'), project_id: project_id}
            data_attributes_bucket[:data_attributes_attributes].push(location_string)

            if row['BodyOfWater'].present?
              body_of_water = {type: 'ImportAttribute', import_predicate: 'BodyOfWater', value: row['BodyOfWater'], project_id: project_id}
              data_attributes_bucket[:data_attributes_attributes].push(body_of_water)
            end

            p_code = row['PrecisionCode'].to_i
            if p_code > 0
              value = case p_code
                      when 1 then
                        'from locality label'
                      when 2 then
                        'estimated from map and locality label'
                      when 3 then
                        'based on county or similar modest area specified on locality label'
                      when 4 then
                        'estimated from less specific locality label'
                      else
                        'error'
                      end

              precision_code = {type: 'ImportAttribute', import_predicate: 'PrecisionCode', value: value, project_id: project_id}
              data_attributes_bucket[:data_attributes_attributes].push(precision_code)
            end

            # do we still need next line?
            # start_date_year, end_date_year = nil, nil if row['Year'] == "1000"

            ap [start_date_year, start_date_month, start_date_day, end_date_year, end_date_month, end_date_day]

            # metadata = {
            #     # data_attributes_attributes: data_attributes_bucket
            #
            #
            # }.merge(data_attributes_bucket)


            lat, long = row['Latitude'], row['Longitude'] # if one has value, other cannot be nil
            # if lat
            #   if long.nil?
            #     lat = nil
            #   end
            # elsif long
            #   if lat.nil?
            #     long = nil
            #   end
            # end
            min_elev, max_elev = row['Elevation'], row['MaxElevation'] # in meters; SF doesn't have MinElevation
            # if min_elev   # true if not nil
            #   if max_elev.nil?
            #     max_elev = min_elev
            #   end
            # end

            c = CollectingEvent.new(
                {
                    verbatim_latitude: lat ? lat.to_f : nil, # if lat is not nil...
                    verbatim_longitude: long ? long.to_f : nil,
                    minimum_elevation: min_elev ? min_elev.to_i : nil,
                    maximum_elevation: max_elev ? max_elev.to_i : nil,
                    verbatim_locality: row['LocalityDetail'],
                    verbatim_collectors: row['CollectorName'],
                    start_date_day: start_date_day,
                    start_date_month: start_date_month,
                    start_date_year: start_date_year,
                    end_date_day: end_date_day,
                    end_date_month: end_date_month,
                    end_date_year: end_date_year,
                    geographic_area: get_tw_geographic_area(row, logger, get_sf_geo_level4),

                    project_id: project_id
                    # paleobio_db_interval_id: TIME_PERIOD_MAP[row['TimePeriodID']], # TODO: Matt add attribute to CE !! rember ENVO implications
                }.merge(data_attributes_bucket)
            )

            begin
              c.save!
              logger.info "UniqueID #{row['UniqueID']} written"

              get_tw_collecting_event_id[row['UniqueID']] = c.id.to_s

              begin
                pr = row['PrecisionRadius'].to_i
                c.generate_verbatim_data_georeference(true, no_cached: true) # reference self, no cache
                if c.georeferences.any?
                  c.georeferences[0].error_radius = pr unless pr == '0'
                else
                  # georeference failed (bad lat/long?)
                end

              rescue ActiveRecord::RecordInvalid

                logger.error "Error: TW.project_id = #{project_id}, UniqueID = #{row['UniqueID']} (error count #{error_counter += 1}) \n"
              end

            rescue ActiveRecord::RecordInvalid # bad date?
              logger.error "CollectEvent error: FileID = #{row['FileID']}, UniqueID = #{row['UniqueID']}, Year = #{this_year}, Month = #{this_month}, Day = #{this_day}, DaysToEnd = #{row['DaysToEnd']}, (error count #{error_counter += 1})" + c.errors.full_messages.join(';')
              next
            end
          end

          import = Import.find_or_create_by(name: 'SpeciesFileData')
          import.set('SFUniqueIDToTWCollectingEventID', get_tw_collecting_event_id)

          puts 'SFUniqueIDToTWCollectingEventID'
          ap get_tw_collecting_event_id

          #######################################################################################
          `rake tw:db:dump backup_directory=/Users/mbeckman/src/db_backup/14_after_coll_events/`
          #######################################################################################
        end

        # Find a TW geographic_area
        # @todo JDT HELP!
        def get_tw_geographic_area(row, logger, sf_geo_level4_hash)

          tw_area = nil
          l1, l2, l3, l4 = row['Level1ID'], row['Level2ID'], row['Level3ID'], row['Level4ID']
          l1 = '' if l1 == '0'
          l2 = '' if l2 == '-'
          l3 = '' if l3 == '---'
          l4 = '' if l4 == '---'
          t1 = l1
          t2 = t1 + l2
          t3 = t2 + l3
          tdwg_id = l1
          tdwg_id = t3 if l4 == ''
          tdwg_id = t2 if l3 == ''
          tdwg_id = t1 if l2 == ''
          tdwg_id.strip!

          if tdwg_id.blank?
            case l4
            when /\d+/ # any digits, needs translation
              # TODO @MB if level 4 is a number, look up county name in SFGeoLevel4
              # packet = 0
              name = sf_geo_level4_hash[(t3 + t4)][:name].chomp('County').strip
              tw_area = GeographicArea.where("\"tdwgID\" like '#{t3}%' and name like '%#{name}%'").first
            when /[a-z]/i # if it exists, it might be directly findable
              tdwg_id = (t3 + '-' + l4).strip
              tw_area = GeographicArea.where(tdwgID: tdwg_id).first
              if tw_area.nil? # fall back to next larger container
                tw_area = GeographicArea.where(tdwgID: t3).first
              end
            else # must be ''
              tw_area = GeographicArea.where(tdwgID: t3).first
            end
          end

          logger.info "target tdwg id: #{tdwg_id}"

          tw_area
        end


        desc 'time rake tw:project_import:sf_import:specimens:create_sf_geo_level4_hash user_id=1 data_directory=/Users/mbeckman/src/onedb2tw/working/'
        # consists of unique_key: (level3_id, level4_id, name, country_code)
        LoggedTask.define create_sf_geo_level4_hash: [:data_directory, :environment, :user_id] do |logger|
          # Can be run independently at any time

          logger.info 'Running create_sf_geo_level4_hash...'

          get_sf_geo_level4 = {} # key = unique_key (combined level3_id + level4_id), value = level3_id, level4_id, name, country_code (from tblGeoLevel4)

          path = @args[:data_directory] + 'sfGeoLevel4.txt'
          file = CSV.foreach(path, col_sep: "\t", headers: true, encoding: 'UTF-16:UTF-8')

          file.each_with_index do |row, i|

            logger.info "working with UniqueKey #{row['UniqueKey']}"

            get_sf_geo_level4[row['UniqueKey']] = {level3_id: row['Level3ID'], level4_id: row['Level4ID'], name: row['Name'], country_code: row['CountryCode']}
          end

          puts 'Getting ready to display results -- takes longer than it seems it should!'

          import = Import.find_or_create_by(name: 'SpeciesFileData')
          import.set('SFGeoLevel4', get_sf_geo_level4)

          puts 'SFGeoLevel4'
          ap get_sf_geo_level4

          #######################################################################################
          `rake tw:db:dump backup_directory=/Users/mbeckman/src/db_backup/13_after_geo_level_4/`
          #######################################################################################
        end


        desc 'time rake tw:project_import:sf_import:specimens:create_specimen_unique_id user_id=1 data_directory=/Users/mbeckman/src/onedb2tw/working/'
        LoggedTask.define create_specimen_unique_id: [:data_directory, :environment, :user_id] do |logger|
          # Can be run independently at any time

          logger.info 'Running new specimen lists (hash, array)...'

          # get_new_preserved_specimen_id = [] # array of SF.SpecimenIDs with BasisOfRecord = 0 (not stated) but with DepoID or specimen count
          get_sf_unique_id = {} # key = SF.SpecimenID, value = sfUniqueLocColEvents.UniqueID


          # logger.info '1. Getting new preferred specimen ids'
          #
          # path = @args[:data_directory] + 'sfAddPreservedSpecimens.txt'
          # file = CSV.read(path, col_sep: "\t", headers: true, encoding: 'UTF-16:UTF-8')
          #
          # file.each do |row|
          #   get_new_preserved_specimen_id.push(row[0])
          # end


          logger.info '2. Getting SF SpecimenID to UniqueID hash'

          count = 0

          path = @args[:data_directory] + 'sfSpecimenToUniqueIDs.txt'
          file = CSV.read(path, col_sep: "\t", headers: true, encoding: 'UTF-16:UTF-8')

          file.each do |row|
            puts "SpecimenID = #{row['SpecimenID']}, count #{count += 1} \n"
            get_sf_unique_id[row['SpecimenID']] = row['UniqueLocColEventID']
          end


          import = Import.find_or_create_by(name: 'SpeciesFileData')
          # import.set('SFNewPreservedSpecimens', get_new_preserved_specimen_id)
          import.set('SFSpecimenToUniqueIDs', get_sf_unique_id)

          # puts 'SFNewPreservedSpecimens'
          # ap get_new_preserved_specimen_id

          puts 'SFSpecimenToUniqueIDs'
          ap get_sf_unique_id
        end

      end
    end
  end
end


<|MERGE_RESOLUTION|>--- conflicted
+++ resolved
@@ -848,11 +848,7 @@
           get_biocuration_class_id = {} # key = SF.tblSpecimenCategories.SpmnCategoryID, value = TW.biocuration_class.id
 
           path = @args[:data_directory] + 'tblSpecimenCategories.txt' # had been sfSpecimenCategories but not different from the db table??
-<<<<<<< HEAD
-          file = CSV.read(path, col_sep: "\t", headers: true, encoding: 'BOM|UTF-8')
-=======
           file = CSV.read(path, col_sep: "\t", headers: true, encoding: 'UTF-16:UTF-8')
->>>>>>> 136f35d8
 
           file.each_with_index do |row, i|
             sf_file_id = row['FileID']
