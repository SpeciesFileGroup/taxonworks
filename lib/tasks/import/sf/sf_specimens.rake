--- conflicted
+++ resolved
@@ -632,7 +632,6 @@
                                     else
                                       'syntypes'
                                     end
-<<<<<<< HEAD
                                   when 3
                                     'neotype'
                                   when 4
@@ -642,24 +641,6 @@
                                       'paratype'
                                     else
                                       'paratypes'
-=======
-
-                        TypeMaterial.create!(protonym_id: get_tw_taxon_name_id[identification['type_taxon_name_id']], # tw_taxon_name_id
-                                             collection_object: o, # = collection_object/biological_collection_object
-                                             type_type: type_kind,
-                                             project_id: project_id)
-                        # puts "type_material created for '#{type_kind}'"
-
-                      elsif [5, 7, 9].include? type_kind_id
-                        # create a data_attribute
-                        type_kind = case type_kind_id
-                                    when 5
-                                      'unspecified primary type'
-                                    when 7
-                                      'allotype'
-                                    when 9
-                                      'topotype'
->>>>>>> ad745a79
                                     end
                                   when 10
                                     if o.total == 1
@@ -670,7 +651,7 @@
                                   end
 
                       TypeMaterial.create!(protonym_id: get_tw_taxon_name_id[identification['type_taxon_name_id']], # tw_taxon_name_id
-                                           material: o, # = collection_object/biological_collection_object
+                                           collection_object: o, # = collection_object/biological_collection_object
                                            type_type: type_kind,
                                            project_id: project_id)
                       # puts "type_material created for '#{type_kind}'"
