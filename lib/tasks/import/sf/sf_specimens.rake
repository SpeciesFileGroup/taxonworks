namespace :tw do
  namespace :project_import do
    namespace :sf_import do
      require 'fileutils'
      require 'logged_task'
      namespace :specimens do

        desc 'time rake tw:project_import:sf_import:specimens:collection_objects user_id=1 data_directory=/Users/mbeckman/src/onedb2tw/working/'
        LoggedTask.define :collection_objects => [:data_directory, :environment, :user_id] do |logger|

          logger.info 'Importing specimen records as collection objects...'

          # total (see below)
          # type (Specimen, Lot, RangedLot --  Dmitry uses lot, not ranged lot)
          # preparation_type_id (TW integer, include SF text as data attribute?)
          # respository_id (Dmitry manually reconciled these); manually reconciled, not all will be found, add sf_depo_id and sf_depo_string as attribute
          # buffered_collecting_event (no SF data)
          # buffered_determinations (no SF data)
          # buffered_other_labels (no SF data)
          # ranged_lot_category_id (leave nil)
          # collecting_event_id
          # accessioned_at (no SF data)
          # deaccession_reason (no SF data)
          # deaccessioned_at (no SF data)
          # housekeeping

          # add specimen note
          # add specimen status note (identifier?): 0 = presumed Ok, 1 = missing, 2 = destroyed, 3 = lost, 4 = unknown, 5 = missing?, 6 = destroyed?, 7 = lost?, 8 = damaged, 9 = damaged?, 10 = no data entered
          # specimen dataflags: 1 = ecological relationship, 2 = character data not yet implemented, 4 = image, 8 = sound, 16 = include specimen locality in maps, 32 = image of specimen label

          # About total:
          # @!attribute total
          #   @return [Integer]
          #   The enumerated number of things, as asserted by the person managing the record.  Different totals will default to different subclasses.  How you enumerate your collection objects is up to you.  If you want to call one chunk of coral 50 things, that's fine (total = 50), if you want to call one coral one thing (total = 1) that's fine too.  If not nil then ranged_lot_category_id must be nil.  When =1 the subclass is Specimen, when > 1 the subclass is Lot.

          # cat # = identifier on collecting event, controlled vocab term - create sf.specimen_id to catalog number hash (can do here)
          # where does the biocuration_class_id come from?
          # requires collection_object_id (biological_collection_object_id)
          # basis of record = confidence on collection object
          # preparation type = controlled vocabulary term for collection object
          # specimen count and description = BiocurationClass, object tied to collection_object (??)

          # Columns in tblSpecimens not accounted for:
          #   SpecimenStatus
          #   DepoCatNo -- recorded in hash for now, will be identifier  <<< NO, add as import_attribute
          #   SourceID citation to collection object (refID) + description as import attribute
          #   BasisOfRecord  type 5 will be asserted distribution, ignore 3, 4, and 6 (for all of 5 bor, what doesn't have refid in sourceid)
          #   VerbatimLabel NOT USED in SF, perhaps buffered collecting event


          import = Import.find_or_create_by(name: 'SpeciesFileData')
          get_tw_user_id = import.get('SFFileUserIDToTWUserID') # for housekeeping
          get_tw_project_id = import.get('SFFileIDToTWProjectID')
          get_sf_unique_id = import.get('SFSpecimenToUniqueIDs') # get the unique_id for given SF specimen_id
          get_tw_collecting_event_id = import.get('SFUniqueIDToTWCollectingEventID') # use unique_id as key to collecting_event_id
          get_tw_repo_id = import.get('SFDepoIDToTWRepoID')
          get_biocuration_class_id = import.get('SpmnCategoryIDToBiocurationClassID')
          get_specimen_category_counts = import.get('SFSpecimenIDCategoryIDCount')

          get_tw_collection_object_id = {} # key = SF.SpecimenID, value = TW.collection_object.id OR TW.container.id
          # get_depo_catalog_number = {} # key = SF.SpecimenID, value = depo catalog number

          path = @args[:data_directory] + 'tblSpecimens.txt'
          file = CSV.foreach(path, col_sep: "\t", headers: true, encoding: 'UTF-16:UTF-8')

          error_counter = 0

          file.each_with_index do |row, i|
            specimen_id = row['SpecimenID']
            next if specimen_id == '0'

            # RIGHT HERE - jump out of the loop if the basis of record will NOT lead to a collection object
            # BoR (BasisofRecord), create co if 0 if extra data indicates, 1, 2; 5 is asserted dist if SourceID contains RefID and known distribution no finer than county

            depo_id = row['DepoID']
            project_id = get_tw_project_id[row['FileID']]

<<<<<<< HEAD
=======
            repository_id = get_tw_repo_id.has_key?(row['DepoID']) ? get_tw_repo_id[row['DepoID']] : nil

            collecting_event_id = get_tw_collecting_event_id[get_sf_unique_id[specimen_id]]

            # get otu id from sf taxon name id, a taxon determination, called 'the primary otu id'   (what about otus without tw taxon names?)


>>>>>>> eb66e7a4
            #  get_depo_catalog_number[specimen_id] = row['DepoCatNo'] if row['DepoCatNo'].present?
            # specimen_total = get_specimen_totals_categories[specimen_id][Total] # get_specimen_totals_categories is obsolete


            preparation_type = []
            if row['PreparationType'].present?
              preparation_type = {import_predicate: 'preparation_type',
                                  value: row['PreparationType'],
                                  project_id: project_id}
            end

            specimen_dataflags = []
            dataflags = row['DataFlags'].to_i
            if dataflags > 0
              dataflags_array = Utilities::Numbers.get_bits(dataflags)

              # for bit_position in 0..status_flags_array.length - 1 # length is number of bits set
              dataflag_text = ''
              dataflags_array.each do |bit_position|
                # 1 = ecological relationship, 2 = character data not yet implemented, 4 = image, 8 = sound, 16 = include specimen locality in maps, 32 = image of specimen label
                case bit_position # array use .join(','), flatten?
                  when 0 # ecological relationship (1)
                    dataflag_text = '(ecological relationship)'
                  when 1 # character data not yet implemended (2)
                    dataflag_text.concat('(character data not yet implemented)')
                  when 2 # image (4)
                    dataflag_text.concat('(image)')
                  when 3 # sound (8)
                    dataflag_text.concat('(sound)')
                  when 4 # include specimen locality in maps (16)
                    dataflag_text.concat('(include specimen locality in maps)')
                  when 5 # image of specimen label (32)
                    dataflag_text.concat('(image of specimen label)')
                end

                specimen_dataflags = {import_predicate: 'specimen_dataflags',
                                      value: dataflag_text,
                                      project_id: project_id}
              end
            end

            specimen_status = [] # 0 = presumed Ok, 1 = missing, 2 = destroyed, 3 = lost, 4 = unknown, 5 = missing?, 6 = destroyed?, 7 = lost?, 8 = damaged, 9 = damaged?, 10 = no data entered
            specimen_status_id = row['SpecimenStatusID'].to_i
            if specimen_status_id > 0
              case specimen_status_id
                when 1
                  specimen_status = 'missing'
                when 2
                  specimen_status = 'destroyed'
                when 3
                  specimen_status = 'lost'
                when 4
                  specimen_status = 'unknown'
                when 5
                  specimen_status = 'missing?'
                when 6
                  specimen_status = 'destroyed?'
                when 7
                  specimen_status = 'lost?'
                when 8
                  specimen_status = 'damaged'
                when 9
                  specimen_status = 'damaged?'
<<<<<<< HEAD
                when 10
                  specimen_status = 'no data entered'
=======
>>>>>>> eb66e7a4
              end
            end

            # depo_catalog_number = []
            # if row['DepoCatNo'].present?
            #   depo_catalog_number = {import_predicate: 'tblSpecimens.DepoCatNo',
            #                          value: row['DepoCatNo'],
            #                          project_id: project_id}
            # end

            # Handle SourceID:
            # Query for tblSpecimens where SourceID > 0
            # create hash SpecimenID, RefID, Description

            # citation = Citation.new(
            #     metadata.merge(
            #         source_id: source_id,
            #         pages: cite_pages,
            #         # is_original: (row['SeqNum'] == '1' ? true : false),
            #         citation_object: otu, # this one line replaces the next two lines
            #         # citation_object_type: 'Otu',
            #         # citation_object_id: otu_id,
            #
            #         # housekeeping for citation
            #         project_id: project_id,
            #         created_at: row['CreatedOn'],
            #         updated_at: row['LastUpdate'],
            #         created_by_id: get_tw_user_id[row['CreatedBy']],
            #         updated_by_id: get_tw_user_id[row['ModifiedBy']]


            import_attribute_attributes = []
            metadata = {notes_attributes: [{text: row['Note'],
                                            project_id: project_id,
                                            created_at: row['CreatedOn'],
                                            updated_at: row['LastUpdate'],
                                            created_by_id: get_tw_user_id[row['CreatedBy']],
                                            updated_by_id: get_tw_user_id[row['ModifiedBy']]}],

                        import_attribute_attributes: import_attribute_attributes.concat(preparation_type, specimen_dataflags, specimen_status),

<<<<<<< HEAD
                        # if SourceID > 0: create a citation (if SourceID contains RefID) and/or create an import_attribute (if SourceID has description)
=======
                        # import_attribute to do:  BasisOfRecord

                        # data_attributes to do:
                        #   # add source.RefID hash ---- pass SourceID, and get metadata (getSourceMetaData)
                        # if SourceID > 0: create a citation (if SourceID contains RefID) and/or create an import_attribute (if SourceID has description)      LATER
                        # ditto tblIdentifications but array of hashes because of multi Identifications, make IdentifierName into People attributes

                        # specimenID2Identifiers = {
                        #
                        # 3099 => [{ higher_taxon_name: nil,
                        #            seqnum: {}
                        #           identifier_name: {
                        #                   initialis: "L",
                        #                   family_name: "Chopard"
                        #                 }
                        #           }
                        #
                        # }        ]

                        # }

                        # first_names, family_name = row['IdnetifierName'].split(" ")

>>>>>>> eb66e7a4
            }

            # At this point all the related metadata except specimen category and count must be set


            begin

              ActiveRecord::Base.transaction do
                current_objects = [] # stores all objects created in the row below temporarily

                # This outer loop loops through total, category pairs, we create
                # a new collection object for each pair
                get_specimen_category_counts[specimen_id].each do |specimen_category_id, count|

                  collection_object = CollectionObject.new(
                      metadata.merge(
                          total: count,
                          collecting_event_id: get_tw_collecting_event_id[get_sf_unique_id[specimen_id]],
                          repository_id: get_tw_repo_id.has_key?(depo_id) ? get_tw_repo_id[depo_id] : nil,

                          bicuration_classification_attributes: [{biocuration_class_id: get_biocuration_class_id[specimen_category_id.to_s]}],

                          # housekeeping for collection_object
                          project_id: project_id,
                          created_at: row['CreatedOn'],
                          updated_at: row['LastUpdate'],
                          created_by_id: get_tw_user_id[row['CreatedBy']],
                          updated_by_id: get_tw_user_id[row['ModifiedBy']]
                      ))

                  collection_object.save!

                  current_objects.push(collection_object)

                end

                # At this point the collection objects have been saved successfully


                # Here we need to do 2 things
                # 1) if there were two collection objects with the same SF specimen ID then put them
                # in a virtual container
                # 2) If there was an "identifer" associate that with the single object or the container if there
                # was a container
                identifer = nil
                if row['DepoCatNo']
<<<<<<< HEAD
                  identifier = ImportAttribute.new(value: row['DepotCatNum', import_predicate: 'SF_DEPOT_NUMBER'], project_id: project_id)
=======
                  identifier = ImportAttribute.new(value: row['DepotCatNum', import_predicate: 'DepotCatNo'], project_id: project_id)
>>>>>>> eb66e7a4
                end

                if current_objects.count == 1
                  # The "Identifier" is attached to the only collection object that is created
                  current_objects.first.data_attributes << identifier if identifier

                elsif current_objects > 1
                  # There is more than one object, put them in a virtual container
                  c = Container::Virtual.create!(project_id: project_id)
                  current_objects.each do |o|
                    o.put_in_container(c)
                  end

                  c.data_attributes << identifier if identifier

                  # instead of attaching the "identifier" (=ImportAttribute) to a single object, attach it to the virtual container


                else
                  puts "OOPS"
                end

<<<<<<< HEAD
=======
                # create type specimen if tblIdentifications.TypeTaxonNameID maybe


>>>>>>> eb66e7a4
              end

              puts 'CollectionObject created'
              get_tw_collection_object_id[specimen_id] = current_objects.collect {|a| a.id} # an arry of collection object ids for this specimen_id

            rescue ActiveRecord::RecordInvalid => e
              logger.error "CollectionObject ERROR SF.SpecimenID = #{specimen_id} (#{error_counter += 1}): " + e.errors.full_messages.join(';')
            end


          end

          import.set('SFSpecimenIDToCollObjID', get_tw_collection_object_id)
          import.set('SFSpecimenIDToCatalogNumber', get_depo_catalog_number)

          puts 'SFSpecimenIDToCollObjID'
          ap get_tw_collection_object_id

          puts 'SFSpecimenIDToCatalogNumber'
          ap get_depo_catalog_number

        end


        desc 'time rake tw:project_import:sf_import:specimens:create_sf_source_metadata user_id=1 data_directory=/Users/mbeckman/src/onedb2tw/working/'
        LoggedTask.define :create_sf_source_metadata => [:data_directory, :environment, :user_id] do |logger|

          logger.info 'Creating SF tblSources metadata...'

          get_sf_source_metadata = {} # key = SF.SourceID, value = hash (SourceID, FileID, RefID, Description)

          path = @args[:data_directory] + 'tblSources.txt'
          file = CSV.read(path, col_sep: "\t", headers: true, encoding: 'UTF-16:UTF-8')

          file.each do |row|
            source_id = row['SourceID']
            next if source_id == '0'

            logger.info "Working with SF.SourceID = '#{source_id}' \n"

            get_sf_source_metadata[source_id] = {file_id: row['FileID'], ref_id: row['RefID'], description: row['Description']}
          end

          import = Import.find_or_create_by(name: 'SpeciesFileData')
          import.set('SFSourceMetadata', get_sf_source_metadata)

          puts 'SFSourceMetadata'
          ap get_sf_source_metadata
        end


        desc 'time rake tw:project_import:sf_import:specimens:create_specimen_category_counts user_id=1 data_directory=/Users/mbeckman/src/onedb2tw/working/'
        LoggedTask.define :create_specimen_category_counts => [:data_directory, :environment, :user_id] do |logger|

          logger.info 'Creating specimen category counts...'

          get_specimen_category_counts = {} # key = SF.SpecimenID, value = array [category0, count0] [category1, count1]
          #previous_specimen_id = '0'

          path = @args[:data_directory] + 'tblSpecimenCounts.txt'
          file = CSV.read(path, col_sep: "\t", headers: true, encoding: 'UTF-16:UTF-8')

          file.each do |row|
            specimen_id = row['SpecimenID']
            specimen_category_id = row['SpmnCategoryID'].to_i
            count = row['Count'].to_i.abs

            logger.info "Working with SF.SpecimenID = '#{specimen_id}', specimen_category_id = '#{specimen_category_id}', count = '#{count}' \n"

            if get_specimen_category_counts[specimen_id] # specimen_id == previous_specimen_id # this is the same SpecimenID as last row, add another category/count
              get_specimen_category_counts[specimen_id].push [specimen_category_id, count]

            else # this is a new SpecimenID, start new category/count
              get_specimen_category_counts[specimen_id] = [[specimen_category_id, count]]
              # previous_specimen_id = specimen_id
            end
          end

          import = Import.find_or_create_by(name: 'SpeciesFileData')
          import.set('SFSpecimenIDCategoryIDCount', get_specimen_category_counts)

          puts 'SFSpecimenIDCategoryIDCount'
          ap get_specimen_category_counts
        end


        desc 'time rake tw:project_import:sf_import:specimens:create_biocuration_classes user_id=1 data_directory=/Users/mbeckman/src/onedb2tw/working/'
        LoggedTask.define :create_biocuration_classes => [:data_directory, :environment, :user_id] do |logger|

          logger.info 'Creating biocuration classes...'

          import = Import.find_or_create_by(name: 'SpeciesFileData')
          get_tw_project_id = import.get('SFFileIDToTWProjectID')

          get_biocuration_class_id = {} # key = SF.tblSpecimenCategories.SpmnCategoryID, value = TW.biocuration_class.id

          path = @args[:data_directory] + 'sfSpecimenCategories.txt'
          file = CSV.read(path, col_sep: "\t", headers: true, encoding: 'BOM|UTF-8')

          file.each_with_index do |row, i|
            spmn_category_id = row['SpmnCategoryID']
            next if spmn_category_id == '0'
            project_id = get_tw_project_id[row['FileID']]

            logger.info "Working with SF.SpmnCategoryID '#{spmn_category_id}', SF.FileID '#{row['FileID']}', project.id = '#{project_id}' \n"

            biocuration_class = BiocurationClass.create!(name: row['SingularName'], definition: row['PluralName'], project_id: project_id)
            get_biocuration_class_id[spmn_category_id] = biocuration_class.id.to_s
          end

          import.set('SpmnCategoryIDToBiocurationClassID', get_biocuration_class_id)

          puts 'SpmnCategoryIDToBiocurationClassID'
          ap get_biocuration_class_id
        end


        desc 'time rake tw:project_import:sf_import:specimens:import_sf_depos user_id=1 data_directory=/Users/mbeckman/src/onedb2tw/working/'
        LoggedTask.define :import_sf_depos => [:data_directory, :environment, :user_id] do |logger|

          logger.info 'Importing SF depo_strings and SF to TW depo/repo mappings...'

          get_sf_depo_string = {} # key = sf.DepoID, value = sf.depo_string
          get_tw_repo_id = {} # key = sf.DepoID, value = tw respository.id; ex. ["23, 25, 567"] => {1 => tw_repo_id, 2 => tw_repo_id, 3 => tw_repo_id}
          # Note: Many SF DepoIDs will not be mapped to TW repo_ids

          count_found = 0

          path = @args[:data_directory] + 'sfDepoStrings.txt'
          file = CSV.read(path, col_sep: "\t", headers: true, encoding: 'BOM|UTF-8')

          file.each_with_index do |row, i|
            depo_id = row['DepoID']

            depo_string = row['DepoString']

            logger.info "Working with SF.DepoID '#{depo_id}', SF.NomenclatorString '#{depo_string}' (count #{count_found += 1}) \n"

            get_sf_depo_string[depo_id] = depo_string
          end

          path = @args[:data_directory] + 'sfTWDepoMappings.txt'
          file = CSV.read(path, col_sep: "\t", headers: true, encoding: 'BOM|UTF-8')

          file.each_with_index do |row, i|
            sf_depo_id_array = row['SFDepoIDarray']
            next if sf_depo_id_array.blank?

            tw_repo_id = row['TWDepoID']
            logger.info "Working with TWD/RepoID '#{tw_repo_id}', SFDepoIDarray '#{sf_depo_id_array}' \n"

            sf_depo_id_array = sf_depo_id_array.split(", ").map(&:to_i)
            sf_depo_id_array.each do |each_id|
              get_tw_repo_id[each_id] = tw_repo_id
            end
          end

          import = Import.find_or_create_by(name: 'SpeciesFileData')
          import.set('SFDepoIDToSFDepoString', get_sf_depo_string)
          import.set('SFSpecimenIDToCatalogNumber', get_depo_catalog_number)

          puts 'SFDepoIDToSFDepoString'
          ap get_sf_depo_string

          puts 'SFDepoIDToTWRepoID'
          ap get_tw_repo_id

        end


        desc 'time rake tw:project_import:sf_import:specimens:collecting_events user_id=1 data_directory=/Users/mbeckman/src/onedb2tw/working/'
        LoggedTask.define :collecting_events => [:data_directory, :environment, :user_id] do |logger|

          logger.info 'Building new collecting events...'

          import = Import.find_or_create_by(name: 'SpeciesFileData')
          get_tw_project_id = import.get('SFFileIDToTWProjectID')
          get_sf_geo_level4 = import.get('SFGeoLevel4')

          # var = get_sf_geo_level4['lskdfj']['Name']

          get_tw_collecting_event_id = {} # key = sfUniqueLocColEvents.UniqueID, value = TW.collecting_event_id

          # SF.TimePeriodID to interval code (https://paleobiodb.org/data1.2/intervals/single.json?name='')
          TIME_PERIOD_MAP = {
              768 => 1, # Cenozoic
              784 => 12, # Quaternary
              790 => 32, # Holocene
              795 => 33, # Pleistocene
              800 => 13, # Tertiary
              804 => 25, # Neogene
              805 => 34, # Pliocene
              806 => 35, # Miocene
              808 => 26, # Paleogene
              809 => 36, # Oligocene
              810 => 37, # Eocene
              811 => 38, # Paleocene
              1024 => 2, # Mesozoic
              1040 => 14, # Cretaceous
              1056 => 15, # Jurassic
              1072 => 16, # Triassic
              1280 => 3, # Paleozoic
              1296 => 17, # Permian
              1312 => 18, # Carboniferous
              1316 => 27, # Pennsylvanian
              1320 => 28, # Mississippian
              1328 => 19, # Devonian
              1344 => 20, # Silurian
              1360 => 21, # Ordovician
              1376 => 22, # Cambrian
              # 1536 => nil,  # Precambrian
              1552 => 752, # Proterozoic
              1568 => 753, # Archaean vs. Archean
              1584 => 11 # Hadean
          }.freeze

          path = @args[:data_directory] + 'sfUniqueLocColEvents.txt'
          file = CSV.read(path, col_sep: "\t", headers: true, encoding: 'BOM|UTF-8')

          # FileID
          # Level1ID	Level2ID	Level3ID	Level4ID
          # Latitude	Longitude	PrecisionCode
          # Elevation	MaxElevation
          # TimePeriodID
          # LocalityDetail
          # TimeDetail
          # DataFlags, ignore: bitwise, 1 = ecological relationship, 2 = character data (not implemented?), 4 = image, 8 = sound, 16 = include specimen locality in maps, 32 = image of specimen label
          # Country	State	County
          # BodyOfWater
          # PrecisionRadius
          # LatLongFrom, ignore
          # CollectorName
          # Year MonthDay
          # DaysToEnd
          # UniqueID

          counter = 0
          error_counter = 0

          # Working with TW.project_id = 3, UniqueID = 42414 (count 42414): Year 1993, Month 2, Day 29 (not a leap year), FileID = 1, TaxonNameID = 1140695, CollectEventID = 6584
          # ActiveRecord::RecordInvalid: Validation failed: Start date day 29 is not a valid start_date_day for the month provided
          # [0] 1993,
          # [1] 2,
          # [2] 29,
          # [3] nil,
          # [4] nil,
          # [5] nil


          file.each do |row|
            project_id = get_tw_project_id[row['FileID']]

            logger.info "Working with TW.project_id = #{project_id}, UniqueID = #{row['UniqueID']} (count #{counter += 1}) \n"

            this_year, this_month, this_day = row['Year'], row['Month'], row['Day']

            # in rescue below, used collect_event.errors vs. c.error
            # if (this_year == '1900' || this_year == '1993') && this_month == '2' && this_day == '29'
            #   this_month, this_day = '3', '1'
            # end

            d = this_day != "0"
            m = this_month != "0"
            y = !((this_year == "1000") || (this_year == "0"))
            dte = row['DaysToEnd'].to_i.abs != 0

            start_date_year, start_date_month, start_date_day,
                end_date_year, end_date_month, end_date_day =

                case [y, m, d, dte] # year, month, day, days_to_end

                  when [true, true, true, true] # have (year, month, day, days_to_end)

                  when [true, true, true, false] # have (year, month, day), no days_to_end
                    [this_year.to_i, this_month.to_i, this_day.to_i, nil, nil, nil]

                  when [true, true, false, false] # have (year, month), no (day, days_to_end)
                    [this_year.to_i, this_month.to_i, nil, nil, nil, nil]

                  when [true, false, false, false] # have year, no (month, day, days_to_end)
                    [this_year.to_i, nil, nil, nil, nil, nil]

                  when [false, true, true, false] # no year, have (month, day), no days_to_end
                    [nil, this_month.to_i, this_day.to_i, nil, nil, nil]

                  when [false, true, true, true] # no year, have (month, day, days_to_end)
                    sdm = this_month.to_i
                    sdd = this_day.to_i
                    dte = row['DaysToEnd'].to_i.abs
                    start_date = Date.new(1999, sdm, sdd) # an arbitrary non-leap year
                    end_date = dte.days.from_now(start_date)

                    [nil, sdm, sdd, nil, end_date.month, end_date.year]

                  else
                    [nil, nil, nil, nil, nil, nil]
                end


            data_attributes_bucket = {
                data_attributes_attributes: [],
                # project_id: project_id  # cannot universally assign project_id to all array attribute hashes
                # rest of housekeeping?
            }

            if row['TimeDetail'].present?
              time_detail = {type: 'ImportAttribute', import_predicate: 'TimeDetail', value: row['TimeDetail'], project_id: project_id}
              data_attributes_bucket[:data_attributes_attributes].push(time_detail)
            end

            location_string = {type: 'ImportAttribute', import_predicate: 'CountryStateCounty',
                               value: [row['Country'], row['State'], row['County']].join(':'), project_id: project_id}
            data_attributes_bucket[:data_attributes_attributes].push(location_string)

            if row['BodyOfWater'].present?
              body_of_water = {type: 'ImportAttribute', import_predicate: 'BodyOfWater', value: row['BodyOfWater'], project_id: project_id}
              data_attributes_bucket[:data_attributes_attributes].push(body_of_water)
            end

            p_code = row['PrecisionCode'].to_i
            if p_code > 0
              value = case p_code
                        when 1 then
                          'from locality label'
                        when 2 then
                          'estimated from map and locality label'
                        when 3 then
                          'based on county or similar modest area specified on locality label'
                        when 4 then
                          'estimated from less specific locality label'
                        else
                          'error'
                      end

              precision_code = {type: 'ImportAttribute', import_predicate: 'PrecisionCode', value: value, project_id: project_id}
              data_attributes_bucket[:data_attributes_attributes].push(precision_code)
            end

            # do we still need next line?
            # start_date_year, end_date_year = nil, nil if row['Year'] == "1000"

            ap [start_date_year, start_date_month, start_date_day, end_date_year, end_date_month, end_date_day]

            # metadata = {
            #     # data_attributes_attributes: data_attributes_bucket
            #
            #
            # }.merge(data_attributes_bucket)


            lat, long = row['Latitude'], row['Longitude']
            c = CollectingEvent.new(
                {
                    verbatim_latitude: (lat.length > 0) ? lat : nil,
                    verbatim_longitude: (long.length > 0) ? long : nil,
                    maximum_elevation: row['MaxElevation'].to_i,
                    verbatim_locality: row['LocalityDetail'],
                    verbatim_collectors: row['CollectorName'],
                    start_date_day: start_date_day,
                    start_date_month: start_date_month,
                    start_date_year: start_date_year,
                    end_date_day: end_date_day,
                    end_date_month: end_date_month,
                    end_date_year: end_date_year,
                    geographic_area: get_tw_geographic_area(row, logger, get_sf_geo_level4),

                    project_id: project_id
                    # paleobio_db_interval_id: TIME_PERIOD_MAP[row['TimePeriodID']], # TODO: Matt add attribute to CE !! rember ENVO implications
                }.merge(data_attributes_bucket)
            )

            begin
              c.save!
              logger.info "UniqueID #{row['UniqueID']} written"

              get_tw_collecting_event_id[row['UniqueID']] = c.id.to_s

              begin
                pr = row['PrecisionRadius'].to_i
                c.generate_verbatim_data_georeference(true, no_cached: true) # reference self, no cache
                if c.georeferences.any?
                  c.georeferences[0].error_radius = pr unless pr == '0'
                else
                  # georeference failed (bad lat/long?)
                end

              rescue ActiveRecord::RecordInvalid

                logger.error "Error: TW.project_id = #{project_id}, UniqueID = #{row['UniqueID']} (error count #{error_counter += 1}) \n"
              end

            rescue ActiveRecord::RecordInvalid # bad date?
              logger.error "CollectEvent error: FileID = #{row['FileID']}, UniqueID = #{row['UniqueID']}, Year = #{this_year}, Month = #{this_month}, Day = #{this_day}, DaysToEnd = #{row['DaysToEnd']}, (error count #{error_counter += 1})" + c.errors.full_messages.join(';')
              next
            end
          end

          import = Import.find_or_create_by(name: 'SpeciesFileData')
          import.set('SFUniqueIDToTWCollectingEventID', get_tw_collecting_event_id)

          puts 'SFUniqueIDToTWCollectingEventID'
          ap get_tw_collecting_event_id

        end

        # Find a TW geographic_area
        # @todo JDT HELP!
        def get_tw_geographic_area(row, logger, sf_geo_level4_hash)

          tw_area = nil
          l1, l2, l3, l4 = row['Level1ID'], row['Level2ID'], row['Level3ID'], row['Level4ID']
          l1 = '' if l1 == '0'
          l2 = '' if l2 == '-'
          l3 = '' if l3 == '---'
          l4 = '' if l4 == '---'
          t1 = l1
          t2 = t1 + l2
          t3 = t2 + l3
          tdwg_id = l1
          tdwg_id = t3 if l4 == ''
          tdwg_id = t2 if l3 == ''
          tdwg_id = t1 if l2 == ''
          tdwg_id.strip!

          if tdwg_id.blank?
            case l4
              when /\d+/ # any digits, needs translation
                # TODO @MB if level 4 is a number, look up county name in SFGeoLevel4
                # packet = 0
                name = sf_geo_level4_hash[(t3 + t4)][:name].chomp('County').strip
                tw_area = GeographicArea.where("\"tdwgID\" like '#{t3}%' and name like '%#{name}%'").first
              when /[a-z]/i # if it exists, it might be directly findable
                tdwg_id = (t3 + '-' + l4).strip
                tw_area = GeographicArea.where(tdwgID: tdwg_id).first
                if tw_area.nil? # fall back to next larger container
                  tw_area = GeographicArea.where(tdwgID: t3).first
                end
              else # must be ''
                tw_area = GeographicArea.where(tdwgID: t3).first
            end
          end

          logger.info "target tdwg id: #{tdwg_id}"

          tw_area
        end


        desc 'time rake tw:project_import:sf_import:specimens:create_sf_geo_level4_hash user_id=1 data_directory=/Users/mbeckman/src/onedb2tw/working/'
        # consists of unique_key: (level3_id, level4_id, name, country_code)
        LoggedTask.define :create_sf_geo_level4_hash => [:data_directory, :environment, :user_id] do |logger|
          # Can be run independently at any time

          logger.info 'Running create_sf_geo_level4_hash...'

          get_sf_geo_level4 = {} # key = unique_key (combined level3_id + level4_id), value = level3_id, level4_id, name, country_code (from tblGeoLevel4)

          path = @args[:data_directory] + 'sfGeoLevel4.txt'
          file = CSV.foreach(path, col_sep: "\t", headers: true, encoding: 'BOM|UTF-8')

          file.each_with_index do |row, i|

            logger.info "working with UniqueKey #{row['UniqueKey']}"

            get_sf_geo_level4[row['UniqueKey']] = {level3_id: row['Level3ID'], level4_id: row['Level4ID'], name: row['Name'], country_code: row['CountryCode']}
          end

          puts 'Getting ready to display results -- takes longer than it seems it should!'

          import = Import.find_or_create_by(name: 'SpeciesFileData')
          import.set('SFGeoLevel4', get_sf_geo_level4)

          puts 'SFGeoLevel4'
          ap SFGeoLevel4
        end


        desc 'time rake tw:project_import:sf_import:specimens:create_specimen_unique_id user_id=1 data_directory=/Users/mbeckman/src/onedb2tw/working/'
        LoggedTask.define :create_specimen_unique_id => [:data_directory, :environment, :user_id] do |logger|
          # Can be run independently at any time

          logger.info 'Running new specimen lists (hash, array)...'

          # get_new_preserved_specimen_id = [] # array of SF.SpecimenIDs with BasisOfRecord = 0 (not stated) but with DepoID or specimen count
          get_sf_unique_id = {} # key = SF.SpecimenID, value = sfUniqueLocColEvents.UniqueID


          # logger.info '1. Getting new preferred specimen ids'
          #
          # path = @args[:data_directory] + 'sfAddPreservedSpecimens.txt'
          # file = CSV.read(path, col_sep: "\t", headers: true, encoding: 'BOM|UTF-8')
          #
          # file.each do |row|
          #   get_new_preserved_specimen_id.push(row[0])
          # end


          logger.info '2. Getting SF SpecimenID to UniqueID hash'

          count = 0

          path = @args[:data_directory] + 'sfSpecimenToUniqueIDs.txt'
          file = CSV.read(path, col_sep: "\t", headers: true, encoding: 'BOM|UTF-8')

          file.each do |row|
            puts "SpecimenID = #{row['SpecimenID']}, count #{count += 1} \n"
            get_sf_unique_id[row['SpecimenID']] = row['UniqueLocColEventID']
          end


          import = Import.find_or_create_by(name: 'SpeciesFileData')
          # import.set('SFNewPreservedSpecimens', get_new_preserved_specimen_id)
          import.set('SFSpecimenToUniqueIDs', get_sf_unique_id)

          # puts 'SFNewPreservedSpecimens'
          # ap get_new_preserved_specimen_id

          puts 'SFSpecimenToUniqueIDs'
          ap get_sf_unique_id
        end

      end
    end
  end
end
<|MERGE_RESOLUTION|>--- conflicted
+++ resolved
@@ -48,6 +48,8 @@
           #   VerbatimLabel NOT USED in SF, perhaps buffered collecting event
 
 
+          # no count = 1?
+
           import = Import.find_or_create_by(name: 'SpeciesFileData')
           get_tw_user_id = import.get('SFFileUserIDToTWUserID') # for housekeeping
           get_tw_project_id = import.get('SFFileIDToTWProjectID')
@@ -72,11 +74,8 @@
             # RIGHT HERE - jump out of the loop if the basis of record will NOT lead to a collection object
             # BoR (BasisofRecord), create co if 0 if extra data indicates, 1, 2; 5 is asserted dist if SourceID contains RefID and known distribution no finer than county
 
-            depo_id = row['DepoID']
             project_id = get_tw_project_id[row['FileID']]
 
-<<<<<<< HEAD
-=======
             repository_id = get_tw_repo_id.has_key?(row['DepoID']) ? get_tw_repo_id[row['DepoID']] : nil
 
             collecting_event_id = get_tw_collecting_event_id[get_sf_unique_id[specimen_id]]
@@ -84,7 +83,6 @@
             # get otu id from sf taxon name id, a taxon determination, called 'the primary otu id'   (what about otus without tw taxon names?)
 
 
->>>>>>> eb66e7a4
             #  get_depo_catalog_number[specimen_id] = row['DepoCatNo'] if row['DepoCatNo'].present?
             # specimen_total = get_specimen_totals_categories[specimen_id][Total] # get_specimen_totals_categories is obsolete
 
@@ -126,9 +124,9 @@
               end
             end
 
-            specimen_status = [] # 0 = presumed Ok, 1 = missing, 2 = destroyed, 3 = lost, 4 = unknown, 5 = missing?, 6 = destroyed?, 7 = lost?, 8 = damaged, 9 = damaged?, 10 = no data entered
+            specimen_status = [] # (disposition) 0 = presumed Ok, 1 = missing, 2 = destroyed, 3 = lost, 4 = unknown, 5 = missing?, 6 = destroyed?, 7 = lost?, 8 = damaged, 9 = damaged?, 10 = no data entered
             specimen_status_id = row['SpecimenStatusID'].to_i
-            if specimen_status_id > 0
+            if specimen_status_id > 0 || specimen_status_id == 10
               case specimen_status_id
                 when 1
                   specimen_status = 'missing'
@@ -148,11 +146,6 @@
                   specimen_status = 'damaged'
                 when 9
                   specimen_status = 'damaged?'
-<<<<<<< HEAD
-                when 10
-                  specimen_status = 'no data entered'
-=======
->>>>>>> eb66e7a4
               end
             end
 
@@ -194,9 +187,6 @@
 
                         import_attribute_attributes: import_attribute_attributes.concat(preparation_type, specimen_dataflags, specimen_status),
 
-<<<<<<< HEAD
-                        # if SourceID > 0: create a citation (if SourceID contains RefID) and/or create an import_attribute (if SourceID has description)
-=======
                         # import_attribute to do:  BasisOfRecord
 
                         # data_attributes to do:
@@ -220,7 +210,6 @@
 
                         # first_names, family_name = row['IdnetifierName'].split(" ")
 
->>>>>>> eb66e7a4
             }
 
             # At this point all the related metadata except specimen category and count must be set
@@ -238,8 +227,8 @@
                   collection_object = CollectionObject.new(
                       metadata.merge(
                           total: count,
-                          collecting_event_id: get_tw_collecting_event_id[get_sf_unique_id[specimen_id]],
-                          repository_id: get_tw_repo_id.has_key?(depo_id) ? get_tw_repo_id[depo_id] : nil,
+                          collecting_event_id: collecting_event_id,
+                          repository_id: repository_id,
 
                           bicuration_classification_attributes: [{biocuration_class_id: get_biocuration_class_id[specimen_category_id.to_s]}],
 
@@ -267,11 +256,7 @@
                 # was a container
                 identifer = nil
                 if row['DepoCatNo']
-<<<<<<< HEAD
-                  identifier = ImportAttribute.new(value: row['DepotCatNum', import_predicate: 'SF_DEPOT_NUMBER'], project_id: project_id)
-=======
                   identifier = ImportAttribute.new(value: row['DepotCatNum', import_predicate: 'DepotCatNo'], project_id: project_id)
->>>>>>> eb66e7a4
                 end
 
                 if current_objects.count == 1
@@ -294,12 +279,9 @@
                   puts "OOPS"
                 end
 
-<<<<<<< HEAD
-=======
                 # create type specimen if tblIdentifications.TypeTaxonNameID maybe
 
 
->>>>>>> eb66e7a4
               end
 
               puts 'CollectionObject created'
