--- conflicted
+++ resolved
@@ -651,11 +651,7 @@
                                   end
 
                       TypeMaterial.create!(protonym_id: get_tw_taxon_name_id[identification['type_taxon_name_id']], # tw_taxon_name_id
-<<<<<<< HEAD
-                                           material: o, # = collection_object/biological_collection_object
-=======
                                            collection_object: o, # = collection_object/biological_collection_object
->>>>>>> 6d1f80df
                                            type_type: type_kind,
                                            project_id: project_id)
                       # puts "type_material created for '#{type_kind}'"
