--- conflicted
+++ resolved
@@ -242,18 +242,11 @@
 
             next if source_id == 0
 
-            begin
-              protonym = TaxonName.find(taxon_name_id)
-            rescue ActiveRecord::RecordNotFound
-              logger.error "Bad taxon_name_id SF.TaxonNameID = #{row['TaxonNameID']}, get_tw_otu_id = #{get_tw_otu_id[row['TaxonNameID']]}, get_tw_taxon_name_id = #{get_tw_taxon_name_id[row['TaxonNameID']]}" + protonym.errors.full_messages.join(';')
-            end
+            protonym = TaxonName.find(taxon_name_id)
 
             project_id = protonym.project_id.to_s #  TaxonName.find(taxon_name_id).project_id.to_s # forced to string for hash value
             nomenclator_string = get_nomenclator_string[row['NomenclatorID']]
-<<<<<<< HEAD
-=======
             nomenclator_string.gsub("variety", "var.") unless nomenclator_string.nil?
->>>>>>> 13fd89f8
             # nomenclator_string = nomenclator_string[1..-2] if !nomenclator_string.nil?  # was used to strip out single quotes
 
             logger.info "Working with TW.project_id: #{project_id}, SF.TaxonNameID #{row['TaxonNameID']} = TW.taxon_name_id #{taxon_name_id},
@@ -325,13 +318,11 @@
 
               if nomenclator_string && !(protonym.cached_original_combination == nomenclator_string)
                 combination = nil
-<<<<<<< HEAD
 
                 begin
                   check_result = TaxonWorks::Vendor::Biodiversity::Result.new(query_string: nomenclator_string, project_id: project_id, code: :iczn)
 
-                  if check_result.is_unambiguous? && !(nomenclator_string =~ /\sform\s/)
-
+                  if check_result.is_unambiguous?
                     combination = check_result.combination
 
                     # what's in check_result, count of species
@@ -339,20 +330,6 @@
                     combination.project_id = project_id
                     # TODO: override $user_id if need be
 
-=======
-
-                begin
-                  check_result = TaxonWorks::Vendor::Biodiversity::Result.new(query_string: nomenclator_string, project_id: project_id, code: :iczn)
-
-                  if check_result.is_unambiguous?
-                    combination = check_result.combination
-
-                    # what's in check_result, count of species
-
-                    combination.project_id = project_id
-                    # TODO: override $user_id if need be
-
->>>>>>> 13fd89f8
                     if combination.genus
                       combination.save!
                       taxon_name_id = combination.id # At this point (3) do we use taxon_name_id for anything OTHER THAN the citation  (yes lots of loggin)
@@ -361,19 +338,12 @@
 
                   else
                     # ... this is all the funny exceptions (4)
-<<<<<<< HEAD
-                    logger.info "Funny exceptions ELSE"
-=======
                     logger.info "Funny exceptions ELSE #{check_result.detail}"
->>>>>>> 13fd89f8
                   end
 
                     # Put all the rescue statements in one place
                 rescue ActiveRecord::RecordInvalid
-<<<<<<< HEAD
-=======
                   logger.error "Record is invalid (error # #{error_counter += 1})"
->>>>>>> 13fd89f8
                   # I don't think this check is right now - there is no .errors method on check_result, which returns an instance of TaxonWorks::Vendor::Biodiversity::Result.new()
                   # logger.error "check_result ERROR [TW.project_id: #{project_id}, SF.TaxonNameID #{row['TaxonNameID']} = TW.taxon_name_id #{protonym.id}, SF.RefID #{sf_ref_id} = TW.source_id #{source_id}, check_result = #{check_result}, SF.SeqNum #{row['SeqNum']}] (#{error_counter += 1}): " + check_result.errors.full_messages.join(';')
 
