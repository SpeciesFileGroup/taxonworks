--- conflicted
+++ resolved
@@ -230,20 +230,6 @@
           base_uri = 'http://speciesfile.org/legacy/'
 
           file.each_with_index do |row, i|
-<<<<<<< HEAD
-            taxon_name_id = get_tw_taxon_name_id[row['TaxonNameID']].to_i
-            # next unless TaxonName.where(id: taxon_name_id).any?
-
-            if !TaxonName.where(id: taxon_name_id).exists?
-              logger.warn "SF.TaxonNameID = #{row['TaxonNameID']} was not created in TW (no_taxon_counter = #{no_taxon_counter += 1})"
-
-              # @todo: Test if OTU exists? Add citation to OTU? Also add notes, nomenclator, tags, confidences?
-              sf_taxon_name_id = row['TaxonNameID']
-              if get_tw_otu_id[sf_taxon_name_id]
-                logger.warn "SF.TaxonNameID = #{row['TaxonNameID']} created as OTU (otu_only_counter = #{otu_only_counter += 1})"
-                # otu_id = get_tw_otu_id[sf_taxon_name_id]
-                # create_otu_cite(logger, row, otu_id)
-=======
             sf_taxon_name_id = row['TaxonNameID']
             taxon_name_id = get_tw_taxon_name_id[sf_taxon_name_id] # cannot to_i because if nil, nil.to_i = 0
 
@@ -255,7 +241,6 @@
               else
                 otu_not_found_array << sf_taxon_name_id # add SF.TaxonNameID to otu_not_found_array
                 logger.warn "SF.TaxonNameID = #{sf_taxon_name_id} added to otu_not_found_array (otu_not_found_counter = #{otu_not_found_counter += 1})"
->>>>>>> 4f4c1f38
               end
               next
             end
@@ -683,14 +668,7 @@
           import = Import.find_or_create_by(name: 'SpeciesFileData')
           skipped_file_ids = import.get('SkippedFileIDs')
 
-<<<<<<< HEAD
-          import = Import.find_or_create_by(name: 'SpeciesFileData')
-          skipped_file_ids = import.get('SkippedFileIDs')
-
-          get_nomenclator_string = {} # key = SF.NomenclatorID, value = SF.nomenclator_string
-=======
           get_nomenclator_metadata = {} # key = SF.NomenclatorID, value = nomenclator_string, ident_qualifier, file_id
->>>>>>> 4f4c1f38
 
           count_found = 0
 
@@ -709,11 +687,7 @@
             get_nomenclator_metadata[nomenclator_id] = {nomenclator_string: nomenclator_string, ident_qualifier: row['IdentQualifier'], file_id: row['FileID']}
           end
 
-<<<<<<< HEAD
-          import.set('SFNomenclatorIDToSFNomenclatorString', get_nomenclator_string)
-=======
           import.set('SFNomenclatorIDToSFNomenclatorMetadata', get_nomenclator_metadata)
->>>>>>> 4f4c1f38
 
           puts = 'SFNomenclatorIDToSFNomenclatorMetadata'
           ap get_nomenclator_metadata
