--- conflicted
+++ resolved
@@ -2410,14 +2410,6 @@
           i += 1
           print "\r#{i}    Fixes applied: #{fixed}    Combinations created: #{combinations}"
           if t.citations.empty?
-<<<<<<< HEAD
-            s = t.subject_taxon_name
-            s.soft_validate(:protonym_to_combination)
-            s.fix_soft_validations(scope = :requested)
-            s.soft_validations.soft_validations.each do |f|
-              if f.fixed?
-                combinations += 1  if f.fixed?
-=======
           s = t.subject_taxon_name
           svalid = s.cached_valid_taxon_name_id
           o = t.object_taxon_name
@@ -2463,7 +2455,6 @@
 #                  z.save
 #                  fixed += 1
 #                end
->>>>>>> f59c53e1
               end
             end
 
