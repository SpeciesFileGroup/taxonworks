--- conflicted
+++ resolved
@@ -21,13 +21,9 @@
       # A utility class to index data.
       class ImportedData
         attr_accessor :people_index, :people_id, :keywords, :user_index, :collection_objects, :otus, :namespaces,
-<<<<<<< HEAD
-                      :preparation_types, :collecting_event_index, :user_index, :taxa_index, :localities_index
-=======
                       :preparation_types, :collecting_event_index, :user_index, :taxa_index, :localities_index,
                       :unmatched_localities, :invalid_speciemsn, :unmatched_taxa, :duplicate_specimen_ids,
                       :invalid_type_names
->>>>>>> 100c62d6
         def initialize()
           @keywords = {}                  # keyword -> ControlledVocabularyTerm
           @namespaces = {}                # SpecimenIDPrefix -> NameSpace class
@@ -40,8 +36,6 @@
           @collecting_event_index = {}
           @collection_objects = {}
           @localities_index = {}          #LocalityCode -> Locality row
-<<<<<<< HEAD
-=======
 
           @unmatched_localities = {}
           @invalid_specimens = {}
@@ -49,7 +43,6 @@
           @duplicate_specimen_ids = {}
           @invalid_type_names = {}
 
->>>>>>> 100c62d6
         end
 
         def export_to_pg(data_directory) 
@@ -156,37 +149,6 @@
         handle_controlled_vocabulary(@data, @import)
         handle_preparation_types(@data, @import)
         handle_people(@data, @import)
-<<<<<<< HEAD
-        #handle_taxa(@data, @import)
-
-        checkpoint_save(@import) if ENV['no_transaction']
-
-        # !! The following can not be loaded from the database they are always created anew.
-
-
-#        collecting_events_index = {}
-#        unmatched_localities = {}
-#        invalid_specimens = {}
-#        unmatched_taxa = {}
-
-        #build_localities_index(@data)
-
-        puts "Indexing collecting events."
-        index_collecting_events_from_accessions_new(@data, @import)
-
-        #index_specimen_records_from_specimens(unmatched_localities, unmatched_taxa, invalid_specimens, data, import)
-
-
-
-        #index_collecting_events_from_specimens_new(collecting_events_index, unmatched_localities)
-        #index_collecting_events_from_ledgers(collecting_events_index)
-        puts "\nTotal collecting events to build: #{collecting_events_index.keys.length}."
-
-
-        puts "\nUnmatched localities: #{unmatched_localities.to_s}."
-        puts "\nUnmatched taxa: #{unmatched_taxa.to_s}."
-        puts "\nInvalid_specimens: #{invalid_specimens.to_s}."
-=======
         #####handle_taxa(@data, @import)
 
         # !! The following can not be loaded from the database they are always created anew.
@@ -206,7 +168,6 @@
         puts "\n!! Invalid_specimens: (#{@data.invalid_specimens.keys.count}): " + @data.invalid_specimens.sort.join(", ")
         puts "\n!! Duplicate_specimen_IDs: (#{@data.duplicate_specimen_ids.keys.count}): " + @data.duplicate_specimen_ids.sort.join(", ")
         puts "\n!! Invalid_type_names: (#{@data.invalid_type_names.keys.count}): " + @data.invalid_type_names.sort.join(", ")
->>>>>>> 100c62d6
 
         # Debugging code, turn this on if you want to inspect all the columns that
         # are used to index a unique collecting event.
@@ -217,13 +178,7 @@
         # end
         # all_keys.sort!
 
-<<<<<<< HEAD
-
-
-        handle_specimens(@data, @import)
-=======
         #handle_specimens(@data, @import)
->>>>>>> 100c62d6
 
 
         @import.save!
@@ -450,12 +405,8 @@
         else
           print "as newly parsed.\n"
 
-<<<<<<< HEAD
-          data.keywords.merge!('INHS' => Keyword.create(name: 'INHS Insect Collection', definition: 'Belongs to INHS Insect collection.'))
-=======
           data.keywords.merge!('INHS' => Keyword.create(name: 'INHS', definition: 'Belongs to INHS Insect collection.'))
           data.keywords.merge!('INHS_imported' => Keyword.create(name: 'INHS_imported', definition: 'Imported from INHS Insect collection database.'))
->>>>>>> 100c62d6
 
           # from collecting_events
           PREDICATES.each do |p|
@@ -518,18 +469,6 @@
           data.user_index[id].id
         elsif data.people_id[id]
           p = data.people_id[id]
-<<<<<<< HEAD
-          email = p['Email']
-          if email.blank?
-            puts 'PeopleID = ' + id.to_s + ' does not have e-mail' if email.blank?
-            email = p['LastName'] + id + '@no_email_provided.net'
-          end if
-
-          user_name = p['LastName'] + ', ' + p['FirstName'] + ' - imported'
-
-          user = User.create(email: email, password: '3242341aas', password_confirmation: '3242341aas', name: user_name,
-                 data_attributes_attributes: [ {value: p['PeopleID'], import_predicate: data.keywords['PeopleID'].name, controlled_vocabulary_term_id: data.keywords['PeopleID'].id, type: 'ImportAttribute'} ] )
-=======
           email = p['Email'].nil? ? nil : p['Email'].downcase
           email = p['LastName'] + id + '@unavailable.email.net' if email.blank?
 
@@ -551,18 +490,13 @@
           else
             user = existing_user.first
           end
->>>>>>> 100c62d6
 
           unless p['SupervisorID'].blank?
             s = data.people_id[p['SupervisorID']]
             user.notes.create(text: 'Student of ' + s['FirstName'] + ' ' + s['LastName']) unless s.blank?
           end
           data.user_index.merge!(id => user)
-<<<<<<< HEAD
-          user
-=======
           user.id
->>>>>>> 100c62d6
         else
           $user_id
         end
@@ -611,23 +545,6 @@
         end
 
         unless ce['AccessionNumber'].blank?
-<<<<<<< HEAD
-          c = Identifier.where(identifier: ce['AccessionNumber'], namespace_id: @accession_namespace, type: 'Identifier::Local::AccessionCode', project_id: $project_id)
-          unless c.empty?
-            collecting_event = c.first.annotated_object
-            data.collecting_event_index.merge!(tmp_ce => collecting_event)
-            return collecting_event
-          end
-        end
-
-        unless ce['LocalityLabel'].blank?
-          md5 = Utilities::Strings.generate_md5(ce['LocalityLabel'])
-          c = CollectingEvent.where(md5_of_verbatim_label: md5, project_id: $project_id)
-          unless c.empty?
-            collecting_event = c.first
-            data.collecting_event_index.merge!(tmp_ce => collecting_event)
-            return collecting_event
-=======
           if !ce['Collection'].blank?
             c = Identifier.where(identifier: ce['Collection'] + ' ' + ce['AccessionNumber'], namespace_id: @accession_namespace, type: 'Identifier::Local::AccessionCode', project_id: $project_id)
           else
@@ -652,7 +569,6 @@
               c.identifiers.create(identifier: ce['AccessionNumber'], namespace: @accession_namespace, type: 'Identifier::Local::AccessionCode')
             end
             return c
->>>>>>> 100c62d6
           end
         end
 
@@ -660,12 +576,8 @@
           collecting_event = data.collecting_event_index[tmp_ce]
           if collecting_event.data_attributes.where(import_predicate: 'LocalityCode').nil? && !tmp_ce['LocalityCode'].blank?
             byebug
-<<<<<<< HEAD
-            collecting_event.data_attributes.create(import_predicate: data.keywords['LocalityCode'], value: tmp_ce['LocalityCode'].to_s, type: 'ImportAttribute', controlled_vocabulary_term_id: data.keywords['LocalityCode'].id)
-=======
             collecting_event.data_attributes.create(import_predicate: 'LocalityCode', value: tmp_ce['LocalityCode'].to_s, type: 'ImportAttribute')
             #collecting_event.data_attributes.create(import_predicate: 'LocalityCode', value: tmp_ce['LocalityCode'].to_s, type: 'ImportAttribute', controlled_vocabulary_term_id: data.keywords['LocalityCode'].id)
->>>>>>> 100c62d6
           end
           if collecting_event.verbatim_locality.nil? && !tmp_ce['LocalityLabel'].nil?
             byebug
@@ -674,15 +586,11 @@
           end
           if collecting_event.identifiers.empty? && !tmp_ce['AccessionNumber'].nil?
             byebug
-<<<<<<< HEAD
-            collecting_event.identifiers.create(identifier: tmp_ce['AccessionNumber'], namespace: @accession_namespace, type: 'Identifier::Local::AccessionCode')
-=======
             if !ce['AccessionNumber'].blank? && !ce['Collection'].blank?
               c.identifiers.create(identifier: ce['Collection'] + ' ' + ce['AccessionNumber'], namespace: @accession_namespace, type: 'Identifier::Local::AccessionCode')
             elsif !ce['AccessionNumber'].blank?
               c.identifiers.create(identifier: ce['AccessionNumber'], namespace: @accession_namespace, type: 'Identifier::Local::AccessionCode')
             end
->>>>>>> 100c62d6
           end
           if collecting_event.identifiers.empty? || collecting_event.identifiers.first.identifier == tmp_ce['AccessionNumber']
             return collecting_event
@@ -695,11 +603,8 @@
         geographic_area = parse_geographic_area(ce)
         geolocation_uncertainty = parse_geolocation_uncertainty(ce)
         locality =  ce['Park'].blank? ? ce['Locality'] : ce['Locality'].to_s + ', ' + ce['Park'].to_s
-<<<<<<< HEAD
-=======
         created_by = find_or_create_collection_user(ce['CreatedBy'], data)
         updated_by = find_or_create_collection_user(ce['ModifiedBy'], data)
->>>>>>> 100c62d6
 
         c = CollectingEvent.new(
             geographic_area: geographic_area,
@@ -723,14 +628,8 @@
             verbatim_datum: ce['Datum'],
             field_notes: nil,
             verbatim_date: nil,
-<<<<<<< HEAD
-            #verbatim_trip_identifier: ce['AccessionNumber'],
-            created_by_id: find_or_create_collection_user(ce['CreatedBy'], data),
-            updated_by_id: find_or_create_collection_user(ce['ModifiedBy'], data),
-=======
             created_by_id: created_by,
             updated_by_id: updated_by,
->>>>>>> 100c62d6
             created_at: time_from_field(ce['CreatedOn']),
             updated_at: time_from_field(ce['ModifiedOn'])
         )
@@ -739,9 +638,6 @@
           c.notes.create(text: ce['Comments']) unless ce['Comments'].blank?
 
           data.keywords.each do |k|
-<<<<<<< HEAD
-            c.data_attributes.create(type: 'ImportAttribute', import_predicate: k[1].name, controlled_vocabulary_term_id: k[1].id, value: ce[k[0]]) unless ce[k[0]].blank?
-=======
             c.data_attributes.create(type: 'InternalAttribute', controlled_vocabulary_term_id: k[1].id, value: tmp_ce[k[0]]) unless tmp_ce[k[0]].blank?
           end
 
@@ -759,14 +655,8 @@
             glc.is_public = true
             glc.save
             c.data_attributes.create(type: 'ImportAttribute', import_predicate: 'georeference_error', value: 'Geolocation uncertainty is conflicting with geographic area') unless glc.valid?
->>>>>>> 100c62d6
-          end
-          c.identifiers.create(identifier: ce['AccessionNumber'], namespace: @accession_namespace, type: 'Identifier::Local::AccessionCode') unless ce['AccessionNumber'].blank?
-
-<<<<<<< HEAD
-          c.generate_verbatim_data_georeference
-=======
->>>>>>> 100c62d6
+          end
+
           data.collecting_event_index.merge!(tmp_ce => c)
           return c
         else
@@ -959,40 +849,19 @@
           locality_fields.each do |c|
             tmp_l.merge!(c => row[c]) unless row[c].blank?
           end
-<<<<<<< HEAD
-=======
 
           tmp_l['County'] = geo_translate(tmp_l['County']) unless tmp_l['County'].blank?
           tmp_l['State'] = geo_translate(tmp_l['State']) unless tmp_l['State'].blank?
           tmp_l['Country'] = geo_translate(tmp_l['Country']) unless tmp_l['Country'].blank?
 
->>>>>>> 100c62d6
           data.localities_index.merge!(row['LocalityCode'] => tmp_l)
         end
         print "done\n"
       end
 
-<<<<<<< HEAD
-      # Relevant columns
-      # -    LocalityCode --- 
-      # -    DateCollectedBeginning
-      # -    DateCollectedEnding
-      # -    Collector
-      # -    CollectionMethod
-      # -    Habitat
-      # -    OldLocalityCode    # tags on CE
-      # -    OldCollector       # tags on CE
-      # --- not used 
-      #     LocalityCompare     # related to hash md5
-
-      # SPECIMENS_COLUMNS = %w{LocalityCode DateCollectedBeginning DateCollectedEnding Collector CollectionMethod Habitat}
-      def index_specimen_records_from_specimens(unmatched_localities, unmatched_taxa, invalid_specimens, data, import)
-        puts " specimen records from specimens.text"
-=======
       def index_specimen_records_from_specimens(data, import)
         start = data.collecting_event_index.keys.count
         puts " specimen records from specimens.txt"
->>>>>>> 100c62d6
         path = @args[:data_directory] + 'TXT/specimens.txt'
         raise 'file not found' if not File.exists?(path)
 
@@ -1156,60 +1025,6 @@
         puts "\n!! The following are locality codes in specimensNew without corresponding values in localities (#{unmatched_localities.keys.count}): " + unmatched_localities.keys.sort.join(", ")
       end
 
-<<<<<<< HEAD
-      #  LocalityCode
-      #  Collector
-      #  DateCollectedBeginning
-      #  DateCollectedEnding
-      #
-      #  Collection
-      #  AccessionNumber
-      #  LedgerBook
-      #
-      #  Country
-      #  State
-      #  County
-      #  Locality
-      #  HostGenus
-      #  HostSpecies
-      #  Description
-      #  Remarks
-      #  OldLocalityCode
-      #
-      #  CreatedBy
-      #  CreatedOn
-      #
-      #  Comments
-      #  Order
-      #  Family
-      #  Genus
-      #  Species
-      #  Sex
-      # SPECIMENS_COLUMNS = %w{LocalityCode DateCollectedBeginning DateCollectedEnding Collector CollectionMethod Habitat}
-
-      def index_collecting_events_from_ledgers(collecting_events_index)
-        path = @args[:data_directory] + 'TXT/ledgers.txt'
-        raise 'file not found' if not File.exists?(path)
-        le = CSV.open(path, col_sep: "\t", :headers => true)
-
-        puts "\n  from ledgers\n"
-        le.each_with_index do |row, i|
-          print "\r#{i}      "
-          tmp_ce = { }
-          SPECIMENS_COLUMNS.each do |c|
-            tmp_ce.merge!(c => row[c]) unless row[c].blank?
-          end
-          #Utilities::Hashes.puts_collisions(tmp_ce, LOCALITIES[locality_code])
-          puts "\n!! Duplicate collecting event: #{row['Collection']} #{row['AccessionNumber']}" unless collecting_events_index[tmp_ce].nil?
-
-          collecting_events_index.merge!(tmp_ce => row.to_h)
-          #collecting_events_index.merge!(Utilities::Hashes.delete_keys(row.to_h, STRIP_LIST) => nil)
-        end
-        puts "\n Number of collecting events processed from Ledgers: #{collecting_events_index.keys.count} "
-      end
-
-=======
->>>>>>> 100c62d6
       def  index_collecting_events_from_accessions_new(data, import)
         path = @args[:data_directory] + 'TXT/accessions_new.txt' # self contained
         raise 'file not found' if not File.exists?(path)
@@ -1238,11 +1053,6 @@
           #collecting_events_index.merge!(tmp_ce => row.to_h)
           #collecting_events_index.merge!( Utilities::Hashes.delete_keys(row.to_h, STRIP_LIST)  => nil)
         end
-<<<<<<< HEAD
-        puts "\n Number of collecting events processed from Accessions_new: #{data.collecting_event_index.count} "
-      end
-
-=======
         puts "\n Number of collecting events processed from Accessions_new: #{data.collecting_event_index.keys.count} "
       end
 
@@ -1304,7 +1114,6 @@
         puts "\n Number of collecting events processed from Ledgers: #{data.collecting_event_index.keys.count - starting_number} "
       end
 
->>>>>>> 100c62d6
       def parse_geographic_area(ce)
         geog_search = []
         [ ce['County'], ce['State'], ce['Country']].each do |v|
