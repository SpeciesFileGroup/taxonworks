--- conflicted
+++ resolved
@@ -284,11 +284,8 @@
         handle_characters_3i
         handle_state_3i
         handle_chartable_3i
-<<<<<<< HEAD
-=======
 
         soft_validations_3i
->>>>>>> dc640a3b
 
         print "\n\n !! Success. End time: #{Time.now} \n\n"
       end
@@ -359,16 +356,6 @@
             'FirstRevisor' => Predicate.find_or_create_by(name: 'first_revisor_action', definition: 'First revisor action', project_id: $project_id),
             'PageAuthor' => Predicate.find_or_create_by(name: 'page_author', definition: 'Page author.', project_id: $project_id),
             'SimilarSpecies' => Predicate.find_or_create_by(name: 'similar_species', definition: 'Similar species.', project_id: $project_id),
-<<<<<<< HEAD
-            'IDDrMetcalf' => Namespace.find_or_create_by(name: 'DrMetcalf_Source_ID', short_name: 'DrMetcalf_ID'),
-            'KeyN' => Namespace.find_or_create_by(name: '3i_KeyN_ID', short_name: '3i_KeyN_ID'),
-            'Key3' => Namespace.find_or_create_by(name: '3i_Source_ID', short_name: '3i_Source_ID'),
-            'Key1' => Namespace.find_or_create_by(name: '3i_Key1_ID', short_name: '3i_Key1_ID'),
-            'Key2' => Namespace.find_or_create_by(name: '3i_Key2_ID', short_name: '3i_Key2_ID'),
-            'Key' => Namespace.find_or_create_by(name: '3i_Taxon_ID', short_name: '3i_Taxon_ID'),
-            'FLOW-ID' => Namespace.find_or_create_by(name: 'FLOW_Source_ID', short_name: 'FLOW_Source_ID'),
-            'DelphacidaeID' => Namespace.find_or_create_by(name: 'Delphacidae_Source_ID', short_name: 'Delphacidae_ID'),
-=======
             'IDDrMetcalf' => Namespace.find_or_create_by(institution: '3i Auchenorrhyncha', name: 'DrMetcalf_Source_ID', short_name: 'DrMetcalf_ID'),
             'KeyN' => Namespace.find_or_create_by(institution: '3i Auchenorrhyncha', name: '3i_KeyN_ID', short_name: '3i_KeyN_ID'),
             'Key3' => Namespace.find_or_create_by(institution: '3i Auchenorrhyncha', name: '3i_Source_ID', short_name: '3i_Source_ID'),
@@ -377,7 +364,6 @@
             'Key' => Namespace.find_or_create_by(institution: '3i Auchenorrhyncha', name: '3i_Taxon_ID', short_name: '3i_Taxon_ID'),
             'FLOW-ID' => Namespace.find_or_create_by(institution: '3i Auchenorrhyncha', name: 'FLOW_Source_ID', short_name: 'FLOW_Source_ID'),
             'DelphacidaeID' => Namespace.find_or_create_by(institution: '3i Auchenorrhyncha', name: 'Delphacidae_Source_ID', short_name: 'Delphacidae_Source_ID'),
->>>>>>> dc640a3b
             'Taxonomy' => Keyword.find_or_create_by(name: 'Taxonomy updated', definition: 'Taxonomical information entered to the DB.', project_id: $project_id),
             'Typhlocybinae' => Keyword.find_or_create_by(name: 'Typhlocybinae updated', definition: 'Information related to Typhlocybinae entered to the DB.', project_id: $project_id),
             'Illustrations' => Keyword.find_or_create_by(name: 'Illustrations exported', definition: 'Illustrations of Typhlocybinae species entered to the DB.', project_id: $project_id),
@@ -1600,11 +1586,7 @@
             field_notes: nil,
             verbatim_date: nil,
             no_cached: true,
-<<<<<<< HEAD
-        #     with_verbatim_data_georeference: true
-=======
 #     with_verbatim_data_georeference: true
->>>>>>> dc640a3b
         )
         # byebug unless c.valid?
         begin
@@ -1615,11 +1597,7 @@
           c.data_attributes.create(import_predicate: 'Country', value: ce['Country'].to_s, type: 'ImportAttribute') unless ce['Country'].blank?
           c.data_attributes.create(import_predicate: 'State', value: ce['State'].to_s, type: 'ImportAttribute') unless ce['State'].blank?
           c.data_attributes.create(import_predicate: 'County', value: ce['County'].to_s, type: 'ImportAttribute') unless ce['County'].blank?
-<<<<<<< HEAD
-          gr = geolocation_uncertainty.blank? ? false : c.generate_verbatim_data_georeference(true, no_cached: true)
-=======
           gr = geolocation_uncertainty.blank? ? false : c.generate_verbatim_data_georeference(true, no_cached: false)
->>>>>>> dc640a3b
           c.notes.create(text: ce['Comments']) unless ce['Comments'].blank?
           c.data_attributes.create(type: 'InternalAttribute', predicate: @data.keywords['HostPlant'], value: ce['Host']) unless ce['Host'].blank?
           c.data_attributes.create(type: 'InternalAttribute', predicate: @data.keywords['HostPlant'], value: ce['HostPlant']) unless ce['HostPlant'].blank?
@@ -1966,17 +1944,11 @@
         lngsp = Language.where(alpha_2: 'es').limit(1).first.id
         lngzh = Language.where(alpha_2: 'zh').limit(1).first.id
 
-<<<<<<< HEAD
-        file.each_with_index do |row, i|
-          print "\r#{i}"
-          t = row['Numeric'] == '1' ? 'Descriptor::Sample' : 'Descriptor::Qualitative'
-=======
         i = 0
         file.each do |row|
           i += 1
           print "\r#{i}"
           t = row['Numeric'] == '1' ? 'Descriptor::Continuous' : 'Descriptor::Qualitative'
->>>>>>> dc640a3b
           descriptor = Descriptor.create!(name: row['CharEn'].empty? ? '?' : row['CharEn'], short_name: row['CharEn'].empty? ? '?' : row['CharEn'], type: t, position: row['Char'].to_i + 1 )
           a = AlternateValue.create(type: 'AlternateValue::Translation', value: row['CharRu'], alternate_value_object: descriptor, alternate_value_object_attribute: 'name', language_id: lngru) unless row['CharRu'].nil?
           a = AlternateValue.create(type: 'AlternateValue::Translation', value: row['CharSp'], alternate_value_object: descriptor, alternate_value_object_attribute: 'name', language_id: lngsp) unless row['CharSp'].nil?
@@ -2018,52 +1990,6 @@
         print "\nHandling morph\n"
         raise "file #{path} not found" if not File.exists?(path)
         file = CSV.foreach(path, col_sep: "\t", headers: true)
-<<<<<<< HEAD
-        file.each_with_index do |row, i|
-          kw = Keyword.find_or_create_by(name: row['MorphEn'], definition: 'Morphological group of descriptors: ' + row['MorphEn'].to_s + ' (' + row['Morph'].to_s + ')', project_id: $project_id)
-          @data.morph[row['Morph'].to_s] = kw.id
-        end
-        kw1 = Keyword.find_or_create_by(name: 'Nymphs', definition: 'Morphological group of descriptors: Nymphs', project_id: $project_id)
-        @data.morph['n'] = kw1.id unless kw1.blank?
-        kw2 = Keyword.find_or_create_by(name: 'Males', definition: 'Morphological group of descriptors: Males', project_id: $project_id)
-        @data.morph['m'] = kw2.id unless kw2.blank?
-        kw3 = Keyword.find_or_create_by(name: 'Females', definition: 'Morphological group of descriptors: Females', project_id: $project_id)
-        @data.morph['f'] = kw3.id unless kw3.blank?
-      end
-
-      def handle_state_3i
-        # Key2
-        # State
-        # Key1
-        # StateRu
-        # StateEn
-        # StateDt
-        # StateFr
-        # StateSp
-        # StateZh
-        # Fig
-        path = @args[:data_directory] + 'state.txt'
-        print "\nHandling state\n"
-        raise "file #{path} not found" if not File.exists?(path)
-        file = CSV.foreach(path, col_sep: "\t", headers: true)
-        lngru = Language.where(alpha_2: 'ru').limit(1).first.id
-        lngsp = Language.where(alpha_2: 'es').limit(1).first.id
-        lngzh = Language.where(alpha_2: 'zh').limit(1).first.id
-        file.each_with_index do |row, i|
-          print "\r#{i}"
-          if @data.chars[row['Key1'].to_s][1] == '1'
-            @data.states[row['Key2'].to_s] = [nil, @data.chars[row['Key1'].to_s][0], row['StateEn']]
-          else
-            cs = CharacterState.create(name: row['StateEn'], label: row['StateEn'], descriptor_id: @data.chars[row['Key1']][0], position: row['State'].to_i + 1)
-            cs.identifiers.create(type: 'Identifier::Local::Import', namespace: @data.keywords['Key2'], identifier: row['Key2']) unless row['Key2'].blank?
-            a = AlternateValue.create(type: 'AlternateValue::Translation', value: row['StateRu'], alternate_value_object: cs, alternate_value_object_attribute: 'name', language_id: lngru) unless row['StateRu'].nil?
-            a = AlternateValue.create(type: 'AlternateValue::Translation', value: row['StateSp'], alternate_value_object: cs, alternate_value_object_attribute: 'name', language_id: lngsp) unless row['StateSp'].nil?
-            a = AlternateValue.create(type: 'AlternateValue::Translation', value: row['StateZh'], alternate_value_object: cs, alternate_value_object_attribute: 'name', language_id: lngzh) unless row['StateZh'].nil?
-            cs.data_attributes.create(type: 'ImportAttribute', import_predicate: 'figure', value: row['Fig']) unless row['Fig'].blank?
-            @data.states[row['Key2'].to_s] = [cs.id, @data.chars[row['Key1'].to_s][0], nil]
-          end
-        end
-=======
         file.each_with_index do |row, i|
           kw = Keyword.find_or_create_by(name: row['MorphEn'], definition: 'Morphological group of descriptors: ' + row['MorphEn'].to_s + ' (' + row['Morph'].to_s + ')', project_id: $project_id)
           @data.morph[row['Morph'].to_s] = kw.id
@@ -2110,7 +2036,6 @@
             @data.states[row['Key2'].to_s] = [cs.id, @data.chars[row['Key1'].to_s][0], nil]
           end
         end
->>>>>>> dc640a3b
       end
 
       def handle_chartable_3i
@@ -2122,13 +2047,9 @@
         print "\nHandling chartable\n"
         raise "file #{path} not found" if not File.exists?(path)
         file = CSV.foreach(path, col_sep: "\t", headers: true)
-<<<<<<< HEAD
-        file.each_with_index do |row, i|
-=======
         i = 0
         file.each do |row|
           i += 1
->>>>>>> dc640a3b
           print "\r#{i}"
           if @data.states[row['Key2'].to_s][2].nil? # Qualitative
             o = Observation::Qualitative.create(descriptor_id: @data.states[row['Key2'].to_s][1], otu_id: find_otu(row['Key']).id, character_state_id: @data.states[row['Key2'].to_s][0] )
@@ -2139,8 +2060,6 @@
           end
         end
       end
-<<<<<<< HEAD
-=======
 
       def soft_validations_3i
         fixed = 0
@@ -2179,7 +2098,6 @@
         end
       end
 
->>>>>>> dc640a3b
     end
   end
 end