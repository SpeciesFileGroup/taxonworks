namespace :tw do
  require_relative 'support/database'

  task :fail do
    raise
  end

  task :pass do
    true
  end

  task server_name: [:environment] do
    @args               ||= {}
    n                   = @args[:server_name]
    n                   ||= 'localhost'
    @args[:server_name] = n
  end

  task :check_for_database do
    raise TaxonWorks::Error, 'can not attach to database' unless Support::Database.pg_database_exists?
  end

<<<<<<< HEAD
  # TODO: update "database_username" to something more specific and reflective of what we see in Kubernetes by default?
  task :database_user => [:environment] do
    @args ||= {}
    @args[:database_user] = ENV['database_user'] 
    @args[:database_user] ||= Rails.configuration.database_configuration[Rails.env]['username'] 
  end

  desc 'set the database_host to ENV of database_host or use "0.0.0.0"'
  task  :database_host do |t| 
    @args ||= {}
=======
  # TODO: update "database_user" to something more specific and reflective of what we see in Kubernetes by default?
  task database_user: [:environment] do
    @args                 ||= {}
    @args[:database_user] = ENV['database_user']
    @args[:database_user] ||= Rails.configuration.database_configuration[Rails.env]['username']
  end

  desc 'set the database_host to ENV of database_host or use "0.0.0.0"'
  task :database_host do |t|
    @args                 ||= {}
>>>>>>> b8e312fa
    @args[:database_host] = (ENV['database_host'] || '0.0.0.0')
  end

  desc 'Sets $user_id via "user_id=1" option. checks to see it exists.'
  task user_id: [:environment] do
    raise "You must specify a user_id like 'user_id=2'" unless ENV['user_id']
    raise "User #{ENV['user_id']} doesn't exist." if !User.find(ENV['user_id'])
    $user_id = ENV['user_id'].to_i
  end

  desc 'Sets $project_id via "project_id=1" option. checks to see it exists.'
  task project_id: [:environment] do
    raise "You must specify a project_id like 'project_id=1" unless ENV['project_id']
    raise "Project #{ENV['project_id']} doesn't exist." if !Project.find(ENV['project_id'])
    $project_id = ENV['project_id'].to_i
  end

  desc 'Sets $table_name via "table_name=taxon_names" option.'
  task :table_name do
    raise "You must specify a table_name like 'table_name=collection_objects" unless ENV['table_name']
    $table_name = ENV['table_name']
  end

  desc 'Require both user_id and project_id.'
  task with_user_and_project: [:environment, :user_id, :project_id] do
    raise 'User is not a member of project.' if !ProjectMember.where(project_id: $project_id, user_id: $user_id)
  end

  desc 'a default method to add a data_directory_argument, include trailing slash'
  task data_directory: [:environment] do
    default = Settings.default_data_directory
    @args   ||= {}
    if ENV['data_directory'].blank?
      if default
        puts "no data_directory passed, using default (#{default})"
      else
        raise 'no data_directory passed (like data_directory=/tmp/foo) and default_data_directory setting is not ' \
              'present (see application_settings.yml in /config)'
      end
    end
    @args.merge!(data_directory: (ENV['data_directory'] || default))
    # TODO: Use Dir.exists? and fix tasks that are treating data_directory as a file parameter
    raise "path (#{default}) not found" if !File.exists?(@args[:data_directory])
    @args
  end

  desc 'a default task to add a backup_directory_argument, include trailing slash'
  task backup_directory: [:environment] do
    default = Settings.backup_directory
    @args   ||= {}
    if ENV['backup_directory'].blank?
      if default
        puts "No backup_directory passed, using default (#{default})"
      else
        raise 'No backup_directory passed (like backup_directory=/tmp/foo) and backup_directory setting is not ' \
              'present (see application_settings.yml in /config)'
      end
    end

    @args[:backup_directory] = (ENV['backup_directory'] || default)

    raise "path (#{@args[:backup_directory]}) not found" if !Dir.exists?(@args[:backup_directory])
    @args
  end

  desc 'a general purpose task to supply a file @args, file=file.txt'
  task :file do
    file = ENV['file']
    raise TaxonWorks::Error, Rainbow('Specify a file, like file=myfile.dump').yellow if not ENV['file']
    @args        ||= {}
    @args[:file] = file
  end

  desc 'provide file=/foo/something.bar and ensure file exists with provided value'
  task existing_file: [:file] do
    raise TaxonWorks::Error, "Provided file (#{@args[:file]}) does not exist." unless File.exists?(@args[:file])
  end

  task backup_exists: [:file, :backup_directory] do
    path = File.join(@args[:backup_directory], @args[:file])
    raise TaxonWorks::Error, "Provided file (#{path}) does not exist." unless File.exists?(path)
    @args[:tw_backup_file] = path
  end

  desc 'set the database_role ENV value if provided, or use "postgres"'
  task :database_role do |t|
    @args ||= {}
    @args.merge!(database_role: (ENV['database_role'] || 'postgres'))
  end

  # General purpose table related

  # True if the table exists in the present environment's database
  def table_exists(table_name)
    ApplicationRecord.connection
      .execute("SELECT EXISTS(SELECT * FROM information_schema.tables " \
        "WHERE table_name = '#{table_name}');").first['exists'] == 't'
  end

end
<|MERGE_RESOLUTION|>--- conflicted
+++ resolved
@@ -20,18 +20,6 @@
     raise TaxonWorks::Error, 'can not attach to database' unless Support::Database.pg_database_exists?
   end
 
-<<<<<<< HEAD
-  # TODO: update "database_username" to something more specific and reflective of what we see in Kubernetes by default?
-  task :database_user => [:environment] do
-    @args ||= {}
-    @args[:database_user] = ENV['database_user'] 
-    @args[:database_user] ||= Rails.configuration.database_configuration[Rails.env]['username'] 
-  end
-
-  desc 'set the database_host to ENV of database_host or use "0.0.0.0"'
-  task  :database_host do |t| 
-    @args ||= {}
-=======
   # TODO: update "database_user" to something more specific and reflective of what we see in Kubernetes by default?
   task database_user: [:environment] do
     @args                 ||= {}
@@ -42,7 +30,6 @@
   desc 'set the database_host to ENV of database_host or use "0.0.0.0"'
   task :database_host do |t|
     @args                 ||= {}
->>>>>>> b8e312fa
     @args[:database_host] = (ENV['database_host'] || '0.0.0.0')
   end
 
