--- conflicted
+++ resolved
@@ -11,11 +11,7 @@
   # * Pending handling of both BibTeX and Verbatim
   module Coldp
 
-<<<<<<< HEAD
-    FILETYPES = %w{Description Name NameRelation Synonym TypeMaterial VernacularName}.freeze
-=======
-    FILETYPES = %w{Description Name SpeciesInteraction Synonym VernacularName}.freeze
->>>>>>> 66731955
+    FILETYPES = %w{Description Name NameRelation SpeciesInteraction Synonym TypeMaterial VernacularName}.freeze
 
     # @return [Scope]
     #  A full set of valid only Otus (= Taxa in CoLDP) that are to be sent.
