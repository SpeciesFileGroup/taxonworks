# Concepts not mapped:
#    `namePhrase` - e.g. `sensu lato` this would come from OTU#name
#
# Notes
#
# * ColDP importer has a normalizing step that recognizes some names no longer point to any OTU
# * CoLDP can not handle assertions that a name that is currently treated as (invalid) was useds as a name (valid) for previously valid concept, i.e. CoL does not track alternative past concept heirarchies
#
# TODO: create map of all possible CoLDP used IRIs and ability to populate project with them automatically
#
module Export::Coldp::Files::Taxon

  IRI_MAP = {
    extinct: 'https://api.checklistbank.org/datapackage#Taxon.extinct',                         # 1,0
    temporal_range_end: 'https://api.checklistbank.org/datapackage#Taxon.temporal_range_end',   # from https://api.checklistbank.org/vocab/geotime
    temporal_range_start: 'https://api.checklistbank.org/datapackage#Taxon.temporal_range_end', # from https://api.checklistbank.org/vocab/geotime
    lifezone: 'https://api.checklistbank.org/datapackage#Taxon.lifezone',                       # from https://api.checklistbank.org/vocab/lifezone
  }

  SKIPPED_RANKS = %w{
    NomenclaturalRank::Iczn::SpeciesGroup::Superspecies
    NomenclaturalRank::Iczn::SpeciesGroup::Supersuperspecies
  }

  # @param predicate [:symbol]
  #   a key from IRI_MAP
  def self.predicate_value(otu, predicate)
    return nil unless IRI_MAP[predicate]
    otu.data_attributes.joins(:predicate).where(controlled_vocabulary_terms: {uri: IRI_MAP[predicate]}).first&.value
  end

  # return [Boolean, nil]
  #  TODO - reason in TW this is provisional name
  def self.provisional(otu)
    # nomen dubium
    # incertae sedis
    # unresolved homonym, without replacement
    #
    #
    #
    # * if two OTUs for same name are in OTU set then both have to be provisional
    # * missaplication (?)
    nil
  end


  # Name phrase is for appended phrases like senso stricto and senso lato
  def self.name_phrase(otu, vocab_id)
    da = DataAttribute.find_by(type: 'InternalAttribute',
                               controlled_vocabulary_term_id: vocab_id,
                               attribute_subject_id: otu.id)
    da&.value
  end

  # The scrutinizer concept is unused at present
  # We're looking for the canonical implementation of it
  # before we implement/extrapolate from data here.
  #    * crawl attribution for inference on higher/lower
  #    * UI/methods to assign/spam/visualize throught
  #    * project preference (!! should project preferences has reference ids? !!)
  # according to is the curator responsible for this OTU, comma delimited list of curators
  # We could also look at time-stamp data to detect "staleness" of an OTU concept
  def self.scrutinizer(otu)
    nil
  end

  # ORCID version of above
  def self.scrutinizer_id(otu)
    nil
  end

  def self.scrutinizer_date(otu)
    nil
  end

  #  A reference to the publication of the person who established the taxonomic concept
  #     TW has a plurality of sources that reference this concept, it's a straightforward map
  #     It is somewhat unclear how/whether CoL will use this concept
  def self.according_to_id(otu)
    nil
  end

  # Potentially reference
  #    Confidence level
  #       confidence_validated_at (last time this confidence level was deemed OK)
  def self.according_to_date(otu)
    # a) Dynamic - !! most recent update_at stamp for *any* OTU tied data -> this is a big grind: if so add cached_touched_on_date to Otu
    # b) modify Confidence level to include date
    # c) review what SFs does in their model
    nil
  end

  def self.link(otu)
    # API or public interface
  end

  def self.remarks(otu, taxon_remarks_vocab)
    if otu.data_attributes.where(controlled_vocabulary_term_id: taxon_remarks_vocab).any?
      otu.data_attributes.where(controlled_vocabulary_term_id: taxon_remarks_vocab).pluck(:value).join('|')
    else
      nil
    end
  end

  # "supporting the taxonomic concept"
  # Potentially- all other Citations tied to Otu, what exactly supports a concept?
  def self.reference_id(sources)
    i = sources.pluck(:id)
    return i.join(',') if i.any?
    nil
  end

  def self.generate(otus, root_otu_id = nil, reference_csv = nil, prefer_unlabelled_otus: true)

    # Until we have RC5 articulations we are simplifying handling the fact
    # that one taxon name can be used for many OTUs. Track to see that
    # an OTU with a given taxon name does not already exist
    #   `taxon_name_id: nil`  - uniquify via Ruby hash keys
    observed_taxon_name_ids = { }

    # TODO: optional Taxon.alternativeID field allows inclusion of external identifiers: https://github.com/CatalogueOfLife/coldp#alternativeid-1 https://github.com/CatalogueOfLife/coldp#identifiers
    #   e.g., gbif:2704179,col:6W3C4,BOLD:AAJ2287,wikidata:Q157571

    CSV.generate(col_sep: "\t") do |csv|

      csv << %w{
        ID
        parentID
        nameID
        namePhrase
        provisional
        accordingToID
        scrutinizer
        scrutinizerID
        scrutinizerDate
        referenceID
        extinct
        temporalRangeStart
        temporalRangeEnd
        environment
        link
        remarks
      }

<<<<<<< HEAD
      taxon_remarks_vocab_id = Predicate.find_by(uri: 'https://github.com/catalogueoflife/coldp#Taxon.remarks',
                                                 project_id: otus[0]&.project_id)&.id
=======
      if root_otu_id.nil?
        Current.project_id = otus[0].project_id
      else
        Current.project_id = Otu.find(root_otu_id).project_id
      end

      name_phrase_vocab_id =  Predicate.find_by(uri: 'https://github.com/catalogueoflife/coldp#namephrase',
                                                project_id: Current.project_id)&.id
>>>>>>> 7f94759c

      otus.each do |o|
        # !! When a name is a synonmy (combination), but that combination has no OTU
        # !! then the parent of the name in the taxon table is nil
        # !! Handle this edge case (probably resolved now)

        # TODO: alter way parent is set to conform to CoLDP status
        #   For OTUs with combinations we might have to change the parenthood?!

        parent_id = nil
        if root_otu_id != o.id
          if pid = o.parent_otu_id(skip_ranks: SKIPPED_RANKS, prefer_unlabelled_otus: prefer_unlabelled_otus)
            parent_id = pid
          else
            puts 'WARNING no parent!!'
            # there is no OTU parent for the hierarchy, at present we just flat skip this OTU
            # Curators can use the create OTUs for valid ids to resolve this data issue
            next
          end
        end

        # TODO: This was excluding OTUs that were being excluded downstream previously
        # This should never happen now since parent ambiguity is caught above!
        # can be removed in theory
        # TODO: remove once RC5 better modelled
        next if observed_taxon_name_ids[o.taxon_name_id]
        observed_taxon_name_ids[o.taxon_name_id] = nil

        # TODO: Use o.coordinate_otus to summarize accross different instances of the OTU

        sources = o.sources
        source = o.source

        parent_id = (root_otu_id == o.id ? nil : parent_id )

        csv << [
          o.id,                                              # ID (Taxon)
          parent_id,                                         # parentID (Taxon)
          o.taxon_name.id,                                   # nameID (Name)
          name_phrase(o, name_phrase_vocab_id),              # namePhrase
          provisional(o),                                    # provisional
          according_to_id(o),                                # accordingToID
          scrutinizer(o),                                    # scrutinizer
          scrutinizer_id(o),                                 # scrutinizerID
          scrutinizer_date(o),                               # scrutizinerDate
          reference_id(sources),                             # referenceID
          predicate_value(o, :extinct),              # extinct
          predicate_value(o, :temporal_range_start), # temporalRangeStart
          predicate_value(o, :temporal_range_end),   # temporalRangeEnd
          predicate_value(o, :lifezone),             # environment (formerly named lifezone)
          link(o),                                   # link
          remarks(o, taxon_remarks_vocab_id)         # remarks
        ]

        Export::Coldp::Files::Reference.add_reference_rows(sources, reference_csv) if reference_csv
      end
    end
  end
end<|MERGE_RESOLUTION|>--- conflicted
+++ resolved
@@ -142,20 +142,8 @@
         remarks
       }
 
-<<<<<<< HEAD
       taxon_remarks_vocab_id = Predicate.find_by(uri: 'https://github.com/catalogueoflife/coldp#Taxon.remarks',
                                                  project_id: otus[0]&.project_id)&.id
-=======
-      if root_otu_id.nil?
-        Current.project_id = otus[0].project_id
-      else
-        Current.project_id = Otu.find(root_otu_id).project_id
-      end
-
-      name_phrase_vocab_id =  Predicate.find_by(uri: 'https://github.com/catalogueoflife/coldp#namephrase',
-                                                project_id: Current.project_id)&.id
->>>>>>> 7f94759c
-
       otus.each do |o|
         # !! When a name is a synonmy (combination), but that combination has no OTU
         # !! then the parent of the name in the taxon table is nil
