--- conflicted
+++ resolved
@@ -86,11 +86,7 @@
                 cached = "#{matches[1]} #{matches[2]}"
               end
               unless t[5].nil?
-<<<<<<< HEAD
-                if !t[1].nil? and t[1].include?(t[5]) and (t[4].match(/::Subspecies$/) or t[4].match(/::Form$/) or t[4].match(/::Variety$/))
-=======
                 if !t[1].nil? and cached.include? t[5] and (t[4].match(/::Subspecies$/) or t[4].match(/::Form$/) or t[4].match(/::Variety$/))
->>>>>>> 0d8e0359
                   next
                 end
 
