require 'dwc_archive'

# Library to create DwcA archives from TaxonWorks data.
#
# !! If changes are made to this or related Dwc files you should update the INDEX_VERSION constant.
#
module Export
  module Dwca

    # Version is a way to track dates where
    # the indexing changed significantly such that all
    # or most of the index should be regenerated.
    # To add a version use `Time.now` via IRB
    INDEX_VERSION = [
      '2021-10-12 17:00:00.000000 -0500',    # First major refactor
      '2021-10-15 17:00:00.000000 -0500',    # Minor  Excludes footprintWKT, and references to GeographicArea in gazetteer; new form of media links
      '2021-11-04 17:00:00.000000 -0500',    # Minor  Removes '|', fixes some mappings
      '2021-11-08 13:00:00.000000 -0500',    # PENDING: Minor  Adds depth mappings
      '2021-11-30 13:00:00.000000 -0500',    # Fix inverted long,lat
      '2022-01-21 16:30:00.000000 -0500',    # basisOfRecord can now be FossilSpecimen; occurrenceId exporting; adds redundant time fields
      '2022-03-31 16:30:00.000000 -0500',    # collectionCode, occurrenceRemarks and various small fixes
      '2022-04-28 16:30:00.000000 -0500',    # add dwcOccurrenceStatus
      '2022-09-28 16:30:00.000000 -0500',    # add phylum, class, order, higherClassification
      '2023-04-03 16:30:00.000000 -0500',    # add associatedTaxa; updating InternalAttributes is now reflected in index
<<<<<<< HEAD
      '2023-12-14 16:30:00.000000 -0500'     # add verbatimLabel
=======
      '2023-12-14 16:30:00.000000 -0500',    # add verbatimLabel
      '2023-12-21 11:00:00.000000 -0500'     # add caste (via biocuration)
>>>>>>> ab6995f3
    ].freeze

    # @param record_scope [ActiveRecord::Relation]
    #   a relation that returns DwcOccurrence records
    # @param predicate_extensions Hash
    #    keys as _symbols_ => Array of Predicate ids
    #    valid values are collecting_event_predicate_id: [], collection_object_predicate_id
    # @return [Download]
    #   the download object containing the archive
    def self.download_async(record_scope, request = nil, extension_scopes: {}, predicate_extensions: {}, taxonworks_extensions: {})
      name = "dwc-a_#{DateTime.now}.zip"

      download = ::Download::DwcArchive.create!(
        name: "DwC Archive generated at #{Time.now.utc}.",
        description: 'A Darwin Core archive.',
        filename: name,
        request:,
        expires: 2.days.from_now,
        total_records: record_scope.size # Was haveing problems with count() TODO: increment after when extensions are allowed.
      )

      # Note we pass a string with the record scope
      ::DwcaCreateDownloadJob.perform_later(
        download,
        core_scope: record_scope.to_sql,
        extension_scopes:,
        predicate_extensions:,
<<<<<<< HEAD
        taxonworks_extensions:,
=======
>>>>>>> ab6995f3
      )

      download
    end

    # @param klass [Class] [ActiveRecord class]
    #   e.g. CollectionObject
    # @param record_scope [ActiveRecord::Relation] [An ActiveRecord scope]
    # @return Hash
    #   total: total records to expect
    #   start_time: the time indexing started
    #   sample: Array of object global ids spread across 10 (or fewer) intervals of the recordset
    #
    # When we re-index a large set of data then we run it in the background.
    # To determine when it is done we poll by the last record to be indexed.
    #
    def self.build_index_async(klass, record_scope, predicate_extensions: {} )
      s = record_scope.order(:id)
      ::DwcaCreateIndexJob.perform_later(klass.to_s, sql_scope: s.to_sql)
      index_metadata(klass, s)
    end

    # @return [Hash{Symbol=>Integer, Time, Array}]
    def self.index_metadata(klass, record_scope)
      a = record_scope.first&.to_global_id&.to_s  # TODO: this should be UUID?
      b = record_scope.last&.to_global_id&.to_s # TODO: this should be UUID?

      t = record_scope.size # was having problems with count

      metadata = {
        total: t,
        start_time: Time.zone.now,
        sample: [a, b].compact
      }

      if b && (t > 2)
        max = 9
        max = t if t < 9

        ids = klass
          .select('*')
          .from("(select id, type, ROW_NUMBER() OVER (ORDER BY id ASC) rn from (#{record_scope.to_sql}) b ) a")
          .where("a.rn % ((SELECT COUNT(*) FROM (#{record_scope.to_sql}) c) / #{max}) = 0")
          .limit(max)
          .collect{|o| o.to_global_id.to_s}

        metadata[:sample].insert(1, *ids)
      end

      metadata[:sample].uniq!
      metadata
    end
  end
end<|MERGE_RESOLUTION|>--- conflicted
+++ resolved
@@ -22,12 +22,8 @@
       '2022-04-28 16:30:00.000000 -0500',    # add dwcOccurrenceStatus
       '2022-09-28 16:30:00.000000 -0500',    # add phylum, class, order, higherClassification
       '2023-04-03 16:30:00.000000 -0500',    # add associatedTaxa; updating InternalAttributes is now reflected in index
-<<<<<<< HEAD
-      '2023-12-14 16:30:00.000000 -0500'     # add verbatimLabel
-=======
       '2023-12-14 16:30:00.000000 -0500',    # add verbatimLabel
       '2023-12-21 11:00:00.000000 -0500'     # add caste (via biocuration)
->>>>>>> ab6995f3
     ].freeze
 
     # @param record_scope [ActiveRecord::Relation]
@@ -55,10 +51,7 @@
         core_scope: record_scope.to_sql,
         extension_scopes:,
         predicate_extensions:,
-<<<<<<< HEAD
         taxonworks_extensions:,
-=======
->>>>>>> ab6995f3
       )
 
       download
