require 'zip'

module Export::Dwca

  # Columns we include in the Resource Relationship extension table that
  # aren't DwC terms but have meaning for us and perhaps users of our
  # archives.
  LOCAL_RESOURCE_RELATIONSHIP_TERMS = {
    'TW:Resource': 'https://sfg.taxonworks.org/dwc/terms/resourceRelationship/resource',
    'TW:RelatedResource': 'https://sfg.taxonworks.org/dwc/terms/resourceRelationship/relatedResource',
  }.freeze

  # !!
  # !! This export does not support AssertedDistribution data at the moment.  While those data are indexed,
  # !! if they are in the `core_scope` they will almost certainly cause problems or be ignored.
  # !!
  #
  # Wrapper to build DWCA zipfiles for a specific project.
  # See tasks/accesssions/report/dwc_controller.rb for use.
  #
  # With help from http://thinkingeek.com/2013/11/15/create-temporary-zip-file-send-response-rails/
  #
  # Usage:
  #  begin
  #   data = Dwca::Data.new(DwcOccurrence.where(project_id: sessions_current_project_id)
  #  ensure
  #   data.cleanup
  #  end
  #
  # Always use the ensure/data.cleanup pattern!
  #
  class Data

    attr_accessor :data

    # @return [Hash] containing dataset and additional_metadata, as xml strings,
    # for use in construction of the eml file.
    attr_accessor :eml_data

    attr_accessor :eml

    attr_accessor :meta

    attr_accessor :zipfile

    # @return [Scope]
    #  Required.  Of DwcOccurrence
    attr_accessor :core_scope

    # @return [Scope, nil]
    #   Returning BiologicalAssociation
    attr_accessor :biological_associations_extension

    # @return [Scope, nil]
    #   @return Image(?)
    attr_accessor :media_extension

    attr_accessor :total #TODO update

    attr_reader :filename

    attr_accessor :predicate_data

    # @return Hash
    # collection_object_predicate_id: [], collecting_event_predicate_id: []
    attr_accessor :data_predicate_ids

    # @return Array
    # ordered in the order they will be placed in the file
    # !!! Breaks if inter-mingled with asserted distributions !!!
    attr_accessor :collection_object_ids

    attr_accessor :taxonworks_extension_data

    # @return Array<Symbol>
    attr_accessor :taxonworks_extension_methods

    # A Tempfile, core records and predicate data (and maybe more in future) joined together in one file
    attr_accessor :all_data

    # TODO: fails when we get to AssertedDistribution
    #  A lookup with the id pointing to the position
    attr_accessor :dwc_id_order

    # @param [Array<Symbol>] taxonworks_extensions List of methods to perform on each CO
    def initialize(core_scope: nil, extension_scopes: {}, predicate_extensions: {}, eml_data: {}, taxonworks_extensions: [])
      raise ArgumentError, 'must pass a core_scope' if core_scope.nil?

      @core_scope = core_scope

<<<<<<< HEAD
      @biological_associations_extension = extension_scopes[:biological_associations] #! String
      @media_extension = extension_scopes[:media] #  = get_scope(core_scope)
=======
      @biological_associations_extension = extension_scopes[:biological_associations] #! Hash with keys core_params, collection_objects_query
      @media_extension = extension_scopes[:media] #! Hash with keys collection_objects, field_occurrences

>>>>>>> 66549514
      @data_predicate_ids = { collection_object_predicate_id: [], collecting_event_predicate_id: [] }.merge(predicate_extensions)

      @eml_data = eml_data

      @taxonworks_extension_methods = taxonworks_extensions
    end

    # !params core_scope [String, ActiveRecord::Relation]
    #   String is fully formed SQL
    def core_scope
      if @core_scope.kind_of?(String)
        ::DwcOccurrence.from('(' + @core_scope + ') as dwc_occurrences').order('dwc_occurrences.id')
      elsif @core_scope.kind_of?(ActiveRecord::Relation)
        raise ArgumentError, 'core_scope: is not a DwcOccurrence relation' unless @core_scope.table.name == 'dwc_occurrences'

        @core_scope.order('dwc_occurrences.id')
      else
        raise ArgumentError, 'Scope is not a SQL string or ActiveRecord::Relation'
      end
    end

    def collection_object_predicate_ids
      @data_predicate_ids[:collection_object_predicate_id]
    end

    def collecting_event_predicate_ids
      @data_predicate_ids[:collecting_event_predicate_id]
    end

    def biological_associations_extension
      return nil unless @biological_associations_extension.present?

      q = @biological_associations_extension[:collection_objects_query]
      if q.kind_of?(String)
        ::BiologicalAssociation.from('(' + q + ') as biological_associations')
      elsif q.kind_of?(ActiveRecord::Relation)
        q
      else
        raise ArgumentError, 'Biological associations scope is not an SQL string or ActiveRecord::Relation'
      end
    end

    def media_extension
      return nil unless @media_extension.present?

      collection_objects = ::CollectionObject.none
      if @media_extension[:collection_objects]
        collection_objects = ::CollectionObject
          .from('(' + @media_extension[:collection_objects] + ') AS collection_objects')
          .includes(:images, :sounds, observations: :images, taxon_determination: {otu: :taxon_name})
      end

      field_occurrences = ::FieldOccurrence.none
      if @media_extension[:field_occurrences]
        field_occurrences = ::FieldOccurrence
          .from('(' + @media_extension[:field_occurrences] + ') AS field_occurrences')
          .includes(:images, :sounds, observations: :images, taxon_determination: {otu: :taxon_name})
      end

      {
        collection_objects:,
        field_occurrences:
      }
    end

    def predicate_options_present?
      data_predicate_ids[:collection_object_predicate_id].present? || data_predicate_ids[:collecting_event_predicate_id].present?
    end

    def taxonworks_options_present?
      taxonworks_extension_methods.present?
    end

    def total
      @total ||= core_scope.unscope(:order).size
    end

    # @return [CSV]
    #   the data as a CSV object
    def csv
      ::Export::CSV.generate_csv(
        core_scope.computed_columns,
        # TODO: check to see if we nee dthis
        exclude_columns: ::DwcOccurrence.excluded_columns,
        column_order: ::CollectionObject::DWC_OCCURRENCE_MAP.keys + ::CollectionObject::EXTENSION_FIELDS, # TODO: add other maps here
        trim_columns: true, # going to have to be optional
        trim_rows: false,
        header_converters: [:dwc_headers]
      )
    end

    # @return [Boolean]
    #   true if provided core_scope returns no records
    def no_records?
      total == 0
    end

    # @return [Tempfile]
    #   the csv data as a tempfile
    def data
      return @data if @data
      if no_records?
        content = "\n"
      else
        content = csv
      end

      @data = Tempfile.new('data.tsv')
      @data.write(content)
      @data.flush
      @data.rewind

      Rails.logger.debug 'dwca_export: data written'

      @data
    end

    # Get order of ids that matches core records so we can align with csv
    # @return Hash
    # zero! Like  {1=>0, 2=>1, 3=>2, 4=>3, 5=>4}
    def dwc_id_order
      @dwc_id_order ||= collection_object_ids.map.with_index.to_h
    end

    # TODO Breaks when AssertedDistribution is added
    def collection_object_ids
      @collection_object_ids ||= core_scope.where(dwc_occurrence_object_type: 'CollectionObject').pluck(:dwc_occurrence_object_id)
    end

    # TODO: return, or optimize to this when ::CollectionObject::EXTENSION_COMPUTED_FIELDS.size > 1
    # def extension_computed_fields_data(methods)
    #   d = []
    #   collection_objects.find_each do |object|
    #     methods.each_pair { |method, name| d  << [object.id, name, object.send(method)] }
    #   end
    #   d
    # end
    #
    # !! This will have to be reverted to above when > 1 EXTENSION field is present
    def extension_computed_fields_data(methods)
      return [] if methods.empty?

      a = "TW:Internal:otu_name".freeze

      # n = "COALESCE( otus.name, TRIM(CONCAT(cached, ' ', cached_author_year))) as otu_name"

      v = collection_objects.left_joins(otu: [:taxon_name])
        .select("collection_objects.id, otus.name as otu_name")
        .where(taxon_determinations: {position: '1'})
        .find_each(batch_size: 10000)
        .collect{|r| [r.id, a, r['otu_name'].presence] }
      v
    end

    # rubocop:disable Metrics/MethodLength

    def taxonworks_extension_data
      return @taxonworks_extension_data if @taxonworks_extension_data

      # hash of internal method name => csv header name
      methods = {}

      # hash of column_name => csv header name
      ce_fields = {}
      co_fields = {}

      # Select valid methods, generate frozen name string ahead of time
      # add TW prefix to names
      taxonworks_extension_methods.each do |sym|

        csv_header_name = ('TW:Internal:' + sym.name).freeze

        if (method = ::CollectionObject::EXTENSION_COMPUTED_FIELDS[sym])
          methods[method] = csv_header_name
        elsif (column_name = ::CollectionObject::EXTENSION_CE_FIELDS[sym])
          ce_fields[column_name] = csv_header_name
        elsif (column_name =::CollectionObject::EXTENSION_CO_FIELDS[sym])
          co_fields[column_name] = csv_header_name
        end
      end

      used_extensions = methods.values + ce_fields.values + co_fields.values

      # if no predicate data found, return empty file
      if used_extensions.empty?
        @taxonworks_extension_data = Tempfile.new('tw_extension_data.tsv')
        return @taxonworks_extension_data
      end

      extension_data = []

      extension_data += extension_computed_fields_data(methods)

      # extract to ensure consistent order
      co_columns = co_fields.keys
      co_csv_names = co_columns.map { |sym| co_fields[sym] }
      co_column_count = co_columns.size

      # TODO: we're replicating this to get ids as well in `collection_object_ids` so somewhat redundant
      # get all CO fields in one query, then split into triplets of [id, CSV column name, value]
      extension_data += collection_objects.pluck('collection_objects.id', *co_columns)
        .flat_map{ |id, *values| ([id] * co_column_count).zip(co_csv_names, values) }

      Rails.logger.debug 'dwca_export: post co extension read'

      ce_columns = ce_fields.keys
      ce_csv_names = ce_columns.map { |sym| ce_fields[sym] }
      ce_column_count = ce_columns.size

      # kludge to select correct column below
      ce_columns[ce_columns.index(:id)] = :collecting_event_id if ce_columns.index(:id)

      # no point using left outer join, no event means all data is nil
      extension_data += collection_objects.joins(:collecting_event)
        .pluck('collection_objects.id', *ce_columns)
        .flat_map{ |id, *values| ([id] * ce_column_count).zip(ce_csv_names, values) }

      Rails.logger.debug 'dwca_export: post ce extension read'

      # Create hash with key: co_id, value: [[extension_name, extension_value], ...]
      # pre-fill with empty values so we have the same number of rows as the main csv, even if some rows don't have
      # data attributes
      empty_hash = collection_object_ids.index_with { |_| []}

      data = extension_data.group_by(&:shift)

      data = empty_hash.merge(data)

      # write rows to csv
      headers = CSV::Row.new(used_extensions, used_extensions, true)

      tbl = CSV::Table.new([headers])

      # TODO: this is a heavy-handed hack to re-sync data
      # data.delete_if{|k,_| dwc_id_order[k].nil? }

      Rails.logger.debug 'dwca_export: extension in memory, pre-sort'

      data.sort_by {|k, _| dwc_id_order[k]}.each do |row|

        # remove collection object id, select "value" from hash conversion
        row = row[1]

        # Create empty row, this way we can insert columns by their headers, not by order
        csv_row = CSV::Row.new(used_extensions, [])

        # Add each [header, value] pair to the row
        row.each do |column_pair|
          unless column_pair.empty?
            csv_row[column_pair[0]] = Utilities::Strings.sanitize_for_csv(column_pair[1])
          end
        end

        tbl << csv_row
      end

      Rails.logger.debug 'dwca_export: extension in memory, post-sort'

      content = tbl.to_csv(col_sep: "\t", encoding: Encoding::UTF_8)

      @taxonworks_extension_data = Tempfile.new('tw_extension_data.tsv')
      @taxonworks_extension_data.write(content)
      @taxonworks_extension_data.flush
      @taxonworks_extension_data.rewind

      Rails.logger.debug 'dwca_export: taxonworks_extension_data prepared'

      @taxonworks_extension_data
    end

    # rubocop:enable Metrics/MethodLength

    def collecting_events
      s = 'WITH co_scoped AS (' + collection_objects.unscope(:order).select(:id, :collecting_event_id).to_sql + ') ' + ::CollectingEvent
        .joins('JOIN co_scoped as co_scoped1 on co_scoped1.collecting_event_id = collecting_events.id')
        .distinct
        .to_sql

      ::CollectingEvent.from('(' + s + ') as collecting_events')
    end

    def collection_object_attributes_query
      s = 'WITH touched_collection_objects AS (' + collection_objects.unscope(:order).select(:id).to_sql + ') ' + ::InternalAttribute
        .joins("JOIN touched_collection_objects as tco1 on data_attributes.attribute_subject_id = tco1.id AND data_attributes.attribute_subject_type = 'CollectionObject'")
        .to_sql

      ::InternalAttribute
        .joins(:predicate)
        .where(controlled_vocabulary_term_id: collection_object_predicate_ids)
        .from('(' + s + ') as data_attributes')
    end

    def collection_object_attributes
      q = "WITH relevant_collection_objects AS (
          #{collection_objects.unscope(:order).select(:id).to_sql}
      )
      SELECT da.id, da.attribute_subject_id,
             CONCAT('TW:DataAttribute:CollectionObject:', cvt.name) AS predicate,
             da.value,
             da.controlled_vocabulary_term_id
      FROM data_attributes da
      JOIN relevant_collection_objects rco ON da.attribute_subject_id = rco.id
                                           AND da.attribute_subject_type = 'CollectionObject'
      JOIN controlled_vocabulary_terms cvt ON cvt.id = da.controlled_vocabulary_term_id
                                           AND cvt.type = 'Predicate'
      WHERE da.type = 'InternalAttribute'"

      q = q + " AND da.controlled_vocabulary_term_id IN (#{collection_object_predicate_ids.join(',')})" if collection_object_predicate_ids.any?

      DataAttribute.connection.execute( q ).collect{|r| [r['attribute_subject_id'], r['predicate'], r['value']] }
    end

    # @return Relation
    #   the unique attributes derived from CollectingEvents
    def collecting_event_attributes_query
      s = 'WITH touched_collecting_events AS (' + collecting_events.to_sql + ') ' + ::InternalAttribute
        .joins("JOIN touched_collecting_events as tce1 on data_attributes.attribute_subject_id = tce1.id AND data_attributes.attribute_subject_type = 'CollectingEvent'")
        .where(controlled_vocabulary_term_id: collecting_event_predicate_ids)
        .to_sql

      ::InternalAttribute.from('(' + s + ') as data_attributes')
    end

    #   @return Array
    #     1 row per CO per DA (type) on CE
    def collecting_event_attributes
      q = "WITH relevant_collection_objects AS (
          #{collection_objects.unscope(:order).select(:id, :collecting_event_id).to_sql}
      )

      SELECT
          relevant_collection_objects.id AS co_id,
          CONCAT('TW:DataAttribute:CollectingEvent:', cvt.name) AS predicate,
          da.value
      FROM
          data_attributes da
          JOIN collecting_events ce ON ce.id = da.attribute_subject_id
               AND da.attribute_subject_type = 'CollectingEvent'
               AND da.type = 'InternalAttribute'
          LEFT JOIN relevant_collection_objects ON ce.id = relevant_collection_objects.collecting_event_id
          JOIN controlled_vocabulary_terms cvt ON cvt.id = da.controlled_vocabulary_term_id
              AND cvt.type = 'Predicate'
      WHERE relevant_collection_objects.id IS NOT null"

      q = q + " AND da.controlled_vocabulary_term_id IN (#{collecting_event_predicate_ids.join(',')})" if collecting_event_predicate_ids.any?

      DataAttribute.connection.execute( q ).collect{|r| [r['co_id'], r['predicate'], r['value']] }
    end

    def collection_objects
      s = 'WITH dwc_scoped AS (' + core_scope.unscope(:order).select('dwc_occurrences.dwc_occurrence_object_id, dwc_occurrences.dwc_occurrence_object_type').to_sql + ') ' + ::CollectionObject
        .joins("JOIN dwc_scoped as dwc_scoped1 on dwc_scoped1.dwc_occurrence_object_id = collection_objects.id and dwc_scoped1.dwc_occurrence_object_type = 'CollectionObject'")
        .select(:id, :collecting_event_id, :type)
        .to_sql

      ::CollectionObject.from('(' + s + ') as collection_objects')
    end

    def used_collection_object_predicates
      collection_object_attributes_query.select("CONCAT('TW:DataAttribute:CollectionObject:', controlled_vocabulary_terms.name) predicate_name")
        .distinct
        .collect{|r| r['predicate_name']}
    end

    def used_collecting_event_predicates
      collecting_event_attributes_query.joins(:predicate).select("CONCAT('TW:DataAttribute:CollectingEvent:', controlled_vocabulary_terms.name) predicate_name")
        .distinct
        .collect{|r| r['predicate_name']}
    end

    # @return [Array]
    #   of distinct Predicate names in the format
    #      `TW:DataAttribute:<CollectingEvent|CollectionObject>:<name>`
    def used_predicates
      used_collection_object_predicates + used_collecting_event_predicates
    end

    def predicate_data
      return @predicate_data if @predicate_data

      # if no predicate data found, return empty file
      if used_predicates.empty?
        @predicate_data = Tempfile.new('predicate_data.tsv')
        return @predicate_data
      end

      # Create hash with key: co_id, value [[predicate_name, predicate_value], ...]
      # pre-fill with empty values so we have the same number of rows as the main csv, even if some rows don't have
      # data attributes
      empty_hash = collection_object_ids.index_with { |_| []}

      # logger.debug 'Pre-shift'

      data = (collection_object_attributes + collecting_event_attributes).group_by(&:shift) # very cool

      data = empty_hash.merge(data)

      # write rows to csv
      headers = ::CSV::Row.new(used_predicates, used_predicates, true)

      tbl = ::CSV::Table.new([headers])

      Rails.logger.debug 'dwca_export: predicate_data in memory'

      # TODO: order dependant pattern is fast but very brittle
      data.sort_by {|k, _| dwc_id_order[k] }.each do |row|

        # remove collection object id, select "value" from hash conversion
        row = row[1]

        # Create empty row, this way we can insert columns by their headers, not by order
        csv_row = CSV::Row.new(used_predicates, [])

        # Add each [header, value] pair to the row
        row.each do |column_pair|
          unless column_pair.empty?
            csv_row[column_pair[0]] = Utilities::Strings.sanitize_for_csv(column_pair[1])
          end
        end

        tbl << csv_row
      end

      Rails.logger.debug 'dwca_export: predicate_data sorted'

      content = tbl.to_csv(col_sep: "\t", encoding: Encoding::UTF_8)

      @predicate_data = Tempfile.new('predicate_data.tsv')
      @predicate_data.write(content)
      @predicate_data.flush
      @predicate_data.rewind

      Rails.logger.debug 'dwca_export: predicate_data written'

      @predicate_data
    end

    # @return Tempfile
    def all_data
      return @all_data if @all_data

      Rails.logger.debug 'dwca_export: start combining all data'

      @all_data = Tempfile.new('data.tsv')

      join_data = [data]

      if predicate_options_present?
        join_data.push(predicate_data)
      end

      if taxonworks_options_present?
        join_data.push(taxonworks_extension_data)
      end

      if join_data.size > 1
        # TODO: might not need to check size at some point.
        # Only join files that aren't empty, prevents paste from adding an empty column header when empty.
        @all_data.write(`paste #{ join_data.filter_map{|f| f.path if f.size > 0}.join(' ')}`)
      else
        @all_data.write(data.read)
      end

      @all_data.flush
      @all_data.rewind

      Rails.logger.debug 'dwca_export: all_data written'

      @all_data
    end

    # This is a stub, and only half-heartedly done. You should be using IPT for the time being.
    # @return [Tempfile]
    #   metadata about this dataset
    # See also
    #    https://github.com/gbif/ipt/wiki/resourceMetadata
    #    https://github.com/gbif/ipt/wiki/resourceMetadata#exemplar-datasets
    #
    # TODO: reference biological_resource_extension.csv
    def eml
      return @eml if @eml
      @eml = Tempfile.new('eml.xml')

      if eml_data[:dataset].present? || eml_data[:additional_metadata].present?
        eml_xml = ::Export::Dwca::Eml.actualized_eml_for(
          eml_data[:dataset], eml_data[:additional_metadata]
        )
      else
        eml_xml = ::Export::Dwca::Eml.actualized_stub_eml
      end

      @eml.write(eml_xml)
      @eml.flush
      @eml
    end

<<<<<<< HEAD
=======
    # rubocop:enable Metrics/MethodLength


    def biological_association_relations_to_core
      core_params = {
        dwc_occurrence_query: @biological_associations_extension[:core_params]
      }

      subject_biological_associations =
        ::Queries::BiologicalAssociation::Filter.new(
          collection_object_query: core_params,
          collection_object_as_subject_or_as_object: :subject
        ).all

      object_biological_associations =
        ::Queries::BiologicalAssociation::Filter.new(
          collection_object_query: core_params,
          collection_object_as_subject_or_as_object: :object
        ).all

      {
        subject: Set.new(subject_biological_associations.pluck(:id)),
        object: Set.new(object_biological_associations.pluck(:id))
      }
    end

>>>>>>> 66549514
    def biological_associations_resource_relationship
      return nil if biological_associations_extension.nil?
      @biological_associations_resource_relationship = Tempfile.new('biological_resource_relationship.xml')

      content = nil

      if no_records?
        content = "\n"
      else
        content = Export::CSV::Dwc::Extension::BiologicalAssociations.csv(biological_associations_extension, biological_association_relations_to_core)
      end

      @biological_associations_resource_relationship.write(content)
      @biological_associations_resource_relationship.flush
      @biological_associations_resource_relationship.rewind
      @biological_associations_resource_relationship
    end

    def media_resource_relationship
      return nil if media_extension.nil? || media_extension.empty?
      @media_resource_relationship = Tempfile.new('media_relationship.xml')

      content = nil
      if no_records?
        content = "\n"
      else
        content = Export::CSV::Dwc::Extension::Media.csv(media_extension[:collection_objects], media_extension[:field_occurrences])
      end

      @media_resource_relationship.write(content)
      @media_resource_relationship.flush
      @media_resource_relationship.rewind
      @media_resource_relationship
    end

    # @return [Array]
    #   use the temporarily written, and refined, CSV file to read off the existing headers
    #   so we can use them in writing meta.yml
    # id, and non-standard DwC colums are handled elsewhere
    def meta_fields
      return [] if no_records?
      h = File.open(all_data, &:gets)&.strip&.split("\t")
      h&.shift
      h || []
    end

    def meta
      return @meta if @meta

      @meta = Tempfile.new('meta.xml')

      builder = Nokogiri::XML::Builder.new do |xml|
        xml.archive('xmlns' => 'http://rs.tdwg.org/dwc/text/') {
          # Core
          xml.core(encoding: 'UTF-8', linesTerminatedBy: '\n', fieldsTerminatedBy: '\t', fieldsEnclosedBy: '"', ignoreHeaderLines: '1', rowType:'http://rs.tdwg.org/dwc/terms/Occurrence') {
            xml.files {
              xml.location 'data.tsv'
            }
            xml.id(index: 0)
            meta_fields.each_with_index do |h,i|
              if h =~ /TW:/ # All TW headers have ':'
                xml.field(index: i+1, term: h)
              else
                xml.field(index: i+1, term: DwcOccurrence::DC_NAMESPACE + h)
              end
            end
          }

          # Resource relationship (biological associations)
          if !biological_associations_extension.nil?
            xml.extension(encoding: 'UTF-8', linesTerminatedBy: '\n', fieldsTerminatedBy: '\t', fieldsEnclosedBy: '"', ignoreHeaderLines: '1', rowType:'http://rs.tdwg.org/dwc/terms/ResourceRelationship') {
              xml.files {
                xml.location 'resource_relationships.tsv'
              }
              Export::CSV::Dwc::Extension::BiologicalAssociations::HEADERS_NAMESPACES.each_with_index do |n, i|
                if i == 0
                  n == '' || (raise TaxonWorks::Error, "First resource relationship column (coreid) should have namespace '', got '#{n}'")
                  xml.coreid(index: 0)
                else
                  xml.field(index: i, term: n)
                end
              end
            }
          end

          # Media (images, sounds)
          if !media_extension.nil?
            xml.extension(encoding: 'UTF-8', linesTerminatedBy: '\n', fieldsTerminatedBy: '\t', fieldsEnclosedBy: '"', ignoreHeaderLines: '1', rowType:'http://rs.tdwg.org/ac/terms/Multimedia') {
              xml.files {
                xml.location 'media.tsv'
              }
              Export::CSV::Dwc::Extension::Media::HEADERS_NAMESPACES.each_with_index do |n, i|
                if i == 0
                  n == '' || (raise TaxonWorks::Error, "First media column (coreid) should have namespace '', got '#{n}'")
                  xml.coreid(index: 0)
                else
                  xml.field(index: i, term: n)
                end
              end
            }
          end
        }
      end

      @meta.write(builder.to_xml)
      @meta.flush
      @meta
    end

    def build_zip
      t = Tempfile.new(filename)

      Zip::OutputStream.open(t) { |zos| }

      Zip::File.open(t.path, Zip::File::CREATE) do |zip|
        zip.add('data.tsv', all_data.path)

        zip.add('media.tsv', media_resource_relationship.path) if media_extension
        zip.add('resource_relationships.tsv', biological_associations_resource_relationship.path) if biological_associations_extension

        zip.add('meta.xml', meta.path)
        zip.add('eml.xml', eml.path)
      end
      t
    end

    # @return [Tempfile]
    #   the zipfile
    def zipfile
      if @zipfile.nil?
        @zipfile = build_zip
      end
      @zipfile
    end

    # @return [String]
    # the name of zipfile
    def filename
      @filename ||= "dwc_occurrences_#{DateTime.now}.zip"
      @filename
    end

    # @return [True]
    #   close and delete all temporary files
    def cleanup

      Rails.logger.debug 'dwca_export: cleanup start'

      zipfile.close
      zipfile.unlink
      meta.close
      meta.unlink
      eml.close
      eml.unlink
      data.close
      data.unlink

      if biological_associations_extension
        biological_associations_resource_relationship.close
        biological_associations_resource_relationship.unlink
      end

      if predicate_options_present?
        predicate_data.close
        predicate_data.unlink
      end

      if taxonworks_options_present?
        taxonworks_extension_data.close
        taxonworks_extension_data.unlink
      end

      all_data.close
      all_data.unlink

      Rails.logger.debug 'dwca_export: cleanup end'

      true
    end

    # @param download [a Download]
    def package_download(download)
      p = zipfile.path

      # This doesn't touch the db (source_file_path is an instance var).
      download.update!(source_file_path: p)
    end

  end
end<|MERGE_RESOLUTION|>--- conflicted
+++ resolved
@@ -88,14 +88,9 @@
 
       @core_scope = core_scope
 
-<<<<<<< HEAD
-      @biological_associations_extension = extension_scopes[:biological_associations] #! String
-      @media_extension = extension_scopes[:media] #  = get_scope(core_scope)
-=======
       @biological_associations_extension = extension_scopes[:biological_associations] #! Hash with keys core_params, collection_objects_query
       @media_extension = extension_scopes[:media] #! Hash with keys collection_objects, field_occurrences
 
->>>>>>> 66549514
       @data_predicate_ids = { collection_object_predicate_id: [], collecting_event_predicate_id: [] }.merge(predicate_extensions)
 
       @eml_data = eml_data
@@ -592,10 +587,7 @@
       @eml
     end
 
-<<<<<<< HEAD
-=======
     # rubocop:enable Metrics/MethodLength
-
 
     def biological_association_relations_to_core
       core_params = {
@@ -620,7 +612,6 @@
       }
     end
 
->>>>>>> 66549514
     def biological_associations_resource_relationship
       return nil if biological_associations_extension.nil?
       @biological_associations_resource_relationship = Tempfile.new('biological_resource_relationship.xml')
