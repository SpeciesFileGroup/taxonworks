--- conflicted
+++ resolved
@@ -382,14 +382,10 @@
     end
 
     #cit = Citation.where(citation_object_type: 'Image').where('citation_object_id IN (?)', img_ids )
-<<<<<<< HEAD
-    cit = Citation.where(citation_object_type: 'Image').where('citation_object_id IN (?)', list_of_image_ids )
-=======
     cit = Citation.select('citations.*, sources.cached, sources.cached_author_string, sources.year')
             .joins(:source)
             .where(citation_object_type: 'Image')
             .where('citation_object_id IN (?)', @list_of_image_ids )
->>>>>>> 1f75af64
     cit.each do |c|
       i = {}
       i[:id] = c.id
