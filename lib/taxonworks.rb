<<<<<<< HEAD
# require 'json' GeoLocate needs this; not sure if it is needed elsewhere

Dir[Rails.root.to_s + '/app/models/nomenclatural_rank/**/*.rb'].each {|file| require file }

Dir[Rails.root.to_s + '/app/models/taxon_name_relationship/**/*.rb'].each {|file| require file }



=======
>>>>>>> 1ff4431a
module TaxonWorks
  Dir[Rails.root.to_s + '/app/models/nomenclatural_rank/**/*.rb'].sort.each {|file| require file }
  Dir[Rails.root.to_s + '/app/models/taxon_name_relationship/**/*.rb'].sort.each {|file| require file }
  require 'soft_validation'
  require 'activerecord_utilities'
end<|MERGE_RESOLUTION|>--- conflicted
+++ resolved
@@ -1,14 +1,3 @@
-<<<<<<< HEAD
-# require 'json' GeoLocate needs this; not sure if it is needed elsewhere
-
-Dir[Rails.root.to_s + '/app/models/nomenclatural_rank/**/*.rb'].each {|file| require file }
-
-Dir[Rails.root.to_s + '/app/models/taxon_name_relationship/**/*.rb'].each {|file| require file }
-
-
-
-=======
->>>>>>> 1ff4431a
 module TaxonWorks
   Dir[Rails.root.to_s + '/app/models/nomenclatural_rank/**/*.rb'].sort.each {|file| require file }
   Dir[Rails.root.to_s + '/app/models/taxon_name_relationship/**/*.rb'].sort.each {|file| require file }
