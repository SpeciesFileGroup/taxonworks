# See also ARCHITECTURE.md
module Queries

  # Overview
  #
  # This class manages params and nesting of filter queries.
  #
  # Each inheriting class defines a PARAMS variable.
  # Each concern defines `self.params`.
  # Together these two lists are used to compose a list of
  # acceptable params, dynamically, based on the nature
  # of the nested queries.
  #
  # Test coverage is currently in /spec/lib/queries/otu/filter_spec.rb.
  #
  # !! When adding a new query tests do some linting of parameters, constants etc. Run them early and often !!
  #
  class Query::Filter < Queries::Query

    include Queries::Concerns::Users
    # include Queries::Concerns::Identifiers # Presently in Queries for other use in autocompletes

    #
    # !! SUBQUERIES is cross-referenced in app/views/javascript/vue/components/radials/filter/links/*.js models.
    # !! When you add a reference here, ensure corresponding js model is aligned. There are tests that will catch if they are not.
    #
    # For example:
    # https://github.com/SpeciesFileGroup/taxonworks/app/javascript/vue/components/radials/filter/constants/queryParam.js
    # https://github.com/SpeciesFileGroup/taxonworks/app/javascript/vue/components/radials/filter/constants/filterLinks.js
    # https://github.com/SpeciesFileGroup/taxonworks/app/javascript/vue/components/radials/filter/links/CollectionObject.js
    #
    # You may also need a reference in
    # app/javascript/vue/routes/routes.js
    # app/javascript/vue/components/radials/linker/links
    #
    # This is read as  :to <- [:from1, from2...] ].
    #
    # !! If you add a `def <model>_query_facet`` to a filter you will get warnings if that
    # !! model is not referencened in this constant.
    #
    SUBQUERIES = {
      asserted_distribution: [:source, :otu, :biological_association, :taxon_name],
      biological_association: [:source, :collecting_event, :otu, :collection_object, :taxon_name, :asserted_distribution], # :field_occurrence
      biological_associations_graph: [:biological_association, :source],
      collecting_event: [:source, :collection_object, :biological_association, :otu, :image, :taxon_name],
      collection_object: [:source, :loan, :otu, :taxon_name, :collecting_event, :biological_association, :extract, :image, :observation, :dwc_occurrence],
      content: [:source, :otu, :taxon_name, :image],
      controlled_vocabulary_term: [:data_attribute],
      data_attribute: [:collection_object, :collecting_event, :taxon_name, :otu],
      dwc_occurrence: [:asserted_distribution, :collection_object],
      descriptor: [:source, :observation, :otu],
      extract: [:source, :otu, :collection_object, :observation],
      field_occurrence: [], # [:source, :otu, :collecting_event, :biological_association, :observation, :taxon_name, :extract],
      image: [:content, :collection_object, :collecting_event, :otu, :observation, :source, :taxon_name ],
      loan: [:collection_object, :otu],
      observation: [:collection_object, :descriptor, :image, :otu, :source, :taxon_name],
      otu: [:asserted_distribution, :biological_association, :collection_object, :collecting_event, :content, :descriptor, :extract, :image, :loan, :observation, :source, :taxon_name ],
      person: [],
      source: [:asserted_distribution,  :biological_association, :collecting_event, :collection_object, :content, :descriptor, :extract, :image, :observation, :otu, :taxon_name],
      taxon_name: [:asserted_distribution, :biological_association, :collection_object, :collecting_event, :image, :otu, :source ]
    }.freeze

    def self.query_name
      base_name + '_query'
    end

    def query_name
      self.class.query_name
    end

    # @return [Hash]
    #  only referenced in specs
    def self.inverted_subqueries
      r = {}
      SUBQUERIES.each do |k,v|
        v.each do |m|
          if r[m]
            r[m].push k
          else
            r[m] = [k]
          end
        end
      end
      r
    end

    # We could consider `.safe_constantize` to make this a f(n), but we'd have
    # to have a list somewhere else anyways to further restrict allowed classes.
    #
    FILTER_QUERIES = {
      asserted_distribution_query: '::Queries::AssertedDistribution::Filter',
      biological_association_query: '::Queries::BiologicalAssociation::Filter',
      biological_associations_graph_query: '::Queries::BiologicalAssociationsGraph::Filter',
      collecting_event_query: '::Queries::CollectingEvent::Filter',
      collection_object_query: '::Queries::CollectionObject::Filter',
      content_query: '::Queries::Content::Filter',
      controlled_vocabulary_term_query: '::Queries::ControlledVocabularyTerm::Filter',
      data_attribute_query: '::Queries::DataAttribute::Filter',
      descriptor_query: '::Queries::Descriptor::Filter',
      document_query: '::Queries::Document::Filter',
      dwc_occurrence_query: '::Queries::DwcOccurrence::Filter',
      extract_query: '::Queries::Extract::Filter',
      field_occurrence_query: '::Queries::FieldOccurrence::Filter',
      image_query: '::Queries::Image::Filter',
      loan_query: '::Queries::Loan::Filter',
      observation_query: '::Queries::Observation::Filter',
      otu_query: '::Queries::Otu::Filter',
      person_query: '::Queries::Person::Filter',
      source_query: '::Queries::Source::Filter',
      taxon_name_query: '::Queries::TaxonName::Filter',
    }.freeze

    # @return [Array]
    # @param project_id [Array, Integer]
    attr_accessor :project_id

    # Apply pagination within Filter scope
    #   true - apply per and page
    #   false, nil - ignored
    attr_accessor :paginate

    # @return Integer, nil
    #   required if paginate == true
    attr_accessor :page

    # @return Integer, nil
    #   paginate must equal true
    #   page must be !nil?
    attr_accessor :per

    # @return [Array]
    # @params object_global_id
    #   Rails global ids.
    #  Locally these look like gid://taxon-works/Otu/1
    # Using a global id is equivalent to
    # using <model>_id.  I.e. it simply restricts
    # the filter to those matching Model#id.
    #
    # !! If any global id model name does not
    # match the current filter, then then facet
    # is completely rejected.
    attr_accessor :object_global_id

    # TODO: macro these dynamically

    # @return [Query::AssertedDistributionn::Filter, nil]
    attr_accessor :asserted_distribution_query

    # @return [Query::BiologicalAssociation::Filter, nil]
    attr_accessor :biological_association_query

    # @return [Query::BiologicalAssociationsGraph::Filter, nil]
    attr_accessor :biological_associations_graph_query

    # @return [Query::ControlledVocabularyTerm::Filter, nil]
    attr_accessor :controlled_vocabulary_term_query

    # @return [Query::TaxonName::Filter, nil]
    attr_accessor :collection_object_query

    # @return [Query::CollectingEvent::Filter, nil]
    attr_accessor :collecting_event_query

    # @return [Query::Content::Filter, nil]
    attr_accessor :content_query

    # @return [Query::DataAttribute::Filter, nil]
    attr_accessor :data_attribute_query

    # @return [Query::Descriptor::Filter, nil]
    attr_accessor :descriptor_query

<<<<<<< HEAD
    # @return [Query::DwcOccurrence::Filter, nil]
    attr_accessor :dwc_occurrence_query
=======
    # @return [Query::Document::Filter, nil]
    attr_accessor :document_query
>>>>>>> 730a3682

    # @return [Query::TaxonName::Filter, nil]
    attr_accessor :field_occurrence_query

    # @return [Query::Image::Filter, nil]
    attr_accessor :image_query

    # @return [Query::TaxonName::Filter, nil]
    attr_accessor :taxon_name_query

    # @return [Query::Otu::Filter, nil]
    attr_accessor :otu_query

    # @return [Query::Extract::Filter, nil]
    attr_accessor :extract_query

    # @return [Query::Observation::Filter, nil]
    attr_accessor :observation_query

    # @return [Query::Loan::Filter, nil]
    attr_accessor :loan_query

    # @return [Query::Person::Filter, nil]
    attr_accessor :person_query

    # @return Boolean
    #   Applies an order on updated.
    attr_accessor :recent

    # @return Boolean
    #   When true api_except_params is applied and
    #   other restrictions are placed:
    #     - :venn param is ignored
    attr_accessor :api

    # @return String
    #   A JSON full URL containing the base string for a query
    attr_accessor :venn

    # @return Symbol one of :a, :ab, :b
    #  defaults to :ab
    #    :a :ab  :b
    #  ( A ( B ) C )
    attr_accessor :venn_mode

    def venn_mode
      v = @venn_mode.to_s.downcase.to_sym
      v  = :ab if v.blank?
      if [:a, :ab, :b].include?(v)
        v
      else
        nil
      end
    end

    def process_url_into_params(url)
      Rack::Utils.parse_nested_query(url)
    end

    # @return Hash
    #  the parsed/permitted params
    #   that were used to on initialize() only!!
    # !! Using setters directly on query parameters will not alter this variable !!
    # !! This is used strictly during the permission process of ActionController::Parameters !!
    attr_reader :params

    # @return Hash
    def initialize(query_params)

      # Reference to query_params, i.e. always permitted
      @api = boolean_param(query_params, :api)
      @recent = boolean_param(query_params, :recent)
      @object_global_id = query_params[:object_global_id]

      @venn = query_params[:venn]
      @venn_mode = query_params[:venn_mode]

      # !! This is the *only* place Current.project_id should be seen !! It's still not the best
      # way to implement this, but we use it to optimize the scope of sub/nested-queries efficiently.
      # Ideally we'd have a global class param that stores this that all Filters would have access to,
      # rather than an instance variable.
      @project_id = query_params[:project_id] || Current.project_id

      @paginate = boolean_param(query_params, :paginate)
      @per = query_params[:per]
      @page = query_params[:page]

      # After this point, if you started with ActionController::Parameters,
      # then all values have been explicitly permitted.
      if query_params.kind_of?(Hash)
        @params = query_params
      elsif query_params.kind_of?(ActionController::Parameters)
        @params = deep_permit(query_params).to_hash.deep_symbolize_keys
      elsif query_params.nil?
        @params = {}
      else
        raise TaxonWorks::Error, "can not initialize filter with #{query_params.class.name}"
      end

      set_identifier_params(params)
      set_nested_queries(params)
      set_user_dates(params)
    end

    def object_global_id
      [@object_global_id].flatten.compact
    end

    def project_id
      [@project_id].flatten.compact
    end

    # @params [Parameters]
    # @return [Filter, nil]
    #    the class of filter that is referenced at the base of this parameter set
    def self.base_filter(params)
      if s = base_query_name(params)
        t = s.gsub('_query', '').to_sym

        if SUBQUERIES.include?(t)
          k = t.to_s.camelcase
          return "Queries::#{k}::Filter".constantize
        else
          return nil
        end
      else
        nil
      end
    end

    # An instiatied filter, with params set, for params with patterns like `otu_query={}`
    def self.instatiated_base_filter(params)
      if s = base_filter(params)
        s.new(params[base_query_name(params)])
      else
        nil
      end
    end

    def self.base_query_name(params)
      params.keys.select{|s| s =~ /\A.+_query\z/}.first
    end

    def self.included_annotator_facets
      f = [
        ::Queries::Concerns::Users
      ]

      if referenced_klass.annotates?
        f.push ::Queries::Concerns::Polymorphic if self < ::Queries::Concerns::Polymorphic
      else
        # TODO There is room for an AlternateValue concern here
        f.push ::Queries::Concerns::Attributes if self < ::Queries::Concerns::Attributes
        f.push ::Queries::Concerns::Citations if self < ::Queries::Concerns::Citations
        f.push ::Queries::Concerns::Containable if self < ::Queries::Concerns::Containable
        f.push ::Queries::Concerns::DataAttributes if self < ::Queries::Concerns::DataAttributes
        f.push ::Queries::Concerns::DateRanges if self < ::Queries::Concerns::DateRanges
        f.push ::Queries::Concerns::Depictions if self < ::Queries::Concerns::Depictions
        f.push ::Queries::Concerns::Identifiers if self < ::Queries::Concerns::Identifiers
        f.push ::Queries::Concerns::Notes if self < ::Queries::Concerns::Notes
        f.push ::Queries::Concerns::Protocols if self < ::Queries::Concerns::Protocols
        f.push ::Queries::Concerns::Tags if self < ::Queries::Concerns::Tags
      end

      f
    end

    # @return Array
    #  merges `[:a, {a: []}]` into [:a]
    def self.params
      a = self::PARAMS.dup
      b = a.pop.keys
      (a + b).uniq
    end

    # Any params set here, and in corresponding subclasses will not
    # be permitted when api: true is present
    def self.api_except_params
      [:venn, :venn_mode]
    end

    # @return Array, nil
    #   a [:a, :b, {c: []}] formatted Array
    # to be merged into included params
    def self.annotator_params
      h = nil
      if i = included_annotator_facets
        # Setup with the first
        a = i.shift
        h = a.params

        if !h.last.kind_of?(Hash)
          h << {}
        end

        c = h.last

        # Now do the rest
        i.each do |j|
          p = j.params

          if p.last.kind_of?(Hash)
            c.merge!(p.pop)
          end

          h = p + h
        end
      end
      h
    end

    def self.api_excluded_params
      [
        # if there are things like created_by_id that we deem universally out they go here
      ] + api_except_params
    end

    # This method is a preprocessor that discovers, by finding the nested
    # subqueries, which params should be permitted. It is used to build a
    # permitable profile of parameters.
    #
    # That profile is then used in the actual .permit() call.
    #
    # An alternate solution, first tried, is to permit the params directly
    # during inspection for subqueries.  This also would work, however there are
    # some nice benefits to having a profile of the allowed params available as an Array,
    # for example we can use it for API documentation a little easier(?!).
    #
    # In essence what we needed was for ActionController::Parameters to be
    # able to accumulate (remember) all permitted params (not just their actual data)
    # over multiple .permit() calls.  If we had that, then we could do
    # something like params.permitted_params => Array after multiple calls like params.permit(:a),
    # params.permit(:b).
    #
    # @return Array like [:a,:b, :c, {d: []}]
    # @params hsh Hash
    #    Uses an *unsafe* hash from an instance of ActionController::Parameters or
    # any parameter set for the query.
    def permitted_params(hsh)
      h = self.class::PARAMS.deep_dup
      h.unshift(:per)
      h.unshift(:page)
      h.unshift(:paginate)

      if !h.last.kind_of?(Hash)
        h << {}
      end

      c = h.last # a {}

      if n = self.class.annotator_params
        c.merge!(n.pop)
        h = n + h
      end

      b = subquery_vector(hsh)

      parent = self.class

      while !b.empty?
        a = b.shift

        next unless SUBQUERIES[parent.base_name.to_sym].include?( a.to_s.gsub('_query', '').to_sym )

        q = FILTER_QUERIES[a].safe_constantize
        p = q::PARAMS.deep_dup

        p.unshift(:per)
        p.unshift(:page)
        p.unshift(:paginate)

        if !p.last.kind_of?(Hash)
          p << {}
        end

        if n = q.annotator_params
          p.last.merge!(n.pop)
          p = n + p
        end

        c[a] = p

        c = p.last

        parent = q
      end

      if api
        self.class.api_excluded_params.each do |a|
          h.delete_if{|k,v| a == k}
          h.last.delete_if{|k,v| a == k }
        end
      end

      h
    end

    # @params hsh Hash
    # @return [Array of Symbol]
    #   all queries, in nested order
    # Since queries nest linearly we don't need to recursion.
    def subquery_vector(hsh)
      result = []
      while !hsh.keys.select{|k| k =~ /_query/}.empty?
        a = hsh.keys.select{|k| k =~ /_query/}
        result += a
        hsh = hsh[a.first]
      end
      result.map(&:to_sym)
    end

    # @params params ActionController::Parameters
    # @return ActionController::Parameters
    def deep_permit(params)
      p = params.permit( permitted_params(params.to_unsafe_hash))
    end

    # @params params [Hash]
    #   set all nested queries variables, e.g. @otu_filter_query
    # @return True
    # TODO: when a nesting problem is found we need to flag the query as invalid
    def set_nested_queries(params)

      if n = params.select{|k, p| k.to_s =~ /_query/ }
        return nil if n.keys.count != 1 # !!! can't have multiple nested queries inside one level !!! This lets us eliminate infinite loops at the cost of expressiveness?!

        query_name = n.first.first

        return nil unless SUBQUERIES[base_name.to_sym].include?( query_name.to_s.gsub('_query', '').to_sym ) # must be registered

        query_params = n.first.last

        q = FILTER_QUERIES[query_name].safe_constantize.new(query_params)

        # assign to @<model>_query
        v = send("#{query_name}=".to_sym, q)
      end

      true
    end

    # Returns id= facet, automatically
    # added to all queries.
    # Over-ridden in some base classes.
    def model_id_facet
      m = (base_name + '_id').to_sym
      return nil if send(m).empty?
      table[:id].in(send(m))
    end

    def project_id_facet
      return nil if project_id.empty?
      table[:project_id].in(project_id)
    end

    def object_global_id_facet
      return nil if object_global_id.empty?
      ids = []
      object_global_id.each do |i|
        g = GlobalID.parse(i)
        # If any global_ids do not reference this Class, abort
        return nil unless g.model_class.base_class.name == referenced_klass.name
        ids.push g.model_id
      end

      table[:id].in(ids)
    end

    # params attribute [Symbol]
    #   a facet for use when params include `author`, and `exact_author` pattern combinations
    #   See queries/source/filter.rb for example use
    #   See /spec/lib/queries/source/filter_spec.rb
    #  !! Whitespace (e.g. tabs, newlines) is ignored when exact is used !!!
    def attribute_exact_facet(attribute = nil)
      a = attribute.to_sym
      return nil if send(a).blank?
      if send("exact_#{a}".to_sym)

        # TODO: Think we need to handle ' and '

        v = send(a)
        v.gsub!(/\s+/, ' ')
        v = ::Regexp.escape(v)
        v.gsub!(/\\\s+/, '\s*') # spaces are escaped, but we need to expand them in case we dont' get them caught
        v = '^\s*' + v + '\s*$'

        table[a].matches_regexp(v)
      else
        table[a].matches('%' + send(a).strip.gsub(/\s+/, '%') + '%')
      end
    end

    def annotator_merge_clauses
      a = []

      # !! Interesting `.compact` removes #<ActiveRecord::Relation []>,
      # so patterns that us collect.flatten.compact return empty,
      #  `.present?` fails as well, so verbose loops here
      self.class.included_annotator_facets.each do |c|
        if c.respond_to?(:merge_clauses)
          next if c.name == 'Queries::Concerns::Identifiers' && no_identifier_clauses
          c.merge_clauses.each do |f|
            if v = send(f)
              a.push v
            end
          end
        end
      end
      a
    end

    def annotator_and_clauses
      a = []
      self.class.included_annotator_facets.each do |c|
        if c.respond_to?(:and_clauses)
          c.and_clauses.each do |f|
            if v = send(f)
              a.push v
            end
          end
        end
      end
      a
    end

    def shared_and_clauses
      [
        project_id_facet,
        model_id_facet,
        object_global_id_facet,
      ]
    end

    # Defined in inheriting classes
    def and_clauses
      []
    end

    # @return [ActiveRecord::Relation, nil]
    def all_and_clauses
      clauses = and_clauses + annotator_and_clauses + shared_and_clauses
      clauses.compact!
      return nil if clauses.empty?

      a = clauses.shift
      clauses.each do |b|
        a = a.and(b)
      end
      a
    end

    # Defined in inheriting classes
    def merge_clauses
      []
    end

    # @return [Scope, nil]
    #
    # Of interest, the previous native `merge()` (and `and()``) make things complicated:
    #
    # For example a.merge(b) != b.merge(a) in some cases. This is because certain clauses
    # are tossed without warning (notably `.from()`). See:
    # - https://github.com/rails/rails/issues/33501#issuecomment-722700538
    #  - https://www.bigbinary.com/blog/rails-7-adds-active-record-relation-structurally-compatible
    #
    # We presently use SQL with INTERSECTION to combine facets.
    #
    def all_merge_clauses
      clauses = merge_clauses + annotator_merge_clauses
      clauses.compact!

      return nil if clauses.empty?
      referenced_klass_intersection(clauses)
    end

    def apply_venn(query)
      Queries.venn(query, venn_query.all, venn_mode)
    end

    def venn_query
      u = ::Addressable::URI.parse(venn)
      p = ::Rack::Utils.parse_query(u.query)

      a = ActionController::Parameters.new(p)

      self.class.new(a)
    end

    # @param nil_empty [Boolean]
    #   If true then if there are no clauses return nil not .all
    # @return [ActiveRecord::Relation]
    #
    # See /lib/queries/ARCHITECTURE.md for additional explanation.
    def all(nil_empty = false)

      # TODO: should turn off/on project_id here on nil empty?

      a = all_and_clauses
      b = all_merge_clauses

      return nil if nil_empty && a.nil? && b.nil?

      # !! Do not apply `.distinct here`

      q = nil
      if a && b
        q = b.where(a)
      elsif a
        q = referenced_klass.where(a)
      elsif b
        q = b
      else
        q = referenced_klass.all
      end

      if venn && !api
        q = apply_venn(q)
      end

      if recent
        q = referenced_klass.from(q.all, table.name).order(updated_at: :desc)
      end

      if paginate
        q = q.page(page).per(per)
      end

      q
    end

  end
end<|MERGE_RESOLUTION|>--- conflicted
+++ resolved
@@ -170,13 +170,11 @@
     # @return [Query::Descriptor::Filter, nil]
     attr_accessor :descriptor_query
 
-<<<<<<< HEAD
+    # @return [Query::Document::Filter, nil]
+    attr_accessor :document_query
+
     # @return [Query::DwcOccurrence::Filter, nil]
     attr_accessor :dwc_occurrence_query
-=======
-    # @return [Query::Document::Filter, nil]
-    attr_accessor :document_query
->>>>>>> 730a3682
 
     # @return [Query::TaxonName::Filter, nil]
     attr_accessor :field_occurrence_query
