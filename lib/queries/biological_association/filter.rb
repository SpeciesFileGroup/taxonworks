module Queries
  module BiologicalAssociation

    class Filter < Query::Filter
      include Queries::Concerns::Notes
      include Queries::Concerns::Tags
      include Queries::Concerns::Citations
      include Queries::Concerns::Confidences
      include Queries::Concerns::Depictions
      include Queries::Concerns::Geo

      PARAMS = [
        :biological_association_id,
        :biological_associations_graph_id,
        :biological_relationship_id,
        :collecting_event_id,
        :collection_object_id,
        :descendants,
        :exclude_taxon_name_relationship,
        :field_occurrence_id,
        :geo_json,
        :geo_mode,
        :geo_shape_id,
        :geo_shape_type,
        :geo_collecting_event_geographic_area,
        :object_biological_property_id,
        :object_object_global_id,
        :object_taxon_name_id,
        :object_type,
        :otu_id,
        :radius,
        :subject_biological_property_id,
        :subject_object_global_id,
        :subject_taxon_name_id,
        :subject_type,
        :taxon_name_id,
        :taxon_name_id_mode,
        :wkt,
        :biological_association_object_id,
        :biological_association_object_type,
        :biological_association_subject_id,
        :biological_association_subject_type,

        any_global_id: [],
        biological_association_id: [],
        biological_associations_graph_id: [],
        biological_relationship_id: [],
        collecting_event_id: [],
        collection_object_id: [],
        field_occurrence_id: [],
        geo_shape_id: [],
        geo_shape_type: [],
        object_biological_property_id: [],
        object_object_global_id: [],
        object_taxon_name_id: [],
        otu_id: [],
        subject_biological_property_id: [],
        subject_object_global_id: [],
        subject_taxon_name_id: [],
        taxon_name_id: [],
        biological_association_object_id: [],
        biological_association_object_type: [],
        biological_association_subject_id: [],
        biological_association_subject_type: []
      ].freeze

      API_PARAM_EXCLUSIONS = [
        :any_global_id
      ]

      # @return Boolean, nil
      #  if true then return relationships *excluding*
      # those listed in biological_relationship_id
      attr_accessor :exclude_taxon_name_relationship

      # @param collecting_event_id
      # @return Integer
      #   All BiologicalAssociations with CollectionObjects
      # linked to one or more CollectingEvent
      attr_accessor :collecting_event_id

      # @param otu_id
      # @return [Array]
      #   All BiologicalAssociations with OTU (only)
      #  matching subject OR object
      attr_accessor :otu_id

      # @param collection_object_id
      # @return [Array]
      #   All biological relationships with CollectionObject (only)
      #  matching subject OR object
      attr_accessor :collection_object_id

      # @param field_occurrence_id
      # @return [Array]
      #   All biological relationships with FieldOccurrence (only)
      #  matching subject OR object
      attr_accessor :field_occurrence_id

      # @param subject_taxon_name_id
      #   All BiologicalAssociations matching this name or
      # its children.
      # !! TaxonName must be valid!
      attr_accessor :subject_taxon_name_id

      # @param object_taxon_name_id
      #   All BiologicalAssociations matching this name or
      # its children
      # !! TaxonName must be valid!
      attr_accessor :object_taxon_name_id

      # @param taxon_name_id
      # @return [Array]
      #   All BiologicalAssociations matching these names or
      # their children
      attr_accessor :taxon_name_id

      # @return [Boolean, nil]
      attr_accessor :taxon_name_id_mode

      attr_accessor :descendants

      # @param biological_associations_graph_id
      #   All BiologicalAssociations in any of the graphs above
      attr_accessor :biological_associations_graph_id

      # @return [Array]
      #   All BiologicalAssociations with subject having this property
      attr_accessor :subject_biological_property_id

      # @return [Array]
      #   All BiologicalAssociations with object having this property
      attr_accessor :object_biological_property_id

      # @return [Array]
      #   one or more BiologicalAssociation#id
      # @param biological_association_id [Array, Integer]
      attr_accessor :biological_association_id

      # @return [Array]
      #   one or more biological relationship ID
      # See also exclude_taxon_name_relationship
      # @param biological_relationship_id [Array, Integer]
      attr_accessor :biological_relationship_id

      # @return [Array]
      #   a biological relationship graph ID
      # @param biological_associations_graph_id [Array, Integer]
      attr_accessor :biological_associations_graph_id

      # @return [Array]
      attr_accessor :subject_object_global_id

      # @return [Array]
      attr_accessor :object_object_global_id

      # @return [Array]
      attr_accessor :any_global_id

      # See lib/queries/otu/filter.rb
      attr_accessor :wkt
      attr_accessor :geo_json
<<<<<<< HEAD
=======
      attr_accessor :geo_mode
      attr_accessor :geo_shape_id
      attr_accessor :geo_shape_type
      attr_accessor :geo_collecting_event_geographic_area
>>>>>>> 202c9103

      # @return [nil, 'Otu', 'CollectionObject']
      #  limit subject to a type
      attr_accessor :subject_type

      # @return [nil, 'Otu', 'CollectionObject']
      #  limit object to a type
      attr_accessor :object_type

      attr_accessor :biological_association_object_id

      attr_accessor :biological_association_object_type

      attr_accessor :biological_association_subject_id

      attr_accessor :biological_association_subject_type

      # Integer in Meters
      #   !! defaults to 100m
      attr_accessor :radius

      def initialize(query_params)
        super

        @any_global_id = params[:any_global_id]
        @biological_association_id = params[:biological_association_id]
        @biological_associations_graph_id = params[:biological_associations_graph_id]
        @biological_relationship_id = params[:biological_relationship_id]
        @collecting_event_id = params[:collecting_event_id]
        @collection_object_id = params[:collection_object_id]
        @field_occurrence_id = params[:field_occurrence_id]
        @descendants = boolean_param(params, :descendants)
        @exclude_taxon_name_relationship = boolean_param(params, :exclude_taxon_name_relationship)
<<<<<<< HEAD
=======
        @geo_shape_type = params[:geo_shape_type]
        @geo_shape_id = integer_param(params, :geo_shape_id)
        @geo_mode = boolean_param(params, :geo_mode)
        @geo_collecting_event_geographic_area = boolean_param(params, :geo_collecting_event_geographic_area)
>>>>>>> 202c9103
        @geo_json = params[:geo_json]
        @object_biological_property_id = params[:object_biological_property_id]
        @object_object_global_id = params[:object_object_global_id]
        @object_taxon_name_id = params[:object_taxon_name_id]
        @object_type = params[:object_type]
        @otu_id = params[:otu_id]
        @radius = params[:radius].presence || 100.0
        @subject_biological_property_id = params[:subject_biological_property_id]
        @subject_object_global_id = params[:subject_object_global_id]
        @subject_taxon_name_id = params[:subject_taxon_name_id]
        @subject_type = params[:subject_type]
        @taxon_name_id = params[:taxon_name_id]
        @taxon_name_id_mode = boolean_param(params, :taxon_name_id_mode)
        @wkt = params[:wkt]
        @biological_association_object_id = params[:biological_association_object_id]
        @biological_association_object_type = params[:biological_association_object_type]
        @biological_association_subject_id = params[:biological_association_subject_id]
        @biological_association_subject_type = params[:biological_association_subject_type]

        set_confidences_params(params)
        set_notes_params(params)
        set_tags_params(params)
        set_citations_params(params)
        set_depiction_params(params)
        set_geo_params(params)
      end

      def biological_association_id
        [@biological_association_id].flatten.compact
      end

      def object_biological_property_id
        [@object_biological_property_id].flatten.compact
      end

      def subject_biological_property_id
        [@subject_biological_property_id].flatten.compact
      end

      def collecting_event_id
        [@collecting_event_id].flatten.compact
      end

      def otu_id
        [@otu_id].flatten.compact
      end

      def taxon_name_id
        [@taxon_name_id].flatten.compact
      end

      def subject_taxon_name_id
        [@subject_taxon_name_id].flatten.compact
      end

      def object_taxon_name_id
        [@object_taxon_name_id].flatten.compact
      end

      def collection_object_id
        [@collection_object_id].flatten.compact
      end

      def field_occurrence_id
        [@field_occurrence_id].flatten.compact
      end

      def biological_relationship_id
        [@biological_relationship_id].flatten.compact
      end

      def biological_associations_graph_id
        [@biological_associations_graph_id].flatten.compact
      end

      def subject_object_global_id
        [@subject_object_global_id].flatten.compact
      end

      def object_object_global_id
        [@object_object_global_id].flatten.compact
      end

      def biological_association_object_id
        [@biological_association_object_id].flatten.compact
      end

      def biological_association_object_type
        [@biological_association_object_type].flatten.compact
      end

      def biological_association_subject_id
        [@biological_association_subject_id].flatten.compact
      end

      def biological_association_subject_type
        [@biological_association_subject_type].flatten.compact
      end

      def any_global_id
        [@any_global_id].flatten.compact
      end

      def wkt_facet
        return nil if wkt.nil?
        from_wkt(wkt)
      end

      # Results are also returned from the otu and CO queries on subject/object.
      def from_wkt(wkt_shape)
        a = ::Queries::AssertedDistribution::Filter.new(
          wkt: wkt_shape, project_id:,
          asserted_distribution_object_type: 'BiologicalAssociation'
        )

        ::BiologicalAssociation
          .with(ad: a.all)
          .joins('JOIN ad ON ad.asserted_distribution_object_id = biological_associations.id')
      end

      # Results are also returned from the otu and CO queries on subject/object.
      def geo_json_facet
        return nil if geo_json.blank?
        return ::BiologicalAssociation.none if roll_call

        a = ::Queries::AssertedDistribution::Filter.new(
          geo_json:, project_id:, radius:,
          asserted_distribution_object_type: 'BiologicalAssociation'
        )

        ::BiologicalAssociation
          .with(ad: a.all)
          .joins('JOIN ad ON ad.asserted_distribution_object_id = biological_associations.id')
      end

      # Results are also returned from the otu and CO queries on subject/object.
      def biological_association_geo_facet
        return nil if geo_shape_id.empty? || geo_shape_type.empty? ||
          # TODO: this should raise an error(?)
          geo_shape_id.length != geo_shape_type.length
        return ::BiologicalAssociation.none if roll_call

        geographic_area_shapes, gazetteer_shapes = shapes_for_geo_mode

        a = biological_association_geo_facet_by_type(
          'GeographicArea', geographic_area_shapes
        )

        b = biological_association_geo_facet_by_type(
          'Gazetteer', gazetteer_shapes
        )

        if geo_mode == true # spatial
          i = ::Queries.union(::GeographicItem, [a,b])
          u = ::Queries::GeographicItem.st_union_text(i).to_a.first

          return from_wkt(u['st_astext'])
        end

        referenced_klass_union([a,b])
      end

      def biological_association_geo_facet_by_type(shape_string, shape_ids)
        case geo_mode
        when nil, false # exact, descendants
          ::BiologicalAssociation
            .joins("JOIN asserted_distributions ON asserted_distributions.asserted_distribution_object_id = biological_associations.id AND asserted_distributions.asserted_distribution_object_type = 'BiologicalAssociation'")
            .where(asserted_distributions: {
              asserted_distribution_shape: shape_ids
           })
        when true # spatial
          m = shape_string.tableize
          b = ::GeographicItem.joins(m.to_sym).where(m => shape_ids)
        end
      end

      # Results are also returned from the otu and CO queries on subject/object.
      def biological_associations_graph_geo_facet
        bag_query = ::Queries::BiologicalAssociationsGraph::Filter.new({
          geo_json:,
          geo_shape_id:,
          geo_shape_type:,
          geo_mode:,
          radius:,
          wkt:
        })

        bag_scope = bag_query.all
        return nil if bag_query.only_project?() || bag_scope.nil?

        ::BiologicalAssociation
          .joins(:biological_associations_graphs)
          .where(biological_associations_graphs: {id: bag_scope.select(:id)})
      end

      def subject_matches(object)
        table['biological_association_subject_id'].eq(object.id).and(
          table['biological_association_subject_type'].eq(object.class.base_class.name)
        )
      end

      def object_matches(object)
        table['biological_association_object_id'].eq(object.id).and(
          table['biological_association_object_type'].eq(object.class.base_class.name)
        )
      end

      def biological_association_object_type_facet
        return nil if biological_association_object_type.empty?
        table[:biological_association_object_type].in(biological_association_object_type)
      end

      def biological_association_object_id_facet
        return nil if biological_association_object_id.empty?
        table[:biological_association_object_id].in(biological_association_object_id)
      end

      def biological_association_subject_type_facet
        return nil if biological_association_subject_type.empty?
        table[:biological_association_subject_type].in(biological_association_subject_type)
      end

      def biological_association_subject_id_facet
        return nil if biological_association_subject_id.empty?
        table[:biological_association_subject_id].in(biological_association_subject_id)
      end

      def object_biological_property_id_facet
        return nil if object_biological_property_id.empty?
        ::BiologicalAssociation.joins(:object_biological_relationship_types)
          .where(biological_relationship_types: {biological_property_id: object_biological_property_id })
      end

      def subject_biological_property_id_facet
        return nil if subject_biological_property_id.empty?
        ::BiologicalAssociation.joins(:subject_biological_relationship_types)
          .where(biological_relationship_types: {biological_property_id: subject_biological_property_id })
      end

      def biological_associations_graph_id_facet
        return nil if biological_associations_graph_id.empty?
        ::BiologicalAssociation.joins(:biological_associations_graphs).where(biological_associations_graphs: {id: biological_associations_graph_id})
      end

      def collection_object_params
        h = {}
        [
          :collecting_event_id,
          :collection_object_id,
          :geo_json,
          :geo_mode,
          :geo_shape_id,
          :geo_shape_type,
          :geo_collecting_event_geographic_area,
          :wkt,
        ].each do |p|
          v = send(p)
          h[p] = v if v.present?
        end
        h
      end

      def field_occurrence_params
        h = {}
        [
          :collecting_event_id,
          :field_occurrence_id,
          :geo_json,
          :geo_mode,
          :geo_shape_id,
          :geo_shape_type,
<<<<<<< HEAD
=======
          :geo_collecting_event_geographic_area,
          :otu_id,
>>>>>>> 202c9103
          :wkt,
        ].each do |p|
          v = send(p)
          h[p] = v if v.present?
        end
        h
      end

      def otu_params
        h = {}
        [
          :geo_json,
          :geo_mode,
          :geo_shape_id,
          :geo_shape_type,
          :otu_id,
          :wkt,
        ].each do |p|
          v = send(p)
          h[p] = v if v.present?
        end
        h
      end

      def base_otu_query(opts)
        ::Queries::Otu::Filter.new(opts)
      end

      def base_collection_object_query(opts)
        ::Queries::CollectionObject::Filter.new(opts)
      end

      def base_field_occurrence_query(opts)
        ::Queries::FieldOccurrence::Filter.new(opts)
      end

      def subject_collection_object_query
        p = {}
        s = subject_taxon_name_ids

        if s.empty?
          return nil
        elsif s.present?
          p[:taxon_name_id] = s
          p[:descendants] = descendants
        end

        q = base_collection_object_query(p)
      end

      def object_collection_object_query
        p = {}
        s = object_taxon_name_ids

        if s.empty?
          return nil
        elsif s.present?
          p[:taxon_name_id] = s
          p[:descendants] = descendants
        end

        q = base_collection_object_query(p)
      end

      def subject_field_occurrence_query
        p = {}
        s = subject_taxon_name_ids

        if s.empty?
          return nil
        elsif s.present?
          p[:taxon_name_id] = s
          p[:descendants] = descendants
        end

        q = base_field_occurrence_query(p)
      end

      def object_field_occurrence_query
        p = {}
        s = object_taxon_name_ids

        if s.empty?
          return nil
        elsif s.present?
          p[:taxon_name_id] = s
          p[:descendants] = descendants
        end

        q = base_field_occurrence_query(p)
      end

      def subject_otu_query
        p = {}
        s = subject_taxon_name_ids

        if s.empty?
          return nil
        elsif s.present?
          p[:taxon_name_id] = s
          p[:descendants] = descendants
        end

        base_otu_query(p)
      end

      def object_otu_query
        p = {}
        s = object_taxon_name_ids

        if s.empty?
          return nil
        elsif s.present?
          p[:taxon_name_id] = s
          p[:descendants] = descendants
        end

        base_otu_query(p)
      end

      def subject_scope
        target_scope('subject')
      end

      def object_scope
        target_scope('object')
      end

      def target_scope(target = 'subject')
        a = send((target + '_otu_query').to_sym)
        b = send((target + '_collection_object_query').to_sym)
        c = send((target + '_field_occurrence_query').to_sym)

        a_query, b_query, c_query = nil, nil, nil

        if !a.nil? && !a.only_project?
          a_query = a.all
        end

        if !b.nil? && !b.only_project?
          b_query = b.all
        end

        if !c.nil? && !c.only_project?
          c_query = c.all
        end

        return nil if a_query.nil? && b_query.nil? && c_query.nil?

        d, e, f = nil, nil, nil

        if a_query
          d = ::BiologicalAssociation
            .with(a: a_query)
            .joins("JOIN a ON a.id = biological_associations.biological_association_#{target}_id AND biological_associations.biological_association_#{target}_type = 'Otu'")
        end

        if b_query
          e = ::BiologicalAssociation
            .with(b: b_query)
            .joins("JOIN b ON b.id = biological_associations.biological_association_#{target}_id AND biological_associations.biological_association_#{target}_type = 'CollectionObject'")
        end

        if c_query
          f = ::BiologicalAssociation
            .with(c: c_query)
            .joins("JOIN c ON c.id = biological_associations.biological_association_#{target}_id AND biological_associations.biological_association_#{target}_type = 'FieldOccurrence'")
        end

        referenced_klass_union([d,e,f])
      end

      # Merges results from Otu and CollectionObject filters
      # as the basis for the query
      def subject_object_facet
        o_params = otu_params
        co_params = collection_object_params
        fo_params = field_occurrence_params
        return nil if o_params.empty? && co_params.empty? && fo_params.empty?

        a = o_params.empty? ? nil : base_otu_query(o_params).all
        b = co_params.empty? ? nil : base_collection_object_query(co_params).all
        c = fo_params.empty? ? nil : base_field_occurrence_query(fo_params).all

        subjects = base_queries_to_subject_object(a, b, c, 'subject')
        objects = base_queries_to_subject_object(a, b, c, 'object')

        referenced_klass_union([subjects,objects])
      end

      def taxon_name_id_facet
        return nil if subject_taxon_name_ids.empty? && object_taxon_name_ids.empty?

        a = subject_scope
        b = object_scope

        case taxon_name_id_mode
        when true # and
          referenced_klass_intersection([a,b])
        when false, nil # or
          referenced_klass_union([a,b])
        end
      end

      def base_queries_to_subject_object(
        otu_query, collection_object_query, field_occurrence_query, target
      )
        o = otu_query.nil? ? ::BiologicalAssociation.none :
          ::BiologicalAssociation
            .with(a: otu_query)
            .joins("JOIN a ON a.id = biological_associations.biological_association_#{target}_id AND biological_associations.biological_association_#{target}_type = 'Otu'")

        co = collection_object_query.nil? ? ::BiologicalAssociation.none :
          ::BiologicalAssociation
            .with(b: collection_object_query)
            .joins("JOIN b ON b.id = biological_associations.biological_association_#{target}_id AND biological_associations.biological_association_#{target}_type = 'CollectionObject'")

        fo = field_occurrence_query.nil? ? ::BiologicalAssociation.none :
          ::BiologicalAssociation
            .with(c: field_occurrence_query)
            .joins("JOIN c ON c.id = biological_associations.biological_association_#{target}_id AND biological_associations.biological_association_#{target}_type = 'FieldOccurrence'")

        referenced_klass_union([o,co,fo])
      end

      def subject_object_global_id_facet
        return nil if subject_object_global_id.empty?
        matching_global_id(:subject, subject_object_global_id)
      end

      def object_object_global_id_facet
        return nil if object_object_global_id.empty?
        matching_global_id(:object, object_object_global_id)
      end

      def any_global_id_facet
        return nil if any_global_id.empty?
        a = matching_global_id(:subject, any_global_id)
        b = matching_global_id(:object, any_global_id)
        if a && b
          return a.or(b)
        else
          return a ? a : b
        end
      end

      def biological_relationship_id_facet
        return nil if biological_relationship_id.empty?
        if exclude_taxon_name_relationship
          table[:biological_relationship_id].not_in(biological_relationship_id)
        else
          table[:biological_relationship_id].in(biological_relationship_id)
        end
      end

      def biological_association_id_facet
        return nil if biological_association_id.empty?
        table[:id].in(biological_association_id)
      end

      def object_type_facet
        return nil if object_type.nil?
        table[:biological_association_object_type].eq(object_type)
      end

      def subject_type_facet
        return nil if subject_type.nil?
        table[:biological_association_subject_type].eq(subject_type)
      end

      def collecting_event_query_facet
        return nil if collecting_event_query.nil?

        s = 'WITH query_ce_ba AS (' + collecting_event_query.all.to_sql + ') '

        a = ::BiologicalAssociation
          .joins("JOIN collection_objects co1 on co1.id = biological_associations.biological_association_subject_id AND biological_associations.biological_association_subject_type = 'CollectionObject'")
          .joins('JOIN query_ce_ba as query_ce_ba1 on co1.collecting_event_id = query_ce_ba1.id')

        b = ::BiologicalAssociation
          .joins("JOIN collection_objects co2 on co2.id = biological_associations.biological_association_object_id AND biological_associations.biological_association_object_type = 'CollectionObject'")
          .joins('JOIN query_ce_ba as query_ce_ba2 on co2.collecting_event_id = query_ce_ba2.id')

        s << referenced_klass_union([a,b]).to_sql

        ::BiologicalAssociation.from('(' + s + ') as biological_associations')
      end

      def otu_query_facet
        return nil if otu_query.nil?
        s = 'WITH query_otu_ba AS (' + otu_query.all.to_sql + ') '

        a = ::BiologicalAssociation
          .joins("JOIN query_otu_ba as query_otu_ba1 on biological_associations.biological_association_subject_id = query_otu_ba1.id AND biological_associations.biological_association_subject_type = 'Otu'")

        b = ::BiologicalAssociation
          .joins("JOIN query_otu_ba as query_otu_ba2 on biological_associations.biological_association_object_id = query_otu_ba2.id AND biological_associations.biological_association_object_type = 'Otu'")

        s << referenced_klass_union([a,b]).to_sql
        ::BiologicalAssociation.from('(' + s + ') as biological_associations')
      end

      def asserted_distribution_query_facet
        return nil if asserted_distribution_query.nil?

        ::BiologicalAssociation
          .with(ad: asserted_distribution_query.all)
          .joins("JOIN asserted_distributions ON asserted_distributions.asserted_distribution_object_id = biological_associations.id AND asserted_distributions.asserted_distribution_object_type = 'BiologicalAssociation'").distinct
      end

      def collection_object_query_facet
        return nil if collection_object_query.nil?
        s = 'WITH query_co_ba AS (' + collection_object_query.all.to_sql + ') '

        a = ::BiologicalAssociation
          .joins("JOIN query_co_ba as query_co_ba1 on biological_associations.biological_association_subject_id = query_co_ba1.id AND biological_associations.biological_association_subject_type = 'CollectionObject'")

        b = ::BiologicalAssociation
          .joins("JOIN query_co_ba as query_co_ba2 on biological_associations.biological_association_object_id = query_co_ba2.id AND biological_associations.biological_association_object_type = 'CollectionObject'")

        s << referenced_klass_union([a,b]).to_sql

        ::BiologicalAssociation.from('(' + s + ') as biological_associations')
      end

      def field_occurrence_query_facet
        return nil if field_occurrence_query.nil?
        s = 'WITH query_fo_ba AS (' + field_occurrence_query.all.to_sql + ') '

        a = ::BiologicalAssociation
          .joins("JOIN query_fo_ba as query_fo_ba1 on biological_associations.biological_association_subject_id = query_fo_ba1.id AND biological_associations.biological_association_subject_type = 'FieldOccurrence'")

        b = ::BiologicalAssociation
          .joins("JOIN query_fo_ba as query_fo_ba2 on biological_associations.biological_association_object_id = query_fo_ba2.id AND biological_associations.biological_association_object_type = 'FieldOccurrence'")

        s << referenced_klass_union([a,b]).to_sql

        ::BiologicalAssociation.from('(' + s + ') as biological_associations')
      end

      # Brute-force style
      def taxon_name_query_facet
        return nil if taxon_name_query.nil?

        s = 'WITH query_tn_ba AS (' + taxon_name_query.all.to_sql + ') '

        a = ::BiologicalAssociation
          .joins("JOIN otus on otus.id = biological_associations.biological_association_subject_id AND biological_associations.biological_association_subject_type = 'Otu'")
          .joins('JOIN query_tn_ba as query_tn_ba1 on otus.taxon_name_id = query_tn_ba1.id')

        b = ::BiologicalAssociation
          .joins("JOIN otus on otus.id = biological_associations.biological_association_object_id AND biological_associations.biological_association_object_type = 'Otu'")
          .joins('JOIN query_tn_ba as query_tn_ba2 on otus.taxon_name_id = query_tn_ba2.id')

        c = ::BiologicalAssociation
          .joins("JOIN collection_objects on collection_objects.id = biological_associations.biological_association_subject_id AND biological_associations.biological_association_subject_type = 'CollectionObject'")
          .joins("JOIN taxon_determinations on taxon_determinations.taxon_determination_object_id = collection_objects.id AND taxon_determinations.taxon_determination_object_type = 'CollectionObject'")
          .joins('JOIN otus on otus.id = taxon_determinations.otu_id')
          .joins('JOIN query_tn_ba as query_tn_ba3 on otus.taxon_name_id = query_tn_ba3.id')
          .where('taxon_determinations.position = 1')

        d = ::BiologicalAssociation
          .joins("JOIN collection_objects on collection_objects.id = biological_associations.biological_association_object_id AND biological_associations.biological_association_object_type = 'CollectionObject'")
          .joins("JOIN taxon_determinations on taxon_determinations.taxon_determination_object_id = collection_objects.id AND taxon_determinations.taxon_determination_object_type = 'CollectionObject'")
          .joins('JOIN otus on otus.id = taxon_determinations.otu_id')
          .joins('JOIN query_tn_ba as query_tn_ba4 on otus.taxon_name_id = query_tn_ba4.id')
          .where('taxon_determinations.position = 1')

        s << referenced_klass_union([a,b,c,d]).to_sql

        ::BiologicalAssociation.from('(' + s + ') as biological_associations')
      end

      # Combines facets that apply to both BA itself and to subject/object.
      def biological_association_and_subject_object_facet
        # These are facets that need to be (individually) *unioned* with the
        # subject_object_facet and biological_associations_graph_geo_facet, not
        # intersected.
        # The final result, modulo nils, is just intersection(a) union b.
        a = [wkt_facet, geo_json_facet, biological_association_geo_facet].compact
        b = if biological_associations_graph_geo_facet.nil? &&
               subject_object_facet.nil?
              nil
            else
              referenced_klass_union(
                [biological_associations_graph_geo_facet, subject_object_facet]
              )
            end
        return b if a.empty?

        i = referenced_klass_intersection(a)
        referenced_klass_union([i, b])
      end

      def and_clauses
        [
          any_global_id_facet,
          biological_association_id_facet,
          biological_relationship_id_facet,
          object_object_global_id_facet,
          object_type_facet,
          subject_object_global_id_facet,
          subject_type_facet,
          biological_association_object_id_facet,
          biological_association_object_type_facet,
          biological_association_subject_id_facet,
          biological_association_subject_id_facet
        ]
      end

      def merge_clauses
        [
          asserted_distribution_query_facet,
          collecting_event_query_facet,
          collection_object_query_facet,
          field_occurrence_query_facet,
          otu_query_facet,
          taxon_name_query_facet,

          taxon_name_id_facet,
          biological_associations_graph_id_facet,
          object_biological_property_id_facet,
          subject_biological_property_id_facet,
          # This handles all Otu/CollectionObject attributes
          biological_association_and_subject_object_facet,
        ]
      end

      private

      def object_for(global_id)
        if o = GlobalID::Locator.locate(global_id)
          o
        else
          nil
        end
      end

      def matching_global_id(target = :subject, global_id = [])
        a = global_id
        b = "#{target}_matches".to_sym

        q = send(b, object_for(a[0]))
        a[1..a.length].each do |i|
          q = q.or( send(b, object_for(i) ))
        end
        q
      end

      # !! Plural is correct
      def object_taxon_name_ids
        return taxon_name_id if !taxon_name_id.empty?
        return object_taxon_name_id if !object_taxon_name_id.empty?
        return []
      end

      # !! Plural is correct
      def subject_taxon_name_ids
        return taxon_name_id if !taxon_name_id.empty? # only one or the other supposed to be sent
        return subject_taxon_name_id if !subject_taxon_name_id.empty?
        return []
      end

    end







       # Unused
      # rubocop:disable Metrics/MethodLength
      # This is "or"
      def subject_object_scope(subject_query, object_query, target = 'Otu')
        a = subject_query
        b = object_query

        a_sql, b_sql = nil, nil

        if !a.nil? && !a.only_project?
          a_sql = a.all.to_sql
        end

        if !b.nil? && !b.only_project?
          b_sql = b.all.to_sql
        end

        return nil if a_sql.nil? and b_sql.nil?

        # Setup for "WITH" use
        t = []
        t.push 'a_objects AS (' + a_sql + ')' if a_sql
        t.push 'b_objects AS (' + b_sql + ')' if b_sql && (b_sql != a_sql)

        s = 'WITH ' + t.join(', ')

        # subject/object queries reference different params
        if a_sql && b_sql && (a_sql != b_sql)
          s << ' ' + ::BiologicalAssociation
            .joins("LEFT JOIN a_objects as a_objects1 on a_objects1.id = biological_associations.biological_association_subject_id AND biological_associations.biological_association_subject_type = '" + target + "'")
            .joins("LEFT JOIN b_objects as b_objects1 on b_objects1.id = biological_associations.biological_association_object_id AND biological_associations.biological_association_object_type = '" + target + "'")
            .where('a_objects1.id is not null').or('b_objects1.id is not null')
            .to_sql

          # subject/object queries reference same params
        elsif a_sql && b_sql
          s << ' ' + ::BiologicalAssociation
            .joins("LEFT JOIN a_objects as a_objects1 on a_objects1.id = biological_associations.biological_association_subject_id AND biological_associations.biological_association_subject_type = '" + target + "'")
            .joins("LEFT JOIN a_objects as a_objects2 on a_objects2.id = biological_associations.biological_association_object_id AND biological_associations.biological_association_object_type = '" + target + "'")
            .where('a_objects1.id is not null').or('a_objects2.id is not null')
            .to_sql

          # subject only
        elsif a_sql
          s << ' ' + ::BiologicalAssociation
            .joins("JOIN a_objects as a_objects1 on a_objects1.id = biological_associations.biological_association_subject_id AND biological_associations.biological_association_subject_type = '" + target + "'")
            .to_sql

          # object_only
        else
          s << ' ' + ::BiologicalAssociation
            .joins("JOIN b_objects as b_objects1 on b_objects1.id = biological_associations.biological_association_object_id AND biological_associations.biological_association_object_type = '" + target + "'")
            .to_sql
        end

        return ::BiologicalAssociation.from('(' + s + ') as biological_associations')
      end

      # Unused
      def otu_facet
        subject_object_scope(subject_otu_query, object_otu_query, 'Otu' )
      end

      # Unused
      def collection_object_facet
        subject_object_scope(subject_collection_object_query, object_collection_object_query, 'CollectionObject' )
      end
  end
end<|MERGE_RESOLUTION|>--- conflicted
+++ resolved
@@ -160,13 +160,6 @@
       # See lib/queries/otu/filter.rb
       attr_accessor :wkt
       attr_accessor :geo_json
-<<<<<<< HEAD
-=======
-      attr_accessor :geo_mode
-      attr_accessor :geo_shape_id
-      attr_accessor :geo_shape_type
-      attr_accessor :geo_collecting_event_geographic_area
->>>>>>> 202c9103
 
       # @return [nil, 'Otu', 'CollectionObject']
       #  limit subject to a type
@@ -200,13 +193,10 @@
         @field_occurrence_id = params[:field_occurrence_id]
         @descendants = boolean_param(params, :descendants)
         @exclude_taxon_name_relationship = boolean_param(params, :exclude_taxon_name_relationship)
-<<<<<<< HEAD
-=======
         @geo_shape_type = params[:geo_shape_type]
         @geo_shape_id = integer_param(params, :geo_shape_id)
         @geo_mode = boolean_param(params, :geo_mode)
         @geo_collecting_event_geographic_area = boolean_param(params, :geo_collecting_event_geographic_area)
->>>>>>> 202c9103
         @geo_json = params[:geo_json]
         @object_biological_property_id = params[:object_biological_property_id]
         @object_object_global_id = params[:object_object_global_id]
@@ -478,11 +468,6 @@
           :geo_mode,
           :geo_shape_id,
           :geo_shape_type,
-<<<<<<< HEAD
-=======
-          :geo_collecting_event_geographic_area,
-          :otu_id,
->>>>>>> 202c9103
           :wkt,
         ].each do |p|
           v = send(p)
@@ -498,6 +483,7 @@
           :geo_mode,
           :geo_shape_id,
           :geo_shape_type,
+          :geo_collecting_event_geographic_area,
           :otu_id,
           :wkt,
         ].each do |p|
