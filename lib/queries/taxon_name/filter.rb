module Queries
  module TaxonName

    # https://api.taxonworks.org/#/taxon_names
    class Filter < Queries::Query

      include Queries::Helpers

      include Queries::Concerns::Citations
      include Queries::Concerns::Notes
      include Queries::Concerns::Tags
      include Queries::Concerns::Users
      include Queries::Concerns::DataAttributes

      # TODO: merge taxon_name_ids

      PARAMS = %w{
        ancestors
        author
        authors
        citations
        descendants
        descendants_max_dept
        etymology
        exact
        leaves
        name
        nomenclature_code
        nomenclature_group
        not_specified
        otu_id
        otus
        parent_id
        project_id
        sort
        taxon_name_author_ids_or
        taxon_name_classification
        taxon_name_id
        taxon_name_relationship
        taxon_name_relationship_type
        taxon_name_type
        type_metadata
        updated_since
        validity
        year
        geo_json
      }

      # @param name [String]
      #  Matches against cached.  See also exact.
      attr_accessor :name

      # @param author [String]
      #   Use "&" for "and". Matches against cached_author_year.
      attr_accessor :author

      # @param year [String]
      #   "yyyy"
      # Matches against cached_author_year.
      attr_accessor :year

      # @param exact [Boolean]
      #   true if matching must be exact, false if partial matches are allowed.
      attr_accessor :exact

      # TODO: deprecate for Queries::Concerns::User
      #
      # @param updated_since [String] in format yyyy-mm-dd
      #  Names updated (.modified_at) since this date.
      attr_accessor :updated_since

      # @prams validity [ Boolean]
      # ['true' or 'false'] on initialize
      #   true if only valid, false if only invalid, nil if both
      attr_accessor :validity

      # @params taxon_name_id [Array]
      #   An array of taxon_name_id.
      # @return
      #   Return the taxon name(s) with this/these ids
      attr_accessor :taxon_name_id

      # @params parent_id[] [Array]
      #   An array of taxon_name_id.
      # @return
      #   Return the taxon names with this/these parent_ids
      attr_accessor :parent_id

      # @param descendants [Boolean]
      # ['true' or 'false'] on initialize
      #   Ignored when taxon_name_id[].empty? Return descendants of parents as well.
      attr_accessor :descendants

      # @param descendants_max_depth [Integer]
      # A positive integer indicating how many levels deep of descenants to retrieve.
      #   Ignored when descentants is false/unspecified
      attr_accessor :descendants_max_depth

      # @param ancestors [Boolean]
      # ['true' or 'false'] on initialize
      #   Ignored when taxon_name_id[].empty?  Works as AND clause with descendants :(
      attr_accessor :ancestors

      # @param taxon_name_relationship [Array]
      #  [ { 'type' => 'TaxonNameRelationship::<>', 'subject|object_taxon_name_id' => '123' } ... {} ]
      # Each entry must have a 'type'
      # Each entry must have one (and only one) of 'subject_taxon_name_id' or 'object_taxon_name_id'
      #
      # Return all taxon names in a relationship of a given type and in relation to a another name. For example, return all synonyms of Aus bus.
      attr_accessor :taxon_name_relationship

      # @param taxon_name_relationship [Array]
      #   All names involved in any of these relationship
      attr_accessor :taxon_name_relationship_type

      # @param taxon_name_classification [Array]
      #   Class names of TaxonNameClassification, as strings.
      attr_accessor :taxon_name_classification

      # @param project_id [String]
      #   The project scope.
      # TODO: probably should be an array for API purposes.
      # TODO: unify globally as to whether param belongs here, or at controller level.
      attr_accessor :project_id

      # @param otu_id [Boolean, nil]
      # @return [Array, nil]
      #   one or more OTU ids
      attr_accessor :otu_id

      # @param otus [Boolean, nil]
      # ['true' or 'false'] on initialize
      #   whether the name has an Otu
      attr_accessor :otus

      # @param etymology [Boolean, nil]
      # ['true' or 'false'] on initialize
      #   whether the name has etymology
      attr_accessor :etymology

      # @param authors [Boolean, nil]
      # ['true' or 'false'] on initialize
      #   whether the name has an author string, from any source, provided
      attr_accessor :authors

      # @params type_material [Boolean, nil]
      # ['true' or 'false'] on initialize
      #   whether the name has TypeMaterial
      attr_accessor :type_metadata

      # @params not_specified [Boolean, nil]
      #   whether the name has 'NOT SPECIFIED' in one of the cache values
      #   `true` - text is present
      #   `false` - text is absent
      #   nil - either present or absent
      attr_accessor :not_specified

      # @return [Array, nil]
      # &nomenclature_group=< Higher|Family|Genus|Species  >
      #  string matches `nomenclature_class`
      attr_accessor :nomenclature_group

      # @return [Array, nil]
      #   &nomenclature_code=Iczn|Icnp|Icn|Icvcn
      attr_accessor :nomenclature_code

      # TODO: inverse is duplicated in autocomplete
      # @return [Boolean, nil]
      #   &leaves=<"true"|"false">
      #   if 'true' then return only names without descendents
      #   if 'false' then return only names with descendents
      attr_accessor :leaves

      # @return [String, nil]
      #   &taxon_name_type=<Protonym|Combination|Hybrid>
      attr_accessor :taxon_name_type

      # @return [Array]
      attr_accessor :taxon_name_author_ids

      # @return [Boolean]
      # @param [String]
      #    'true'
      attr_accessor :taxon_name_author_ids_or

      # @return [String, nil]
      # @param sort [String, nil]
      #   one of :classification, :alphabetical
      attr_accessor :sort

      # @return [Array]
      #   taxon_name_ids for which all Combinations will be returned
      attr_accessor :combination_taxon_name_id

      attr_accessor :rank

      attr_accessor :geo_json

      # @param params [Params]
      #   as permitted via controller
      def initialize(params)
        @author = params[:author]
        @authors = boolean_param(params, :authors )
        @descendants = boolean_param(params,:descendants )
        @descendants_max_depth = params[:descendants_max_depth]
        @ancestors = boolean_param(params,:ancestors )
        @exact = boolean_param(params, :exact)
        @leaves = boolean_param(params, :leaves)
        @name = params[:name]
        @not_specified = boolean_param(params, :not_specified)
        @nomenclature_code = params[:nomenclature_code] if !params[:nomenclature_code].nil?
        @nomenclature_group = params[:nomenclature_group] if !params[:nomenclature_group].nil?
        @rank = params[:rank]
        @otus = boolean_param(params, :otus)
        @otu_id = boolean_param(params, :otu_id)
        @etymology = boolean_param(params, :etymology)
        @project_id = params[:project_id]
        @taxon_name_classification = params[:taxon_name_classification] || []
        @taxon_name_id = params[:taxon_name_id]
        @combination_taxon_name_id = params[:combination_taxon_name_id]
        @parent_id = params[:parent_id]
        @sort = params[:sort]
        @taxon_name_relationship = params[:taxon_name_relationship] || []
        @taxon_name_relationship_type = params[:taxon_name_relationship_type] || []
        @taxon_name_type = params[:taxon_name_type]
        @type_metadata = boolean_param(params, :type_metadata)
        @updated_since = params[:updated_since].to_s
        @validity = boolean_param(params, :validity)
        @year = params[:year].to_s

        @taxon_name_author_ids = params[:taxon_name_author_ids].blank? ? [] : params[:taxon_name_author_ids]
        @taxon_name_author_ids_or = boolean_param(params, :taxon_name_author_ids_or)

<<<<<<< HEAD
        @geo_json = params[:geo_json]

=======
>>>>>>> cdef8ed7
        set_identifier(params)
        set_notes_params(params)
        set_data_attributes_params(params)
        set_tags_params(params)
        set_user_dates(params)
        set_citations_params(params)
      end

      # @return [Arel::Table]
      def table
        ::TaxonName.arel_table
      end

      def base_query
        ::TaxonName.select('taxon_names.*')
      end

      def year=(value)
        @year = value.to_s
      end

      def taxon_name_id
        [@taxon_name_id].flatten.compact
      end

      def combination_taxon_name_id
        [@combination_taxon_name_id].flatten.compact
      end

      def parent_id
        [@parent_id].flatten.compact
      end

      # @return [String, nil]
      #   accessor for attr :nomenclature_group, wrap with needed wildcards
      def nomenclature_group
        return nil unless @nomenclature_group
        "NomenclaturalRank::%#{@nomenclature_group}%"
      end

      # @return [String, nil]
      #   accessor for attr :nomenclature_code, wrap with needed wildcards
      def nomenclature_code
        return nil unless @nomenclature_code
        "NomenclaturalRank::#{@nomenclature_code}%"
      end

      def geo_json_facet
        return nil if geo_json.nil?
        otus = ::Queries::Otu::Filter.new(geo_json: geo_json).all
        collection_objects = ::Queries::CollectionObject::Filter.new(geo_json: geo_json).all

        a = ::TaxonName.joins(:taxon_taxon_determinations).where(taxon_determinations: { biological_collection_object: collection_objects} )
        b = ::TaxonName.joins(:otus).where(otus: otus)
        
        ::TaxonName.from("((#{a.to_sql}) UNION (#{b.to_sql})) as taxon_names")
      end

      def not_specified_facet
        return nil if not_specified.nil?
        if not_specified
          ::TaxonName.where(table[:cached].matches("%NOT SPECIFIED%").or(
            table[:cached_original_combination].matches("%NOT SPECIFIED%")))
        else
          ::TaxonName.where(table[:cached].does_not_match("%NOT SPECIFIED%").and(
            table[:cached_original_combination].does_not_match("%NOT SPECIFIED%")))
        end
      end

      # @return Scope
      #   match only names that are a descendant of some taxon_name_id
      # A merge facet.
      def descendant_facet
        return nil if taxon_name_id.empty? || !(descendants == true)

        descendants_subquery = ::TaxonNameHierarchy.where(
          ::TaxonNameHierarchy.arel_table[:descendant_id].eq(::TaxonName.arel_table[:id]).and(
            ::TaxonNameHierarchy.arel_table[:ancestor_id].in(taxon_name_id))
        )

        unless descendants_max_depth.nil? || descendants_max_depth.to_i < 0
          descendants_subquery = descendants_subquery.where(TaxonNameHierarchy.arel_table[:generations].lteq(descendants_max_depth.to_i))
        end

        ::TaxonName.where(descendants_subquery.arel.exists)
      end

      # @return Scope
      #   match only names that are a ancestor of some taxon_name_id
      # A merge facet.
      def ancestor_facet
        return nil if taxon_name_id.empty? || !(ancestors == true)

        ancestors_subquery = ::TaxonNameHierarchy.where(
          ::TaxonNameHierarchy.arel_table[:ancestor_id].eq(::TaxonName.arel_table[:id]).and(
            ::TaxonNameHierarchy.arel_table[:descendant_id].in(taxon_name_id))
        )

        ::TaxonName.where(ancestors_subquery.arel.exists)
      end

      # @return Scope
      def otu_id_facet
        return nil if otu_id.empty?
        ::TaxonName.joins(:otus).where(otus: {id: otu_id})
      end

      # @return Scope
      def otus_facet
        return nil if otus.nil?
        subquery = ::Otu.where(::Otu.arel_table[:taxon_name_id].eq(::TaxonName.arel_table[:id])).arel.exists
        ::TaxonName.where(otus ? subquery : subquery.not)
      end

      # @return Scope
      def authors_facet
        return nil if authors.nil?
        authors ?
          ::TaxonName.where.not(cached_author_year: nil) :
          ::TaxonName.where(cached_author_year: nil)
      end

      # @return Scope
      def with_etymology_facet
        return nil if etymology.nil?
        etymology ?
          ::TaxonName.where.not(etymology: nil) :
          ::TaxonName.where(etymology: nil)
      end

      # @return Scope
      def taxon_name_relationship_type_facet
        return nil if taxon_name_relationship_type.empty?
        ::TaxonName.with_taxon_name_relationship(taxon_name_relationship_type)
      end

      # @return Scope
      def leaves_facet
        return nil if leaves.nil?
        leaves ? ::TaxonName.leaves : ::TaxonName.not_leaves
      end

      # @return Scope
      #   wrapped in descendant_facet!
      def taxon_name_relationship_facet(hsh)
        param_key = hsh['subject_taxon_name_id'] ? 'subject_taxon_name_id' : 'object_taxon_name_id'
        join_key = hsh['subject_taxon_name_id'] ? 'object_taxon_name_id' : 'subject_taxon_name_id'

        ::TaxonName.where(
          ::TaxonNameRelationship.where(
            ::TaxonNameRelationship.arel_table[join_key].eq(::TaxonName.arel_table[:id]).and(
              ::TaxonNameRelationship.arel_table[param_key].eq(hsh[param_key])).and(
                ::TaxonNameRelationship.arel_table[:type].eq(hsh['type']))
          ).arel.exists
        )
      end

      # @return Scope
      def taxon_name_classification_facet
        return nil if taxon_name_classification.empty?

        ::TaxonName.where(
          ::TaxonNameClassification.where(
            ::TaxonNameClassification.arel_table[:taxon_name_id].eq(::TaxonName.arel_table[:id]).and(
              ::TaxonNameClassification.arel_table[:type].in(taxon_name_classification))
          ).arel.exists
        )
      end

      # TODO: dry with Source, CollectingEvent , etc.
      def matching_taxon_name_author_ids
        return nil if taxon_name_author_ids.empty?
        o = table
        r = ::Role.arel_table

        a = o.alias("a_")
        b = o.project(a[Arel.star]).from(a)

        c = r.alias('r1')

        b = b.join(c, Arel::Nodes::OuterJoin)
          .on(
            a[:id].eq(c[:role_object_id])
          .and(c[:role_object_type].eq('TaxonName'))
          .and(c[:type].eq('TaxonNameAuthor'))
        )

        e = c[:id].not_eq(nil)
        f = c[:person_id].eq_any(taxon_name_author_ids)

        b = b.where(e.and(f))
        b = b.group(a['id'])
        b = b.having(a['id'].count.eq(taxon_name_author_ids.length)) unless taxon_name_author_ids_or
        b = b.as('tn_z1_')

        ::TaxonName.joins(Arel::Nodes::InnerJoin.new(b, Arel::Nodes::On.new(b['id'].eq(o['id']))))
      end

      # @return Scope
      def type_metadata_facet
        return nil if type_metadata.nil?
        subquery = ::TypeMaterial.where(::TypeMaterial.arel_table[:protonym_id].eq(::TaxonName.arel_table[:id])).arel.exists
        ::TaxonName.where(type_metadata ? subquery : subquery.not)
      end

      # @return Scope
      def otus_facet
        return nil if otus.nil?
        subquery = ::Otu.where(::Otu.arel_table[:taxon_name_id].eq(::TaxonName.arel_table[:id])).arel.exists
        ::TaxonName.where(otus ? subquery : subquery.not)
      end

      # @return [Arel::Nodes::Grouping, nil]
      #   and clause
      def with_nomenclature_group
        return nil if nomenclature_group.blank?
        table[:rank_class].matches(nomenclature_group)
      end

      # @return [Arel::Nodes::Grouping, nil]
      #   and clause
      def rank_facet
        return nil if rank.blank?
        table[:rank_class].matches('%' + rank) # We don't wildcard end so that we can isolate to specific ranks and below
      end

      # @return [Arel::Nodes::Grouping, nil]
      #   and clause
      def with_nomenclature_code
        return nil if nomenclature_code.nil?
        table[:rank_class].matches(nomenclature_code)
      end

      def taxon_name_type_facet
        return nil if taxon_name_type.blank?
        table[:type].eq(taxon_name_type)
      end

      def cached_name
        return nil if name.blank?
        if exact
          table[:cached].eq(name.strip)
        else
          table[:cached].matches('%' + name.strip.gsub(/\s+/, '%') + '%')
        end
      end

      def parent_id_facet
        return nil if parent_id.empty?
        table[:parent_id].eq_any(parent_id)
      end

      def author_facet
        return nil if author.blank?
        if exact
          table[:cached_author_year].eq(author.strip)
        else
          table[:cached_author_year].matches('%' + author.strip.gsub(/\s/, '%') + '%')
        end
      end

      def year_facet
        return nil if year.blank?
        table[:cached_author_year].matches('%' + year + '%')
      end

      def updated_since_facet
        return nil if updated_since.blank?
        table[:updated_at].gt(Date.parse(updated_since))
      end

      def validity_facet
        return nil if validity.nil?
        if validity
          table[:id].eq(table[:cached_valid_taxon_name_id])
        else
          table[:id].not_eq(table[:cached_valid_taxon_name_id])
        end
      end

      def taxon_name_id_facet
        return nil if taxon_name_id.empty? || descendants || ancestors
        table[:id].eq_any(taxon_name_id)
      end

      def combination_taxon_name_id_facet
        return nil if combination_taxon_name_id.empty?
        ::Combination.joins(:related_taxon_name_relationships)
          .where(
            taxon_name_relationships: {
              type: ::TAXON_NAME_RELATIONSHIP_COMBINATION_TYPES.values,
              subject_taxon_name_id: combination_taxon_name_id}).distinct
      end

      def base_and_clauses
        clauses = []
        # clauses += attribute_clauses

        clauses += [
          parent_id_facet,
          author_facet,
          cached_name,
          year_facet,
          updated_since_facet,
          validity_facet,
          taxon_name_id_facet,
          with_nomenclature_group,
          with_nomenclature_code,
          taxon_name_type_facet
        ].compact!

        clauses
      end

      # @return [ActiveRecord::Relation]
      def and_clauses
        clauses = []
        # clauses += attribute_clauses

        clauses += [
          rank_facet,
          parent_id_facet,
          author_facet,
          cached_name,
          year_facet,
          updated_since_facet,
          validity_facet,
          taxon_name_id_facet,
          with_nomenclature_group,
          with_nomenclature_code,
          taxon_name_type_facet
        ].compact!

        clauses
      end

      # @return [ActiveRecord::Relation]
      def and_clauses
        clauses = base_and_clauses
        return nil if clauses.empty?

        a = clauses.shift
        clauses.each do |b|
          a = a.and(b)
        end
        a
      end

      def base_merge_clauses
        clauses = [
          ancestor_facet,
          authors_facet,
          citations_facet,
          combination_taxon_name_id_facet,
          created_updated_facet,
          data_attribute_predicate_facet,
          data_attribute_value_facet,
          data_attributes_facet,
          descendant_facet,
          keyword_id_facet,
          leaves_facet,

          identifier_between_facet,
          identifier_facet,
          identifier_namespace_facet,
          match_identifiers_facet,

          matching_taxon_name_author_ids,
          not_specified_facet,
          note_text_facet,        # See Queries::Concerns::Notes
          notes_facet,            # See Queries::Concerns::Notes

          otu_id_facet,
          otus_facet,
          taxon_name_classification_facet,
          taxon_name_relationship_type_facet,
          type_metadata_facet,
          with_etymology_facet
        ]

        taxon_name_relationship.each do |hsh|
          clauses << taxon_name_relationship_facet(hsh)
        end

        clauses.compact
      end

      def merge_clauses
        clauses = base_merge_clauses

        return nil if clauses.empty?

        a = clauses.shift
        clauses.each do |b|
          a = a.merge(b)
        end
        a
      end

      # @return [ActiveRecord::Relation]
      def all
        a = and_clauses
        b = merge_clauses

        q = nil
        if a && b
          q = b.where(a)
        elsif a
          q = ::TaxonName.where(a)
        elsif b
          q = b
        else
          q = ::TaxonName.all
        end

        q = q.where(project_id: project_id) if project_id
        q = order_clause(q) if sort

        q
      end

      def order_clause(query)
        case sort
        when 'alphabetical'
          ::TaxonName.select('*').from(
            query.order('taxon_names.cached'), :inner_query
          )
        when 'classification'
          ::TaxonName.select('*').from(
            query
            .joins('INNER JOIN taxon_name_hierarchies ON taxon_names.id = taxon_name_hierarchies.descendant_id')
            .order('taxon_name_hierarchies.generations, taxon_name_hierarchies.ancestor_id, taxon_names.cached'),
          :inner_query
          )
        else
          query
        end
      end

    end
  end
end<|MERGE_RESOLUTION|>--- conflicted
+++ resolved
@@ -231,11 +231,8 @@
         @taxon_name_author_ids = params[:taxon_name_author_ids].blank? ? [] : params[:taxon_name_author_ids]
         @taxon_name_author_ids_or = boolean_param(params, :taxon_name_author_ids_or)
 
-<<<<<<< HEAD
         @geo_json = params[:geo_json]
-
-=======
->>>>>>> cdef8ed7
+        
         set_identifier(params)
         set_notes_params(params)
         set_data_attributes_params(params)
