module Queries
  module TaxonName

    # https://api.taxonworks.org/#/taxon_names
    class Filter < Queries::Query

      include Queries::Helpers

<<<<<<< HEAD
      include Queries::Concerns::Citations
=======
      include Queries::Concerns::Notes
>>>>>>> f27b57a8
      include Queries::Concerns::Tags
      include Queries::Concerns::Users
      include Queries::Concerns::DataAttributes

      PARAMS = %w{
        ancestors
        author
        authors
        citations
        descendants
        descendants_max_dept
        etymology
        exact
        leaves
        name
        nomenclature_code
        nomenclature_group
        not_specified
        otus
        parent_id
        project_id
        sort
        taxon_name_author_ids_or
        taxon_name_classification
        taxon_name_id 
        taxon_name_ids
        taxon_name_relationship
        taxon_name_relationship_type
        taxon_name_type
        type_metadata
        updated_since
        validity
        year
      }

      # @param name [String]
      #  Matches against cached.  See also exact.
      attr_accessor :name

      # @param author [String]
      #   Use "&" for "and". Matches against cached_author_year.
      attr_accessor :author

      # @param year [String]
      #   "yyyy"
      # Matches against cached_author_year.
      attr_accessor :year

      # @param exact [Boolean]
      #   true if matching must be exact, false if partial matches are allowed.
      attr_accessor :exact

      # TODO: deprecate for Queries::Concerns::User
      #
      # @param updated_since [String] in format yyyy-mm-dd
      #  Names updated (.modified_at) since this date.
      attr_accessor :updated_since

      # @prams validity [ Boolean]
      # ['true' or 'false'] on initialize
      #   true if only valid, false if only invalid, nil if both
      attr_accessor :validity

      # @params taxon_name_id [Array]
      #   An array of taxon_name_id.
      # @return
      #   Return the taxon name(s) with this/these ids
      attr_accessor :taxon_name_id

      # @params parent_id[] [Array]
      #   An array of taxon_name_id.
      # @return
      #   Return the taxon names with this/these parent_ids
      attr_accessor :parent_id

      # @param descendants [Boolean]
      # ['true' or 'false'] on initialize
      #   Ignored when taxon_name_id[].empty? Return descendants of parents as well.
      attr_accessor :descendants

      # @param descendants_max_depth [Integer]
      # A positive integer indicating how many levels deep of descenants to retrieve.
      #   Ignored when descentants is false/unspecified
      attr_accessor :descendants_max_depth

      # @param ancestors [Boolean]
      # ['true' or 'false'] on initialize
      #   Ignored when taxon_name_id[].empty?  Works as AND clause with descendants :(
      attr_accessor :ancestors

      # @param taxon_name_relationship [Array]
      #  [ { 'type' => 'TaxonNameRelationship::<>', 'subject|object_taxon_name_id' => '123' } ... {} ]
      # Each entry must have a 'type'
      # Each entry must have one (and only one) of 'subject_taxon_name_id' or 'object_taxon_name_id'
      #
      # Return all taxon names in a relationship of a given type and in relation to a another name. For example, return all synonyms of Aus bus.
      attr_accessor :taxon_name_relationship

      # @param taxon_name_relationship [Array]
      #   All names involved in any of these relationship
      attr_accessor :taxon_name_relationship_type

      # @param taxon_name_classification [Array]
      #   Class names of TaxonNameClassification, as strings.
      attr_accessor :taxon_name_classification

      # @param project_id [String]
      #   The project scope.
      # TODO: probably should be an array for API purposes.
      # TODO: unify globally as to whether param belongs here, or at controller level.
      attr_accessor :project_id

      # @param otus [Boolean, nil]
      # ['true' or 'false'] on initialize
      #   whether the name has an Otu
      attr_accessor :otus

      # @param etymology [Boolean, nil]
      # ['true' or 'false'] on initialize
      #   whether the name has etymology
      attr_accessor :etymology

      # @param authors [Boolean, nil]
      # ['true' or 'false'] on initialize
      #   whether the name has an author string, from any source, provided
      attr_accessor :authors

      # @params type_material [Boolean, nil]
      # ['true' or 'false'] on initialize
      #   whether the name has TypeMaterial
      attr_accessor :type_metadata

      # @params not_specified [Boolean, nil]
      #   whether the name has 'NOT SPECIFIED' in one of the cache values
      #   `true` - text is present
      #   `false` - text is absent
      #   nil - either present or absent
      attr_accessor :not_specified

      # @return [Array, nil]
      # &nomenclature_group=< Higher|Family|Genus|Species  >
      #  string matches `nomenclature_class`
      attr_accessor :nomenclature_group

      # @return [Array, nil]
      #   &nomenclature_code=Iczn|Icnp|Icn|Icvcn
      attr_accessor :nomenclature_code

      # TODO: inverse is duplicated in autocomplete
      # @return [Boolean, nil]
      #   &leaves=<"true"|"false">
      #   if 'true' then return only names without descendents
      #   if 'false' then return only names with descendents
      attr_accessor :leaves

      # @return [String, nil]
      #   &taxon_name_type=<Protonym|Combination|Hybrid>
      attr_accessor :taxon_name_type

      # @return [Array]
      attr_accessor :taxon_name_author_ids

      # @return [Boolean]
      # @param [String]
      #    'true'
      attr_accessor :taxon_name_author_ids_or

      # @return [String, nil]
      # @param sort [String, nil]
      #   one of :classification, :alphabetical
      attr_accessor :sort

      # @return [Array]
      #   taxon_name_ids for which all Combinations will be returned
      attr_accessor :combination_taxon_name_id


      attr_accessor :rank

      # @param params [Params]
      #   as permitted via controller
      def initialize(params)
        @author = params[:author]
        @authors = boolean_param(params, :authors )
        @descendants = boolean_param(params,:descendants )
        @descendants_max_depth = params[:descendants_max_depth]
        @ancestors = boolean_param(params,:ancestors )
        @exact = boolean_param(params, :exact)
        @leaves = boolean_param(params, :leaves)
        @name = params[:name]
        @not_specified = boolean_param(params, :not_specified)
        @nomenclature_code = params[:nomenclature_code] if !params[:nomenclature_code].nil?
        @nomenclature_group = params[:nomenclature_group] if !params[:nomenclature_group].nil?
        @rank = params[:rank]
        @otus = boolean_param(params, :otus)
        @etymology = boolean_param(params, :etymology)
        @project_id = params[:project_id]
        @taxon_name_classification = params[:taxon_name_classification] || []
        @taxon_name_id = params[:taxon_name_id]
        @combination_taxon_name_id = params[:combination_taxon_name_id]
        @parent_id = params[:parent_id]
        @sort = params[:sort]
        @taxon_name_relationship = params[:taxon_name_relationship] || []
        @taxon_name_relationship_type = params[:taxon_name_relationship_type] || []
        @taxon_name_type = params[:taxon_name_type]
        @type_metadata = boolean_param(params, :type_metadata)
        @updated_since = params[:updated_since].to_s
        @validity = boolean_param(params, :validity)
        @year = params[:year].to_s

        @taxon_name_author_ids = params[:taxon_name_author_ids].blank? ? [] : params[:taxon_name_author_ids]
        @taxon_name_author_ids_or = boolean_param(params, :taxon_name_author_ids_or)
     
        set_identifier(params)
        set_notes_params(params)
        set_data_attributes_params(params)
        set_tags_params(params)
        set_user_dates(params)
        set_citations_params(params)
      end

      # @return [Arel::Table]
      def table
        ::TaxonName.arel_table
      end

      def base_query
        ::TaxonName.select('taxon_names.*')
      end

      def year=(value)
        @year = value.to_s
      end

      def taxon_name_id
        [@taxon_name_id].flatten.compact
      end

      def combination_taxon_name_id
        [@combination_taxon_name_id].flatten.compact
      end

      def parent_id
        [@parent_id].flatten.compact
      end

      # @return [String, nil]
      #   accessor for attr :nomenclature_group, wrap with needed wildcards
      def nomenclature_group
        return nil unless @nomenclature_group
        "NomenclaturalRank::%#{@nomenclature_group}%"
      end

      # @return [String, nil]
      #   accessor for attr :nomenclature_code, wrap with needed wildcards
      def nomenclature_code
        return nil unless @nomenclature_code
        "NomenclaturalRank::#{@nomenclature_code}%"
      end

      def not_specified_facet
        return nil if not_specified.nil?
        if not_specified
          ::TaxonName.where(table[:cached].matches("%NOT SPECIFIED%").or(
            table[:cached_original_combination].matches("%NOT SPECIFIED%")))
        else
          ::TaxonName.where(table[:cached].does_not_match("%NOT SPECIFIED%").and(
            table[:cached_original_combination].does_not_match("%NOT SPECIFIED%")))
        end
      end

      # @return Scope
      #   match only names that are a descendant of some taxon_name_id
      # A merge facet.
      def descendant_facet
        return nil if taxon_name_id.empty? || !(descendants == true)

        descendants_subquery = ::TaxonNameHierarchy.where(
          ::TaxonNameHierarchy.arel_table[:descendant_id].eq(::TaxonName.arel_table[:id]).and(
            ::TaxonNameHierarchy.arel_table[:ancestor_id].in(taxon_name_id))
        )

        unless descendants_max_depth.nil? || descendants_max_depth.to_i < 0
          descendants_subquery = descendants_subquery.where(TaxonNameHierarchy.arel_table[:generations].lteq(descendants_max_depth.to_i))
        end

        ::TaxonName.where(descendants_subquery.arel.exists)
      end

      # @return Scope
      #   match only names that are a ancestor of some taxon_name_id
      # A merge facet.
      def ancestor_facet
        return nil if taxon_name_id.empty? || !(ancestors == true)

        ancestors_subquery = ::TaxonNameHierarchy.where(
          ::TaxonNameHierarchy.arel_table[:ancestor_id].eq(::TaxonName.arel_table[:id]).and(
            ::TaxonNameHierarchy.arel_table[:descendant_id].in(taxon_name_id))
        )

        ::TaxonName.where(ancestors_subquery.arel.exists)
      end

      # @return Scope
      def otus_facet
        return nil if otus.nil?
        subquery = ::Otu.where(::Otu.arel_table[:taxon_name_id].eq(::TaxonName.arel_table[:id])).arel.exists
        ::TaxonName.where(otus ? subquery : subquery.not)
      end

      # @return Scope
      def authors_facet
        return nil if authors.nil?
        authors ?
          ::TaxonName.where.not(cached_author_year: nil) :
          ::TaxonName.where(cached_author_year: nil)
      end

      # @return Scope
      def with_etymology_facet
        return nil if etymology.nil?
        etymology ?
          ::TaxonName.where.not(etymology: nil) :
          ::TaxonName.where(etymology: nil)
      end

      # @return Scope
      def taxon_name_relationship_type_facet
        return nil if taxon_name_relationship_type.empty?
        ::TaxonName.with_taxon_name_relationship(taxon_name_relationship_type)
      end

      # @return Scope
      def leaves_facet
        return nil if leaves.nil?
        leaves ? ::TaxonName.leaves : ::TaxonName.not_leaves
      end

      # @return Scope
      #   wrapped in descendant_facet!
      def taxon_name_relationship_facet(hsh)
        param_key = hsh['subject_taxon_name_id'] ? 'subject_taxon_name_id' : 'object_taxon_name_id'
        join_key = hsh['subject_taxon_name_id'] ? 'object_taxon_name_id' : 'subject_taxon_name_id'

        ::TaxonName.where(
          ::TaxonNameRelationship.where(
            ::TaxonNameRelationship.arel_table[join_key].eq(::TaxonName.arel_table[:id]).and(
              ::TaxonNameRelationship.arel_table[param_key].eq(hsh[param_key])).and(
                ::TaxonNameRelationship.arel_table[:type].eq(hsh['type']))
          ).arel.exists
        )
      end

      # @return Scope
      def taxon_name_classification_facet
        return nil if taxon_name_classification.empty?

        ::TaxonName.where(
          ::TaxonNameClassification.where(
            ::TaxonNameClassification.arel_table[:taxon_name_id].eq(::TaxonName.arel_table[:id]).and(
              ::TaxonNameClassification.arel_table[:type].in(taxon_name_classification))
          ).arel.exists
        )
      end

      # TODO: dry with Source, CollectingEvent , etc.
      def matching_taxon_name_author_ids
        return nil if taxon_name_author_ids.empty?
        o = table
        r = ::Role.arel_table

        a = o.alias("a_")
        b = o.project(a[Arel.star]).from(a)

        c = r.alias('r1')

        b = b.join(c, Arel::Nodes::OuterJoin)
          .on(
            a[:id].eq(c[:role_object_id])
          .and(c[:role_object_type].eq('TaxonName'))
          .and(c[:type].eq('TaxonNameAuthor'))
        )

        e = c[:id].not_eq(nil)
        f = c[:person_id].eq_any(taxon_name_author_ids)

        b = b.where(e.and(f))
        b = b.group(a['id'])
        b = b.having(a['id'].count.eq(taxon_name_author_ids.length)) unless taxon_name_author_ids_or
        b = b.as('tn_z1_')

        ::TaxonName.joins(Arel::Nodes::InnerJoin.new(b, Arel::Nodes::On.new(b['id'].eq(o['id']))))
      end

      # @return Scope
      def type_metadata_facet
        return nil if type_metadata.nil?
        subquery = ::TypeMaterial.where(::TypeMaterial.arel_table[:protonym_id].eq(::TaxonName.arel_table[:id])).arel.exists
        ::TaxonName.where(type_metadata ? subquery : subquery.not)
      end

      # @return Scope
      def otus_facet
        return nil if otus.nil?
        subquery = ::Otu.where(::Otu.arel_table[:taxon_name_id].eq(::TaxonName.arel_table[:id])).arel.exists
        ::TaxonName.where(otus ? subquery : subquery.not)
      end

      # @return [Arel::Nodes::Grouping, nil]
      #   and clause
      def with_nomenclature_group
        return nil if nomenclature_group.blank?
        table[:rank_class].matches(nomenclature_group)
      end

      # @return [Arel::Nodes::Grouping, nil]
      #   and clause
      def rank_facet
        return nil if rank.blank?
        table[:rank_class].matches('%' + rank) # We don't wildcard end so that we can isolate to specific ranks and below
      end

      # @return [Arel::Nodes::Grouping, nil]
      #   and clause
      def with_nomenclature_code
        return nil if nomenclature_code.nil?
        table[:rank_class].matches(nomenclature_code)
      end

      def taxon_name_type_facet
        return nil if taxon_name_type.blank?
        table[:type].eq(taxon_name_type)
      end

      def cached_name
        return nil if name.blank?
        if exact
          table[:cached].eq(name.strip)
        else
          table[:cached].matches('%' + name.strip.gsub(/\s+/, '%') + '%')
        end
      end

      def parent_id_facet
        return nil if parent_id.empty?
        table[:parent_id].eq_any(parent_id)
      end

      def author_facet
        return nil if author.blank?
        if exact
          table[:cached_author_year].eq(author.strip)
        else
          table[:cached_author_year].matches('%' + author.strip.gsub(/\s/, '%') + '%')
        end
      end

      def year_facet
        return nil if year.blank?
        table[:cached_author_year].matches('%' + year + '%')
      end

      def updated_since_facet
        return nil if updated_since.blank?
        table[:updated_at].gt(Date.parse(updated_since))
      end

      def validity_facet
        return nil if validity.nil?
        if validity
          table[:id].eq(table[:cached_valid_taxon_name_id])
        else
          table[:id].not_eq(table[:cached_valid_taxon_name_id])
        end
      end

      def taxon_name_id_facet
        return nil if taxon_name_id.empty? || descendants || ancestors
        table[:id].eq_any(taxon_name_id)
      end

      def combination_taxon_name_id_facet
        return nil if combination_taxon_name_id.empty?
        ::Combination.joins(:related_taxon_name_relationships)
          .where(
            taxon_name_relationships: {
              type: ::TAXON_NAME_RELATIONSHIP_COMBINATION_TYPES.values,
              subject_taxon_name_id: combination_taxon_name_id}).distinct
      end

      def base_and_clauses
        clauses = []
        # clauses += attribute_clauses

        clauses += [
          parent_id_facet,
          author_facet,
          cached_name,
          year_facet,
          updated_since_facet,
          validity_facet,
          taxon_name_id_facet,
          with_nomenclature_group,
          with_nomenclature_code,
          taxon_name_type_facet
        ].compact!

        clauses
      end

      # @return [ActiveRecord::Relation]
      def and_clauses
        clauses = []
        # clauses += attribute_clauses

        clauses += [
          rank_facet,
          parent_id_facet,
          author_facet,
          cached_name,
          year_facet,
          updated_since_facet,
          validity_facet,
          taxon_name_id_facet,
          with_nomenclature_group,
          with_nomenclature_code,
          taxon_name_type_facet
        ].compact!

        clauses
      end
        
      # @return [ActiveRecord::Relation]
      def and_clauses
        clauses = base_and_clauses
        return nil if clauses.empty?

        a = clauses.shift
        clauses.each do |b|
          a = a.and(b)
        end
        a
      end

      def base_merge_clauses
        clauses = [
          ancestor_facet,
          authors_facet,
          citations_facet,
          combination_taxon_name_id_facet,
          created_updated_facet,
          data_attribute_predicate_facet, 
          data_attribute_value_facet,
          data_attributes_facet,
          descendant_facet,
          keyword_id_facet,
          leaves_facet,
         
          identifier_between_facet,
          identifier_facet,
          identifier_namespace_facet,
          match_identifiers_facet,
          
          matching_taxon_name_author_ids,
          not_specified_facet,
          note_text_facet,        # See Queries::Concerns::Notes
          notes_facet,            # See Queries::Concerns::Notes
          otus_facet,
          taxon_name_classification_facet,
          taxon_name_relationship_type_facet,
          type_metadata_facet,
          with_etymology_facet
        ]

        taxon_name_relationship.each do |hsh|
          clauses << taxon_name_relationship_facet(hsh)
        end

        clauses.compact
      end 

      def merge_clauses
        clauses = base_merge_clauses

        return nil if clauses.empty?

        a = clauses.shift
        clauses.each do |b|
          a = a.merge(b)
        end
        a
      end

      # @return [ActiveRecord::Relation]
      def all
        a = and_clauses
        b = merge_clauses

        q = nil
        if a && b
          q = b.where(a)
        elsif a
          q = ::TaxonName.where(a)
        elsif b
          q = b
        else
          q = ::TaxonName.all
        end

        q = q.where(project_id: project_id) if project_id
        q = order_clause(q) if sort

        q
      end

      def order_clause(query)
        case sort
        when 'alphabetical'
          ::TaxonName.select('*').from(
            query.order('taxon_names.cached'), :inner_query
          )
        when 'classification'
          ::TaxonName.select('*').from(
            query
            .joins('INNER JOIN taxon_name_hierarchies ON taxon_names.id = taxon_name_hierarchies.descendant_id')
            .order('taxon_name_hierarchies.generations, taxon_name_hierarchies.ancestor_id, taxon_names.cached'),
          :inner_query
          )
        else
          query
        end
      end

    end
  end
end<|MERGE_RESOLUTION|>--- conflicted
+++ resolved
@@ -6,11 +6,8 @@
 
       include Queries::Helpers
 
-<<<<<<< HEAD
       include Queries::Concerns::Citations
-=======
       include Queries::Concerns::Notes
->>>>>>> f27b57a8
       include Queries::Concerns::Tags
       include Queries::Concerns::Users
       include Queries::Concerns::DataAttributes
