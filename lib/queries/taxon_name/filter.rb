--- conflicted
+++ resolved
@@ -469,10 +469,6 @@
         table[:id].eq_any(taxon_name_id)
       end
 
-<<<<<<< HEAD
-
-      def base_and_clauses
-=======
       def combination_taxon_name_id_facet
         return nil if combination_taxon_name_id.empty?
         ::Combination.joins(:related_taxon_name_relationships)
@@ -482,9 +478,30 @@
               subject_taxon_name_id: combination_taxon_name_id})
       end
 
+
+def base_and_clauses
+    clauses = []
+    # clauses += attribute_clauses
+    
+    clauses += [
+    parent_id_facet,
+    author_facet,
+    cached_name,
+    year_facet,
+    updated_since_facet,
+    validity_facet,
+    taxon_name_id_facet,
+    with_nomenclature_group,
+    with_nomenclature_code,
+    taxon_name_type_facet
+    ].compact!
+    
+    clauses
+    
+    
+end
       # @return [ActiveRecord::Relation]
       def and_clauses
->>>>>>> a9c173dc
         clauses = []
         # clauses += attribute_clauses
 
