--- conflicted
+++ resolved
@@ -11,14 +11,11 @@
         *ATTRIBUTES,
         :descendants,
         :documentation, # TODO: concern?
-<<<<<<< HEAD
-=======
         :end_date_closed,
         :end_date_received,
         :end_date_requested,
         :end_date_return_expected,
         :end_date_sent,
->>>>>>> 5728b206
         :loan_id,
         :loan_item_disposition,
         :loan_wildcards,
@@ -31,10 +28,6 @@
         :start_date_return_expected,
         :start_date_sent,
         :taxon_name_id,
-<<<<<<< HEAD
-        
-=======
->>>>>>> 5728b206
 
         loan_id: [],
         loan_wildcards: [],
