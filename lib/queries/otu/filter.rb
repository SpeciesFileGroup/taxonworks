--- conflicted
+++ resolved
@@ -22,14 +22,7 @@
     attr_accessor :taxon_name_id, :taxon_name_ids, :otu_id, :otu_ids,
       :biological_association_ids, :taxon_name_classification_ids, :taxon_name_relationship_ids, :asserted_distribution_ids
 
-<<<<<<< HEAD
-    # @params citations [String]
-    #  'without_citations' - names without citations
-    #  'without_origin_citation' - names without an origin citation
-    attr_accessor :citations
-=======
     attr_accessor :name
->>>>>>> 6248c202
 
     # @param [Hash] params
     def initialize(params)
@@ -473,12 +466,8 @@
     def and_clauses
       clauses = [
         matching_taxon_name_ids,
-<<<<<<< HEAD
-        matching_otu_ids
-=======
         matching_otu_ids,
         matching_name,
->>>>>>> 6248c202
 
         # matching_verbatim_author
         # Queries::Annotator.annotator_params(options, ::Citation),
