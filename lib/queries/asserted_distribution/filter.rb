module Queries
  module AssertedDistribution

    class Filter < Query::Filter

      include Queries::Concerns::Tags
      include Queries::Concerns::Notes
      include Queries::Concerns::DataAttributes
      include Queries::Concerns::Citations
<<<<<<< HEAD
      include Queries::Concerns::Gazetteers
=======
      include Queries::Concerns::Confidences
>>>>>>> fbe08faa

      PARAMS = [
        :asserted_distribution_id,
        :descendants,
        :geo_json,
        :gazetteer_id,
        :geographic_area_id,
        :geographic_item_id,
        :geographic_area_mode,
        :otu_id,
        :presence,
        :radius,
        :taxon_name_id,
        :wkt,
        asserted_distribution_id: [],
        gazetteer_id: [],
        geographic_area_id: [],
        geographic_item_id: [],
        otu_id: [],
        taxon_name_id: [],
      ].freeze

      # @param asserted_distribution_id [Array, Integer, String]
      # @return [Array]
      attr_accessor :asserted_distribution_id

      # @param otu_id [Array, Integer, String]
      # @return [Array]
      attr_accessor :otu_id

      # @param geographic_area_id [Array, Integer, String]
      # @return [Array]
      attr_accessor :geographic_area_id

      # @param geographic_item_id [Array, Integer, String]
      # @return [Array]
      attr_accessor :geographic_item_id

      # @return [Boolean, nil]
      #   How to treat GeographicAreas
      #     nil - non-spatial match by only those records matching the geographic_area_id exactly
      #     true - spatial match
      #     false - non-spatial match (descendants)
      attr_accessor :geographic_area_mode

      attr_accessor :wkt

      attr_accessor :geo_json

      # @return [Boolean, nil]
      #   true - Return AssertedDistributions where the OTU is asserted as present according to the Source
      #   false - Return AssertedDistributions where the OTU is asserted as absent according to the Source
      #   nil - both
      attr_accessor :presence

      # @return [Array]
      # @param [taxon name ids, nil]
      #   all Otus matching these taxon names
      attr_accessor :taxon_name_id

      # @return [Boolean, nil]
      #  true - include descendants of taxon_name_id in scope
      #  false, nil - only exact matches
      attr_accessor :descendants

      # Integer in Meters
      #   !! defaults to 100m
      attr_accessor :radius

      def initialize(query_params)
        super
        @asserted_distribution_id = integer_param(params, :asserted_distribution_id)
        @descendants = boolean_param(params, :descendants)
        @geo_json = params[:geo_json]
        @geographic_area_id = integer_param(params,:geographic_area_id)
        @geographic_item_id = integer_param(params, :geographic_item_id)
        @geographic_area_mode = boolean_param(params, :geographic_area_mode)
        @geographic_area_mode = boolean_param(params, :geographic_area_mode)
        @otu_id = integer_param(params, :otu_id)
        @presence = boolean_param(params, :presence)
        @radius = params[:radius].presence || 100.0
        @taxon_name_id = integer_param(params, :taxon_name_id)
        @wkt = params[:wkt]

        set_confidences_params(params)
        set_citations_params(params)
        set_data_attributes_params(params)
        set_gazetteer_params(params)
        set_notes_params(params)
        set_tags_params(params)
      end

      def asserted_distribution_id
        [@asserted_distribution_id].flatten.compact
      end

      def otu_id
        [@otu_id].flatten.compact
      end

      def gazetteer_id
        [@gazetteer_id].flatten.compact
      end

      def geographic_area_id
        [@geographic_area_id].flatten.compact
      end

      def geographic_item_id
        [@geographic_item_id].flatten.compact
      end

      def taxon_name_id
        [@taxon_name_id].flatten.compact
      end

      def presence_facet
        return nil if presence.nil?
        if presence
          table[:is_absent].eq_any(['f', nil]) # !! not eq_any()
        else
          table[:is_absent].eq('t')
        end
      end

      def wkt_facet
        return nil if wkt.nil?
        from_wkt(wkt)
      end

      def from_wkt(wkt_shape)
        i = ::GeographicItem.joins(:geographic_areas).where(::GeographicItem.covered_by_wkt_sql(wkt_shape))

        j = ::GeographicArea.joins(:geographic_items).where(geographic_items: i)
        k = ::GeographicArea.descendants_of(j) # Add children that might not be caught because they don't have shapes

        l = ::GeographicArea.from("((#{j.to_sql}) UNION (#{k.to_sql})) as geographic_areas").distinct

        s = 'WITH query_wkt_ad AS (' + l.all.to_sql + ') ' +
          ::AssertedDistribution
          .joins('JOIN query_wkt_ad as query_wkt_ad1 on query_wkt_ad1.id = asserted_distributions.geographic_area_id')
          .to_sql

        ::AssertedDistribution.from('(' + s + ') as asserted_distributions')
      end

      # Shape is a Hash in GeoJSON format
      def geo_json_facet
        return nil if geo_json.nil?
        if i = spatial_query

          # All spatial records
          j = ::GeographicArea.joins(:geographic_items).where(geographic_items: i)

          # Expand to include all descendants of any spatial match!
          # We only care about areas actually used here.
          k = ::GeographicArea.joins(:asserted_distributions).descendants_of(j)

          l = ::GeographicArea.from("((#{j.to_sql}) UNION (#{k.to_sql})) as geographic_areas").distinct

          return ::AssertedDistribution.where( geographic_area: l )
        else
          return nil
        end
      end

      # @return [GeographicItem scope]
      def spatial_query
        if geometry = RGeo::GeoJSON.decode(geo_json)
          case geometry.geometry_type.to_s
          when 'Point'
            ::GeographicItem
              .joins(:geographic_areas)
              .where(
                ::GeographicItem.within_radius_of_wkt_sql(geometry.to_s, radius)
              )
          when 'Polygon', 'MultiPolygon'
            ::GeographicItem
              .joins(:geographic_areas)
              .where(::GeographicItem.covered_by_wkt_sql(geometry.to_s))
          else
            nil
          end
        else
          nil
        end
      end

      def geographic_area_id_facet
        return nil if geographic_area_id.empty?

        a = nil

        case geographic_area_mode
        when nil, true # exact and spatial start the same
          a = ::GeographicArea.where(id: geographic_area_id)
        when false # descendants
          a = ::GeographicArea.descendants_of_any(geographic_area_id)
        end

        b = nil # from AssertedDistributions

        case geographic_area_mode
        when nil, false # exact, descendants
          b = ::AssertedDistribution.where(geographic_area: a)
        when true # spatial
          i = ::GeographicItem.joins(:geographic_areas).where(geographic_areas: a) # .unscope
          wkt_shape =
            ::Queries::GeographicItem.st_union(i)
              .to_a.first['st_union'].to_s # todo, check
          return from_wkt(wkt_shape)
        end

        b
      end

      def otu_id_facet
        return nil if otu_id.empty?
        table[:otu_id].in(otu_id)
      end

      def geographic_item_id_facet
        return nil if geographic_item_id.empty?
        ::GeographicArea.joins(:geographic_areas_geographic_items).where(
          geographic_areas_geographic_items: {geographic_item_id:}
        )
      end

      def taxon_name_id_facet
        return nil if taxon_name_id.empty?
        if descendants
          h = Arel::Table.new(:taxon_name_hierarchies)
          o = Arel::Table.new(:otus)

          j = o.join(h, Arel::Nodes::InnerJoin).on(o[:taxon_name_id].eq(h[:descendant_id]))
          z = h[:ancestor_id].in(taxon_name_id)

          ::AssertedDistribution.joins(:otu).joins(j.join_sources).where(z)
        else
          ::AssertedDistribution.joins(:otu).where(otus: {taxon_name_id:})
        end
      end

      def otu_query_facet
        return nil if otu_query.nil?
        s = 'WITH query_otu_ad AS (' + otu_query.all.to_sql + ') ' +
          ::AssertedDistribution
          .joins('JOIN query_otu_ad as query_otu_ad1 on query_otu_ad1.id = asserted_distributions.otu_id')
          .to_sql
        ::AssertedDistribution.from('(' + s + ') as asserted_distributions')
      end

      def taxon_name_query_facet
        return nil if taxon_name_query.nil?
        s = 'WITH query_tn_ad AS (' + taxon_name_query.all.to_sql + ') ' +
          ::AssertedDistribution
          .joins(:otu)
          .joins('JOIN query_tn_ad as query_tn_ad1 on query_tn_ad1.id = otus.taxon_name_id')
          .to_sql
        ::AssertedDistribution.from('(' + s + ') as asserted_distributions')
      end

      def biological_association_query_facet
        return nil if biological_association_query.nil?
        s = 'WITH query_ad_ba AS (' + biological_association_query.all.to_sql + ') '

        a = ::AssertedDistribution
          .joins("JOIN query_ad_ba as query_ad_ba1 on asserted_distributions.otu_id = query_ad_ba1.biological_association_subject_id AND query_ad_ba1.biological_association_subject_type = 'Otu'")

        b = ::AssertedDistribution
          .joins("JOIN query_ad_ba as query_ad_ba2 on asserted_distributions.otu_id = query_ad_ba2.biological_association_object_id AND query_ad_ba2.biological_association_object_type = 'Otu'")

        s << referenced_klass_union([a,b]).to_sql

        ::AssertedDistribution.from('(' + s + ') as asserted_distributions').distinct
      end

      def dwc_occurrence_query_facet
        return nil if dwc_occurrence_query.nil?

         s = ::AssertedDistribution
          .with(query_dwc_ad: dwc_occurrence_query.select(:dwc_occurrence_object_id, :dwc_occurrence_object_type, :id))
          .joins(:dwc_occurrence)
          .joins('JOIN query_dwc_ad as query_dwc_ad1 on query_dwc_ad1.id = dwc_occurrences.id')
          .to_sql

        ::AssertedDistribution.from('(' + s + ') as asserted_distributions').distinct
      end

      def and_clauses
        [
          otu_id_facet,
          presence_facet,
        ]
      end

      def merge_clauses
        [
          dwc_occurrence_query_facet,
          biological_association_query_facet,
          geo_json_facet,
          otu_query_facet,
          taxon_name_query_facet,

          gazetteer_id_facet,
          geographic_area_id_facet,
          geographic_item_id_facet,
          taxon_name_id_facet,
          wkt_facet,
        ]
      end

    end
  end
end<|MERGE_RESOLUTION|>--- conflicted
+++ resolved
@@ -7,11 +7,8 @@
       include Queries::Concerns::Notes
       include Queries::Concerns::DataAttributes
       include Queries::Concerns::Citations
-<<<<<<< HEAD
       include Queries::Concerns::Gazetteers
-=======
       include Queries::Concerns::Confidences
->>>>>>> fbe08faa
 
       PARAMS = [
         :asserted_distribution_id,
