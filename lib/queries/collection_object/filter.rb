--- conflicted
+++ resolved
@@ -296,14 +296,17 @@
         [@preparation_type_id].flatten.compact
       end
 
-<<<<<<< HEAD
-      def collection_object_id_facet
-        return nil if collection_object_id.empty?
-        table[:id].eq_any(collection_object_id)
-=======
+
+
+def collection_object_id_facet
+    return nil if collection_object_id.empty?
+    table[:id].eq_any(collection_object_id)
+end
+
+
+
       def loan_id
         [@loan_id].flatten.compact
->>>>>>> a9c173dc
       end
 
       def taxon_determinations_facet
