module Queries
  module CollectionObject

    # TODO
    # - use date processing? / DateConcern
    # - syncronize with GIS/GEO

    class Filter < Queries::Query

      include Queries::Helpers

      include Queries::Concerns::Tags
      include Queries::Concerns::Users
      include Queries::Concerns::Identifiers

      # TODO: look for name collisions with CE filter

      # @param [String, nil]
      #    one of 'Specimen', 'Lot', or 'RangedLot'
      attr_accessor :collection_object_type

      # [Array]
      #   only return objects with this collecting event ID
      attr_accessor :collecting_event_ids

      # All params managed by CollectingEvent filter are available here as well
      attr_accessor :collecting_event_query

      # @return [Array, nil]
      #    a list of Otu ids, matches one ot one only
      attr_accessor :otu_ids

      # @return [Protonym.id, nil]
      #   return all collection objects determined as an Otu that is self or descendant linked
      #   to this TaxonName
      attr_accessor :ancestor_id

      # @return [Boolean, nil]
      #   nil =  Match against all ancestors, valid or invalid
      #   true = Match against only valid ancestors
      #   false = Match against only invalid ancestors
      attr_accessor :validity

      # @return [Boolean, nil]
      #   nil = TaxonDeterminations match regardless of current or historical
      #   true = TaxonDetermination must be .current
      #   false = TaxonDetermination must be .historical
      attr_accessor :current_determinations

      # @return [True, nil]
      attr_accessor :on_loan

      # @return [True, nil]
      attr_accessor :loaned

      # @return [True, nil]
      attr_accessor :never_loaned

      # @return [Array]
      #   of biocuration_class ids
      attr_accessor :biocuration_class_ids

      # @return [Array]
      #   of biological_relationship_ids
      attr_accessor :biological_relationship_ids

      # @return [True, False, nil]
      #   true - index is built
      #   false - index is not built
      #   nil - not applied
      attr_accessor :dwc_indexed

      # @return [Protonym#id, nil]
      attr_accessor :type_specimen_taxon_name_id

      # @return [Repository#id, nil]
      attr_accessor :repository_id

      # @return [Array, nil]
      #  one of `holotype`, `lectotype` etc.
      #   nil - not applied
      attr_accessor :is_type

      # @return [SledImage#id, nil]
      attr_accessor :sled_image_id

      # @return [True, False, nil]
      #   true - index is built
      #   false - index is not built
      #   nil - not applied
      attr_accessor :depictions

      # @return [True, False, nil]
      #   true - has one ore more taxon_determinations
      #   false - does not have any taxon_determinations
      #   nil - not applied
      attr_accessor :taxon_determinations

      # @return [True, False, nil]
      #   true - has one ore more georeferences
      #   false - does not have any georeferences
      #   nil - not applied
      attr_accessor :georeferences

      # @param [String, nil]
      #  'true' - order by updated_at
      #  'false', nil - do not apply ordering
      # @return [Boolen, nil]
      attr_accessor :recent

      # @return [True, False, nil]
      #   true - has repository_id
      #   false - does not have repository_id
      #   nil - not applied
      attr_accessor :repository

      # @return [True, False, nil]
      # @param collecting_event ['true', 'false']
      #   true - has collecting_event_id
      #   false - does not have collecting_event_id
      #   nil - not applied
      attr_accessor :collecting_event

      # @return [True, False, nil]
      #   true - has collecting event that has  geographic_area
      #   false - does not have  collecting event that has geographic area
      #   nil - not applied
      attr_accessor :geographic_area

      # @return [Array]
      # @param determiner [Array or Person#id]
      #   one ore more people id
      attr_accessor :determiner_id

      # @return [Boolean]
      # @param determiner_id_or [String, nil]
      #   `false`, nil - treat ids as "or"
      #   'true' - treat ids as "and" (only collection objects with all and only all will match)
      attr_accessor :determiner_id_or

      # @return [String, nil]
      attr_accessor :buffered_determinations

      # @return [Boolean, nil]
      attr_accessor :exact_buffered_determinations

      # @return [String, nil]
      attr_accessor :buffered_collecting_event

      # @return [Boolean, nil]
      attr_accessor :exact_buffered_collecting_event

      # @return [Boolean, nil]
      attr_accessor :exact_buffered_other_labels

      # @return [String, nil]
      attr_accessor :buffered_other_labels

      # See Queries::CollectingEvent::Filter
      attr_accessor :collector_ids
      attr_accessor :collector_ids_or

      # @return [True, False, nil]
      #   true - has collecting event that has  geographic_area
      #   false - does not have  collecting event that has geographic area
      #   nil - not applied
      attr_accessor :type_material

      # @return [Boolean, nil
      # @param with_buffered_determinations [String, nil]
      #   `false`, nil - without buffered determination field value
      #   'true' - with buffered_determinations field value
      attr_accessor :with_buffered_determinations

      # See with_buffered_determinations
      attr_accessor :with_buffered_collecting_event

      # See with_buffered_determinations
      attr_accessor :with_buffered_other_labels

      # @param [Hash] args are permitted params
      def initialize(params)
        params.reject!{ |_k, v| v.blank? } # dump all entries with empty values

        # Only CollectingEvent fields are permitted now.
        # (Perhaps) TODO: allow concern attributes nested inside as well, e.g. show me all COs with this Tag on CE.
        collecting_event_params = Queries::CollectingEvent::Filter::ATTRIBUTES + Queries::CollectingEvent::Filter::PARAMS

        @collecting_event_query = Queries::CollectingEvent::Filter.new(
          params.select{|a,b| collecting_event_params.include?(a.to_s) }
        )

        @ancestor_id = params[:ancestor_id].blank? ? nil : params[:ancestor_id]
        @biocuration_class_ids = params[:biocuration_class_ids] || []
        @biological_relationship_ids = params[:biological_relationship_ids] || []
        @buffered_collecting_event = params[:buffered_collecting_event]
        @buffered_determinations = params[:buffered_determinations]
        @buffered_other_labels = params[:buffered_other_labels]
        @collecting_event = boolean_param(params, :collecting_event)
        @collecting_event_ids = params[:collecting_event_ids] || []
        @collection_object_type = params[:collection_object_type].blank? ? nil : params[:collection_object_type]
        @current_determinations = boolean_param(params, :current_determinations)
        @depictions = boolean_param(params, :depictions)
        @determiner_id = params[:determiner_id]
        @determiner_id_or = boolean_param(params, :determiner_id_or)
        @dwc_indexed = boolean_param(params, :dwc_indexed)
        @exact_buffered_collecting_event = boolean_param(params, :exact_buffered_collecting_event)
        @exact_buffered_determinations = boolean_param(params, :exact_buffered_determinations)
        @exact_buffered_other_labels = boolean_param(params, :exact_buffered_other_labels)
        @geographic_area = boolean_param(params, :geographic_area)
        @georeferences = boolean_param(params, :georeferences)
        @is_type = params[:is_type] || []
        @loaned = boolean_param(params, :loaned)
        @never_loaned = boolean_param(params, :never_loaned)
        @on_loan =  boolean_param(params, :on_loan)
        @otu_descendants = boolean_param(params, :otu_descendants)
        @otu_ids = params[:otu_ids] || []
<<<<<<< HEAD
        @recent = boolean_param(params, :recent)
=======
        @preparation_type_id = params[:preparation_type_id]
        @recent = params[:recent].blank? ? false : true
>>>>>>> 6cfce231
        @repository = boolean_param(params, :repository)
        @repository_id = params[:repository_id].blank? ? nil : params[:repository_id]
        @sled_image_id = params[:sled_image_id].blank? ? nil : params[:sled_image_id]
        @taxon_determinations = boolean_param(params, :taxon_determinations)
        @type_material = boolean_param(params, :type_material)
        @type_specimen_taxon_name_id = params[:type_specimen_taxon_name_id].blank? ? nil : params[:type_specimen_taxon_name_id]
        @validity = boolean_param(params, :validity)
        @with_buffered_collecting_event = boolean_param(params, :with_buffered_collecting_event)
        @with_buffered_determinations =  boolean_param(params, :with_buffered_determinations)
        @with_buffered_other_labels = boolean_param(params, :with_buffered_other_labels)

        set_identifier(params)
        set_tags_params(params)
        set_user_dates(params)
      end

      # @return [Arel::Table]
      def table
        ::CollectionObject.arel_table
      end

      def base_query
        ::CollectionObject.select('collection_objects.*')
      end

      # @return [Arel::Table]
      def collecting_event_table
        ::CollectingEvent.arel_table
      end

      # @return [Arel::Table]
      def otu_table
        ::Otu.arel_table
      end

      # @return [Arel::Table]
      def type_materials_table
        ::TypeMaterial.arel_table
      end

      # @return [Arel::Table]
      def depiction_table
        ::Depiction.arel_table
      end

      # @return [Arel::Table]
      def taxon_determination_table
        ::TaxonDetermination.arel_table
      end

      def determiner_id
        [@determiner_id].flatten.compact
      end

      def preparation_type_id
        [@preparation_type_id].flatten.compact
      end

      def taxon_determinations_facet
        return nil if taxon_determinations.nil?

        if taxon_determinations
          ::CollectionObject.joins(:taxon_determinations).distinct
        else
          ::CollectionObject.left_outer_joins(:taxon_determinations)
            .where(taxon_determinations: {id: nil})
            .distinct
        end
      end

      # TODO: DRY with Source (author), TaxonName, etc.
      # See Queries::ColletingEvent::Filter for other use
      def determiner_facet
        return nil if determiner_id.empty?
        o = ::TaxonDetermination.arel_table
        r = ::Role.arel_table

        a = o.alias("a_")
        b = o.project(a[Arel.star]).from(a)

        c = r.alias('r1')

        b = b.join(c, Arel::Nodes::OuterJoin)
          .on(
            a[:id].eq(c[:role_object_id])
          .and(c[:role_object_type].eq('TaxonDetermination'))
          .and(c[:type].eq('Determiner'))
          )

        e = c[:id].not_eq(nil)
        f = c[:person_id].eq_any(determiner_id)

        b = b.where(e.and(f))
        b = b.group(a['id'])
        b = b.having(a['id'].count.eq(determiner_id.length)) unless determiner_id_or
        b = b.as('det_z1_')

        ::CollectionObject.joins(:taxon_determinations).joins(Arel::Nodes::InnerJoin.new(b, Arel::Nodes::On.new(b['id'].eq(o['id']))))
      end

      def georeferences_facet
        return nil if georeferences.nil?
        if georeferences
          ::CollectionObject.joins(:georeferences).distinct
        else
          ::CollectionObject.left_outer_joins(:georeferences)
            .where(georeferences: {id: nil})
            .distinct
        end
      end

      def repository_facet
        return nil if repository.nil?
        if repository
          ::CollectionObject.where.not(repository_id: nil)
        else
          ::CollectionObject.where(repository_id: nil)
        end
      end

      def collecting_event_facet
        return nil if collecting_event.nil?
        if collecting_event
          ::CollectionObject.where.not(collecting_event_id: nil)
        else
          ::CollectionObject.where(collecting_event_id: nil)
        end
      end


      def with_buffered_collecting_event_facet
        return nil if with_buffered_collecting_event.nil?
        if with_buffered_collecting_event
          ::CollectionObject.where.not(buffered_collecting_event: nil)
        else
          ::CollectionObject.where(buffered_collecting_event: nil)
        end
      end

      def with_buffered_other_labels_facet
        return nil if with_buffered_other_labels.nil?
        if with_buffered_other_labels
          ::CollectionObject.where.not(buffered_other_labels: nil)
        else
          ::CollectionObject.where(buffered_other_labels: nil)
        end
      end

      def with_buffered_determinations_facet
        return nil if with_buffered_determinations.nil?
        if with_buffered_determinations
          ::CollectionObject.where.not(buffered_determinations: nil)
        else
          ::CollectionObject.where(buffered_determinations: nil)
        end
      end

      def geographic_area_facet
        return nil if geographic_area.nil?

        if geographic_area
          ::CollectionObject.joins(:collecting_event).where.not(collecting_events: {geographic_area_id: nil}).distinct
        else
          ::CollectionObject.left_outer_joins(:collecting_event)
            .where(collecting_events: {geographic_area_id: nil})
            .distinct
        end
      end

      def biocuration_facet
        return nil if biocuration_class_ids.empty?
        ::CollectionObject::BiologicalCollectionObject.joins(:biocuration_classifications).where(biocuration_classifications: {biocuration_class_id: biocuration_class_ids})
      end

      def type_facet
        return nil if collection_object_type.nil?
        table[:type].eq(collection_object_type)
      end

      def depictions_facet
        return nil if depictions.nil?

        if depictions
          ::CollectionObject.joins(:depictions).distinct
        else
          ::CollectionObject.left_outer_joins(:depictions)
            .where(depictions: {id: nil})
            .distinct
        end
      end

      def sled_image_facet
        return nil if sled_image_id.nil?
        ::CollectionObject::BiologicalCollectionObject.joins(:depictions).where("depictions.sled_image_id = ?", sled_image_id)
      end

      def biological_relationship_ids_facet
        return nil if biological_relationship_ids.empty?
        ::CollectionObject.with_biological_relationship_ids(biological_relationship_ids)
      end

      def loaned_facet
        return nil unless loaned
        ::CollectionObject.loaned
      end

      def never_loaned_facet
        return nil unless never_loaned
        ::CollectionObject.never_loaned
      end

      def on_loan_facet
        return nil unless on_loan
        ::CollectionObject.on_loan
      end

      def dwc_indexed_facet
        return nil if dwc_indexed.nil?
        dwc_indexed ?
          ::CollectionObject.dwc_indexed :
          ::CollectionObject.dwc_not_indexed
      end

      # @return Scope
      def collecting_event_ids_facet
        return nil if collecting_event_ids.empty?
        table[:collecting_event_id].eq_any(collecting_event_ids)
      end

      def preparation_type_id_facet
        return nil if preparation_type_id.empty?
        table[:preparation_type_id].eq_any(preparation_type_id)
      end

      def repository_id_facet
        return nil if repository_id.blank?
        table[:repository_id].eq(repository_id)
      end

      def collecting_event_merge_clauses
        c = []

        # Convert base and clauses to merge clauses
        collecting_event_query.base_merge_clauses.each do |i|
          c.push ::CollectionObject.joins(:collecting_event).merge( i )
        end
        c
      end

      def collecting_event_and_clauses
        c = []

        # Convert base and clauses to merge clauses
        collecting_event_query.base_and_clauses.each do |i|
          c.push ::CollectionObject.joins(:collecting_event).where( i )
        end
        c
      end

      # @return [ActiveRecord::Relation]
      def and_clauses
        clauses = base_and_clauses

        return nil if clauses.empty?

        a = clauses.shift
        clauses.each do |b|
          a = a.and(b)
        end
        a
      end

      # @return [Array]
      def base_and_clauses
        clauses = []

        clauses += [
          attribute_exact_facet(:buffered_determinations),
          attribute_exact_facet(:buffered_collecting_event),
          attribute_exact_facet(:buffered_other_labels),
          collecting_event_ids_facet,
          preparation_type_id_facet,
          type_facet,
          repository_id_facet
        ]
        clauses.compact!
        clauses
      end

      def base_merge_clauses
        clauses = []
        clauses += collecting_event_merge_clauses + collecting_event_and_clauses

        clauses += [
          with_buffered_collecting_event_facet,
          with_buffered_other_labels_facet,
          with_buffered_determinations_facet,
          determiner_facet,
          geographic_area_facet,
          collecting_event_facet,
          repository_facet,
          type_material_facet,
          georeferences_facet,
          taxon_determinations_facet,
          otus_facet,
          type_by_taxon_name_facet,
          type_material_type_facet,
          ancestors_facet,
          keyword_id_facet,       # See Queries::Concerns::Tags
          created_updated_facet,  # See Queries::Concerns::Users
          identifiers_facet,      # See Queries::Concerns::Identifiers
          identifier_between_facet,
          identifier_facet, # See Queries::Concerns::Identifiers
          identifier_namespace_facet,
          loaned_facet,
          on_loan_facet,
          dwc_indexed_facet,
          never_loaned_facet,
          biocuration_facet,
          biological_relationship_ids_facet,
          sled_image_facet,
          depictions_facet,
        ]

        clauses.compact!
        clauses
      end

      # @return [ActiveRecord::Relation]
      def merge_clauses
        clauses = base_merge_clauses
        return nil if clauses.empty?
        a = clauses.shift
        clauses.each do |b|
          a = a.merge(b)
        end
        a
      end

      # @return [ActiveRecord::Relation]
      def all
        a = and_clauses
        b = merge_clauses
        # q = nil
        if a && b
          q = b.where(a).distinct
        elsif a
          q = ::CollectionObject.where(a).distinct
        elsif b
          q = b.distinct
        else
          q = ::CollectionObject.all
        end

        q = q.order(updated_at: :desc) if recent
        q
      end

      # @return [Scope]
      def type_by_taxon_name_facet
        return nil if type_specimen_taxon_name_id.nil?

        w = type_materials_table[:collection_object_id].eq(table[:id])
          .and( type_materials_table[:protonym_id].eq(type_specimen_taxon_name_id) )

        ::CollectionObject.where(
          ::TypeMaterial.where(w).arel.exists
        )
      end

      # @return [Scope]
      def type_material_type_facet
        return nil if is_type.empty?

        w = type_materials_table[:collection_object_id].eq(table[:id])
          .and( type_materials_table[:type_type].eq_any(is_type) )

        ::CollectionObject.where(
          ::TypeMaterial.where(w).arel.exists
        )
      end

      def type_material_facet
        return nil if type_material.nil?
        if type_material
          ::CollectionObject.joins(:type_designations).distinct
        else
          ::CollectionObject.left_outer_joins(:type_designations)
            .where(type_material: {id: nil})
            .distinct
        end
      end

      # @return [Scope]
      def otus_facet
        return nil if otu_ids.empty?

        w = taxon_determination_table[:biological_collection_object_id].eq(table[:id])
          .and( taxon_determination_table[:otu_id].eq_any(otu_ids) )

        if current_determinations
          w = w.and(taxon_determination_table[:position].eq(1))
        elsif current_determinations == false
          w = w.and(taxon_determination_table[:position].gt(1))
        end

        ::CollectionObject.where(
          ::TaxonDetermination.where(w).arel.exists
        )
      end

      def ancestors_facet
        return nil if ancestor_id.nil?
        h = Arel::Table.new(:taxon_name_hierarchies)
        t = ::TaxonName.arel_table

        q = table.join(taxon_determination_table, Arel::Nodes::InnerJoin).on(
          table[:id].eq(taxon_determination_table[:biological_collection_object_id])
        ).join(otu_table, Arel::Nodes::InnerJoin).on(
          taxon_determination_table[:otu_id].eq(otu_table[:id])
        ).join(t, Arel::Nodes::InnerJoin).on(
          otu_table[:taxon_name_id].eq(t[:id])
        ).join(h, Arel::Nodes::InnerJoin).on(
          t[:id].eq(h[:descendant_id])
        )

        z = h[:ancestor_id].eq(ancestor_id)

        if validity == true
          z = z.and(t[:cached_valid_taxon_name_id].eq(t[:id]))
        elsif validity == false
          z = z.and(t[:cached_valid_taxon_name_id].not_eq(t[:id]))
        end

        if current_determinations == true
          z = z.and(taxon_determination_table[:position].eq(1))
        elsif current_determinations == false
          z = z.and(taxon_determination_table[:position].gt(1))
        end

        ::CollectionObject.joins(q.join_sources).where(z)
      end


      # TODO: is this used?
      # @return [Scope]
      #  def geographic_area_scope
      #    # This could be simplified if the AJAX selector returned a geographic_item_id rather than a GeographicAreaId
      #    target_geographic_item_ids = []
      #    geographic_area_ids.each do |ga_id|
      #      target_geographic_item_ids.push(::GeographicArea.joins(:geographic_items)
      #        .find(ga_id)
      #        .default_geographic_item.id)
      #    end
      #    ::CollectionObject.joins(:geographic_items)
      #      .where(::GeographicItem.contained_by_where_sql(target_geographic_item_ids))
      #  end


    end

  end
end<|MERGE_RESOLUTION|>--- conflicted
+++ resolved
@@ -215,12 +215,8 @@
         @on_loan =  boolean_param(params, :on_loan)
         @otu_descendants = boolean_param(params, :otu_descendants)
         @otu_ids = params[:otu_ids] || []
-<<<<<<< HEAD
+        @preparation_type_id = params[:preparation_type_id]
         @recent = boolean_param(params, :recent)
-=======
-        @preparation_type_id = params[:preparation_type_id]
-        @recent = params[:recent].blank? ? false : true
->>>>>>> 6cfce231
         @repository = boolean_param(params, :repository)
         @repository_id = params[:repository_id].blank? ? nil : params[:repository_id]
         @sled_image_id = params[:sled_image_id].blank? ? nil : params[:sled_image_id]
