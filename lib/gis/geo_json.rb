--- conflicted
+++ resolved
@@ -64,10 +64,7 @@
 
 
 # @param objects [Array of instances that respond to .to_geo_json_feature]
-<<<<<<< HEAD
-=======
 # @return [geo_JSON object]
->>>>>>> 100c62d6
   def self.feature_collection(objects, properties = nil)
     count  = 0
     result = {
@@ -76,13 +73,8 @@
     }
     objects.each_with_index do |object, i|
       unless object.nil?
-<<<<<<< HEAD
-        if object.class.to_s == 'Array'
-          json = object
-=======
         if object.class.to_s == 'Hash'
           json = object.merge('id' => i + 1)
->>>>>>> 100c62d6
         else
           json = object.to_geo_json_feature.merge('id' => i + 1) # offset by one, since google getFeatureById(0) fails
         end
