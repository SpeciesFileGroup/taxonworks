<<<<<<< HEAD
module TaxonWorks
  VERSION = "0.37.0"
=======
module Taxonworks
  VERSION = "0.37.1"
>>>>>>> 8876554b
end<|MERGE_RESOLUTION|>--- conflicted
+++ resolved
@@ -1,8 +1,3 @@
-<<<<<<< HEAD
 module TaxonWorks
-  VERSION = "0.37.0"
-=======
-module Taxonworks
   VERSION = "0.37.1"
->>>>>>> 8876554b
 end