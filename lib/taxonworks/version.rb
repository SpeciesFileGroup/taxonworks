--- conflicted
+++ resolved
@@ -1,8 +1,3 @@
-<<<<<<< HEAD
 module TaxonWorks
-  VERSION = "0.35.3"
-=======
-module Taxonworks
   VERSION = "0.36.0"
->>>>>>> 8a5c33f0
 end