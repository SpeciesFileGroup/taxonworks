<<<<<<< HEAD
module TaxonWorks
  VERSION = "0.30.3"
=======
module Taxonworks
  VERSION = "0.35.1"
>>>>>>> cf6fd9c6
end<|MERGE_RESOLUTION|>--- conflicted
+++ resolved
@@ -1,8 +1,3 @@
-<<<<<<< HEAD
-module TaxonWorks
-  VERSION = "0.30.3"
-=======
 module Taxonworks
   VERSION = "0.35.1"
->>>>>>> cf6fd9c6
 end