# See
#  http://www.slideshare.net/camerondutro/advanced-arel-when-activerecord-just-isnt-enough
#  https://github.com/rails/arel
#  http://robots.thoughtbot.com/using-arel-to-compose-sql-queries
#  https://github.com/rails/arel/blob/master/lib/arel/predications.rb
#  And this:
#    http://blog.arkency.com/2013/12/rails4-preloading/
#    User.includes(:addresses).where("addresses.country = ?", "Poland").references(:addresses)
#  
# TODO: Define #all as a stub (Array or AR)
#
module Queries 
  class Query
    include Arel::Nodes
   
    attr_accessor :query_string
    attr_accessor :terms
    attr_accessor :project_id

    # limit based on size and potentially properties of terms
    attr_accessor :dynamic_limit

    def initialize(string, project_id: nil)
      @query_string = string
      @project_id = project_id
      build_terms
    end

    # @return [Array]
    #   the results of the query as an *array*
    def result
      []
    end

    def scope
      where('1 = 2') 
    end

    def terms=(string)
      @query_string = string
      build_terms
      terms 
    end

    def start_wildcard
      '%' + query_string 
    end

    def end_wildcard
      query_string + '%'
    end

    def start_and_end_wildcard
      '%' + query_string + '%'
    end

    def terms
      @terms ||= build_terms
    end

    def integers
      query_string.split(/\s+/).select{|t| Utilities::Strings.is_i?(t)}
    end

    def only_integers?
      if !integers.empty? && query_string =~ /[^\d\s]/
        true
      else
        false 
      end
    end

    def wildcard_wrapped_integers
      integers.collect{|i| "%#{i}%"}
    end

    def strings
      a = query_string.split(/\s+/).select{|t| !(t =~ /\d+/)} 
      a.empty? ? [ query_string ] : a
    end

    def wildcard_wrapped_strings
      strings
    end

    def years
      integers.select{|a| a =~ /\b\d{4}\b/}.map(&:to_s).compact
    end

    # @return [Boolean]
    #   true if the query string only contains integers
    def only_integers?
      !(query_string =~ /[^\d\s]/i) && !integers.empty? 
    end

    # @return [Array]
    #   if 5 or fewer strings, those strings wrapped in wildcards, else none
    def fragments
      if strings && strings.count < 6
        strings.collect{|a| "%#{a}%"}
      else
        []
      end
    end

    # Replace with a full text indexing approach
    def build_terms
      @terms = [end_wildcard, start_and_end_wildcard]  # query_string.split(/\s+/).compact.collect{|t| [t, "#{t}%", "%#{t}%"]}.flatten
    end
    
    def no_digits 
      query_string.gsub(/\d/, '').strip
    end

    def dynamic_limit
      limit = 10 
      case query_string.length
      when 0..3
        limit = 20 
      else
        limit = 100 
      end
      limit
    end

   # generic multi-use bits

   def parent_child_join
      table.join(parent).on(table[:parent_id].eq(parent[:id])).join_sources # !! join_sources ftw
    end

    # Match at two levels, for example, 'wa te" will match "Washington Co., Texas"
    def parent_child_where
      a,b = query_string.split(/\s+/, 2)
      return table[:id].eq(-1) if a.nil? || b.nil?
      table[:name].matches("#{a}%").and(parent[:name].matches("#{b}%"))
    end

    # @return [Query, nil]
    #   used in or_clauses
    def with_id
      if only_integers?
        table[:id].eq_any(integers)
      else
<<<<<<< HEAD
        table[:id].not_eq(-1) # TODO, use nil, update with or_clause pattern
=======
        nil
>>>>>>> ce7021d7
      end
    end

    # @return [Query, nil]
    #   used in or_clauses, match on id only if integers alone provided.
    def only_ids
      if only_integers?
       with_id
      else
       nil
      end 
    end

    def named
      table[:name].matches_any(terms)
    end

    def parent 
      table.alias 
    end

    def with_project_id
      if project_id 
        table[:project_id].eq(project_id)
      else
        table[:project_id].matches('%') # could be optimized for sure
      end
    end

    def identifier_table
      Identifier.arel_table
    end

    def with_identifier_like
      identifier_table[:cached].matches(start_and_end_wildcard).or(identifier_table[:cached].matches(wildcard_wrapped_integers))
    end

  end
end<|MERGE_RESOLUTION|>--- conflicted
+++ resolved
@@ -62,25 +62,13 @@
       query_string.split(/\s+/).select{|t| Utilities::Strings.is_i?(t)}
     end
 
-    def only_integers?
-      if !integers.empty? && query_string =~ /[^\d\s]/
-        true
-      else
-        false 
-      end
-    end
-
     def wildcard_wrapped_integers
       integers.collect{|i| "%#{i}%"}
     end
 
     def strings
       a = query_string.split(/\s+/).select{|t| !(t =~ /\d+/)} 
-      a.empty? ? [ query_string ] : a
-    end
-
-    def wildcard_wrapped_strings
-      strings
+      a.empty? ? [ query_string] : a
     end
 
     def years
@@ -139,14 +127,10 @@
     # @return [Query, nil]
     #   used in or_clauses
     def with_id
-      if only_integers?
+      if integers.any?
         table[:id].eq_any(integers)
       else
-<<<<<<< HEAD
-        table[:id].not_eq(-1) # TODO, use nil, update with or_clause pattern
-=======
         nil
->>>>>>> ce7021d7
       end
     end
 
