--- conflicted
+++ resolved
@@ -9,7 +9,6 @@
     # related_class = self.name
     # related_table_name = self.table_name
 
-<<<<<<< HEAD
     scope :created_before_date, ->(date) { where('created_at < ?', "#{date}") }
     scope :created_in_date_range, ->(start, c_end) {
       where(where_dated_string(self.name.tableize, 'cre'), start, c_end)
@@ -17,11 +16,6 @@
     scope :updated_in_date_range, ->(start, u_end) {
       where(where_dated_string(self.name.tableize, 'upd'), start, u_end)
     }
-=======
-    scope :created_before_date, -> (date) { where('created_at < ?', "#{date}") }
-    scope :created_in_date_range, -> (start, c_end) { where('created_at >= ? and created_at <= ?', start, c_end) }
-    scope :updated_in_date_range, -> (start, u_end) { where('updated_at >= ? and updated_at <= ?', start, u_end) }
->>>>>>> 6aa4224e
   end
 
   module ClassMethods
@@ -92,17 +86,16 @@
 
       if this_month > 0
         data.push({
-          name: name.to_s.humanize,
-          data: {
-            'this week' => this_week,
-            today: today,
-            'this month' => this_month
-          }
-        })
+                    name: name.to_s.humanize,
+                    data: {
+                      'this week'  => this_week,
+                      today:       today,
+                      'this month' => this_month
+                    }
+                  })
       end
     end
     data
   end
 
-  protected
 end
