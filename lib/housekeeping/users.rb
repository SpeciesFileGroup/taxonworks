--- conflicted
+++ resolved
@@ -76,17 +76,9 @@
   # It may help to unwind the logic.
   # WRT .changed? vs .saved_changes? Deprecation warning
   def set_updated_by_id
-<<<<<<< HEAD
-#    ActiveSupport::Deprecation.silence do
-      if (saved_changes? || new_record?) && !updated_by_id_changed? && by.blank? # changed?
-        self.updated_by_id = Current.user_id || $user_id
-      end
-#    end
-=======
     if (changed? || new_record?) && !updated_by_id_changed? && by.blank?
       self.updated_by_id = Current.user_id || $user_id
     end
->>>>>>> 480d99c3
   end
 
 end