# This file is auto-generated from the current state of the database. Instead
# of editing this file, please use the migrations feature of Active Record to
# incrementally modify your database, and then regenerate this schema definition.
#
# This file is the source Rails uses to define your schema when running `rails
# db:schema:load`. When creating a new database, `rails db:schema:load` tends to
# be faster and is potentially less error prone than running all of your
# migrations from scratch. Old migrations may fail to apply correctly if those
# migrations use external dependencies or application code.
#
# It's strongly recommended that you check this file into your version control system.

<<<<<<< HEAD
ActiveRecord::Schema.define(version: 2019_06_24_155111) do
=======
ActiveRecord::Schema.define(version: 2019_10_10_200049) do
>>>>>>> 54d1870a

  # These are extensions that must be enabled in order to support this database
  enable_extension "fuzzystrmatch"
  enable_extension "hstore"
  enable_extension "plpgsql"
  enable_extension "postgis"

  create_table "alternate_values", id: :serial, force: :cascade do |t|
    t.text "value", null: false
    t.string "type", null: false
    t.integer "language_id"
    t.datetime "created_at", null: false
    t.datetime "updated_at", null: false
    t.integer "created_by_id", null: false
    t.integer "updated_by_id", null: false
    t.string "alternate_value_object_attribute"
    t.integer "alternate_value_object_id", null: false
    t.string "alternate_value_object_type", null: false
    t.integer "project_id"
    t.index ["alternate_value_object_id", "alternate_value_object_type"], name: "index_alternate_values_on_alternate_value_object_id_and_type"
    t.index ["created_by_id"], name: "index_alternate_values_on_created_by_id"
    t.index ["language_id"], name: "index_alternate_values_on_language_id"
    t.index ["project_id"], name: "index_alternate_values_on_project_id"
    t.index ["type"], name: "index_alternate_values_on_type"
    t.index ["updated_by_id"], name: "index_alternate_values_on_updated_by_id"
  end

  create_table "asserted_distributions", id: :serial, force: :cascade do |t|
    t.integer "otu_id", null: false
    t.integer "geographic_area_id", null: false
    t.integer "project_id", null: false
    t.integer "created_by_id", null: false
    t.integer "updated_by_id", null: false
    t.datetime "created_at", null: false
    t.datetime "updated_at", null: false
    t.boolean "is_absent"
    t.index ["created_by_id"], name: "index_asserted_distributions_on_created_by_id"
    t.index ["geographic_area_id"], name: "index_asserted_distributions_on_geographic_area_id"
    t.index ["otu_id"], name: "index_asserted_distributions_on_otu_id"
    t.index ["project_id"], name: "index_asserted_distributions_on_project_id"
    t.index ["updated_by_id"], name: "index_asserted_distributions_on_updated_by_id"
  end

  create_table "attributions", force: :cascade do |t|
    t.string "attribution_object_type", null: false
    t.bigint "attribution_object_id", null: false
    t.integer "copyright_year"
    t.string "license"
    t.bigint "project_id", null: false
    t.integer "created_by_id", null: false
    t.integer "updated_by_id", null: false
    t.datetime "created_at", null: false
    t.datetime "updated_at", null: false
    t.index ["attribution_object_id"], name: "attr_obj_id_index"
    t.index ["attribution_object_type", "attribution_object_id"], name: "attribution_object_index"
    t.index ["attribution_object_type"], name: "attr_obj_type_index"
    t.index ["created_by_id"], name: "index_attributions_on_created_by_id"
    t.index ["project_id"], name: "index_attributions_on_project_id"
    t.index ["updated_by_id"], name: "index_attributions_on_updated_by_id"
  end

  create_table "biocuration_classifications", id: :serial, force: :cascade do |t|
    t.integer "biocuration_class_id", null: false
    t.integer "biological_collection_object_id", null: false
    t.integer "position", null: false
    t.datetime "created_at", null: false
    t.datetime "updated_at", null: false
    t.integer "created_by_id", null: false
    t.integer "updated_by_id", null: false
    t.integer "project_id", null: false
    t.index ["biocuration_class_id"], name: "index_biocuration_classifications_on_biocuration_class_id"
    t.index ["biological_collection_object_id"], name: "bio_c_bio_collection_object"
    t.index ["created_by_id"], name: "index_biocuration_classifications_on_created_by_id"
    t.index ["position"], name: "index_biocuration_classifications_on_position"
    t.index ["project_id"], name: "index_biocuration_classifications_on_project_id"
    t.index ["updated_by_id"], name: "index_biocuration_classifications_on_updated_by_id"
  end

  create_table "biological_associations", id: :serial, force: :cascade do |t|
    t.integer "biological_relationship_id", null: false
    t.integer "biological_association_subject_id", null: false
    t.string "biological_association_subject_type", null: false
    t.integer "biological_association_object_id", null: false
    t.string "biological_association_object_type", null: false
    t.datetime "created_at", null: false
    t.datetime "updated_at", null: false
    t.integer "created_by_id", null: false
    t.integer "updated_by_id", null: false
    t.integer "project_id", null: false
    t.index ["biological_association_object_id", "biological_association_object_type"], name: "index_biological_associations_on_object_id_and_type"
    t.index ["biological_association_subject_id", "biological_association_subject_type"], name: "index_biological_associations_on_subject_id_and_type"
    t.index ["biological_relationship_id"], name: "index_biological_associations_on_biological_relationship_id"
    t.index ["created_by_id"], name: "index_biological_associations_on_created_by_id"
    t.index ["project_id"], name: "index_biological_associations_on_project_id"
    t.index ["updated_by_id"], name: "index_biological_associations_on_updated_by_id"
  end

  create_table "biological_associations_biological_associations_graphs", id: :serial, force: :cascade do |t|
    t.integer "biological_associations_graph_id", null: false
    t.integer "biological_association_id", null: false
    t.datetime "created_at", null: false
    t.datetime "updated_at", null: false
    t.integer "created_by_id", null: false
    t.integer "updated_by_id", null: false
    t.integer "project_id", null: false
    t.index ["biological_association_id"], name: "bio_asc_bio_asc_graph_bio_asc"
    t.index ["biological_associations_graph_id"], name: "bio_asc_bio_asc_graph_bio_asc_graph"
    t.index ["created_by_id"], name: "bio_asc_bio_asc_graph_created_by"
    t.index ["project_id"], name: "bio_asc_bio_asc_graph_project"
    t.index ["updated_by_id"], name: "bio_asc_bio_asc_graph_updated_by"
  end

  create_table "biological_associations_graphs", id: :serial, force: :cascade do |t|
    t.datetime "created_at", null: false
    t.datetime "updated_at", null: false
    t.integer "created_by_id", null: false
    t.integer "updated_by_id", null: false
    t.integer "project_id", null: false
    t.string "name"
    t.index ["created_by_id"], name: "index_biological_associations_graphs_on_created_by_id"
    t.index ["project_id"], name: "index_biological_associations_graphs_on_project_id"
    t.index ["updated_by_id"], name: "index_biological_associations_graphs_on_updated_by_id"
  end

  create_table "biological_relationship_types", id: :serial, force: :cascade do |t|
    t.string "type", null: false
    t.integer "biological_property_id", null: false
    t.integer "biological_relationship_id", null: false
    t.datetime "created_at", null: false
    t.datetime "updated_at", null: false
    t.integer "created_by_id", null: false
    t.integer "updated_by_id", null: false
    t.integer "project_id", null: false
    t.index ["biological_property_id"], name: "index_biological_relationship_types_on_biological_property_id"
    t.index ["biological_relationship_id"], name: "bio_rel_type_bio_rel"
    t.index ["created_by_id"], name: "bio_rel_type_created_by"
    t.index ["project_id"], name: "bio_rel_type_project"
    t.index ["type"], name: "index_biological_relationship_types_on_type"
    t.index ["updated_by_id"], name: "bio_rel_type_updated_by"
  end

  create_table "biological_relationships", id: :serial, force: :cascade do |t|
    t.string "name", null: false
    t.boolean "is_transitive"
    t.boolean "is_reflexive"
    t.datetime "created_at", null: false
    t.datetime "updated_at", null: false
    t.integer "created_by_id", null: false
    t.integer "updated_by_id", null: false
    t.integer "project_id", null: false
    t.string "inverted_name"
    t.index ["created_by_id"], name: "bio_rel_created_by"
    t.index ["project_id"], name: "bio_rel_project"
    t.index ["updated_by_id"], name: "bio_rel_updated_by"
  end

  create_table "character_states", id: :serial, force: :cascade do |t|
    t.string "name", null: false
    t.string "label", null: false
    t.integer "descriptor_id", null: false
    t.integer "position"
    t.integer "project_id"
    t.integer "updated_by_id", null: false
    t.integer "created_by_id", null: false
    t.datetime "created_at", null: false
    t.datetime "updated_at", null: false
    t.string "description_name"
    t.string "key_name"
    t.index ["created_by_id"], name: "index_character_states_on_created_by_id"
    t.index ["descriptor_id"], name: "index_character_states_on_descriptor_id"
    t.index ["label"], name: "index_character_states_on_label"
    t.index ["name"], name: "index_character_states_on_name"
    t.index ["project_id"], name: "index_character_states_on_project_id"
    t.index ["updated_by_id"], name: "index_character_states_on_updated_by_id"
  end

  create_table "citation_topics", id: :serial, force: :cascade do |t|
    t.integer "topic_id", null: false
    t.integer "citation_id", null: false
    t.string "pages"
    t.datetime "created_at", null: false
    t.datetime "updated_at", null: false
    t.integer "created_by_id", null: false
    t.integer "updated_by_id", null: false
    t.integer "project_id", null: false
    t.index ["citation_id"], name: "index_citation_topics_on_citation_id"
    t.index ["created_by_id"], name: "index_citation_topics_on_created_by_id"
    t.index ["project_id"], name: "index_citation_topics_on_project_id"
    t.index ["topic_id"], name: "index_citation_topics_on_topic_id"
    t.index ["updated_by_id"], name: "index_citation_topics_on_updated_by_id"
  end

  create_table "citations", id: :serial, force: :cascade do |t|
    t.string "citation_object_type", null: false
    t.integer "source_id", null: false
    t.datetime "created_at", null: false
    t.datetime "updated_at", null: false
    t.integer "created_by_id", null: false
    t.integer "updated_by_id", null: false
    t.integer "project_id", null: false
    t.integer "citation_object_id", null: false
    t.string "pages"
    t.boolean "is_original"
    t.index ["citation_object_id"], name: "index_citations_on_citation_object_id"
    t.index ["citation_object_type"], name: "index_citations_on_citation_object_type"
    t.index ["created_by_id"], name: "index_citations_on_created_by_id"
    t.index ["project_id"], name: "index_citations_on_project_id"
    t.index ["source_id"], name: "index_citations_on_source_id"
    t.index ["updated_by_id"], name: "index_citations_on_updated_by_id"
  end

  create_table "collecting_events", id: :serial, force: :cascade do |t|
    t.text "verbatim_label"
    t.text "print_label"
    t.text "document_label"
    t.string "verbatim_locality"
    t.string "verbatim_longitude"
    t.string "verbatim_latitude"
    t.string "verbatim_geolocation_uncertainty"
    t.string "verbatim_trip_identifier"
    t.string "verbatim_collectors"
    t.string "verbatim_method"
    t.integer "geographic_area_id"
    t.decimal "minimum_elevation"
    t.decimal "maximum_elevation"
    t.string "elevation_precision"
    t.text "field_notes"
    t.string "md5_of_verbatim_label"
    t.datetime "created_at", null: false
    t.datetime "updated_at", null: false
    t.text "cached"
    t.integer "created_by_id", null: false
    t.integer "updated_by_id", null: false
    t.integer "project_id", null: false
    t.integer "start_date_year"
    t.integer "end_date_year"
    t.integer "start_date_day"
    t.integer "end_date_day"
    t.string "verbatim_elevation"
    t.text "verbatim_habitat"
    t.string "verbatim_datum"
    t.integer "time_start_hour", limit: 2
    t.integer "time_start_minute", limit: 2
    t.integer "time_start_second", limit: 2
    t.integer "time_end_hour", limit: 2
    t.integer "time_end_minute", limit: 2
    t.integer "time_end_second", limit: 2
    t.string "verbatim_date"
    t.integer "start_date_month"
    t.integer "end_date_month"
    t.string "cached_level0_geographic_name"
    t.string "cached_level1_geographic_name"
    t.string "cached_level2_geographic_name"
    t.string "group"
    t.string "formation"
    t.string "member"
    t.string "lithology"
    t.decimal "max_ma"
    t.decimal "min_ma"
    t.index ["created_by_id"], name: "index_collecting_events_on_created_by_id"
    t.index ["geographic_area_id"], name: "index_collecting_events_on_geographic_area_id"
    t.index ["project_id"], name: "index_collecting_events_on_project_id"
    t.index ["updated_by_id"], name: "index_collecting_events_on_updated_by_id"
  end

  create_table "collection_object_observations", id: :serial, force: :cascade do |t|
    t.text "data", null: false
    t.integer "project_id", null: false
    t.integer "created_by_id", null: false
    t.integer "updated_by_id", null: false
    t.datetime "created_at", null: false
    t.datetime "updated_at", null: false
    t.index ["created_by_id"], name: "index_collection_object_observations_on_created_by_id"
    t.index ["data"], name: "index_collection_object_observations_on_data"
    t.index ["project_id"], name: "index_collection_object_observations_on_project_id"
    t.index ["updated_by_id"], name: "index_collection_object_observations_on_updated_by_id"
  end

  create_table "collection_objects", id: :serial, force: :cascade do |t|
    t.integer "total"
    t.string "type", null: false
    t.datetime "created_at", null: false
    t.datetime "updated_at", null: false
    t.integer "preparation_type_id"
    t.integer "repository_id"
    t.integer "created_by_id", null: false
    t.integer "updated_by_id", null: false
    t.integer "project_id", null: false
    t.text "buffered_collecting_event"
    t.text "buffered_determinations"
    t.text "buffered_other_labels"
    t.integer "ranged_lot_category_id"
    t.integer "collecting_event_id"
    t.date "accessioned_at"
    t.string "deaccession_reason"
    t.date "deaccessioned_at"
    t.index ["collecting_event_id"], name: "index_collection_objects_on_collecting_event_id"
    t.index ["created_by_id"], name: "index_collection_objects_on_created_by_id"
    t.index ["preparation_type_id"], name: "index_collection_objects_on_preparation_type_id"
    t.index ["project_id"], name: "index_collection_objects_on_project_id"
    t.index ["ranged_lot_category_id"], name: "index_collection_objects_on_ranged_lot_category_id"
    t.index ["repository_id"], name: "index_collection_objects_on_repository_id"
    t.index ["type"], name: "index_collection_objects_on_type"
    t.index ["updated_by_id"], name: "index_collection_objects_on_updated_by_id"
  end

  create_table "collection_profiles", id: :serial, force: :cascade do |t|
    t.integer "container_id"
    t.integer "otu_id"
    t.integer "conservation_status"
    t.integer "processing_state"
    t.integer "container_condition"
    t.integer "condition_of_labels"
    t.integer "identification_level"
    t.integer "arrangement_level"
    t.integer "data_quality"
    t.integer "computerization_level"
    t.integer "number_of_collection_objects"
    t.integer "number_of_containers"
    t.integer "created_by_id", null: false
    t.integer "updated_by_id", null: false
    t.integer "project_id", null: false
    t.datetime "created_at", null: false
    t.datetime "updated_at", null: false
    t.string "collection_type"
    t.index ["collection_type"], name: "index_collection_profiles_on_collection_type"
    t.index ["container_id"], name: "index_collection_profiles_on_container_id"
    t.index ["created_by_id"], name: "index_collection_profiles_on_created_by_id"
    t.index ["otu_id"], name: "index_collection_profiles_on_otu_id"
    t.index ["project_id"], name: "index_collection_profiles_on_project_id"
    t.index ["updated_by_id"], name: "index_collection_profiles_on_updated_by_id"
  end

  create_table "common_names", id: :serial, force: :cascade do |t|
    t.string "name", null: false
    t.integer "geographic_area_id"
    t.integer "otu_id"
    t.integer "language_id"
    t.integer "start_year"
    t.integer "end_year"
    t.integer "project_id", null: false
    t.integer "created_by_id", null: false
    t.integer "updated_by_id", null: false
    t.datetime "created_at", null: false
    t.datetime "updated_at", null: false
    t.index ["created_by_id"], name: "index_common_names_on_created_by_id"
    t.index ["geographic_area_id"], name: "index_common_names_on_geographic_area_id"
    t.index ["language_id"], name: "index_common_names_on_language_id"
    t.index ["name"], name: "index_common_names_on_name"
    t.index ["otu_id"], name: "index_common_names_on_otu_id"
    t.index ["project_id"], name: "index_common_names_on_project_id"
    t.index ["updated_by_id"], name: "index_common_names_on_updated_by_id"
  end

  create_table "confidences", id: :serial, force: :cascade do |t|
    t.string "confidence_object_type", null: false
    t.integer "confidence_object_id", null: false
    t.integer "position", null: false
    t.integer "created_by_id", null: false
    t.integer "updated_by_id", null: false
    t.integer "project_id", null: false
    t.datetime "created_at", null: false
    t.datetime "updated_at", null: false
    t.integer "confidence_level_id", null: false
    t.index ["project_id"], name: "index_confidences_on_project_id"
  end

  create_table "container_item_hierarchies", id: false, force: :cascade do |t|
    t.integer "ancestor_id", null: false
    t.integer "descendant_id", null: false
    t.integer "generations", null: false
    t.index ["ancestor_id", "descendant_id", "generations"], name: "container_item_anc_desc_idx", unique: true
    t.index ["descendant_id"], name: "container_item_desc_idx"
  end

  create_table "container_items", id: :serial, force: :cascade do |t|
    t.datetime "created_at", null: false
    t.datetime "updated_at", null: false
    t.integer "contained_object_id", null: false
    t.string "contained_object_type", null: false
    t.string "disposition"
    t.integer "created_by_id", null: false
    t.integer "updated_by_id", null: false
    t.integer "project_id", null: false
    t.integer "disposition_x"
    t.integer "disposition_y"
    t.integer "disposition_z"
    t.integer "parent_id"
    t.index ["contained_object_id", "contained_object_type"], name: "index_container_items_on_contained_object_id_and_type"
    t.index ["created_by_id"], name: "index_container_items_on_created_by_id"
    t.index ["project_id"], name: "index_container_items_on_project_id"
    t.index ["updated_by_id"], name: "index_container_items_on_updated_by_id"
  end

  create_table "containers", id: :serial, force: :cascade do |t|
    t.datetime "created_at", null: false
    t.datetime "updated_at", null: false
    t.string "type", null: false
    t.integer "created_by_id", null: false
    t.integer "updated_by_id", null: false
    t.integer "project_id", null: false
    t.string "name"
    t.string "disposition"
    t.integer "size_x"
    t.integer "size_y"
    t.integer "size_z"
    t.text "print_label"
    t.index ["created_by_id"], name: "index_containers_on_created_by_id"
    t.index ["disposition"], name: "index_containers_on_disposition"
    t.index ["project_id"], name: "index_containers_on_project_id"
    t.index ["type"], name: "index_containers_on_type"
    t.index ["updated_by_id"], name: "index_containers_on_updated_by_id"
  end

  create_table "contents", id: :serial, force: :cascade do |t|
    t.text "text", null: false
    t.integer "otu_id", null: false
    t.integer "topic_id", null: false
    t.datetime "created_at", null: false
    t.datetime "updated_at", null: false
    t.integer "created_by_id", null: false
    t.integer "updated_by_id", null: false
    t.integer "project_id", null: false
    t.integer "revision_id"
    t.bigint "language_id"
    t.index ["created_by_id"], name: "index_contents_on_created_by_id"
    t.index ["language_id"], name: "index_contents_on_language_id"
    t.index ["otu_id"], name: "index_contents_on_otu_id"
    t.index ["project_id"], name: "index_contents_on_project_id"
    t.index ["revision_id"], name: "index_contents_on_revision_id"
    t.index ["topic_id"], name: "index_contents_on_topic_id"
    t.index ["updated_by_id"], name: "index_contents_on_updated_by_id"
  end

  create_table "controlled_vocabulary_terms", id: :serial, force: :cascade do |t|
    t.string "type", null: false
    t.string "name", null: false
    t.text "definition", null: false
    t.datetime "created_at", null: false
    t.datetime "updated_at", null: false
    t.integer "created_by_id", null: false
    t.integer "updated_by_id", null: false
    t.integer "project_id", null: false
    t.string "uri"
    t.string "uri_relation"
    t.string "css_color"
    t.integer "position"
    t.index ["created_by_id"], name: "index_controlled_vocabulary_terms_on_created_by_id"
    t.index ["project_id"], name: "index_controlled_vocabulary_terms_on_project_id"
    t.index ["type"], name: "index_controlled_vocabulary_terms_on_type"
    t.index ["updated_by_id"], name: "index_controlled_vocabulary_terms_on_updated_by_id"
  end

  create_table "data_attributes", id: :serial, force: :cascade do |t|
    t.string "type", null: false
    t.integer "attribute_subject_id", null: false
    t.string "attribute_subject_type", null: false
    t.integer "controlled_vocabulary_term_id"
    t.string "import_predicate"
    t.text "value", null: false
    t.integer "created_by_id", null: false
    t.integer "updated_by_id", null: false
    t.integer "project_id"
    t.datetime "created_at", null: false
    t.datetime "updated_at", null: false
    t.index ["attribute_subject_id", "attribute_subject_type"], name: "index_data_attributes_on_attribute_subject_id_and_type"
    t.index ["attribute_subject_type"], name: "index_data_attributes_on_attribute_subject_type"
    t.index ["controlled_vocabulary_term_id"], name: "index_data_attributes_on_controlled_vocabulary_term_id"
    t.index ["created_by_id"], name: "index_data_attributes_on_created_by_id"
    t.index ["project_id"], name: "index_data_attributes_on_project_id"
    t.index ["type"], name: "index_data_attributes_on_type"
    t.index ["updated_by_id"], name: "index_data_attributes_on_updated_by_id"
  end

  create_table "delayed_jobs", id: :serial, force: :cascade do |t|
    t.integer "priority", default: 0, null: false
    t.integer "attempts", default: 0, null: false
    t.text "handler", null: false
    t.text "last_error"
    t.datetime "run_at"
    t.datetime "locked_at"
    t.datetime "failed_at"
    t.string "locked_by"
    t.string "queue"
    t.datetime "created_at"
    t.datetime "updated_at"
    t.index ["priority", "run_at"], name: "delayed_jobs_priority"
  end

  create_table "depictions", id: :serial, force: :cascade do |t|
    t.string "depiction_object_type", null: false
    t.integer "depiction_object_id", null: false
    t.integer "image_id", null: false
    t.integer "created_by_id", null: false
    t.integer "updated_by_id", null: false
    t.integer "project_id", null: false
    t.datetime "created_at", null: false
    t.datetime "updated_at", null: false
    t.integer "position"
    t.text "caption"
    t.string "figure_label"
    t.boolean "is_metadata_depiction"
    t.xml "svg_clip"
    t.index ["created_by_id"], name: "index_depictions_on_created_by_id"
    t.index ["depiction_object_id"], name: "index_depictions_on_depiction_object_id"
    t.index ["depiction_object_type"], name: "index_depictions_on_depiction_object_type"
    t.index ["image_id"], name: "index_depictions_on_image_id"
    t.index ["project_id"], name: "index_depictions_on_project_id"
    t.index ["updated_by_id"], name: "index_depictions_on_updated_by_id"
  end

  create_table "derived_collection_objects", id: :serial, force: :cascade do |t|
    t.integer "collection_object_observation_id", null: false
    t.integer "collection_object_id", null: false
    t.integer "position"
    t.integer "project_id", null: false
    t.integer "created_by_id", null: false
    t.integer "updated_by_id", null: false
    t.datetime "created_at", null: false
    t.datetime "updated_at", null: false
    t.index ["collection_object_id"], name: "dco_collection_object"
    t.index ["collection_object_observation_id"], name: "dco_collection_object_observation"
    t.index ["project_id"], name: "index_derived_collection_objects_on_project_id"
  end

  create_table "descriptors", id: :serial, force: :cascade do |t|
    t.string "name", null: false
    t.string "short_name"
    t.string "type", null: false
    t.integer "created_by_id", null: false
    t.integer "updated_by_id", null: false
    t.integer "project_id", null: false
    t.datetime "created_at", null: false
    t.datetime "updated_at", null: false
    t.integer "position"
    t.text "description"
    t.string "gene_attribute_logic"
    t.string "cached_gene_attribute_sql"
    t.string "default_unit"
    t.string "description_name"
    t.string "key_name"
    t.index ["created_by_id"], name: "index_descriptors_on_created_by_id"
    t.index ["name"], name: "index_descriptors_on_name"
    t.index ["project_id"], name: "index_descriptors_on_project_id"
    t.index ["short_name"], name: "index_descriptors_on_short_name"
    t.index ["updated_by_id"], name: "index_descriptors_on_updated_by_id"
  end

  create_table "documentation", id: :serial, force: :cascade do |t|
    t.string "documentation_object_type", null: false
    t.integer "documentation_object_id", null: false
    t.integer "document_id", null: false
    t.integer "project_id", null: false
    t.integer "created_by_id", null: false
    t.integer "updated_by_id", null: false
    t.datetime "created_at", null: false
    t.datetime "updated_at", null: false
    t.integer "position"
    t.index ["created_by_id"], name: "index_documentation_on_created_by_id"
    t.index ["document_id"], name: "index_documentation_on_document_id"
    t.index ["documentation_object_id", "documentation_object_type"], name: "index_doc_on_doc_object_type_and_doc_object_id"
    t.index ["project_id"], name: "index_documentation_on_project_id"
    t.index ["updated_by_id"], name: "index_documentation_on_updated_by_id"
  end

  create_table "documents", id: :serial, force: :cascade do |t|
    t.string "document_file_file_name", null: false
    t.string "document_file_content_type", null: false
    t.bigint "document_file_file_size", null: false
    t.datetime "document_file_updated_at", null: false
    t.integer "project_id", null: false
    t.integer "created_by_id", null: false
    t.integer "updated_by_id", null: false
    t.datetime "created_at", null: false
    t.datetime "updated_at", null: false
    t.jsonb "page_map", default: {}
    t.integer "page_total"
    t.string "document_file_fingerprint"
    t.index ["document_file_content_type"], name: "index_documents_on_document_file_content_type"
    t.index ["document_file_file_name"], name: "index_documents_on_document_file_file_name"
    t.index ["document_file_file_size"], name: "index_documents_on_document_file_file_size"
    t.index ["document_file_updated_at"], name: "index_documents_on_document_file_updated_at"
  end

  create_table "downloads", force: :cascade do |t|
    t.string "name", null: false
    t.string "description"
    t.string "filename", null: false
    t.string "request"
    t.datetime "expires", null: false
    t.integer "times_downloaded", default: 0, null: false
    t.datetime "created_at", null: false
    t.datetime "updated_at", null: false
    t.integer "created_by_id", null: false
    t.integer "updated_by_id", null: false
    t.bigint "project_id"
    t.index ["created_by_id"], name: "index_downloads_on_created_by_id"
    t.index ["filename"], name: "index_downloads_on_filename"
    t.index ["project_id"], name: "index_downloads_on_project_id"
    t.index ["request"], name: "index_downloads_on_request"
    t.index ["updated_by_id"], name: "index_downloads_on_updated_by_id"
  end

  create_table "dwc_occurrences", id: :serial, force: :cascade do |t|
    t.string "acceptedNameUsage"
    t.string "acceptedNameUsageID"
    t.string "accessRights"
    t.string "associatedMedia"
    t.string "associatedOccurrences"
    t.string "associatedOrganisms"
    t.string "associatedReferences"
    t.string "associatedSequences"
    t.string "associatedTaxa"
    t.string "basisOfRecord"
    t.string "bed"
    t.string "behavior"
    t.string "bibliographicCitation"
    t.string "catalogNumber"
    t.string "dwcClass"
    t.string "collectionCode"
    t.string "collectionID"
    t.string "continent"
    t.string "coordinatePrecision"
    t.string "coordinateUncertaintyInMeters"
    t.string "country"
    t.string "countryCode"
    t.string "county"
    t.string "dataGeneralizations"
    t.string "datasetID"
    t.string "datasetName"
    t.string "dateIdentified"
    t.string "day"
    t.string "decimalLatitude"
    t.string "decimalLongitude"
    t.string "disposition"
    t.string "dynamicProperties"
    t.string "earliestAgeOrLowestStage"
    t.string "earliestEonOrLowestEonothem"
    t.string "earliestEpochOrLowestSeries"
    t.string "earliestEraOrLowestErathem"
    t.string "earliestPeriodOrLowestSystem"
    t.string "endDayOfYear"
    t.string "establishmentMeans"
    t.string "eventDate"
    t.string "eventID"
    t.string "eventRemarks"
    t.string "eventTime"
    t.string "family"
    t.string "fieldNotes"
    t.string "fieldNumber"
    t.string "footprintSRS"
    t.string "footprintSpatialFit"
    t.string "footprintWKT"
    t.string "formation"
    t.string "genus"
    t.string "geodeticDatum"
    t.string "geologicalContextID"
    t.string "georeferenceProtocol"
    t.string "georeferenceRemarks"
    t.string "georeferenceSources"
    t.string "georeferenceVerificationStatus"
    t.string "georeferencedBy"
    t.string "georeferencedDate"
    t.string "group"
    t.string "habitat"
    t.string "higherClassification"
    t.string "higherGeography"
    t.string "higherGeographyID"
    t.string "highestBiostratigraphicZone"
    t.string "identificationID"
    t.string "identificationQualifier"
    t.string "identificationReferences"
    t.string "identificationRemarks"
    t.string "identificationVerificationStatus"
    t.string "identifiedBy"
    t.string "individualCount"
    t.string "informationWithheld"
    t.string "infraspecificEpithet"
    t.string "institutionCode"
    t.string "institutionID"
    t.string "island"
    t.string "islandGroup"
    t.string "kingdom"
    t.string "language"
    t.string "latestAgeOrHighestStage"
    t.string "latestEonOrHighestEonothem"
    t.string "latestEpochOrHighestSeries"
    t.string "latestEraOrHighestErathem"
    t.string "latestPeriodOrHighestSystem"
    t.string "license"
    t.string "lifeStage"
    t.string "lithostratigraphicTerms"
    t.string "locality"
    t.string "locationAccordingTo"
    t.string "locationID"
    t.string "locationRemarks"
    t.string "lowestBiostratigraphicZone"
    t.string "materialSampleID"
    t.string "maximumDepthInMeters"
    t.string "maximumDistanceAboveSurfaceInMeters"
    t.string "maximumElevationInMeters"
    t.string "member"
    t.string "minimumDepthInMeters"
    t.string "minimumDistanceAboveSurfaceInMeters"
    t.string "minimumElevationInMeters"
    t.string "modified"
    t.string "month"
    t.string "municipality"
    t.string "nameAccordingTo"
    t.string "nameAccordingToID"
    t.string "namePublishedIn"
    t.string "namePublishedInID"
    t.string "namePublishedInYear"
    t.string "nomenclaturalCode"
    t.string "nomenclaturalStatus"
    t.string "occurrenceID"
    t.string "occurrenceRemarks"
    t.string "occurrenceStatus"
    t.string "order"
    t.string "organismID"
    t.string "organismName"
    t.string "organismQuantity"
    t.string "organismQuantityType"
    t.string "organismRemarks"
    t.string "organismScope"
    t.string "originalNameUsage"
    t.string "originalNameUsageID"
    t.string "otherCatalogNumbers"
    t.string "ownerInstitutionCode"
    t.string "parentEventID"
    t.string "parentNameUsage"
    t.string "parentNameUsageID"
    t.string "phylum"
    t.string "pointRadiusSpatialFit"
    t.string "preparations"
    t.string "previousIdentifications"
    t.string "recordNumber"
    t.string "recordedBy"
    t.string "references"
    t.string "reproductiveCondition"
    t.string "rightsHolder"
    t.string "sampleSizeUnit"
    t.string "sampleSizeValue"
    t.string "samplingEffort"
    t.string "samplingProtocol"
    t.string "scientificName"
    t.string "scientificNameAuthorship"
    t.string "scientificNameID"
    t.string "sex"
    t.string "specificEpithet"
    t.string "startDayOfYear"
    t.string "stateProvince"
    t.string "subgenus"
    t.string "taxonConceptID"
    t.string "taxonID"
    t.string "taxonRank"
    t.string "taxonRemarks"
    t.string "taxonomicStatus"
    t.string "type"
    t.string "typeStatus"
    t.string "verbatimCoordinateSystem"
    t.string "verbatimCoordinates"
    t.string "verbatimDepth"
    t.string "verbatimElevation"
    t.string "verbatimEventDate"
    t.string "verbatimLatitude"
    t.string "verbatimLocality"
    t.string "verbatimLongitude"
    t.string "verbatimSRS"
    t.string "verbatimTaxonRank"
    t.string "vernacularName"
    t.string "waterBody"
    t.string "year"
    t.string "dwc_occurrence_object_type"
    t.integer "dwc_occurrence_object_id"
    t.integer "created_by_id", null: false
    t.integer "updated_by_id", null: false
    t.integer "project_id"
    t.datetime "created_at"
    t.datetime "updated_at"
    t.index ["project_id"], name: "index_dwc_occurrences_on_project_id"
  end

  create_table "extracts", id: :serial, force: :cascade do |t|
    t.decimal "quantity_value", null: false
    t.string "quantity_unit", null: false
    t.string "verbatim_anatomical_origin"
    t.integer "year_made", null: false
    t.integer "month_made", null: false
    t.integer "day_made", null: false
    t.integer "created_by_id", null: false
    t.integer "updated_by_id", null: false
    t.integer "project_id", null: false
    t.datetime "created_at", null: false
    t.datetime "updated_at", null: false
    t.decimal "concentration_value"
    t.string "concentration_unit"
    t.index ["project_id"], name: "index_extracts_on_project_id"
  end

  create_table "gene_attributes", id: :serial, force: :cascade do |t|
    t.integer "descriptor_id", null: false
    t.integer "sequence_id", null: false
    t.string "sequence_relationship_type"
    t.integer "controlled_vocabulary_term_id"
    t.integer "position"
    t.integer "created_by_id", null: false
    t.integer "updated_by_id", null: false
    t.integer "project_id", null: false
    t.datetime "created_at", null: false
    t.datetime "updated_at", null: false
    t.index ["controlled_vocabulary_term_id"], name: "index_gene_attributes_on_controlled_vocabulary_term_id"
    t.index ["project_id"], name: "index_gene_attributes_on_project_id"
    t.index ["sequence_id"], name: "index_gene_attributes_on_sequence_id"
  end

  create_table "geographic_area_hierarchies", id: false, force: :cascade do |t|
    t.integer "ancestor_id", null: false
    t.integer "descendant_id", null: false
    t.integer "generations", null: false
    t.index ["ancestor_id", "descendant_id", "generations"], name: "geographic_area_anc_desc_idx", unique: true
    t.index ["descendant_id"], name: "geographic_area_desc_idx"
  end

  create_table "geographic_area_types", id: :serial, force: :cascade do |t|
    t.string "name", null: false
    t.datetime "created_at", null: false
    t.datetime "updated_at", null: false
    t.integer "created_by_id", null: false
    t.integer "updated_by_id", null: false
    t.index ["created_by_id"], name: "index_geographic_area_types_on_created_by_id"
    t.index ["name"], name: "index_geographic_area_types_on_name"
    t.index ["updated_by_id"], name: "index_geographic_area_types_on_updated_by_id"
  end

  create_table "geographic_areas", id: :serial, force: :cascade do |t|
    t.string "name", null: false
    t.integer "level0_id"
    t.integer "level1_id"
    t.integer "level2_id"
    t.integer "parent_id"
    t.integer "geographic_area_type_id"
    t.datetime "created_at", null: false
    t.datetime "updated_at", null: false
    t.string "iso_3166_a2"
    t.string "iso_3166_a3"
    t.string "tdwgID"
    t.string "data_origin", null: false
    t.integer "created_by_id", null: false
    t.integer "updated_by_id", null: false
    t.index ["created_by_id"], name: "index_geographic_areas_on_created_by_id"
    t.index ["geographic_area_type_id"], name: "index_geographic_areas_on_geographic_area_type_id"
    t.index ["level0_id"], name: "index_geographic_areas_on_level0_id"
    t.index ["level1_id"], name: "index_geographic_areas_on_level1_id"
    t.index ["level2_id"], name: "index_geographic_areas_on_level2_id"
    t.index ["name"], name: "index_geographic_areas_on_name"
    t.index ["parent_id"], name: "index_geographic_areas_on_parent_id"
    t.index ["updated_by_id"], name: "index_geographic_areas_on_updated_by_id"
  end

  create_table "geographic_areas_geographic_items", id: :serial, force: :cascade do |t|
    t.integer "geographic_area_id", null: false
    t.integer "geographic_item_id"
    t.string "data_origin"
    t.integer "origin_gid"
    t.string "date_valid_from"
    t.string "date_valid_to"
    t.datetime "created_at", null: false
    t.datetime "updated_at", null: false
    t.index ["geographic_area_id"], name: "index_geographic_areas_geographic_items_on_geographic_area_id"
    t.index ["geographic_item_id"], name: "index_geographic_areas_geographic_items_on_geographic_item_id"
  end

  create_table "geographic_items", id: :serial, force: :cascade do |t|
    t.datetime "created_at", null: false
    t.datetime "updated_at", null: false
    t.geography "point", limit: {:srid=>4326, :type=>"st_point", :has_z=>true, :geographic=>true}
    t.geography "line_string", limit: {:srid=>4326, :type=>"line_string", :has_z=>true, :geographic=>true}
    t.geography "polygon", limit: {:srid=>4326, :type=>"st_polygon", :has_z=>true, :geographic=>true}
    t.geography "multi_point", limit: {:srid=>4326, :type=>"multi_point", :has_z=>true, :geographic=>true}
    t.geography "multi_line_string", limit: {:srid=>4326, :type=>"multi_line_string", :has_z=>true, :geographic=>true}
    t.geography "multi_polygon", limit: {:srid=>4326, :type=>"multi_polygon", :has_z=>true, :geographic=>true}
    t.geography "geometry_collection", limit: {:srid=>4326, :type=>"geometry_collection", :has_z=>true, :geographic=>true}
    t.integer "created_by_id", null: false
    t.integer "updated_by_id", null: false
    t.string "type", null: false
    t.index ["created_by_id"], name: "index_geographic_items_on_created_by_id"
    t.index ["geometry_collection"], name: "geometry_collection_gix", using: :gist
    t.index ["line_string"], name: "line_string_gix", using: :gist
    t.index ["multi_line_string"], name: "multi_line_string_gix", using: :gist
    t.index ["multi_point"], name: "multi_point_gix", using: :gist
    t.index ["multi_polygon"], name: "multi_polygon_gix", using: :gist
    t.index ["point"], name: "point_gix", using: :gist
    t.index ["polygon"], name: "polygon_gix", using: :gist
    t.index ["type"], name: "index_geographic_items_on_type"
    t.index ["updated_by_id"], name: "index_geographic_items_on_updated_by_id"
  end

  create_table "georeferences", id: :serial, force: :cascade do |t|
    t.integer "geographic_item_id", null: false
    t.integer "collecting_event_id", null: false
    t.decimal "error_radius"
    t.decimal "error_depth"
    t.integer "error_geographic_item_id"
    t.string "type", null: false
    t.integer "position", null: false
    t.datetime "created_at", null: false
    t.datetime "updated_at", null: false
    t.boolean "is_public", default: false, null: false
    t.string "api_request"
    t.integer "created_by_id", null: false
    t.integer "updated_by_id", null: false
    t.integer "project_id", null: false
    t.boolean "is_undefined_z"
    t.boolean "is_median_z"
    t.index ["collecting_event_id"], name: "index_georeferences_on_collecting_event_id"
    t.index ["created_by_id"], name: "index_georeferences_on_created_by_id"
    t.index ["error_geographic_item_id"], name: "index_georeferences_on_error_geographic_item_id"
    t.index ["geographic_item_id"], name: "index_georeferences_on_geographic_item_id"
    t.index ["position"], name: "index_georeferences_on_position"
    t.index ["project_id"], name: "index_georeferences_on_project_id"
    t.index ["type"], name: "index_georeferences_on_type"
    t.index ["updated_by_id"], name: "index_georeferences_on_updated_by_id"
  end

  create_table "identifiers", id: :serial, force: :cascade do |t|
    t.string "identifier", null: false
    t.string "type", null: false
    t.datetime "created_at", null: false
    t.datetime "updated_at", null: false
    t.integer "namespace_id"
    t.integer "created_by_id", null: false
    t.integer "updated_by_id", null: false
    t.integer "project_id"
    t.text "cached"
    t.integer "identifier_object_id", null: false
    t.string "identifier_object_type", null: false
    t.string "relation"
    t.integer "position"
    t.index ["created_by_id"], name: "index_identifiers_on_created_by_id"
    t.index ["identifier_object_id", "identifier_object_type"], name: "index_identifiers_on_identifier_object_id_and_type"
    t.index ["namespace_id"], name: "index_identifiers_on_namespace_id"
    t.index ["project_id"], name: "index_identifiers_on_project_id"
    t.index ["type"], name: "index_identifiers_on_type"
    t.index ["updated_by_id"], name: "index_identifiers_on_updated_by_id"
  end

  create_table "images", id: :serial, force: :cascade do |t|
    t.string "user_file_name"
    t.integer "height"
    t.integer "width"
    t.string "image_file_fingerprint"
    t.integer "created_by_id", null: false
    t.integer "project_id", null: false
    t.datetime "created_at", null: false
    t.datetime "updated_at", null: false
    t.string "image_file_file_name"
    t.string "image_file_content_type"
    t.bigint "image_file_file_size"
    t.datetime "image_file_updated_at"
    t.integer "updated_by_id", null: false
    t.text "image_file_meta"
    t.index ["created_by_id"], name: "index_images_on_created_by_id"
    t.index ["image_file_content_type"], name: "index_images_on_image_file_content_type"
    t.index ["project_id"], name: "index_images_on_project_id"
    t.index ["updated_by_id"], name: "index_images_on_updated_by_id"
  end

  create_table "imports", id: :serial, force: :cascade do |t|
    t.string "name"
    t.hstore "metadata"
    t.datetime "created_at"
    t.datetime "updated_at"
    t.json "metadata_json"
  end

  create_table "labels", force: :cascade do |t|
    t.string "text", null: false
    t.integer "total", null: false
    t.string "style"
    t.string "label_object_type"
    t.bigint "label_object_id"
    t.boolean "is_copy_edited", default: false
    t.boolean "is_printed", default: false
    t.integer "project_id"
    t.integer "created_by_id"
    t.integer "updated_by_id"
    t.datetime "created_at", null: false
    t.datetime "updated_at", null: false
    t.index ["created_by_id"], name: "labels_created_by_id_index"
    t.index ["label_object_type", "label_object_id"], name: "index_labels_on_label_object_type_and_label_object_id"
    t.index ["project_id"], name: "index_labels_on_project_id"
    t.index ["updated_by_id"], name: "labels_updated_by_id_index"
  end

  create_table "languages", id: :serial, force: :cascade do |t|
    t.string "alpha_3_bibliographic"
    t.string "alpha_3_terminologic"
    t.string "alpha_2"
    t.string "english_name"
    t.string "french_name"
    t.datetime "created_at", null: false
    t.datetime "updated_at", null: false
    t.integer "created_by_id", null: false
    t.integer "updated_by_id", null: false
    t.index ["created_by_id"], name: "index_languages_on_created_by_id"
    t.index ["updated_by_id"], name: "index_languages_on_updated_by_id"
  end

  create_table "loan_items", id: :serial, force: :cascade do |t|
    t.integer "loan_id", null: false
    t.date "date_returned"
    t.integer "position", null: false
    t.integer "created_by_id", null: false
    t.integer "updated_by_id", null: false
    t.integer "project_id", null: false
    t.datetime "created_at", null: false
    t.datetime "updated_at", null: false
    t.string "loan_item_object_type"
    t.integer "loan_item_object_id"
    t.integer "total"
    t.string "disposition"
    t.index ["created_by_id"], name: "index_loan_items_on_created_by_id"
    t.index ["loan_id"], name: "index_loan_items_on_loan_id"
    t.index ["position"], name: "index_loan_items_on_position"
    t.index ["project_id"], name: "index_loan_items_on_project_id"
    t.index ["updated_by_id"], name: "index_loan_items_on_updated_by_id"
  end

  create_table "loans", id: :serial, force: :cascade do |t|
    t.date "date_requested"
    t.string "request_method"
    t.date "date_sent"
    t.date "date_received"
    t.date "date_return_expected"
    t.string "recipient_address"
    t.string "recipient_email"
    t.string "recipient_phone"
    t.string "supervisor_email"
    t.string "supervisor_phone"
    t.date "date_closed"
    t.integer "created_by_id", null: false
    t.integer "updated_by_id", null: false
    t.integer "project_id", null: false
    t.datetime "created_at", null: false
    t.datetime "updated_at", null: false
    t.string "recipient_honorific"
    t.string "recipient_country"
    t.text "lender_address", null: false
    t.index ["created_by_id"], name: "index_loans_on_created_by_id"
    t.index ["project_id"], name: "index_loans_on_project_id"
    t.index ["updated_by_id"], name: "index_loans_on_updated_by_id"
  end

  create_table "namespaces", id: :serial, force: :cascade do |t|
    t.string "institution"
    t.string "name", null: false
    t.string "short_name", null: false
    t.datetime "created_at", null: false
    t.datetime "updated_at", null: false
    t.integer "created_by_id", null: false
    t.integer "updated_by_id", null: false
    t.string "verbatim_short_name"
    t.string "delimiter"
    t.index ["created_by_id"], name: "index_namespaces_on_created_by_id"
    t.index ["updated_by_id"], name: "index_namespaces_on_updated_by_id"
  end

  create_table "notes", id: :serial, force: :cascade do |t|
    t.text "text", null: false
    t.integer "note_object_id", null: false
    t.string "note_object_type", null: false
    t.string "note_object_attribute"
    t.datetime "created_at", null: false
    t.datetime "updated_at", null: false
    t.integer "created_by_id", null: false
    t.integer "updated_by_id", null: false
    t.integer "project_id", null: false
    t.index ["created_by_id"], name: "index_notes_on_created_by_id"
    t.index ["note_object_id", "note_object_type"], name: "index_notes_on_note_object_id_and_type"
    t.index ["project_id"], name: "index_notes_on_project_id"
    t.index ["updated_by_id"], name: "index_notes_on_updated_by_id"
  end

  create_table "observation_matrices", id: :serial, force: :cascade do |t|
    t.string "name", null: false
    t.integer "created_by_id", null: false
    t.integer "updated_by_id", null: false
    t.integer "project_id"
    t.datetime "created_at", null: false
    t.datetime "updated_at", null: false
    t.index ["created_by_id"], name: "index_observation_matrices_on_created_by_id"
    t.index ["name"], name: "index_observation_matrices_on_name"
    t.index ["project_id"], name: "index_observation_matrices_on_project_id"
    t.index ["updated_by_id"], name: "index_observation_matrices_on_updated_by_id"
  end

  create_table "observation_matrix_column_items", id: :serial, force: :cascade do |t|
    t.integer "observation_matrix_id", null: false
    t.string "type", null: false
    t.integer "descriptor_id"
    t.integer "controlled_vocabulary_term_id"
    t.integer "created_by_id", null: false
    t.integer "updated_by_id", null: false
    t.integer "project_id", null: false
    t.datetime "created_at", null: false
    t.datetime "updated_at", null: false
    t.integer "position"
    t.index ["controlled_vocabulary_term_id"], name: "omrc_cvt_index"
    t.index ["created_by_id"], name: "index_observation_matrix_column_items_on_created_by_id"
    t.index ["descriptor_id"], name: "omci_d_index"
    t.index ["observation_matrix_id"], name: "omci_om_index"
    t.index ["project_id"], name: "index_observation_matrix_column_items_on_project_id"
    t.index ["updated_by_id"], name: "index_observation_matrix_column_items_on_updated_by_id"
  end

  create_table "observation_matrix_columns", id: :serial, force: :cascade do |t|
    t.integer "observation_matrix_id", null: false
    t.integer "descriptor_id", null: false
    t.integer "position"
    t.integer "created_by_id", null: false
    t.integer "updated_by_id", null: false
    t.integer "project_id", null: false
    t.datetime "created_at", null: false
    t.datetime "updated_at", null: false
    t.integer "reference_count"
    t.integer "cached_observation_matrix_column_item_id"
    t.index ["created_by_id"], name: "index_observation_matrix_columns_on_created_by_id"
    t.index ["descriptor_id"], name: "index_observation_matrix_columns_on_descriptor_id"
    t.index ["observation_matrix_id"], name: "imc_om_index"
    t.index ["project_id"], name: "index_observation_matrix_columns_on_project_id"
    t.index ["updated_by_id"], name: "index_observation_matrix_columns_on_updated_by_id"
  end

  create_table "observation_matrix_row_items", id: :serial, force: :cascade do |t|
    t.integer "observation_matrix_id", null: false
    t.string "type", null: false
    t.integer "collection_object_id"
    t.integer "otu_id"
    t.integer "controlled_vocabulary_term_id"
    t.integer "created_by_id", null: false
    t.integer "updated_by_id", null: false
    t.integer "project_id", null: false
    t.datetime "created_at", null: false
    t.datetime "updated_at", null: false
    t.integer "position"
    t.bigint "taxon_name_id"
    t.index ["collection_object_id"], name: "omri_co_index"
    t.index ["controlled_vocabulary_term_id"], name: "omri_cvt_index"
    t.index ["created_by_id"], name: "index_observation_matrix_row_items_on_created_by_id"
    t.index ["observation_matrix_id"], name: "omri_om_index"
    t.index ["otu_id"], name: "index_observation_matrix_row_items_on_otu_id"
    t.index ["project_id"], name: "index_observation_matrix_row_items_on_project_id"
    t.index ["taxon_name_id"], name: "index_observation_matrix_row_items_on_taxon_name_id"
    t.index ["updated_by_id"], name: "index_observation_matrix_row_items_on_updated_by_id"
  end

  create_table "observation_matrix_rows", id: :serial, force: :cascade do |t|
    t.integer "observation_matrix_id", null: false
    t.integer "otu_id"
    t.integer "collection_object_id"
    t.integer "position"
    t.integer "created_by_id", null: false
    t.integer "updated_by_id", null: false
    t.integer "project_id", null: false
    t.datetime "created_at", null: false
    t.datetime "updated_at", null: false
    t.integer "reference_count"
    t.integer "cached_observation_matrix_row_item_id"
    t.string "name"
    t.index ["collection_object_id"], name: "index_observation_matrix_rows_on_collection_object_id"
    t.index ["created_by_id"], name: "index_observation_matrix_rows_on_created_by_id"
    t.index ["observation_matrix_id"], name: "omr_om_index"
    t.index ["otu_id"], name: "index_observation_matrix_rows_on_otu_id"
    t.index ["project_id"], name: "index_observation_matrix_rows_on_project_id"
    t.index ["updated_by_id"], name: "index_observation_matrix_rows_on_updated_by_id"
  end

  create_table "observations", id: :serial, force: :cascade do |t|
    t.integer "descriptor_id"
    t.integer "otu_id"
    t.integer "collection_object_id"
    t.integer "character_state_id"
    t.string "frequency"
    t.decimal "continuous_value"
    t.string "continuous_unit"
    t.integer "sample_n"
    t.decimal "sample_min"
    t.decimal "sample_max"
    t.decimal "sample_median"
    t.decimal "sample_mean"
    t.string "sample_units"
    t.decimal "sample_standard_deviation"
    t.decimal "sample_standard_error"
    t.boolean "presence"
    t.text "description"
    t.string "cached"
    t.string "cached_column_label"
    t.string "cached_row_label"
    t.integer "created_by_id", null: false
    t.integer "updated_by_id", null: false
    t.integer "project_id", null: false
    t.datetime "created_at", null: false
    t.datetime "updated_at", null: false
    t.string "type", null: false
    t.index ["character_state_id"], name: "index_observations_on_character_state_id"
    t.index ["collection_object_id"], name: "index_observations_on_collection_object_id"
    t.index ["descriptor_id"], name: "index_observations_on_descriptor_id"
    t.index ["otu_id"], name: "index_observations_on_otu_id"
    t.index ["project_id"], name: "index_observations_on_project_id"
  end

  create_table "organizations", force: :cascade do |t|
    t.string "name", null: false
    t.string "alternate_name"
    t.text "description"
    t.text "disambiguating_description"
    t.string "address"
    t.string "email"
    t.string "telephone"
    t.string "duns"
    t.string "global_location_number"
    t.string "legal_name"
    t.integer "same_as_id"
    t.integer "area_served_id"
    t.integer "department_id"
    t.integer "parent_organization_id"
    t.integer "created_by_id", null: false
    t.integer "updated_by_id", null: false
    t.datetime "created_at", null: false
    t.datetime "updated_at", null: false
    t.index ["created_by_id"], name: "index_organizations_on_created_by_id"
    t.index ["name"], name: "index_organizations_on_name"
    t.index ["updated_by_id"], name: "index_organizations_on_updated_by_id"
  end

  create_table "origin_relationships", id: :serial, force: :cascade do |t|
    t.string "old_object_type", null: false
    t.integer "old_object_id", null: false
    t.string "new_object_type", null: false
    t.integer "new_object_id", null: false
    t.integer "position"
    t.integer "created_by_id", null: false
    t.integer "updated_by_id", null: false
    t.integer "project_id", null: false
    t.datetime "created_at", null: false
    t.datetime "updated_at", null: false
    t.index ["created_by_id"], name: "index_origin_relationships_on_created_by_id"
    t.index ["new_object_type", "new_object_id"], name: "index_origin_relationships_on_new_object_type_and_new_object_id"
    t.index ["old_object_type", "old_object_id"], name: "index_origin_relationships_on_old_object_type_and_old_object_id"
    t.index ["project_id"], name: "index_origin_relationships_on_project_id"
    t.index ["updated_by_id"], name: "index_origin_relationships_on_updated_by_id"
  end

  create_table "otu_page_layout_sections", id: :serial, force: :cascade do |t|
    t.integer "otu_page_layout_id", null: false
    t.string "type", null: false
    t.integer "position", null: false
    t.integer "topic_id"
    t.string "dynamic_content_class"
    t.integer "created_by_id", null: false
    t.integer "updated_by_id", null: false
    t.integer "project_id", null: false
    t.datetime "created_at", null: false
    t.datetime "updated_at", null: false
    t.index ["created_by_id"], name: "index_otu_page_layout_sections_on_created_by_id"
    t.index ["otu_page_layout_id"], name: "index_otu_page_layout_sections_on_otu_page_layout_id"
    t.index ["position"], name: "index_otu_page_layout_sections_on_position"
    t.index ["project_id"], name: "index_otu_page_layout_sections_on_project_id"
    t.index ["topic_id"], name: "index_otu_page_layout_sections_on_topic_id"
    t.index ["type"], name: "index_otu_page_layout_sections_on_type"
    t.index ["updated_by_id"], name: "index_otu_page_layout_sections_on_updated_by_id"
  end

  create_table "otu_page_layouts", id: :serial, force: :cascade do |t|
    t.string "name", null: false
    t.integer "created_by_id", null: false
    t.integer "updated_by_id", null: false
    t.integer "project_id", null: false
    t.datetime "created_at", null: false
    t.datetime "updated_at", null: false
    t.index ["created_by_id"], name: "index_otu_page_layouts_on_created_by_id"
    t.index ["project_id"], name: "index_otu_page_layouts_on_project_id"
    t.index ["updated_by_id"], name: "index_otu_page_layouts_on_updated_by_id"
  end

  create_table "otus", id: :serial, force: :cascade do |t|
    t.string "name"
    t.datetime "created_at", null: false
    t.datetime "updated_at", null: false
    t.integer "created_by_id", null: false
    t.integer "updated_by_id", null: false
    t.integer "project_id", null: false
    t.integer "taxon_name_id"
    t.index ["created_by_id"], name: "index_otus_on_created_by_id"
    t.index ["project_id"], name: "index_otus_on_project_id"
    t.index ["taxon_name_id"], name: "index_otus_on_taxon_name_id"
    t.index ["updated_by_id"], name: "index_otus_on_updated_by_id"
  end

  create_table "people", id: :serial, force: :cascade do |t|
    t.string "type", null: false
    t.string "last_name", null: false
    t.string "first_name"
    t.datetime "created_at", null: false
    t.datetime "updated_at", null: false
    t.string "suffix"
    t.string "prefix"
    t.integer "created_by_id", null: false
    t.integer "updated_by_id", null: false
    t.text "cached"
    t.integer "year_born"
    t.integer "year_died"
    t.integer "year_active_start"
    t.integer "year_active_end"
    t.index ["created_by_id"], name: "index_people_on_created_by_id"
    t.index ["type"], name: "index_people_on_type"
    t.index ["updated_by_id"], name: "index_people_on_updated_by_id"
  end

  create_table "pinboard_items", id: :serial, force: :cascade do |t|
    t.string "pinned_object_type", null: false
    t.integer "pinned_object_id", null: false
    t.integer "user_id", null: false
    t.integer "project_id", null: false
    t.integer "position", null: false
    t.boolean "is_inserted"
    t.boolean "is_cross_project"
    t.integer "inserted_count"
    t.integer "created_by_id", null: false
    t.integer "updated_by_id", null: false
    t.datetime "created_at", null: false
    t.datetime "updated_at", null: false
    t.index ["created_by_id"], name: "index_pinboard_items_on_created_by_id"
    t.index ["pinned_object_type", "pinned_object_id"], name: "index_pinboard_items_on_pinned_object_type_and_pinned_object_id"
    t.index ["position"], name: "index_pinboard_items_on_position"
    t.index ["project_id"], name: "index_pinboard_items_on_project_id"
    t.index ["updated_by_id"], name: "index_pinboard_items_on_updated_by_id"
    t.index ["user_id"], name: "index_pinboard_items_on_user_id"
  end

  create_table "preparation_types", id: :serial, force: :cascade do |t|
    t.string "name", null: false
    t.datetime "created_at", null: false
    t.datetime "updated_at", null: false
    t.integer "created_by_id", null: false
    t.integer "updated_by_id", null: false
    t.text "definition", null: false
    t.index ["created_by_id"], name: "index_preparation_types_on_created_by_id"
    t.index ["updated_by_id"], name: "index_preparation_types_on_updated_by_id"
  end

  create_table "project_members", id: :serial, force: :cascade do |t|
    t.integer "project_id", null: false
    t.integer "user_id", null: false
    t.datetime "created_at", null: false
    t.datetime "updated_at", null: false
    t.integer "created_by_id", null: false
    t.integer "updated_by_id", null: false
    t.boolean "is_project_administrator"
    t.jsonb "clipboard", default: {}
    t.index ["created_by_id"], name: "index_project_members_on_created_by_id"
    t.index ["project_id"], name: "index_project_members_on_project_id"
    t.index ["updated_by_id"], name: "index_project_members_on_updated_by_id"
    t.index ["user_id"], name: "index_project_members_on_user_id"
  end

  create_table "project_sources", id: :serial, force: :cascade do |t|
    t.integer "project_id", null: false
    t.integer "source_id", null: false
    t.integer "created_by_id", null: false
    t.integer "updated_by_id", null: false
    t.datetime "created_at", null: false
    t.datetime "updated_at", null: false
    t.index ["created_by_id"], name: "index_project_sources_on_created_by_id"
    t.index ["project_id"], name: "index_project_sources_on_project_id"
    t.index ["source_id"], name: "index_project_sources_on_source_id"
    t.index ["updated_by_id"], name: "index_project_sources_on_updated_by_id"
  end

  create_table "projects", id: :serial, force: :cascade do |t|
    t.string "name", null: false
    t.datetime "created_at", null: false
    t.datetime "updated_at", null: false
    t.integer "created_by_id", null: false
    t.integer "updated_by_id", null: false
    t.jsonb "preferences", default: "{}", null: false
    t.string "api_access_token"
    t.index ["created_by_id"], name: "index_projects_on_created_by_id"
    t.index ["updated_by_id"], name: "index_projects_on_updated_by_id"
  end

  create_table "protocol_relationships", id: :serial, force: :cascade do |t|
    t.integer "protocol_id", null: false
    t.string "protocol_relationship_object_type", null: false
    t.integer "protocol_relationship_object_id", null: false
    t.integer "position", null: false
    t.integer "created_by_id", null: false
    t.integer "updated_by_id", null: false
    t.integer "project_id", null: false
    t.datetime "created_at", null: false
    t.datetime "updated_at", null: false
    t.index ["project_id"], name: "index_protocol_relationships_on_project_id"
    t.index ["protocol_id"], name: "index_protocol_relationships_on_protocol_id"
  end

  create_table "protocols", id: :serial, force: :cascade do |t|
    t.string "name", null: false
    t.text "short_name", null: false
    t.text "description", null: false
    t.integer "created_by_id", null: false
    t.integer "updated_by_id", null: false
    t.integer "project_id", null: false
    t.datetime "created_at", null: false
    t.datetime "updated_at", null: false
    t.index ["project_id"], name: "index_protocols_on_project_id"
  end

  create_table "public_contents", id: :serial, force: :cascade do |t|
    t.integer "otu_id", null: false
    t.integer "topic_id", null: false
    t.text "text", null: false
    t.integer "project_id", null: false
    t.integer "created_by_id", null: false
    t.integer "updated_by_id", null: false
    t.datetime "created_at", null: false
    t.datetime "updated_at", null: false
    t.integer "content_id", null: false
    t.index ["content_id"], name: "index_public_contents_on_content_id"
    t.index ["created_by_id"], name: "index_public_contents_on_created_by_id"
    t.index ["otu_id"], name: "index_public_contents_on_otu_id"
    t.index ["project_id"], name: "index_public_contents_on_project_id"
    t.index ["topic_id"], name: "index_public_contents_on_topic_id"
    t.index ["updated_by_id"], name: "index_public_contents_on_updated_by_id"
  end

  create_table "ranged_lot_categories", id: :serial, force: :cascade do |t|
    t.string "name", null: false
    t.integer "minimum_value", null: false
    t.integer "maximum_value"
    t.datetime "created_at", null: false
    t.datetime "updated_at", null: false
    t.integer "created_by_id", null: false
    t.integer "updated_by_id", null: false
    t.integer "project_id", null: false
    t.index ["created_by_id"], name: "index_ranged_lot_categories_on_created_by_id"
    t.index ["project_id"], name: "index_ranged_lot_categories_on_project_id"
    t.index ["updated_by_id"], name: "index_ranged_lot_categories_on_updated_by_id"
  end

  create_table "repositories", id: :serial, force: :cascade do |t|
    t.string "name", null: false
    t.string "url"
    t.string "acronym"
    t.string "status"
    t.string "institutional_LSID"
    t.datetime "created_at", null: false
    t.datetime "updated_at", null: false
    t.integer "created_by_id", null: false
    t.integer "updated_by_id", null: false
    t.boolean "is_index_herbariorum"
    t.index ["created_by_id"], name: "index_repositories_on_created_by_id"
    t.index ["updated_by_id"], name: "index_repositories_on_updated_by_id"
  end

  create_table "roles", id: :serial, force: :cascade do |t|
    t.integer "person_id"
    t.string "type", null: false
    t.integer "role_object_id", null: false
    t.string "role_object_type", null: false
    t.integer "position", null: false
    t.datetime "created_at", null: false
    t.datetime "updated_at", null: false
    t.integer "created_by_id", null: false
    t.integer "updated_by_id", null: false
    t.integer "project_id"
    t.bigint "organization_id"
    t.index ["created_by_id"], name: "index_roles_on_created_by_id"
    t.index ["organization_id"], name: "index_roles_on_organization_id"
    t.index ["person_id"], name: "index_roles_on_person_id"
    t.index ["position"], name: "index_roles_on_position"
    t.index ["project_id"], name: "index_roles_on_project_id"
    t.index ["role_object_id", "role_object_type"], name: "index_roles_on_role_object_id_and_type"
    t.index ["type"], name: "index_roles_on_type"
    t.index ["updated_by_id"], name: "index_roles_on_updated_by_id"
  end

  create_table "sequence_relationships", id: :serial, force: :cascade do |t|
    t.integer "subject_sequence_id", null: false
    t.integer "object_sequence_id", null: false
    t.integer "created_by_id", null: false
    t.integer "updated_by_id", null: false
    t.datetime "created_at", null: false
    t.datetime "updated_at", null: false
    t.integer "project_id", null: false
    t.string "type", null: false
  end

  create_table "sequences", id: :serial, force: :cascade do |t|
    t.integer "created_by_id", null: false
    t.integer "updated_by_id", null: false
    t.datetime "created_at", null: false
    t.datetime "updated_at", null: false
    t.text "sequence", null: false
    t.string "sequence_type", null: false
    t.integer "project_id", null: false
    t.string "name"
    t.index ["created_by_id"], name: "index_sequences_on_created_by_id"
    t.index ["updated_by_id"], name: "index_sequences_on_updated_by_id"
  end

  create_table "serial_chronologies", id: :serial, force: :cascade do |t|
    t.integer "preceding_serial_id", null: false
    t.integer "succeeding_serial_id", null: false
    t.integer "created_by_id", null: false
    t.datetime "created_at", null: false
    t.datetime "updated_at", null: false
    t.integer "updated_by_id", null: false
    t.string "type", null: false
    t.index ["created_by_id"], name: "index_serial_chronologies_on_created_by_id"
    t.index ["preceding_serial_id"], name: "index_serial_chronologies_on_preceding_serial_id"
    t.index ["succeeding_serial_id"], name: "index_serial_chronologies_on_succeeding_serial_id"
    t.index ["type"], name: "index_serial_chronologies_on_type"
    t.index ["updated_by_id"], name: "index_serial_chronologies_on_updated_by_id"
  end

  create_table "serials", id: :serial, force: :cascade do |t|
    t.integer "created_by_id", null: false
    t.integer "updated_by_id", null: false
    t.datetime "created_at", null: false
    t.datetime "updated_at", null: false
    t.string "place_published"
    t.integer "primary_language_id"
    t.integer "first_year_of_issue", limit: 2
    t.integer "last_year_of_issue", limit: 2
    t.integer "translated_from_serial_id"
    t.text "publisher"
    t.text "name", null: false
    t.index ["created_by_id"], name: "index_serials_on_created_by_id"
    t.index ["primary_language_id"], name: "index_serials_on_primary_language_id"
    t.index ["translated_from_serial_id"], name: "index_serials_on_translated_from_serial_id"
    t.index ["updated_by_id"], name: "index_serials_on_updated_by_id"
  end

  create_table "shortened_urls", id: :serial, force: :cascade do |t|
    t.integer "owner_id"
    t.string "owner_type", limit: 20
    t.text "url", null: false
    t.string "unique_key", limit: 10, null: false
    t.string "category"
    t.integer "use_count", default: 0, null: false
    t.datetime "expires_at"
    t.datetime "created_at"
    t.datetime "updated_at"
    t.index ["category"], name: "index_shortened_urls_on_category"
    t.index ["owner_id", "owner_type"], name: "index_shortened_urls_on_owner_id_and_owner_type"
    t.index ["unique_key"], name: "index_shortened_urls_on_unique_key", unique: true
    t.index ["url"], name: "index_shortened_urls_on_url"
  end

  create_table "sources", id: :serial, force: :cascade do |t|
    t.integer "serial_id"
    t.string "address"
    t.string "annote"
    t.string "booktitle"
    t.string "chapter"
    t.string "crossref"
    t.string "edition"
    t.string "editor"
    t.string "howpublished"
    t.string "institution"
    t.string "journal"
    t.string "key"
    t.string "month"
    t.string "note"
    t.string "number"
    t.string "organization"
    t.string "pages"
    t.string "publisher"
    t.string "school"
    t.string "series"
    t.text "title"
    t.string "type", null: false
    t.string "volume"
    t.string "doi"
    t.text "abstract"
    t.text "copyright"
    t.string "language"
    t.string "stated_year"
    t.string "verbatim"
    t.datetime "created_at", null: false
    t.datetime "updated_at", null: false
    t.string "bibtex_type"
    t.integer "created_by_id", null: false
    t.integer "updated_by_id", null: false
    t.integer "day", limit: 2
    t.integer "year", limit: 2
    t.string "isbn"
    t.string "issn"
    t.text "verbatim_contents"
    t.text "verbatim_keywords"
    t.integer "language_id"
    t.string "translator"
    t.string "year_suffix"
    t.string "url"
    t.text "author"
    t.text "cached"
    t.text "cached_author_string"
    t.date "cached_nomenclature_date"
    t.index ["bibtex_type"], name: "index_sources_on_bibtex_type"
    t.index ["cached"], name: "index_sources_on_cached"
    t.index ["cached_author_string"], name: "index_sources_on_cached_author_string"
    t.index ["cached_nomenclature_date"], name: "index_sources_on_cached_nomenclature_date"
    t.index ["created_by_id"], name: "index_sources_on_created_by_id"
    t.index ["language_id"], name: "index_sources_on_language_id"
    t.index ["serial_id"], name: "index_sources_on_serial_id"
    t.index ["type"], name: "index_sources_on_type"
    t.index ["updated_by_id"], name: "index_sources_on_updated_by_id"
  end

  create_table "sqed_depictions", id: :serial, force: :cascade do |t|
    t.integer "depiction_id", null: false
    t.string "boundary_color", null: false
    t.string "boundary_finder", null: false
    t.boolean "has_border", null: false
    t.string "layout", null: false
    t.jsonb "metadata_map", default: "{}", null: false
    t.jsonb "specimen_coordinates", default: "{}", null: false
    t.integer "project_id", null: false
    t.integer "created_by_id", null: false
    t.integer "updated_by_id", null: false
    t.datetime "created_at", null: false
    t.datetime "updated_at", null: false
    t.json "result_boundary_coordinates"
    t.json "result_ocr"
    t.index ["depiction_id"], name: "index_sqed_depictions_on_depiction_id"
    t.index ["project_id"], name: "index_sqed_depictions_on_project_id"
  end

  create_table "tagged_section_keywords", id: :serial, force: :cascade do |t|
    t.integer "otu_page_layout_section_id", null: false
    t.integer "position", null: false
    t.integer "created_by_id", null: false
    t.integer "updated_by_id", null: false
    t.integer "project_id", null: false
    t.datetime "created_at", null: false
    t.datetime "updated_at", null: false
    t.integer "keyword_id", null: false
    t.index ["created_by_id"], name: "index_tagged_section_keywords_on_created_by_id"
    t.index ["keyword_id"], name: "index_tagged_section_keywords_on_keyword_id"
    t.index ["otu_page_layout_section_id"], name: "index_tagged_section_keywords_on_otu_page_layout_section_id"
    t.index ["position"], name: "index_tagged_section_keywords_on_position"
    t.index ["project_id"], name: "index_tagged_section_keywords_on_project_id"
    t.index ["updated_by_id"], name: "index_tagged_section_keywords_on_updated_by_id"
  end

  create_table "tags", id: :serial, force: :cascade do |t|
    t.integer "keyword_id", null: false
    t.integer "tag_object_id", null: false
    t.string "tag_object_type", null: false
    t.string "tag_object_attribute"
    t.datetime "created_at", null: false
    t.datetime "updated_at", null: false
    t.integer "created_by_id", null: false
    t.integer "updated_by_id", null: false
    t.integer "project_id", null: false
    t.integer "position", null: false
    t.index ["created_by_id"], name: "index_tags_on_created_by_id"
    t.index ["keyword_id"], name: "index_tags_on_keyword_id"
    t.index ["position"], name: "index_tags_on_position"
    t.index ["project_id"], name: "index_tags_on_project_id"
    t.index ["tag_object_id", "tag_object_type"], name: "index_tags_on_tag_object_id_and_type"
    t.index ["updated_by_id"], name: "index_tags_on_updated_by_id"
  end

  create_table "taxon_determinations", id: :serial, force: :cascade do |t|
    t.integer "biological_collection_object_id", null: false
    t.integer "otu_id", null: false
    t.integer "position", null: false
    t.datetime "created_at", null: false
    t.datetime "updated_at", null: false
    t.integer "created_by_id", null: false
    t.integer "updated_by_id", null: false
    t.integer "project_id", null: false
    t.integer "year_made"
    t.integer "month_made"
    t.integer "day_made"
    t.text "print_label"
    t.index ["biological_collection_object_id"], name: "index_taxon_determinations_on_biological_collection_object_id"
    t.index ["created_by_id"], name: "index_taxon_determinations_on_created_by_id"
    t.index ["otu_id"], name: "index_taxon_determinations_on_otu_id"
    t.index ["position"], name: "index_taxon_determinations_on_position"
    t.index ["project_id"], name: "index_taxon_determinations_on_project_id"
    t.index ["updated_by_id"], name: "index_taxon_determinations_on_updated_by_id"
  end

  create_table "taxon_name_classifications", id: :serial, force: :cascade do |t|
    t.integer "taxon_name_id", null: false
    t.string "type", null: false
    t.datetime "created_at", null: false
    t.datetime "updated_at", null: false
    t.integer "created_by_id", null: false
    t.integer "updated_by_id", null: false
    t.integer "project_id", null: false
    t.index ["created_by_id"], name: "index_taxon_name_classifications_on_created_by_id"
    t.index ["project_id"], name: "index_taxon_name_classifications_on_project_id"
    t.index ["taxon_name_id"], name: "index_taxon_name_classifications_on_taxon_name_id"
    t.index ["type"], name: "index_taxon_name_classifications_on_type"
    t.index ["updated_by_id"], name: "index_taxon_name_classifications_on_updated_by_id"
  end

  create_table "taxon_name_hierarchies", id: false, force: :cascade do |t|
    t.integer "ancestor_id", null: false
    t.integer "descendant_id", null: false
    t.integer "generations", null: false
    t.index ["ancestor_id", "descendant_id", "generations"], name: "taxon_name_anc_desc_idx", unique: true
    t.index ["descendant_id"], name: "taxon_name_desc_idx"
  end

  create_table "taxon_name_relationships", id: :serial, force: :cascade do |t|
    t.integer "subject_taxon_name_id", null: false
    t.integer "object_taxon_name_id", null: false
    t.string "type", null: false
    t.datetime "created_at", null: false
    t.datetime "updated_at", null: false
    t.integer "created_by_id", null: false
    t.integer "updated_by_id", null: false
    t.integer "project_id", null: false
    t.index ["created_by_id"], name: "index_taxon_name_relationships_on_created_by_id"
    t.index ["object_taxon_name_id"], name: "index_taxon_name_relationships_on_object_taxon_name_id"
    t.index ["project_id"], name: "index_taxon_name_relationships_on_project_id"
    t.index ["subject_taxon_name_id"], name: "index_taxon_name_relationships_on_subject_taxon_name_id"
    t.index ["type"], name: "index_taxon_name_relationships_on_type"
    t.index ["updated_by_id"], name: "index_taxon_name_relationships_on_updated_by_id"
  end

  create_table "taxon_names", id: :serial, force: :cascade do |t|
    t.string "name"
    t.integer "parent_id"
    t.string "cached_html"
    t.string "cached_author_year"
    t.string "cached_higher_classification"
    t.datetime "created_at", null: false
    t.datetime "updated_at", null: false
    t.integer "year_of_publication"
    t.string "verbatim_author"
    t.string "rank_class"
    t.string "type", null: false
    t.integer "created_by_id", null: false
    t.integer "updated_by_id", null: false
    t.integer "project_id", null: false
    t.string "cached_original_combination_html"
    t.string "cached_secondary_homonym"
    t.string "cached_primary_homonym"
    t.string "cached_secondary_homonym_alternative_spelling"
    t.string "cached_primary_homonym_alternative_spelling"
    t.boolean "cached_misspelling"
    t.string "masculine_name"
    t.string "feminine_name"
    t.string "neuter_name"
    t.string "cached_classified_as"
    t.string "cached"
    t.string "verbatim_name"
    t.integer "cached_valid_taxon_name_id"
    t.text "etymology"
    t.string "cached_original_combination"
    t.index ["cached"], name: "index_taxon_names_on_cached"
    t.index ["cached_original_combination"], name: "index_taxon_names_on_cached_original_combination"
    t.index ["created_by_id"], name: "index_taxon_names_on_created_by_id"
    t.index ["name"], name: "index_taxon_names_on_name"
    t.index ["parent_id"], name: "index_taxon_names_on_parent_id"
    t.index ["project_id"], name: "index_taxon_names_on_project_id"
    t.index ["rank_class"], name: "index_taxon_names_on_rank_class"
    t.index ["type"], name: "index_taxon_names_on_type"
    t.index ["updated_by_id"], name: "index_taxon_names_on_updated_by_id"
  end

  create_table "test_classes", id: :serial, force: :cascade do |t|
    t.integer "project_id"
    t.integer "created_by_id"
    t.integer "updated_by_id"
    t.string "string"
    t.boolean "boolean"
    t.text "text"
    t.integer "integer"
    t.datetime "created_at"
    t.datetime "updated_at"
    t.string "type"
    t.integer "sti_id"
    t.string "sti_type"
    t.index ["created_by_id"], name: "index_test_classes_on_created_by_id"
    t.index ["project_id"], name: "index_test_classes_on_project_id"
    t.index ["updated_by_id"], name: "index_test_classes_on_updated_by_id"
  end

  create_table "type_materials", id: :serial, force: :cascade do |t|
    t.integer "protonym_id", null: false
    t.integer "biological_object_id", null: false
    t.string "type_type", null: false
    t.integer "created_by_id", null: false
    t.integer "updated_by_id", null: false
    t.integer "project_id", null: false
    t.datetime "created_at", null: false
    t.datetime "updated_at", null: false
    t.index ["biological_object_id"], name: "index_type_materials_on_biological_object_id"
    t.index ["created_by_id"], name: "index_type_materials_on_created_by_id"
    t.index ["project_id"], name: "index_type_materials_on_project_id"
    t.index ["protonym_id"], name: "index_type_materials_on_protonym_id"
    t.index ["type_type"], name: "index_type_materials_on_type_type"
    t.index ["updated_by_id"], name: "index_type_materials_on_updated_by_id"
  end

  create_table "users", id: :serial, force: :cascade do |t|
    t.string "email", null: false
    t.string "password_digest", null: false
    t.datetime "created_at", null: false
    t.datetime "updated_at", null: false
    t.string "remember_token"
    t.integer "created_by_id"
    t.integer "updated_by_id"
    t.boolean "is_administrator"
    t.string "password_reset_token"
    t.datetime "password_reset_token_date"
    t.string "name", null: false
    t.datetime "current_sign_in_at"
    t.datetime "last_sign_in_at"
    t.string "current_sign_in_ip"
    t.string "last_sign_in_ip"
    t.text "hub_tab_order", default: [], array: true
    t.string "api_access_token"
    t.boolean "is_flagged_for_password_reset", default: false
    t.json "footprints", default: {}
    t.integer "sign_in_count", default: 0
    t.json "hub_favorites"
    t.datetime "last_seen_at"
    t.integer "time_active", default: 0
    t.json "preferences", default: {}
    t.index ["created_by_id"], name: "index_users_on_created_by_id"
    t.index ["remember_token"], name: "index_users_on_remember_token"
    t.index ["updated_by_id"], name: "index_users_on_updated_by_id"
  end

  create_table "version_associations", id: :serial, force: :cascade do |t|
    t.integer "version_id"
    t.string "foreign_key_name", null: false
    t.integer "foreign_key_id"
    t.index ["foreign_key_name", "foreign_key_id"], name: "index_version_associations_on_foreign_key"
    t.index ["version_id"], name: "index_version_associations_on_version_id"
  end

  create_table "versions", id: :serial, force: :cascade do |t|
    t.string "item_type", null: false
    t.integer "item_id", null: false
    t.string "event", null: false
    t.string "whodunnit"
    t.text "object"
    t.datetime "created_at", null: false
    t.integer "transaction_id"
    t.index ["item_type", "item_id"], name: "index_versions_on_item_type_and_item_id"
    t.index ["transaction_id"], name: "index_versions_on_transaction_id"
  end

  add_foreign_key "alternate_values", "languages", name: "alternate_values_language_id_fkey"
  add_foreign_key "alternate_values", "projects", name: "alternate_values_project_id_fkey"
  add_foreign_key "alternate_values", "users", column: "created_by_id", name: "alternate_values_created_by_id_fkey"
  add_foreign_key "alternate_values", "users", column: "updated_by_id", name: "alternate_values_updated_by_id_fkey"
  add_foreign_key "asserted_distributions", "geographic_areas", name: "asserted_distributions_geographic_area_id_fkey"
  add_foreign_key "asserted_distributions", "otus", name: "asserted_distributions_otu_id_fkey"
  add_foreign_key "asserted_distributions", "projects", name: "asserted_distributions_project_id_fkey"
  add_foreign_key "asserted_distributions", "users", column: "created_by_id", name: "asserted_distributions_created_by_id_fkey"
  add_foreign_key "asserted_distributions", "users", column: "updated_by_id", name: "asserted_distributions_updated_by_id_fkey"
  add_foreign_key "attributions", "projects"
  add_foreign_key "attributions", "users", column: "created_by_id"
  add_foreign_key "attributions", "users", column: "updated_by_id"
  add_foreign_key "biocuration_classifications", "collection_objects", column: "biological_collection_object_id", name: "biocuration_classifications_biological_collection_object_i_fkey"
  add_foreign_key "biocuration_classifications", "controlled_vocabulary_terms", column: "biocuration_class_id", name: "biocuration_classifications_biocuration_class_id_fkey"
  add_foreign_key "biocuration_classifications", "projects", name: "biocuration_classifications_project_id_fkey"
  add_foreign_key "biocuration_classifications", "users", column: "created_by_id", name: "biocuration_classifications_created_by_id_fkey"
  add_foreign_key "biocuration_classifications", "users", column: "updated_by_id", name: "biocuration_classifications_updated_by_id_fkey"
  add_foreign_key "biological_associations", "biological_relationships", name: "biological_associations_biological_relationship_id_fkey"
  add_foreign_key "biological_associations", "projects", name: "biological_associations_project_id_fkey"
  add_foreign_key "biological_associations", "users", column: "created_by_id", name: "biological_associations_created_by_id_fkey"
  add_foreign_key "biological_associations", "users", column: "updated_by_id", name: "biological_associations_updated_by_id_fkey"
  add_foreign_key "biological_associations_biological_associations_graphs", "biological_associations", name: "biological_associations_biologic_biological_association_id_fkey"
  add_foreign_key "biological_associations_biological_associations_graphs", "biological_associations_graphs", name: "biological_associations_biolo_biological_associations_grap_fkey"
  add_foreign_key "biological_associations_biological_associations_graphs", "projects", name: "biological_associations_biological_associations_project_id_fkey"
  add_foreign_key "biological_associations_biological_associations_graphs", "users", column: "created_by_id", name: "biological_associations_biological_associati_created_by_id_fkey"
  add_foreign_key "biological_associations_biological_associations_graphs", "users", column: "updated_by_id", name: "biological_associations_biological_associati_updated_by_id_fkey"
  add_foreign_key "biological_associations_graphs", "projects", name: "biological_associations_graphs_project_id_fkey"
  add_foreign_key "biological_associations_graphs", "users", column: "created_by_id", name: "biological_associations_graphs_created_by_id_fkey"
  add_foreign_key "biological_associations_graphs", "users", column: "updated_by_id", name: "biological_associations_graphs_updated_by_id_fkey"
  add_foreign_key "biological_relationship_types", "biological_relationships", name: "biological_relationship_types_biological_relationship_id_fkey"
  add_foreign_key "biological_relationship_types", "controlled_vocabulary_terms", column: "biological_property_id", name: "biological_relationship_types_biological_property_id_fkey"
  add_foreign_key "biological_relationship_types", "projects", name: "biological_relationship_types_project_id_fkey"
  add_foreign_key "biological_relationship_types", "users", column: "created_by_id", name: "biological_relationship_types_created_by_id_fkey"
  add_foreign_key "biological_relationship_types", "users", column: "updated_by_id", name: "biological_relationship_types_updated_by_id_fkey"
  add_foreign_key "biological_relationships", "projects", name: "biological_relationships_project_id_fkey"
  add_foreign_key "biological_relationships", "users", column: "created_by_id", name: "biological_relationships_created_by_id_fkey"
  add_foreign_key "biological_relationships", "users", column: "updated_by_id", name: "biological_relationships_updated_by_id_fkey"
  add_foreign_key "character_states", "descriptors"
  add_foreign_key "character_states", "projects"
  add_foreign_key "character_states", "users", column: "created_by_id"
  add_foreign_key "character_states", "users", column: "updated_by_id"
  add_foreign_key "citation_topics", "citations", name: "citation_topics_citation_id_fkey"
  add_foreign_key "citation_topics", "controlled_vocabulary_terms", column: "topic_id", name: "citation_topics_topic_id_fkey"
  add_foreign_key "citation_topics", "projects", name: "citation_topics_project_id_fkey"
  add_foreign_key "citation_topics", "users", column: "created_by_id", name: "citation_topics_created_by_id_fkey"
  add_foreign_key "citation_topics", "users", column: "updated_by_id", name: "citation_topics_updated_by_id_fkey"
  add_foreign_key "citations", "projects", name: "citations_project_id_fkey"
  add_foreign_key "citations", "sources", name: "citations_source_id_fkey"
  add_foreign_key "citations", "users", column: "created_by_id", name: "citations_created_by_id_fkey"
  add_foreign_key "citations", "users", column: "updated_by_id", name: "citations_updated_by_id_fkey"
  add_foreign_key "collecting_events", "geographic_areas", name: "collecting_events_geographic_area_id_fkey"
  add_foreign_key "collecting_events", "projects", name: "collecting_events_project_id_fkey"
  add_foreign_key "collecting_events", "users", column: "created_by_id", name: "collecting_events_created_by_id_fkey"
  add_foreign_key "collecting_events", "users", column: "updated_by_id", name: "collecting_events_updated_by_id_fkey"
  add_foreign_key "collection_objects", "collecting_events", name: "collection_objects_collecting_event_id_fkey"
  add_foreign_key "collection_objects", "preparation_types", name: "collection_objects_preparation_type_id_fkey"
  add_foreign_key "collection_objects", "projects", name: "collection_objects_project_id_fkey"
  add_foreign_key "collection_objects", "ranged_lot_categories", name: "collection_objects_ranged_lot_category_id_fkey"
  add_foreign_key "collection_objects", "repositories", name: "collection_objects_repository_id_fkey"
  add_foreign_key "collection_objects", "users", column: "created_by_id", name: "collection_objects_created_by_id_fkey"
  add_foreign_key "collection_objects", "users", column: "updated_by_id", name: "collection_objects_updated_by_id_fkey"
  add_foreign_key "collection_profiles", "containers", name: "collection_profiles_container_id_fkey"
  add_foreign_key "collection_profiles", "otus", name: "collection_profiles_otu_id_fkey"
  add_foreign_key "collection_profiles", "projects", name: "collection_profiles_project_id_fkey"
  add_foreign_key "collection_profiles", "users", column: "created_by_id", name: "collection_profiles_created_by_id_fkey"
  add_foreign_key "collection_profiles", "users", column: "updated_by_id", name: "collection_profiles_updated_by_id_fkey"
  add_foreign_key "common_names", "geographic_areas"
  add_foreign_key "common_names", "languages"
  add_foreign_key "common_names", "otus"
  add_foreign_key "common_names", "projects"
  add_foreign_key "common_names", "users", column: "created_by_id"
  add_foreign_key "common_names", "users", column: "updated_by_id"
  add_foreign_key "confidences", "controlled_vocabulary_terms", column: "confidence_level_id"
  add_foreign_key "confidences", "projects"
  add_foreign_key "confidences", "users", column: "created_by_id"
  add_foreign_key "confidences", "users", column: "updated_by_id"
  add_foreign_key "container_items", "projects", name: "container_items_project_id_fkey"
  add_foreign_key "container_items", "users", column: "created_by_id", name: "container_items_created_by_id_fkey"
  add_foreign_key "container_items", "users", column: "updated_by_id", name: "container_items_updated_by_id_fkey"
  add_foreign_key "containers", "projects", name: "containers_project_id_fkey"
  add_foreign_key "containers", "users", column: "created_by_id", name: "containers_created_by_id_fkey"
  add_foreign_key "containers", "users", column: "updated_by_id", name: "containers_updated_by_id_fkey"
  add_foreign_key "contents", "controlled_vocabulary_terms", column: "topic_id", name: "contents_topic_id_fkey"
  add_foreign_key "contents", "languages"
  add_foreign_key "contents", "otus", name: "contents_otu_id_fkey"
  add_foreign_key "contents", "projects", name: "contents_project_id_fkey"
  add_foreign_key "contents", "users", column: "created_by_id", name: "contents_created_by_id_fkey"
  add_foreign_key "contents", "users", column: "updated_by_id", name: "contents_updated_by_id_fkey"
  add_foreign_key "controlled_vocabulary_terms", "projects", name: "controlled_vocabulary_terms_project_id_fkey"
  add_foreign_key "controlled_vocabulary_terms", "users", column: "created_by_id", name: "controlled_vocabulary_terms_created_by_id_fkey"
  add_foreign_key "controlled_vocabulary_terms", "users", column: "updated_by_id", name: "controlled_vocabulary_terms_updated_by_id_fkey"
  add_foreign_key "data_attributes", "controlled_vocabulary_terms", name: "data_attributes_controlled_vocabulary_term_id_fkey"
  add_foreign_key "data_attributes", "projects", name: "data_attributes_project_id_fkey"
  add_foreign_key "data_attributes", "users", column: "created_by_id", name: "data_attributes_created_by_id_fkey"
  add_foreign_key "data_attributes", "users", column: "updated_by_id", name: "data_attributes_updated_by_id_fkey"
  add_foreign_key "descriptors", "projects"
  add_foreign_key "descriptors", "users", column: "created_by_id"
  add_foreign_key "descriptors", "users", column: "updated_by_id"
  add_foreign_key "documentation", "documents"
  add_foreign_key "documentation", "projects"
  add_foreign_key "documentation", "users", column: "created_by_id"
  add_foreign_key "documentation", "users", column: "updated_by_id"
  add_foreign_key "documents", "users", column: "created_by_id"
  add_foreign_key "documents", "users", column: "updated_by_id"
  add_foreign_key "downloads", "projects"
  add_foreign_key "downloads", "users", column: "created_by_id"
  add_foreign_key "downloads", "users", column: "updated_by_id"
  add_foreign_key "dwc_occurrences", "projects"
  add_foreign_key "dwc_occurrences", "users", column: "created_by_id"
  add_foreign_key "dwc_occurrences", "users", column: "updated_by_id"
  add_foreign_key "extracts", "projects"
  add_foreign_key "extracts", "users", column: "created_by_id"
  add_foreign_key "extracts", "users", column: "updated_by_id"
  add_foreign_key "gene_attributes", "controlled_vocabulary_terms"
  add_foreign_key "gene_attributes", "projects"
  add_foreign_key "gene_attributes", "sequences"
  add_foreign_key "gene_attributes", "users", column: "created_by_id"
  add_foreign_key "gene_attributes", "users", column: "updated_by_id"
  add_foreign_key "geographic_area_types", "users", column: "created_by_id", name: "geographic_area_types_created_by_id_fkey"
  add_foreign_key "geographic_area_types", "users", column: "updated_by_id", name: "geographic_area_types_updated_by_id_fkey"
  add_foreign_key "geographic_areas", "geographic_area_types", name: "geographic_areas_geographic_area_type_id_fkey"
  add_foreign_key "geographic_areas", "geographic_areas", column: "level0_id", name: "geographic_areas_level0_id_fkey"
  add_foreign_key "geographic_areas", "geographic_areas", column: "level1_id", name: "geographic_areas_level1_id_fkey"
  add_foreign_key "geographic_areas", "geographic_areas", column: "level2_id", name: "geographic_areas_level2_id_fkey"
  add_foreign_key "geographic_areas", "geographic_areas", column: "parent_id", name: "geographic_areas_parent_id_fkey"
  add_foreign_key "geographic_areas", "users", column: "created_by_id", name: "geographic_areas_created_by_id_fkey"
  add_foreign_key "geographic_areas", "users", column: "updated_by_id", name: "geographic_areas_updated_by_id_fkey"
  add_foreign_key "geographic_areas_geographic_items", "geographic_areas", name: "geographic_areas_geographic_items_geographic_area_id_fkey"
  add_foreign_key "geographic_areas_geographic_items", "geographic_items", name: "geographic_areas_geographic_items_geographic_item_id_fkey"
  add_foreign_key "geographic_items", "users", column: "created_by_id", name: "geographic_items_created_by_id_fkey"
  add_foreign_key "geographic_items", "users", column: "updated_by_id", name: "geographic_items_updated_by_id_fkey"
  add_foreign_key "georeferences", "collecting_events", name: "georeferences_collecting_event_id_fkey"
  add_foreign_key "georeferences", "geographic_items", column: "error_geographic_item_id", name: "georeferences_error_geographic_item_id_fkey"
  add_foreign_key "georeferences", "geographic_items", name: "georeferences_geographic_item_id_fkey"
  add_foreign_key "georeferences", "projects", name: "georeferences_project_id_fkey"
  add_foreign_key "georeferences", "users", column: "created_by_id", name: "georeferences_created_by_id_fkey"
  add_foreign_key "georeferences", "users", column: "updated_by_id", name: "georeferences_updated_by_id_fkey"
  add_foreign_key "identifiers", "namespaces", name: "identifiers_namespace_id_fkey"
  add_foreign_key "identifiers", "projects", name: "identifiers_project_id_fkey"
  add_foreign_key "identifiers", "users", column: "created_by_id", name: "identifiers_created_by_id_fkey"
  add_foreign_key "identifiers", "users", column: "updated_by_id", name: "identifiers_updated_by_id_fkey"
  add_foreign_key "images", "projects", name: "images_project_id_fkey"
  add_foreign_key "images", "users", column: "created_by_id", name: "images_created_by_id_fkey"
  add_foreign_key "images", "users", column: "updated_by_id", name: "images_updated_by_id_fkey"
  add_foreign_key "labels", "projects"
  add_foreign_key "labels", "users", column: "created_by_id", name: "labels_created_by_id_fk"
  add_foreign_key "labels", "users", column: "updated_by_id", name: "labels_updated_by_id_fk"
  add_foreign_key "languages", "users", column: "created_by_id", name: "languages_created_by_id_fkey"
  add_foreign_key "languages", "users", column: "updated_by_id", name: "languages_updated_by_id_fkey"
  add_foreign_key "loan_items", "loans", name: "loan_items_loan_id_fkey"
  add_foreign_key "loan_items", "projects", name: "loan_items_project_id_fkey"
  add_foreign_key "loan_items", "users", column: "created_by_id", name: "loan_items_created_by_id_fkey"
  add_foreign_key "loan_items", "users", column: "updated_by_id", name: "loan_items_updated_by_id_fkey"
  add_foreign_key "loans", "projects", name: "loans_project_id_fkey"
  add_foreign_key "loans", "users", column: "created_by_id", name: "loans_created_by_id_fkey"
  add_foreign_key "loans", "users", column: "updated_by_id", name: "loans_updated_by_id_fkey"
  add_foreign_key "namespaces", "users", column: "created_by_id", name: "namespaces_created_by_id_fkey"
  add_foreign_key "namespaces", "users", column: "updated_by_id", name: "namespaces_updated_by_id_fkey"
  add_foreign_key "notes", "projects", name: "notes_project_id_fkey"
  add_foreign_key "notes", "users", column: "created_by_id", name: "notes_created_by_id_fkey"
  add_foreign_key "notes", "users", column: "updated_by_id", name: "notes_updated_by_id_fkey"
  add_foreign_key "observation_matrices", "projects"
  add_foreign_key "observation_matrices", "users", column: "created_by_id"
  add_foreign_key "observation_matrices", "users", column: "updated_by_id"
  add_foreign_key "observation_matrix_column_items", "controlled_vocabulary_terms"
  add_foreign_key "observation_matrix_column_items", "descriptors"
  add_foreign_key "observation_matrix_column_items", "observation_matrices"
  add_foreign_key "observation_matrix_column_items", "projects"
  add_foreign_key "observation_matrix_column_items", "users", column: "created_by_id"
  add_foreign_key "observation_matrix_column_items", "users", column: "updated_by_id"
  add_foreign_key "observation_matrix_columns", "descriptors"
  add_foreign_key "observation_matrix_columns", "observation_matrices"
  add_foreign_key "observation_matrix_columns", "projects"
  add_foreign_key "observation_matrix_columns", "users", column: "created_by_id"
  add_foreign_key "observation_matrix_columns", "users", column: "updated_by_id"
  add_foreign_key "observation_matrix_row_items", "collection_objects"
  add_foreign_key "observation_matrix_row_items", "controlled_vocabulary_terms"
  add_foreign_key "observation_matrix_row_items", "observation_matrices"
  add_foreign_key "observation_matrix_row_items", "otus"
  add_foreign_key "observation_matrix_row_items", "projects"
  add_foreign_key "observation_matrix_row_items", "taxon_names"
  add_foreign_key "observation_matrix_row_items", "users", column: "created_by_id"
  add_foreign_key "observation_matrix_row_items", "users", column: "updated_by_id"
  add_foreign_key "observation_matrix_rows", "collection_objects"
  add_foreign_key "observation_matrix_rows", "observation_matrices"
  add_foreign_key "observation_matrix_rows", "otus"
  add_foreign_key "observation_matrix_rows", "projects"
  add_foreign_key "observation_matrix_rows", "users", column: "created_by_id"
  add_foreign_key "observation_matrix_rows", "users", column: "updated_by_id"
  add_foreign_key "observations", "collection_objects"
  add_foreign_key "observations", "descriptors"
  add_foreign_key "observations", "otus"
  add_foreign_key "observations", "projects"
  add_foreign_key "observations", "users", column: "created_by_id"
  add_foreign_key "observations", "users", column: "updated_by_id"
  add_foreign_key "organizations", "geographic_areas", column: "area_served_id"
  add_foreign_key "organizations", "organizations", column: "department_id"
  add_foreign_key "organizations", "organizations", column: "parent_organization_id"
  add_foreign_key "organizations", "organizations", column: "same_as_id"
  add_foreign_key "organizations", "users", column: "created_by_id"
  add_foreign_key "organizations", "users", column: "updated_by_id"
  add_foreign_key "origin_relationships", "projects"
  add_foreign_key "origin_relationships", "users", column: "created_by_id"
  add_foreign_key "origin_relationships", "users", column: "updated_by_id"
  add_foreign_key "otu_page_layout_sections", "controlled_vocabulary_terms", column: "topic_id", name: "otu_page_layout_sections_topic_id_fkey"
  add_foreign_key "otu_page_layout_sections", "otu_page_layouts", name: "otu_page_layout_sections_otu_page_layout_id_fkey"
  add_foreign_key "otu_page_layout_sections", "projects", name: "otu_page_layout_sections_project_id_fkey"
  add_foreign_key "otu_page_layout_sections", "users", column: "created_by_id", name: "otu_page_layout_sections_created_by_id_fkey"
  add_foreign_key "otu_page_layout_sections", "users", column: "updated_by_id", name: "otu_page_layout_sections_updated_by_id_fkey"
  add_foreign_key "otu_page_layouts", "projects", name: "otu_page_layouts_project_id_fkey"
  add_foreign_key "otu_page_layouts", "users", column: "created_by_id", name: "otu_page_layouts_created_by_id_fkey"
  add_foreign_key "otu_page_layouts", "users", column: "updated_by_id", name: "otu_page_layouts_updated_by_id_fkey"
  add_foreign_key "otus", "projects", name: "otus_project_id_fkey"
  add_foreign_key "otus", "taxon_names", name: "otus_taxon_name_id_fkey"
  add_foreign_key "otus", "users", column: "created_by_id", name: "otus_created_by_id_fkey"
  add_foreign_key "otus", "users", column: "updated_by_id", name: "otus_updated_by_id_fkey"
  add_foreign_key "people", "users", column: "created_by_id", name: "people_created_by_id_fkey"
  add_foreign_key "people", "users", column: "updated_by_id", name: "people_updated_by_id_fkey"
  add_foreign_key "pinboard_items", "projects", name: "pinboard_items_project_id_fkey"
  add_foreign_key "pinboard_items", "users", column: "created_by_id", name: "pinboard_items_created_by_id_fkey"
  add_foreign_key "pinboard_items", "users", column: "updated_by_id", name: "pinboard_items_updated_by_id_fkey"
  add_foreign_key "pinboard_items", "users", name: "pinboard_items_user_id_fkey"
  add_foreign_key "preparation_types", "users", column: "created_by_id", name: "preparation_types_created_by_id_fkey"
  add_foreign_key "preparation_types", "users", column: "updated_by_id", name: "preparation_types_updated_by_id_fkey"
  add_foreign_key "project_members", "projects", name: "project_members_project_id_fkey"
  add_foreign_key "project_members", "users", column: "created_by_id", name: "project_members_created_by_id_fkey"
  add_foreign_key "project_members", "users", column: "updated_by_id", name: "project_members_updated_by_id_fkey"
  add_foreign_key "project_members", "users", name: "project_members_user_id_fkey"
  add_foreign_key "project_sources", "projects", name: "project_sources_project_id_fkey"
  add_foreign_key "project_sources", "sources", name: "project_sources_source_id_fkey"
  add_foreign_key "project_sources", "users", column: "created_by_id", name: "project_sources_created_by_id_fkey"
  add_foreign_key "project_sources", "users", column: "updated_by_id", name: "project_sources_updated_by_id_fkey"
  add_foreign_key "projects", "users", column: "created_by_id", name: "projects_created_by_id_fkey"
  add_foreign_key "projects", "users", column: "updated_by_id", name: "projects_updated_by_id_fkey"
  add_foreign_key "protocol_relationships", "projects"
  add_foreign_key "protocol_relationships", "protocols"
  add_foreign_key "protocol_relationships", "users", column: "created_by_id"
  add_foreign_key "protocol_relationships", "users", column: "updated_by_id"
  add_foreign_key "protocols", "projects"
  add_foreign_key "protocols", "users", column: "created_by_id"
  add_foreign_key "protocols", "users", column: "updated_by_id"
  add_foreign_key "public_contents", "contents", name: "public_contents_content_id_fkey"
  add_foreign_key "public_contents", "controlled_vocabulary_terms", column: "topic_id", name: "public_contents_topic_id_fkey"
  add_foreign_key "public_contents", "otus", name: "public_contents_otu_id_fkey"
  add_foreign_key "public_contents", "projects", name: "public_contents_project_id_fkey"
  add_foreign_key "public_contents", "users", column: "created_by_id", name: "public_contents_created_by_id_fkey"
  add_foreign_key "public_contents", "users", column: "updated_by_id", name: "public_contents_updated_by_id_fkey"
  add_foreign_key "ranged_lot_categories", "projects", name: "ranged_lot_categories_project_id_fkey"
  add_foreign_key "ranged_lot_categories", "users", column: "created_by_id", name: "ranged_lot_categories_created_by_id_fkey"
  add_foreign_key "ranged_lot_categories", "users", column: "updated_by_id", name: "ranged_lot_categories_updated_by_id_fkey"
  add_foreign_key "repositories", "users", column: "created_by_id", name: "repositories_created_by_id_fkey"
  add_foreign_key "repositories", "users", column: "updated_by_id", name: "repositories_updated_by_id_fkey"
  add_foreign_key "roles", "organizations"
  add_foreign_key "roles", "people", name: "roles_person_id_fkey"
  add_foreign_key "roles", "projects", name: "roles_project_id_fkey"
  add_foreign_key "roles", "users", column: "created_by_id", name: "roles_created_by_id_fkey"
  add_foreign_key "roles", "users", column: "updated_by_id", name: "roles_updated_by_id_fkey"
  add_foreign_key "sequence_relationships", "projects"
  add_foreign_key "sequence_relationships", "sequences", column: "object_sequence_id"
  add_foreign_key "sequence_relationships", "sequences", column: "subject_sequence_id"
  add_foreign_key "sequence_relationships", "users", column: "created_by_id"
  add_foreign_key "sequence_relationships", "users", column: "updated_by_id"
  add_foreign_key "sequences", "projects"
  add_foreign_key "sequences", "users", column: "created_by_id"
  add_foreign_key "sequences", "users", column: "updated_by_id"
  add_foreign_key "serial_chronologies", "serials", column: "preceding_serial_id", name: "serial_chronologies_preceding_serial_id_fkey"
  add_foreign_key "serial_chronologies", "serials", column: "succeeding_serial_id", name: "serial_chronologies_succeeding_serial_id_fkey"
  add_foreign_key "serial_chronologies", "users", column: "created_by_id", name: "serial_chronologies_created_by_id_fkey"
  add_foreign_key "serial_chronologies", "users", column: "updated_by_id", name: "serial_chronologies_updated_by_id_fkey"
  add_foreign_key "serials", "languages", column: "primary_language_id", name: "serials_primary_language_id_fkey"
  add_foreign_key "serials", "serials", column: "translated_from_serial_id", name: "serials_translated_from_serial_id_fkey"
  add_foreign_key "serials", "users", column: "created_by_id", name: "serials_created_by_id_fkey"
  add_foreign_key "serials", "users", column: "updated_by_id", name: "serials_updated_by_id_fkey"
  add_foreign_key "sources", "languages", name: "sources_language_id_fkey"
  add_foreign_key "sources", "serials", name: "sources_serial_id_fkey"
  add_foreign_key "sources", "users", column: "created_by_id", name: "sources_created_by_id_fkey"
  add_foreign_key "sources", "users", column: "updated_by_id", name: "sources_updated_by_id_fkey"
  add_foreign_key "sqed_depictions", "depictions"
  add_foreign_key "sqed_depictions", "projects"
  add_foreign_key "sqed_depictions", "users", column: "created_by_id"
  add_foreign_key "sqed_depictions", "users", column: "updated_by_id"
  add_foreign_key "tagged_section_keywords", "controlled_vocabulary_terms", column: "keyword_id", name: "tagged_section_keywords_keyword_id_fkey"
  add_foreign_key "tagged_section_keywords", "otu_page_layout_sections", name: "tagged_section_keywords_otu_page_layout_section_id_fkey"
  add_foreign_key "tagged_section_keywords", "projects", name: "tagged_section_keywords_project_id_fkey"
  add_foreign_key "tagged_section_keywords", "users", column: "created_by_id", name: "tagged_section_keywords_created_by_id_fkey"
  add_foreign_key "tagged_section_keywords", "users", column: "updated_by_id", name: "tagged_section_keywords_updated_by_id_fkey"
  add_foreign_key "tags", "controlled_vocabulary_terms", column: "keyword_id", name: "tags_keyword_id_fkey"
  add_foreign_key "tags", "projects", name: "tags_project_id_fkey"
  add_foreign_key "tags", "users", column: "created_by_id", name: "tags_created_by_id_fkey"
  add_foreign_key "tags", "users", column: "updated_by_id", name: "tags_updated_by_id_fkey"
  add_foreign_key "taxon_determinations", "collection_objects", column: "biological_collection_object_id", name: "taxon_determinations_biological_collection_object_id_fkey"
  add_foreign_key "taxon_determinations", "otus", name: "taxon_determinations_otu_id_fkey"
  add_foreign_key "taxon_determinations", "projects", name: "taxon_determinations_project_id_fkey"
  add_foreign_key "taxon_determinations", "users", column: "created_by_id", name: "taxon_determinations_created_by_id_fkey"
  add_foreign_key "taxon_determinations", "users", column: "updated_by_id", name: "taxon_determinations_updated_by_id_fkey"
  add_foreign_key "taxon_name_classifications", "projects", name: "taxon_name_classifications_project_id_fkey"
  add_foreign_key "taxon_name_classifications", "taxon_names", name: "taxon_name_classifications_taxon_name_id_fkey"
  add_foreign_key "taxon_name_classifications", "users", column: "created_by_id", name: "taxon_name_classifications_created_by_id_fkey"
  add_foreign_key "taxon_name_classifications", "users", column: "updated_by_id", name: "taxon_name_classifications_updated_by_id_fkey"
  add_foreign_key "taxon_name_relationships", "projects", name: "taxon_name_relationships_project_id_fkey"
  add_foreign_key "taxon_name_relationships", "taxon_names", column: "object_taxon_name_id", name: "taxon_name_relationships_object_taxon_name_id_fkey"
  add_foreign_key "taxon_name_relationships", "taxon_names", column: "subject_taxon_name_id", name: "taxon_name_relationships_subject_taxon_name_id_fkey"
  add_foreign_key "taxon_name_relationships", "users", column: "created_by_id", name: "taxon_name_relationships_created_by_id_fkey"
  add_foreign_key "taxon_name_relationships", "users", column: "updated_by_id", name: "taxon_name_relationships_updated_by_id_fkey"
  add_foreign_key "taxon_names", "projects", name: "taxon_names_project_id_fkey"
  add_foreign_key "taxon_names", "taxon_names", column: "parent_id", name: "taxon_names_parent_id_fkey"
  add_foreign_key "taxon_names", "users", column: "created_by_id", name: "taxon_names_created_by_id_fkey"
  add_foreign_key "taxon_names", "users", column: "updated_by_id", name: "taxon_names_updated_by_id_fkey"
  add_foreign_key "type_materials", "collection_objects", column: "biological_object_id", name: "type_materials_biological_object_id_fkey"
  add_foreign_key "type_materials", "projects", name: "type_materials_project_id_fkey"
  add_foreign_key "type_materials", "taxon_names", column: "protonym_id", name: "type_materials_protonym_id_fkey"
  add_foreign_key "type_materials", "users", column: "created_by_id", name: "type_materials_created_by_id_fkey"
  add_foreign_key "type_materials", "users", column: "updated_by_id", name: "type_materials_updated_by_id_fkey"
  add_foreign_key "users", "users", column: "created_by_id", name: "users_created_by_id_fkey"
  add_foreign_key "users", "users", column: "updated_by_id", name: "users_updated_by_id_fkey"
end<|MERGE_RESOLUTION|>--- conflicted
+++ resolved
@@ -10,11 +10,7 @@
 #
 # It's strongly recommended that you check this file into your version control system.
 
-<<<<<<< HEAD
-ActiveRecord::Schema.define(version: 2019_06_24_155111) do
-=======
 ActiveRecord::Schema.define(version: 2019_10_10_200049) do
->>>>>>> 54d1870a
 
   # These are extensions that must be enabled in order to support this database
   enable_extension "fuzzystrmatch"
@@ -517,7 +513,6 @@
     t.text "caption"
     t.string "figure_label"
     t.boolean "is_metadata_depiction"
-    t.xml "svg_clip"
     t.index ["created_by_id"], name: "index_depictions_on_created_by_id"
     t.index ["depiction_object_id"], name: "index_depictions_on_depiction_object_id"
     t.index ["depiction_object_type"], name: "index_depictions_on_depiction_object_type"
