# encoding: UTF-8
# This file is auto-generated from the current state of the database. Instead
# of editing this file, please use the migrations feature of Active Record to
# incrementally modify your database, and then regenerate this schema definition.
#
# Note that this schema.rb definition is the authoritative source for your
# database schema. If you need to create the application database on another
# system, you should be using db:schema:load, not running all the migrations
# from scratch. The latter is a flawed and unsustainable approach (the more migrations
# you'll amass, the slower it'll run and the greater likelihood for issues).
#
# It's strongly recommended that you check this file into your version control system.

<<<<<<< HEAD
ActiveRecord::Schema.define(version: 20160330155204) do
=======
ActiveRecord::Schema.define(version: 20160324151604) do
>>>>>>> a3b66192

  # These are extensions that must be enabled in order to support this database
  enable_extension "plpgsql"
  enable_extension "postgis"
  enable_extension "hstore"
  enable_extension "fuzzystrmatch"

  create_table "alternate_values", force: :cascade do |t|
    t.text     "value",                            null: false
    t.string   "type",                             null: false
    t.integer  "language_id"
    t.datetime "created_at",                       null: false
    t.datetime "updated_at",                       null: false
    t.integer  "created_by_id",                    null: false
    t.integer  "updated_by_id",                    null: false
    t.string   "alternate_value_object_attribute"
    t.integer  "alternate_value_object_id",        null: false
    t.string   "alternate_value_object_type",      null: false
    t.integer  "project_id"
  end

  add_index "alternate_values", ["alternate_value_object_id", "alternate_value_object_type"], name: "index_alternate_values_on_alternate_value_object_id_and_type", using: :btree
  add_index "alternate_values", ["created_by_id"], name: "index_alternate_values_on_created_by_id", using: :btree
  add_index "alternate_values", ["language_id"], name: "index_alternate_values_on_language_id", using: :btree
  add_index "alternate_values", ["project_id"], name: "index_alternate_values_on_project_id", using: :btree
  add_index "alternate_values", ["type"], name: "index_alternate_values_on_type", using: :btree
  add_index "alternate_values", ["updated_by_id"], name: "index_alternate_values_on_updated_by_id", using: :btree

  create_table "asserted_distributions", force: :cascade do |t|
    t.integer  "otu_id",             null: false
    t.integer  "geographic_area_id", null: false
    t.integer  "source_id",          null: false
    t.integer  "project_id",         null: false
    t.integer  "created_by_id",      null: false
    t.integer  "updated_by_id",      null: false
    t.datetime "created_at",         null: false
    t.datetime "updated_at",         null: false
    t.boolean  "is_absent"
  end

  add_index "asserted_distributions", ["created_by_id"], name: "index_asserted_distributions_on_created_by_id", using: :btree
  add_index "asserted_distributions", ["geographic_area_id"], name: "index_asserted_distributions_on_geographic_area_id", using: :btree
  add_index "asserted_distributions", ["otu_id"], name: "index_asserted_distributions_on_otu_id", using: :btree
  add_index "asserted_distributions", ["project_id"], name: "index_asserted_distributions_on_project_id", using: :btree
  add_index "asserted_distributions", ["source_id"], name: "index_asserted_distributions_on_source_id", using: :btree
  add_index "asserted_distributions", ["updated_by_id"], name: "index_asserted_distributions_on_updated_by_id", using: :btree

  create_table "biocuration_classifications", force: :cascade do |t|
    t.integer  "biocuration_class_id",            null: false
    t.integer  "biological_collection_object_id", null: false
    t.integer  "position",                        null: false
    t.datetime "created_at",                      null: false
    t.datetime "updated_at",                      null: false
    t.integer  "created_by_id",                   null: false
    t.integer  "updated_by_id",                   null: false
    t.integer  "project_id",                      null: false
  end

  add_index "biocuration_classifications", ["biocuration_class_id"], name: "index_biocuration_classifications_on_biocuration_class_id", using: :btree
  add_index "biocuration_classifications", ["biological_collection_object_id"], name: "bio_c_bio_collection_object", using: :btree
  add_index "biocuration_classifications", ["created_by_id"], name: "index_biocuration_classifications_on_created_by_id", using: :btree
  add_index "biocuration_classifications", ["position"], name: "index_biocuration_classifications_on_position", using: :btree
  add_index "biocuration_classifications", ["project_id"], name: "index_biocuration_classifications_on_project_id", using: :btree
  add_index "biocuration_classifications", ["updated_by_id"], name: "index_biocuration_classifications_on_updated_by_id", using: :btree

  create_table "biological_associations", force: :cascade do |t|
    t.integer  "biological_relationship_id",          null: false
    t.integer  "biological_association_subject_id",   null: false
    t.string   "biological_association_subject_type", null: false
    t.integer  "biological_association_object_id",    null: false
    t.string   "biological_association_object_type",  null: false
    t.datetime "created_at",                          null: false
    t.datetime "updated_at",                          null: false
    t.integer  "created_by_id",                       null: false
    t.integer  "updated_by_id",                       null: false
    t.integer  "project_id",                          null: false
  end

  add_index "biological_associations", ["biological_association_object_id", "biological_association_object_type"], name: "index_biological_associations_on_object_id_and_type", using: :btree
  add_index "biological_associations", ["biological_association_subject_id", "biological_association_subject_type"], name: "index_biological_associations_on_subject_id_and_type", using: :btree
  add_index "biological_associations", ["biological_relationship_id"], name: "index_biological_associations_on_biological_relationship_id", using: :btree
  add_index "biological_associations", ["created_by_id"], name: "index_biological_associations_on_created_by_id", using: :btree
  add_index "biological_associations", ["project_id"], name: "index_biological_associations_on_project_id", using: :btree
  add_index "biological_associations", ["updated_by_id"], name: "index_biological_associations_on_updated_by_id", using: :btree

  create_table "biological_associations_biological_associations_graphs", force: :cascade do |t|
    t.integer  "biological_associations_graph_id", null: false
    t.integer  "biological_association_id",        null: false
    t.datetime "created_at",                       null: false
    t.datetime "updated_at",                       null: false
    t.integer  "created_by_id",                    null: false
    t.integer  "updated_by_id",                    null: false
    t.integer  "project_id",                       null: false
  end

  add_index "biological_associations_biological_associations_graphs", ["biological_association_id"], name: "bio_asc_bio_asc_graph_bio_asc", using: :btree
  add_index "biological_associations_biological_associations_graphs", ["biological_associations_graph_id"], name: "bio_asc_bio_asc_graph_bio_asc_graph", using: :btree
  add_index "biological_associations_biological_associations_graphs", ["created_by_id"], name: "bio_asc_bio_asc_graph_created_by", using: :btree
  add_index "biological_associations_biological_associations_graphs", ["project_id"], name: "bio_asc_bio_asc_graph_project", using: :btree
  add_index "biological_associations_biological_associations_graphs", ["updated_by_id"], name: "bio_asc_bio_asc_graph_updated_by", using: :btree

  create_table "biological_associations_graphs", force: :cascade do |t|
    t.datetime "created_at",    null: false
    t.datetime "updated_at",    null: false
    t.integer  "created_by_id", null: false
    t.integer  "updated_by_id", null: false
    t.integer  "project_id",    null: false
    t.string   "name"
<<<<<<< HEAD
    t.integer  "source_id"
=======
>>>>>>> a3b66192
  end

  add_index "biological_associations_graphs", ["created_by_id"], name: "index_biological_associations_graphs_on_created_by_id", using: :btree
  add_index "biological_associations_graphs", ["project_id"], name: "index_biological_associations_graphs_on_project_id", using: :btree
  add_index "biological_associations_graphs", ["updated_by_id"], name: "index_biological_associations_graphs_on_updated_by_id", using: :btree

  create_table "biological_relationship_types", force: :cascade do |t|
    t.string   "type",                       null: false
    t.integer  "biological_property_id",     null: false
    t.integer  "biological_relationship_id", null: false
    t.datetime "created_at",                 null: false
    t.datetime "updated_at",                 null: false
    t.integer  "created_by_id",              null: false
    t.integer  "updated_by_id",              null: false
    t.integer  "project_id",                 null: false
  end

  add_index "biological_relationship_types", ["biological_property_id"], name: "index_biological_relationship_types_on_biological_property_id", using: :btree
  add_index "biological_relationship_types", ["biological_relationship_id"], name: "bio_rel_type_bio_rel", using: :btree
  add_index "biological_relationship_types", ["created_by_id"], name: "bio_rel_type_created_by", using: :btree
  add_index "biological_relationship_types", ["project_id"], name: "bio_rel_type_project", using: :btree
  add_index "biological_relationship_types", ["type"], name: "index_biological_relationship_types_on_type", using: :btree
  add_index "biological_relationship_types", ["updated_by_id"], name: "bio_rel_type_updated_by", using: :btree

  create_table "biological_relationships", force: :cascade do |t|
    t.string   "name",          null: false
    t.boolean  "is_transitive"
    t.boolean  "is_reflexive"
    t.datetime "created_at",    null: false
    t.datetime "updated_at",    null: false
    t.integer  "created_by_id", null: false
    t.integer  "updated_by_id", null: false
    t.integer  "project_id",    null: false
  end

  add_index "biological_relationships", ["created_by_id"], name: "bio_rel_created_by", using: :btree
  add_index "biological_relationships", ["project_id"], name: "bio_rel_project", using: :btree
  add_index "biological_relationships", ["updated_by_id"], name: "bio_rel_updated_by", using: :btree

  create_table "citation_topics", force: :cascade do |t|
    t.integer  "topic_id",      null: false
    t.integer  "citation_id",   null: false
    t.string   "pages"
    t.datetime "created_at",    null: false
    t.datetime "updated_at",    null: false
    t.integer  "created_by_id", null: false
    t.integer  "updated_by_id", null: false
    t.integer  "project_id",    null: false
  end

  add_index "citation_topics", ["citation_id"], name: "index_citation_topics_on_citation_id", using: :btree
  add_index "citation_topics", ["created_by_id"], name: "index_citation_topics_on_created_by_id", using: :btree
  add_index "citation_topics", ["project_id"], name: "index_citation_topics_on_project_id", using: :btree
  add_index "citation_topics", ["topic_id"], name: "index_citation_topics_on_topic_id", using: :btree
  add_index "citation_topics", ["updated_by_id"], name: "index_citation_topics_on_updated_by_id", using: :btree

  create_table "citations", force: :cascade do |t|
    t.string   "citation_object_type", null: false
    t.integer  "source_id",            null: false
    t.datetime "created_at",           null: false
    t.datetime "updated_at",           null: false
    t.integer  "created_by_id",        null: false
    t.integer  "updated_by_id",        null: false
    t.integer  "project_id",           null: false
    t.integer  "citation_object_id",   null: false
    t.string   "pages"
<<<<<<< HEAD
=======
    t.boolean  "is_original"
>>>>>>> a3b66192
  end

  add_index "citations", ["citation_object_id"], name: "index_citations_on_citation_object_id", using: :btree
  add_index "citations", ["citation_object_type"], name: "index_citations_on_citation_object_type", using: :btree
  add_index "citations", ["created_by_id"], name: "index_citations_on_created_by_id", using: :btree
  add_index "citations", ["project_id"], name: "index_citations_on_project_id", using: :btree
  add_index "citations", ["source_id"], name: "index_citations_on_source_id", using: :btree
  add_index "citations", ["updated_by_id"], name: "index_citations_on_updated_by_id", using: :btree

  create_table "collecting_events", force: :cascade do |t|
    t.text     "verbatim_label"
    t.text     "print_label"
    t.text     "document_label"
    t.string   "verbatim_locality"
    t.string   "verbatim_longitude"
    t.string   "verbatim_latitude"
    t.string   "verbatim_geolocation_uncertainty"
    t.string   "verbatim_trip_identifier"
    t.string   "verbatim_collectors"
    t.string   "verbatim_method"
    t.integer  "geographic_area_id"
    t.decimal  "minimum_elevation"
    t.decimal  "maximum_elevation"
    t.string   "elevation_precision"
    t.text     "field_notes"
    t.string   "md5_of_verbatim_label"
    t.datetime "created_at",                                 null: false
    t.datetime "updated_at",                                 null: false
    t.text     "cached"
    t.integer  "created_by_id",                              null: false
    t.integer  "updated_by_id",                              null: false
    t.integer  "project_id",                                 null: false
    t.integer  "start_date_year"
    t.integer  "end_date_year"
    t.integer  "start_date_day"
    t.integer  "end_date_day"
    t.string   "verbatim_elevation"
    t.text     "verbatim_habitat"
    t.string   "verbatim_datum"
    t.integer  "time_start_hour",                  limit: 2
    t.integer  "time_start_minute",                limit: 2
    t.integer  "time_start_second",                limit: 2
    t.integer  "time_end_hour",                    limit: 2
    t.integer  "time_end_minute",                  limit: 2
    t.integer  "time_end_second",                  limit: 2
    t.string   "verbatim_date"
    t.integer  "start_date_month"
    t.integer  "end_date_month"
  end

  add_index "collecting_events", ["created_by_id"], name: "index_collecting_events_on_created_by_id", using: :btree
  add_index "collecting_events", ["geographic_area_id"], name: "index_collecting_events_on_geographic_area_id", using: :btree
  add_index "collecting_events", ["project_id"], name: "index_collecting_events_on_project_id", using: :btree
  add_index "collecting_events", ["updated_by_id"], name: "index_collecting_events_on_updated_by_id", using: :btree

  create_table "collection_object_observations", force: :cascade do |t|
    t.text     "data",          null: false
    t.integer  "project_id",    null: false
    t.integer  "created_by_id", null: false
    t.integer  "updated_by_id", null: false
    t.datetime "created_at",    null: false
    t.datetime "updated_at",    null: false
  end

  add_index "collection_object_observations", ["created_by_id"], name: "index_collection_object_observations_on_created_by_id", using: :btree
  add_index "collection_object_observations", ["data"], name: "index_collection_object_observations_on_data", using: :btree
  add_index "collection_object_observations", ["project_id"], name: "index_collection_object_observations_on_project_id", using: :btree
  add_index "collection_object_observations", ["updated_by_id"], name: "index_collection_object_observations_on_updated_by_id", using: :btree

  create_table "collection_objects", force: :cascade do |t|
    t.integer  "total"
    t.string   "type",                      null: false
    t.datetime "created_at",                null: false
    t.datetime "updated_at",                null: false
    t.integer  "preparation_type_id"
    t.integer  "repository_id"
    t.integer  "created_by_id",             null: false
    t.integer  "updated_by_id",             null: false
    t.integer  "project_id",                null: false
    t.text     "buffered_collecting_event"
    t.text     "buffered_determinations"
    t.text     "buffered_other_labels"
    t.integer  "ranged_lot_category_id"
    t.integer  "collecting_event_id"
    t.date     "accessioned_at"
    t.string   "deaccession_reason"
    t.date     "deaccessioned_at"
  end

  add_index "collection_objects", ["collecting_event_id"], name: "index_collection_objects_on_collecting_event_id", using: :btree
  add_index "collection_objects", ["created_by_id"], name: "index_collection_objects_on_created_by_id", using: :btree
  add_index "collection_objects", ["preparation_type_id"], name: "index_collection_objects_on_preparation_type_id", using: :btree
  add_index "collection_objects", ["project_id"], name: "index_collection_objects_on_project_id", using: :btree
  add_index "collection_objects", ["ranged_lot_category_id"], name: "index_collection_objects_on_ranged_lot_category_id", using: :btree
  add_index "collection_objects", ["repository_id"], name: "index_collection_objects_on_repository_id", using: :btree
  add_index "collection_objects", ["type"], name: "index_collection_objects_on_type", using: :btree
  add_index "collection_objects", ["updated_by_id"], name: "index_collection_objects_on_updated_by_id", using: :btree

  create_table "collection_profiles", force: :cascade do |t|
    t.integer  "container_id"
    t.integer  "otu_id"
    t.integer  "conservation_status"
    t.integer  "processing_state"
    t.integer  "container_condition"
    t.integer  "condition_of_labels"
    t.integer  "identification_level"
    t.integer  "arrangement_level"
    t.integer  "data_quality"
    t.integer  "computerization_level"
    t.integer  "number_of_collection_objects"
    t.integer  "number_of_containers"
    t.integer  "created_by_id",                null: false
    t.integer  "updated_by_id",                null: false
    t.integer  "project_id",                   null: false
    t.datetime "created_at",                   null: false
    t.datetime "updated_at",                   null: false
    t.string   "collection_type"
  end

  add_index "collection_profiles", ["collection_type"], name: "index_collection_profiles_on_collection_type", using: :btree
  add_index "collection_profiles", ["container_id"], name: "index_collection_profiles_on_container_id", using: :btree
  add_index "collection_profiles", ["created_by_id"], name: "index_collection_profiles_on_created_by_id", using: :btree
  add_index "collection_profiles", ["otu_id"], name: "index_collection_profiles_on_otu_id", using: :btree
  add_index "collection_profiles", ["project_id"], name: "index_collection_profiles_on_project_id", using: :btree
  add_index "collection_profiles", ["updated_by_id"], name: "index_collection_profiles_on_updated_by_id", using: :btree

  create_table "common_names", force: :cascade do |t|
    t.string   "name",               null: false
    t.integer  "geographic_area_id"
    t.integer  "otu_id"
    t.integer  "language_id"
    t.integer  "start_year"
    t.integer  "end_year"
    t.integer  "project_id",         null: false
    t.integer  "created_by_id",      null: false
    t.integer  "updated_by_id",      null: false
    t.datetime "created_at",         null: false
    t.datetime "updated_at",         null: false
  end

  add_index "common_names", ["created_by_id"], name: "index_common_names_on_created_by_id", using: :btree
  add_index "common_names", ["geographic_area_id"], name: "index_common_names_on_geographic_area_id", using: :btree
  add_index "common_names", ["language_id"], name: "index_common_names_on_language_id", using: :btree
  add_index "common_names", ["name"], name: "index_common_names_on_name", using: :btree
  add_index "common_names", ["otu_id"], name: "index_common_names_on_otu_id", using: :btree
  add_index "common_names", ["project_id"], name: "index_common_names_on_project_id", using: :btree
  add_index "common_names", ["updated_by_id"], name: "index_common_names_on_updated_by_id", using: :btree

  create_table "container_hierarchies", id: false, force: :cascade do |t|
    t.integer "ancestor_id",   null: false
    t.integer "descendant_id", null: false
    t.integer "generations",   null: false
  end

  add_index "container_hierarchies", ["ancestor_id", "descendant_id", "generations"], name: "container_anc_desc_idx", unique: true, using: :btree
  add_index "container_hierarchies", ["descendant_id"], name: "container_desc_idx", using: :btree

  create_table "container_items", force: :cascade do |t|
    t.integer  "container_id",          null: false
    t.integer  "position",              null: false
    t.datetime "created_at",            null: false
    t.datetime "updated_at",            null: false
    t.integer  "contained_object_id",   null: false
    t.string   "contained_object_type", null: false
    t.string   "disposition"
    t.integer  "created_by_id",         null: false
    t.integer  "updated_by_id",         null: false
    t.integer  "project_id",            null: false
  end

  add_index "container_items", ["contained_object_id", "contained_object_type"], name: "index_container_items_on_contained_object_id_and_type", using: :btree
  add_index "container_items", ["container_id"], name: "index_container_items_on_container_id", using: :btree
  add_index "container_items", ["created_by_id"], name: "index_container_items_on_created_by_id", using: :btree
  add_index "container_items", ["position"], name: "index_container_items_on_position", using: :btree
  add_index "container_items", ["project_id"], name: "index_container_items_on_project_id", using: :btree
  add_index "container_items", ["updated_by_id"], name: "index_container_items_on_updated_by_id", using: :btree

  create_table "container_labels", force: :cascade do |t|
    t.text     "label",         null: false
    t.date     "date_printed"
    t.string   "print_style"
    t.integer  "position",      null: false
    t.integer  "created_by_id", null: false
    t.integer  "updated_by_id", null: false
    t.integer  "project_id",    null: false
    t.datetime "created_at",    null: false
    t.datetime "updated_at",    null: false
    t.integer  "container_id",  null: false
  end

  add_index "container_labels", ["container_id"], name: "index_container_labels_on_container_id", using: :btree
  add_index "container_labels", ["created_by_id"], name: "index_container_labels_on_created_by_id", using: :btree
  add_index "container_labels", ["position"], name: "index_container_labels_on_position", using: :btree
  add_index "container_labels", ["project_id"], name: "index_container_labels_on_project_id", using: :btree
  add_index "container_labels", ["updated_by_id"], name: "index_container_labels_on_updated_by_id", using: :btree

  create_table "containers", force: :cascade do |t|
    t.datetime "created_at",    null: false
    t.datetime "updated_at",    null: false
    t.integer  "parent_id"
    t.integer  "depth"
    t.string   "type",          null: false
    t.integer  "created_by_id", null: false
    t.integer  "updated_by_id", null: false
    t.integer  "project_id",    null: false
    t.string   "name"
    t.string   "disposition"
  end

  add_index "containers", ["created_by_id"], name: "index_containers_on_created_by_id", using: :btree
  add_index "containers", ["disposition"], name: "index_containers_on_disposition", using: :btree
  add_index "containers", ["parent_id"], name: "index_containers_on_parent_id", using: :btree
  add_index "containers", ["project_id"], name: "index_containers_on_project_id", using: :btree
  add_index "containers", ["type"], name: "index_containers_on_type", using: :btree
  add_index "containers", ["updated_by_id"], name: "index_containers_on_updated_by_id", using: :btree

  create_table "contents", force: :cascade do |t|
    t.text     "text",          null: false
    t.integer  "otu_id",        null: false
    t.integer  "topic_id",      null: false
    t.datetime "created_at",    null: false
    t.datetime "updated_at",    null: false
    t.integer  "created_by_id", null: false
    t.integer  "updated_by_id", null: false
    t.integer  "project_id",    null: false
    t.integer  "revision_id"
  end

  add_index "contents", ["created_by_id"], name: "index_contents_on_created_by_id", using: :btree
  add_index "contents", ["otu_id"], name: "index_contents_on_otu_id", using: :btree
  add_index "contents", ["project_id"], name: "index_contents_on_project_id", using: :btree
  add_index "contents", ["revision_id"], name: "index_contents_on_revision_id", using: :btree
  add_index "contents", ["topic_id"], name: "index_contents_on_topic_id", using: :btree
  add_index "contents", ["updated_by_id"], name: "index_contents_on_updated_by_id", using: :btree

  create_table "controlled_vocabulary_terms", force: :cascade do |t|
    t.string   "type",          null: false
    t.string   "name",          null: false
    t.text     "definition",    null: false
    t.datetime "created_at",    null: false
    t.datetime "updated_at",    null: false
    t.integer  "created_by_id", null: false
    t.integer  "updated_by_id", null: false
    t.integer  "project_id",    null: false
    t.string   "uri"
    t.string   "uri_relation"
  end

  add_index "controlled_vocabulary_terms", ["created_by_id"], name: "index_controlled_vocabulary_terms_on_created_by_id", using: :btree
  add_index "controlled_vocabulary_terms", ["project_id"], name: "index_controlled_vocabulary_terms_on_project_id", using: :btree
  add_index "controlled_vocabulary_terms", ["type"], name: "index_controlled_vocabulary_terms_on_type", using: :btree
  add_index "controlled_vocabulary_terms", ["updated_by_id"], name: "index_controlled_vocabulary_terms_on_updated_by_id", using: :btree

  create_table "data_attributes", force: :cascade do |t|
    t.string   "type",                          null: false
    t.integer  "attribute_subject_id",          null: false
    t.string   "attribute_subject_type",        null: false
    t.integer  "controlled_vocabulary_term_id"
    t.string   "import_predicate"
    t.text     "value",                         null: false
    t.integer  "created_by_id",                 null: false
    t.integer  "updated_by_id",                 null: false
    t.integer  "project_id"
    t.datetime "created_at",                    null: false
    t.datetime "updated_at",                    null: false
  end

  add_index "data_attributes", ["attribute_subject_id", "attribute_subject_type"], name: "index_data_attributes_on_attribute_subject_id_and_type", using: :btree
  add_index "data_attributes", ["attribute_subject_type"], name: "index_data_attributes_on_attribute_subject_type", using: :btree
  add_index "data_attributes", ["controlled_vocabulary_term_id"], name: "index_data_attributes_on_controlled_vocabulary_term_id", using: :btree
  add_index "data_attributes", ["created_by_id"], name: "index_data_attributes_on_created_by_id", using: :btree
  add_index "data_attributes", ["project_id"], name: "index_data_attributes_on_project_id", using: :btree
  add_index "data_attributes", ["type"], name: "index_data_attributes_on_type", using: :btree
  add_index "data_attributes", ["updated_by_id"], name: "index_data_attributes_on_updated_by_id", using: :btree

  create_table "depictions", force: :cascade do |t|
    t.string   "depiction_object_type", null: false
    t.integer  "depiction_object_id",   null: false
    t.integer  "image_id",              null: false
    t.integer  "created_by_id",         null: false
    t.integer  "updated_by_id",         null: false
    t.integer  "project_id",            null: false
    t.datetime "created_at",            null: false
    t.datetime "updated_at",            null: false
  end

  add_index "depictions", ["created_by_id"], name: "index_depictions_on_created_by_id", using: :btree
  add_index "depictions", ["depiction_object_id"], name: "index_depictions_on_depiction_object_id", using: :btree
  add_index "depictions", ["depiction_object_type"], name: "index_depictions_on_depiction_object_type", using: :btree
  add_index "depictions", ["image_id"], name: "index_depictions_on_image_id", using: :btree
  add_index "depictions", ["project_id"], name: "index_depictions_on_project_id", using: :btree
  add_index "depictions", ["updated_by_id"], name: "index_depictions_on_updated_by_id", using: :btree

  create_table "derived_collection_objects", force: :cascade do |t|
    t.integer  "collection_object_observation_id", null: false
    t.integer  "collection_object_id",             null: false
    t.integer  "position"
    t.integer  "project_id",                       null: false
    t.integer  "created_by_id",                    null: false
    t.integer  "updated_by_id",                    null: false
    t.datetime "created_at",                       null: false
    t.datetime "updated_at",                       null: false
  end

  add_index "derived_collection_objects", ["collection_object_id"], name: "dco_collection_object", using: :btree
  add_index "derived_collection_objects", ["collection_object_observation_id"], name: "dco_collection_object_observation", using: :btree
  add_index "derived_collection_objects", ["project_id"], name: "index_derived_collection_objects_on_project_id", using: :btree

  create_table "documentation", force: :cascade do |t|
    t.integer  "documentation_object_id",   null: false
    t.string   "documentation_object_type", null: false
    t.integer  "document_id",               null: false
    t.string   "type",                      null: false
    t.json     "page_map"
    t.integer  "project_id",                null: false
    t.integer  "created_by_id",             null: false
    t.integer  "updated_by_id",             null: false
    t.datetime "created_at",                null: false
    t.datetime "updated_at",                null: false
  end

  add_index "documentation", ["created_by_id"], name: "index_documentation_on_created_by_id", using: :btree
  add_index "documentation", ["document_id"], name: "index_documentation_on_document_id", using: :btree
  add_index "documentation", ["documentation_object_id", "documentation_object_type"], name: "index_doc_on_doc_object_type_and_doc_object_id", using: :btree
  add_index "documentation", ["project_id"], name: "index_documentation_on_project_id", using: :btree
  add_index "documentation", ["type"], name: "index_documentation_on_type", using: :btree
  add_index "documentation", ["updated_by_id"], name: "index_documentation_on_updated_by_id", using: :btree

  create_table "documents", force: :cascade do |t|
    t.string   "document_file_file_name",    null: false
    t.string   "document_file_content_type", null: false
    t.integer  "document_file_file_size",    null: false
    t.datetime "document_file_updated_at",   null: false
    t.integer  "project_id",                 null: false
    t.integer  "created_by_id",              null: false
    t.integer  "updated_by_id",              null: false
    t.datetime "created_at",                 null: false
    t.datetime "updated_at",                 null: false
  end

  add_index "documents", ["document_file_content_type"], name: "index_documents_on_document_file_content_type", using: :btree
  add_index "documents", ["document_file_file_name"], name: "index_documents_on_document_file_file_name", using: :btree
  add_index "documents", ["document_file_file_size"], name: "index_documents_on_document_file_file_size", using: :btree
  add_index "documents", ["document_file_updated_at"], name: "index_documents_on_document_file_updated_at", using: :btree

  create_table "geographic_area_hierarchies", id: false, force: :cascade do |t|
    t.integer "ancestor_id",   null: false
    t.integer "descendant_id", null: false
    t.integer "generations",   null: false
  end

  add_index "geographic_area_hierarchies", ["ancestor_id", "descendant_id", "generations"], name: "geographic_area_anc_desc_idx", unique: true, using: :btree
  add_index "geographic_area_hierarchies", ["descendant_id"], name: "geographic_area_desc_idx", using: :btree

  create_table "geographic_area_types", force: :cascade do |t|
    t.string   "name",          null: false
    t.datetime "created_at",    null: false
    t.datetime "updated_at",    null: false
    t.integer  "created_by_id", null: false
    t.integer  "updated_by_id", null: false
  end

  add_index "geographic_area_types", ["created_by_id"], name: "index_geographic_area_types_on_created_by_id", using: :btree
  add_index "geographic_area_types", ["name"], name: "index_geographic_area_types_on_name", using: :btree
  add_index "geographic_area_types", ["updated_by_id"], name: "index_geographic_area_types_on_updated_by_id", using: :btree

  create_table "geographic_areas", force: :cascade do |t|
    t.string   "name",                    null: false
    t.integer  "level0_id"
    t.integer  "level1_id"
    t.integer  "level2_id"
    t.integer  "parent_id"
    t.integer  "geographic_area_type_id"
    t.datetime "created_at",              null: false
    t.datetime "updated_at",              null: false
    t.string   "iso_3166_a2"
    t.string   "iso_3166_a3"
    t.string   "tdwgID"
    t.string   "data_origin",             null: false
    t.integer  "created_by_id",           null: false
    t.integer  "updated_by_id",           null: false
  end

  add_index "geographic_areas", ["created_by_id"], name: "index_geographic_areas_on_created_by_id", using: :btree
  add_index "geographic_areas", ["geographic_area_type_id"], name: "index_geographic_areas_on_geographic_area_type_id", using: :btree
  add_index "geographic_areas", ["level0_id"], name: "index_geographic_areas_on_level0_id", using: :btree
  add_index "geographic_areas", ["level1_id"], name: "index_geographic_areas_on_level1_id", using: :btree
  add_index "geographic_areas", ["level2_id"], name: "index_geographic_areas_on_level2_id", using: :btree
  add_index "geographic_areas", ["name"], name: "index_geographic_areas_on_name", using: :btree
  add_index "geographic_areas", ["parent_id"], name: "index_geographic_areas_on_parent_id", using: :btree
  add_index "geographic_areas", ["updated_by_id"], name: "index_geographic_areas_on_updated_by_id", using: :btree

  create_table "geographic_areas_geographic_items", force: :cascade do |t|
    t.integer  "geographic_area_id", null: false
    t.integer  "geographic_item_id"
    t.string   "data_origin"
    t.integer  "origin_gid"
    t.string   "date_valid_from"
    t.string   "date_valid_to"
    t.datetime "created_at",         null: false
    t.datetime "updated_at",         null: false
  end

  add_index "geographic_areas_geographic_items", ["geographic_area_id"], name: "index_geographic_areas_geographic_items_on_geographic_area_id", using: :btree
  add_index "geographic_areas_geographic_items", ["geographic_item_id"], name: "index_geographic_areas_geographic_items_on_geographic_item_id", using: :btree

  create_table "geographic_items", force: :cascade do |t|
    t.datetime  "created_at",                                                                                             null: false
    t.datetime  "updated_at",                                                                                             null: false
    t.geography "point",               limit: {:srid=>4326, :type=>"point", :has_z=>true, :geographic=>true}
    t.geography "line_string",         limit: {:srid=>4326, :type=>"line_string", :has_z=>true, :geographic=>true}
    t.geography "polygon",             limit: {:srid=>4326, :type=>"polygon", :has_z=>true, :geographic=>true}
    t.geography "multi_point",         limit: {:srid=>4326, :type=>"multi_point", :has_z=>true, :geographic=>true}
    t.geography "multi_line_string",   limit: {:srid=>4326, :type=>"multi_line_string", :has_z=>true, :geographic=>true}
    t.geography "multi_polygon",       limit: {:srid=>4326, :type=>"multi_polygon", :has_z=>true, :geographic=>true}
<<<<<<< HEAD
    t.geography "geometry_collection", limit: {:srid=>4326, :type=>"geometry", :has_z=>true, :geographic=>true}
    t.integer   "created_by_id",                                                                                          null: false
    t.integer   "updated_by_id",                                                                                          null: false
    t.string    "type",                                                                                                   null: false
=======
    t.geography "geometry_collection", limit: {:srid=>4326, :type=>"geometry_collection", :has_z=>true, :geographic=>true}
    t.integer   "created_by_id",                                                                                            null: false
    t.integer   "updated_by_id",                                                                                            null: false
    t.string    "type",                                                                                                     null: false
>>>>>>> a3b66192
  end

  add_index "geographic_items", ["created_by_id"], name: "index_geographic_items_on_created_by_id", using: :btree
  add_index "geographic_items", ["geometry_collection"], name: "geometry_collection_gix", using: :gist
  add_index "geographic_items", ["line_string"], name: "line_string_gix", using: :gist
  add_index "geographic_items", ["multi_line_string"], name: "multi_line_string_gix", using: :gist
  add_index "geographic_items", ["multi_point"], name: "multi_point_gix", using: :gist
  add_index "geographic_items", ["multi_polygon"], name: "multi_polygon_gix", using: :gist
  add_index "geographic_items", ["point"], name: "point_gix", using: :gist
  add_index "geographic_items", ["polygon"], name: "polygon_gix", using: :gist
  add_index "geographic_items", ["type"], name: "index_geographic_items_on_type", using: :btree
  add_index "geographic_items", ["updated_by_id"], name: "index_geographic_items_on_updated_by_id", using: :btree

  create_table "georeferences", force: :cascade do |t|
    t.integer  "geographic_item_id",                       null: false
    t.integer  "collecting_event_id",                      null: false
    t.decimal  "error_radius"
    t.decimal  "error_depth"
    t.integer  "error_geographic_item_id"
    t.string   "type",                                     null: false
<<<<<<< HEAD
    t.integer  "source_id"
=======
>>>>>>> a3b66192
    t.integer  "position",                                 null: false
    t.datetime "created_at",                               null: false
    t.datetime "updated_at",                               null: false
    t.boolean  "is_public",                default: false, null: false
    t.string   "api_request"
    t.integer  "created_by_id",                            null: false
    t.integer  "updated_by_id",                            null: false
    t.integer  "project_id",                               null: false
    t.boolean  "is_undefined_z"
    t.boolean  "is_median_z"
  end

  add_index "georeferences", ["collecting_event_id"], name: "index_georeferences_on_collecting_event_id", using: :btree
  add_index "georeferences", ["created_by_id"], name: "index_georeferences_on_created_by_id", using: :btree
  add_index "georeferences", ["error_geographic_item_id"], name: "index_georeferences_on_error_geographic_item_id", using: :btree
  add_index "georeferences", ["geographic_item_id"], name: "index_georeferences_on_geographic_item_id", using: :btree
  add_index "georeferences", ["position"], name: "index_georeferences_on_position", using: :btree
  add_index "georeferences", ["project_id"], name: "index_georeferences_on_project_id", using: :btree
  add_index "georeferences", ["type"], name: "index_georeferences_on_type", using: :btree
  add_index "georeferences", ["updated_by_id"], name: "index_georeferences_on_updated_by_id", using: :btree

  create_table "identifiers", force: :cascade do |t|
    t.string   "identifier",             null: false
    t.string   "type",                   null: false
    t.datetime "created_at",             null: false
    t.datetime "updated_at",             null: false
    t.integer  "namespace_id"
    t.integer  "created_by_id",          null: false
    t.integer  "updated_by_id",          null: false
    t.integer  "project_id"
    t.text     "cached"
    t.integer  "identifier_object_id",   null: false
    t.string   "identifier_object_type", null: false
    t.string   "relation"
    t.integer  "position"
  end

  add_index "identifiers", ["created_by_id"], name: "index_identifiers_on_created_by_id", using: :btree
  add_index "identifiers", ["identifier_object_id", "identifier_object_type"], name: "index_identifiers_on_identifier_object_id_and_type", using: :btree
  add_index "identifiers", ["namespace_id"], name: "index_identifiers_on_namespace_id", using: :btree
  add_index "identifiers", ["project_id"], name: "index_identifiers_on_project_id", using: :btree
  add_index "identifiers", ["type"], name: "index_identifiers_on_type", using: :btree
  add_index "identifiers", ["updated_by_id"], name: "index_identifiers_on_updated_by_id", using: :btree

  create_table "images", force: :cascade do |t|
    t.string   "user_file_name"
    t.integer  "height"
    t.integer  "width"
    t.string   "image_file_fingerprint"
    t.integer  "created_by_id",           null: false
    t.integer  "project_id",              null: false
    t.datetime "created_at",              null: false
    t.datetime "updated_at",              null: false
    t.string   "image_file_file_name"
    t.string   "image_file_content_type"
    t.integer  "image_file_file_size"
    t.datetime "image_file_updated_at"
    t.integer  "updated_by_id",           null: false
    t.text     "image_file_meta"
  end

  add_index "images", ["created_by_id"], name: "index_images_on_created_by_id", using: :btree
  add_index "images", ["image_file_content_type"], name: "index_images_on_image_file_content_type", using: :btree
  add_index "images", ["project_id"], name: "index_images_on_project_id", using: :btree
  add_index "images", ["updated_by_id"], name: "index_images_on_updated_by_id", using: :btree

  create_table "imports", force: :cascade do |t|
    t.string   "name"
    t.hstore   "metadata"
    t.datetime "created_at"
    t.datetime "updated_at"
  end

  create_table "languages", force: :cascade do |t|
    t.string   "alpha_3_bibliographic"
    t.string   "alpha_3_terminologic"
    t.string   "alpha_2"
    t.string   "english_name"
    t.string   "french_name"
    t.datetime "created_at",            null: false
    t.datetime "updated_at",            null: false
    t.integer  "created_by_id",         null: false
    t.integer  "updated_by_id",         null: false
  end

  add_index "languages", ["created_by_id"], name: "index_languages_on_created_by_id", using: :btree
  add_index "languages", ["updated_by_id"], name: "index_languages_on_updated_by_id", using: :btree

  create_table "loan_items", force: :cascade do |t|
    t.integer  "loan_id",                  null: false
    t.date     "date_returned"
    t.string   "collection_object_status"
    t.integer  "position",                 null: false
    t.integer  "created_by_id",            null: false
    t.integer  "updated_by_id",            null: false
    t.integer  "project_id",               null: false
    t.datetime "created_at",               null: false
    t.datetime "updated_at",               null: false
    t.integer  "loan_item_object_id"
    t.string   "loan_item_object_type"
    t.integer  "total"
  end

  add_index "loan_items", ["created_by_id"], name: "index_loan_items_on_created_by_id", using: :btree
  add_index "loan_items", ["loan_id"], name: "index_loan_items_on_loan_id", using: :btree
  add_index "loan_items", ["position"], name: "index_loan_items_on_position", using: :btree
  add_index "loan_items", ["project_id"], name: "index_loan_items_on_project_id", using: :btree
  add_index "loan_items", ["updated_by_id"], name: "index_loan_items_on_updated_by_id", using: :btree

  create_table "loans", force: :cascade do |t|
    t.date     "date_requested"
    t.string   "request_method"
    t.date     "date_sent"
    t.date     "date_received"
    t.date     "date_return_expected"
    t.string   "recipient_address"
    t.string   "recipient_email"
    t.string   "recipient_phone"
<<<<<<< HEAD
=======
    t.integer  "recipient_country"
>>>>>>> a3b66192
    t.string   "supervisor_email"
    t.string   "supervisor_phone"
    t.date     "date_closed"
    t.integer  "created_by_id",        null: false
    t.integer  "updated_by_id",        null: false
    t.integer  "project_id",           null: false
    t.datetime "created_at",           null: false
    t.datetime "updated_at",           null: false
    t.string   "recipient_honorarium"
<<<<<<< HEAD
    t.string   "recipient_country"
=======
>>>>>>> a3b66192
  end

  add_index "loans", ["created_by_id"], name: "index_loans_on_created_by_id", using: :btree
  add_index "loans", ["project_id"], name: "index_loans_on_project_id", using: :btree
  add_index "loans", ["updated_by_id"], name: "index_loans_on_updated_by_id", using: :btree

  create_table "namespaces", force: :cascade do |t|
    t.string   "institution"
    t.string   "name",                null: false
    t.string   "short_name",          null: false
    t.datetime "created_at",          null: false
    t.datetime "updated_at",          null: false
    t.integer  "created_by_id",       null: false
    t.integer  "updated_by_id",       null: false
    t.string   "verbatim_short_name"
  end

  add_index "namespaces", ["created_by_id"], name: "index_namespaces_on_created_by_id", using: :btree
  add_index "namespaces", ["updated_by_id"], name: "index_namespaces_on_updated_by_id", using: :btree

  create_table "notes", force: :cascade do |t|
    t.text     "text",                  null: false
    t.integer  "note_object_id",        null: false
    t.string   "note_object_type",      null: false
    t.string   "note_object_attribute"
    t.datetime "created_at",            null: false
    t.datetime "updated_at",            null: false
    t.integer  "created_by_id",         null: false
    t.integer  "updated_by_id",         null: false
    t.integer  "project_id",            null: false
  end

  add_index "notes", ["created_by_id"], name: "index_notes_on_created_by_id", using: :btree
  add_index "notes", ["note_object_id", "note_object_type"], name: "index_notes_on_note_object_id_and_type", using: :btree
  add_index "notes", ["project_id"], name: "index_notes_on_project_id", using: :btree
  add_index "notes", ["updated_by_id"], name: "index_notes_on_updated_by_id", using: :btree

  create_table "otu_page_layout_sections", force: :cascade do |t|
    t.integer  "otu_page_layout_id",    null: false
    t.string   "type",                  null: false
    t.integer  "position",              null: false
    t.integer  "topic_id"
    t.string   "dynamic_content_class"
    t.integer  "created_by_id",         null: false
    t.integer  "updated_by_id",         null: false
    t.integer  "project_id",            null: false
    t.datetime "created_at",            null: false
    t.datetime "updated_at",            null: false
  end

  add_index "otu_page_layout_sections", ["created_by_id"], name: "index_otu_page_layout_sections_on_created_by_id", using: :btree
  add_index "otu_page_layout_sections", ["otu_page_layout_id"], name: "index_otu_page_layout_sections_on_otu_page_layout_id", using: :btree
  add_index "otu_page_layout_sections", ["position"], name: "index_otu_page_layout_sections_on_position", using: :btree
  add_index "otu_page_layout_sections", ["project_id"], name: "index_otu_page_layout_sections_on_project_id", using: :btree
  add_index "otu_page_layout_sections", ["topic_id"], name: "index_otu_page_layout_sections_on_topic_id", using: :btree
  add_index "otu_page_layout_sections", ["type"], name: "index_otu_page_layout_sections_on_type", using: :btree
  add_index "otu_page_layout_sections", ["updated_by_id"], name: "index_otu_page_layout_sections_on_updated_by_id", using: :btree

  create_table "otu_page_layouts", force: :cascade do |t|
    t.string   "name",          null: false
    t.integer  "created_by_id", null: false
    t.integer  "updated_by_id", null: false
    t.integer  "project_id",    null: false
    t.datetime "created_at",    null: false
    t.datetime "updated_at",    null: false
  end

  add_index "otu_page_layouts", ["created_by_id"], name: "index_otu_page_layouts_on_created_by_id", using: :btree
  add_index "otu_page_layouts", ["project_id"], name: "index_otu_page_layouts_on_project_id", using: :btree
  add_index "otu_page_layouts", ["updated_by_id"], name: "index_otu_page_layouts_on_updated_by_id", using: :btree

  create_table "otus", force: :cascade do |t|
    t.string   "name"
    t.datetime "created_at",    null: false
    t.datetime "updated_at",    null: false
    t.integer  "created_by_id", null: false
    t.integer  "updated_by_id", null: false
    t.integer  "project_id",    null: false
    t.integer  "taxon_name_id"
  end

  add_index "otus", ["created_by_id"], name: "index_otus_on_created_by_id", using: :btree
  add_index "otus", ["project_id"], name: "index_otus_on_project_id", using: :btree
  add_index "otus", ["taxon_name_id"], name: "index_otus_on_taxon_name_id", using: :btree
  add_index "otus", ["updated_by_id"], name: "index_otus_on_updated_by_id", using: :btree

  create_table "people", force: :cascade do |t|
    t.string   "type",          null: false
    t.string   "last_name",     null: false
    t.string   "first_name"
    t.datetime "created_at",    null: false
    t.datetime "updated_at",    null: false
    t.string   "suffix"
    t.string   "prefix"
    t.integer  "created_by_id", null: false
    t.integer  "updated_by_id", null: false
    t.text     "cached"
  end

  add_index "people", ["created_by_id"], name: "index_people_on_created_by_id", using: :btree
  add_index "people", ["type"], name: "index_people_on_type", using: :btree
  add_index "people", ["updated_by_id"], name: "index_people_on_updated_by_id", using: :btree

  create_table "pinboard_items", force: :cascade do |t|
    t.integer  "pinned_object_id",   null: false
    t.string   "pinned_object_type", null: false
    t.integer  "user_id",            null: false
    t.integer  "project_id",         null: false
    t.integer  "position",           null: false
    t.boolean  "is_inserted"
    t.boolean  "is_cross_project"
    t.integer  "inserted_count"
    t.integer  "created_by_id",      null: false
    t.integer  "updated_by_id",      null: false
    t.datetime "created_at",         null: false
    t.datetime "updated_at",         null: false
  end

  add_index "pinboard_items", ["created_by_id"], name: "index_pinboard_items_on_created_by_id", using: :btree
  add_index "pinboard_items", ["pinned_object_type", "pinned_object_id"], name: "index_pinboard_items_on_pinned_object_type_and_pinned_object_id", using: :btree
  add_index "pinboard_items", ["position"], name: "index_pinboard_items_on_position", using: :btree
  add_index "pinboard_items", ["project_id"], name: "index_pinboard_items_on_project_id", using: :btree
  add_index "pinboard_items", ["updated_by_id"], name: "index_pinboard_items_on_updated_by_id", using: :btree
  add_index "pinboard_items", ["user_id"], name: "index_pinboard_items_on_user_id", using: :btree

  create_table "preparation_types", force: :cascade do |t|
    t.string   "name",          null: false
    t.datetime "created_at",    null: false
    t.datetime "updated_at",    null: false
    t.integer  "created_by_id", null: false
    t.integer  "updated_by_id", null: false
    t.text     "definition",    null: false
  end

  add_index "preparation_types", ["created_by_id"], name: "index_preparation_types_on_created_by_id", using: :btree
  add_index "preparation_types", ["updated_by_id"], name: "index_preparation_types_on_updated_by_id", using: :btree

  create_table "project_members", force: :cascade do |t|
    t.integer  "project_id",               null: false
    t.integer  "user_id",                  null: false
    t.datetime "created_at",               null: false
    t.datetime "updated_at",               null: false
    t.integer  "created_by_id",            null: false
    t.integer  "updated_by_id",            null: false
    t.boolean  "is_project_administrator"
  end

  add_index "project_members", ["created_by_id"], name: "index_project_members_on_created_by_id", using: :btree
  add_index "project_members", ["project_id"], name: "index_project_members_on_project_id", using: :btree
  add_index "project_members", ["updated_by_id"], name: "index_project_members_on_updated_by_id", using: :btree
  add_index "project_members", ["user_id"], name: "index_project_members_on_user_id", using: :btree

  create_table "project_sources", force: :cascade do |t|
    t.integer  "project_id"
    t.integer  "source_id",     null: false
    t.integer  "created_by_id", null: false
    t.integer  "updated_by_id", null: false
    t.datetime "created_at",    null: false
    t.datetime "updated_at",    null: false
  end

  add_index "project_sources", ["created_by_id"], name: "index_project_sources_on_created_by_id", using: :btree
  add_index "project_sources", ["project_id"], name: "index_project_sources_on_project_id", using: :btree
  add_index "project_sources", ["source_id"], name: "index_project_sources_on_source_id", using: :btree
  add_index "project_sources", ["updated_by_id"], name: "index_project_sources_on_updated_by_id", using: :btree

  create_table "projects", force: :cascade do |t|
    t.string   "name",               null: false
    t.datetime "created_at",         null: false
    t.datetime "updated_at",         null: false
    t.integer  "created_by_id",      null: false
    t.integer  "updated_by_id",      null: false
    t.hstore   "workbench_settings", null: false
  end

  add_index "projects", ["created_by_id"], name: "index_projects_on_created_by_id", using: :btree
  add_index "projects", ["updated_by_id"], name: "index_projects_on_updated_by_id", using: :btree

  create_table "public_contents", force: :cascade do |t|
    t.integer  "otu_id",        null: false
    t.integer  "topic_id",      null: false
    t.text     "text",          null: false
    t.integer  "project_id",    null: false
    t.integer  "created_by_id", null: false
    t.integer  "updated_by_id", null: false
    t.datetime "created_at",    null: false
    t.datetime "updated_at",    null: false
    t.integer  "content_id",    null: false
  end

  add_index "public_contents", ["content_id"], name: "index_public_contents_on_content_id", using: :btree
  add_index "public_contents", ["created_by_id"], name: "index_public_contents_on_created_by_id", using: :btree
  add_index "public_contents", ["otu_id"], name: "index_public_contents_on_otu_id", using: :btree
  add_index "public_contents", ["project_id"], name: "index_public_contents_on_project_id", using: :btree
  add_index "public_contents", ["topic_id"], name: "index_public_contents_on_topic_id", using: :btree
  add_index "public_contents", ["updated_by_id"], name: "index_public_contents_on_updated_by_id", using: :btree

  create_table "ranged_lot_categories", force: :cascade do |t|
    t.string   "name",          null: false
    t.integer  "minimum_value", null: false
    t.integer  "maximum_value"
    t.datetime "created_at",    null: false
    t.datetime "updated_at",    null: false
    t.integer  "created_by_id", null: false
    t.integer  "updated_by_id", null: false
    t.integer  "project_id",    null: false
  end

  add_index "ranged_lot_categories", ["created_by_id"], name: "index_ranged_lot_categories_on_created_by_id", using: :btree
  add_index "ranged_lot_categories", ["project_id"], name: "index_ranged_lot_categories_on_project_id", using: :btree
  add_index "ranged_lot_categories", ["updated_by_id"], name: "index_ranged_lot_categories_on_updated_by_id", using: :btree

  create_table "repositories", force: :cascade do |t|
    t.string   "name",                 null: false
    t.string   "url"
    t.string   "acronym"
    t.string   "status"
    t.string   "institutional_LSID"
    t.datetime "created_at",           null: false
    t.datetime "updated_at",           null: false
    t.integer  "created_by_id",        null: false
    t.integer  "updated_by_id",        null: false
    t.boolean  "is_index_herbariorum"
  end

  add_index "repositories", ["created_by_id"], name: "index_repositories_on_created_by_id", using: :btree
  add_index "repositories", ["updated_by_id"], name: "index_repositories_on_updated_by_id", using: :btree

  create_table "roles", force: :cascade do |t|
    t.integer  "person_id",        null: false
    t.string   "type",             null: false
    t.integer  "role_object_id",   null: false
    t.string   "role_object_type", null: false
    t.integer  "position",         null: false
    t.datetime "created_at",       null: false
    t.datetime "updated_at",       null: false
    t.integer  "created_by_id",    null: false
    t.integer  "updated_by_id",    null: false
    t.integer  "project_id"
  end

  add_index "roles", ["created_by_id"], name: "index_roles_on_created_by_id", using: :btree
  add_index "roles", ["person_id"], name: "index_roles_on_person_id", using: :btree
  add_index "roles", ["position"], name: "index_roles_on_position", using: :btree
  add_index "roles", ["project_id"], name: "index_roles_on_project_id", using: :btree
  add_index "roles", ["role_object_id", "role_object_type"], name: "index_roles_on_role_object_id_and_type", using: :btree
  add_index "roles", ["type"], name: "index_roles_on_type", using: :btree
  add_index "roles", ["updated_by_id"], name: "index_roles_on_updated_by_id", using: :btree

  create_table "serial_chronologies", force: :cascade do |t|
    t.integer  "preceding_serial_id",  null: false
    t.integer  "succeeding_serial_id", null: false
    t.integer  "created_by_id",        null: false
    t.datetime "created_at",           null: false
    t.datetime "updated_at",           null: false
    t.integer  "updated_by_id",        null: false
    t.string   "type",                 null: false
  end

  add_index "serial_chronologies", ["created_by_id"], name: "index_serial_chronologies_on_created_by_id", using: :btree
  add_index "serial_chronologies", ["preceding_serial_id"], name: "index_serial_chronologies_on_preceding_serial_id", using: :btree
  add_index "serial_chronologies", ["succeeding_serial_id"], name: "index_serial_chronologies_on_succeeding_serial_id", using: :btree
  add_index "serial_chronologies", ["type"], name: "index_serial_chronologies_on_type", using: :btree
  add_index "serial_chronologies", ["updated_by_id"], name: "index_serial_chronologies_on_updated_by_id", using: :btree

  create_table "serials", force: :cascade do |t|
    t.integer  "created_by_id",                       null: false
    t.integer  "updated_by_id",                       null: false
    t.datetime "created_at",                          null: false
    t.datetime "updated_at",                          null: false
    t.string   "place_published"
    t.integer  "primary_language_id"
    t.integer  "first_year_of_issue",       limit: 2
    t.integer  "last_year_of_issue",        limit: 2
    t.integer  "translated_from_serial_id"
    t.text     "publisher"
    t.text     "name",                                null: false
  end

  add_index "serials", ["created_by_id"], name: "index_serials_on_created_by_id", using: :btree
  add_index "serials", ["primary_language_id"], name: "index_serials_on_primary_language_id", using: :btree
  add_index "serials", ["translated_from_serial_id"], name: "index_serials_on_translated_from_serial_id", using: :btree
  add_index "serials", ["updated_by_id"], name: "index_serials_on_updated_by_id", using: :btree

  create_table "sources", force: :cascade do |t|
    t.integer  "serial_id"
    t.string   "address"
    t.string   "annote"
    t.string   "booktitle"
    t.string   "chapter"
    t.string   "crossref"
    t.string   "edition"
    t.string   "editor"
    t.string   "howpublished"
    t.string   "institution"
    t.string   "journal"
    t.string   "key"
    t.string   "month"
    t.string   "note"
    t.string   "number"
    t.string   "organization"
    t.string   "pages"
    t.string   "publisher"
    t.string   "school"
    t.string   "series"
    t.text     "title"
    t.string   "type",                               null: false
    t.string   "volume"
    t.string   "doi"
    t.text     "abstract"
    t.text     "copyright"
    t.string   "language"
    t.string   "stated_year"
    t.string   "verbatim"
    t.datetime "created_at",                         null: false
    t.datetime "updated_at",                         null: false
    t.string   "bibtex_type"
    t.integer  "created_by_id",                      null: false
    t.integer  "updated_by_id",                      null: false
    t.integer  "day",                      limit: 2
    t.integer  "year",                     limit: 2
    t.string   "isbn"
    t.string   "issn"
    t.text     "verbatim_contents"
    t.text     "verbatim_keywords"
    t.integer  "language_id"
    t.string   "translator"
    t.string   "year_suffix"
    t.string   "url"
    t.text     "author"
    t.text     "cached"
    t.text     "cached_author_string"
    t.date     "cached_nomenclature_date"
  end

  add_index "sources", ["bibtex_type"], name: "index_sources_on_bibtex_type", using: :btree
  add_index "sources", ["created_by_id"], name: "index_sources_on_created_by_id", using: :btree
  add_index "sources", ["language_id"], name: "index_sources_on_language_id", using: :btree
  add_index "sources", ["serial_id"], name: "index_sources_on_serial_id", using: :btree
  add_index "sources", ["type"], name: "index_sources_on_type", using: :btree
  add_index "sources", ["updated_by_id"], name: "index_sources_on_updated_by_id", using: :btree

  create_table "sqed_depictions", force: :cascade do |t|
    t.integer  "depiction_id",                null: false
    t.string   "boundary_color",              null: false
    t.string   "boundary_finder",             null: false
    t.boolean  "has_border",                  null: false
    t.string   "layout",                      null: false
    t.hstore   "metadata_map",                null: false
    t.hstore   "specimen_coordinates"
    t.integer  "project_id",                  null: false
    t.integer  "created_by_id",               null: false
    t.integer  "updated_by_id",               null: false
    t.datetime "created_at",                  null: false
    t.datetime "updated_at",                  null: false
    t.json     "result_boundary_coordinates"
    t.json     "result_ocr"
  end

  add_index "sqed_depictions", ["depiction_id"], name: "index_sqed_depictions_on_depiction_id", using: :btree
  add_index "sqed_depictions", ["project_id"], name: "index_sqed_depictions_on_project_id", using: :btree

  create_table "tagged_section_keywords", force: :cascade do |t|
    t.integer  "otu_page_layout_section_id", null: false
    t.integer  "position",                   null: false
    t.integer  "created_by_id",              null: false
    t.integer  "updated_by_id",              null: false
    t.integer  "project_id",                 null: false
    t.datetime "created_at",                 null: false
    t.datetime "updated_at",                 null: false
    t.integer  "keyword_id",                 null: false
  end

  add_index "tagged_section_keywords", ["created_by_id"], name: "index_tagged_section_keywords_on_created_by_id", using: :btree
  add_index "tagged_section_keywords", ["keyword_id"], name: "index_tagged_section_keywords_on_keyword_id", using: :btree
  add_index "tagged_section_keywords", ["otu_page_layout_section_id"], name: "index_tagged_section_keywords_on_otu_page_layout_section_id", using: :btree
  add_index "tagged_section_keywords", ["position"], name: "index_tagged_section_keywords_on_position", using: :btree
  add_index "tagged_section_keywords", ["project_id"], name: "index_tagged_section_keywords_on_project_id", using: :btree
  add_index "tagged_section_keywords", ["updated_by_id"], name: "index_tagged_section_keywords_on_updated_by_id", using: :btree

  create_table "tags", force: :cascade do |t|
    t.integer  "keyword_id",           null: false
    t.integer  "tag_object_id",        null: false
    t.string   "tag_object_type",      null: false
    t.string   "tag_object_attribute"
    t.datetime "created_at",           null: false
    t.datetime "updated_at",           null: false
    t.integer  "created_by_id",        null: false
    t.integer  "updated_by_id",        null: false
    t.integer  "project_id",           null: false
    t.integer  "position",             null: false
  end

  add_index "tags", ["created_by_id"], name: "index_tags_on_created_by_id", using: :btree
  add_index "tags", ["keyword_id"], name: "index_tags_on_keyword_id", using: :btree
  add_index "tags", ["position"], name: "index_tags_on_position", using: :btree
  add_index "tags", ["project_id"], name: "index_tags_on_project_id", using: :btree
  add_index "tags", ["tag_object_id", "tag_object_type"], name: "index_tags_on_tag_object_id_and_type", using: :btree
  add_index "tags", ["updated_by_id"], name: "index_tags_on_updated_by_id", using: :btree

  create_table "taxon_determinations", force: :cascade do |t|
    t.integer  "biological_collection_object_id", null: false
    t.integer  "otu_id",                          null: false
    t.integer  "position",                        null: false
    t.datetime "created_at",                      null: false
    t.datetime "updated_at",                      null: false
    t.integer  "created_by_id",                   null: false
    t.integer  "updated_by_id",                   null: false
    t.integer  "project_id",                      null: false
    t.integer  "year_made"
    t.integer  "month_made"
    t.integer  "day_made"
  end

  add_index "taxon_determinations", ["biological_collection_object_id"], name: "index_taxon_determinations_on_biological_collection_object_id", using: :btree
  add_index "taxon_determinations", ["created_by_id"], name: "index_taxon_determinations_on_created_by_id", using: :btree
  add_index "taxon_determinations", ["otu_id"], name: "index_taxon_determinations_on_otu_id", using: :btree
  add_index "taxon_determinations", ["position"], name: "index_taxon_determinations_on_position", using: :btree
  add_index "taxon_determinations", ["project_id"], name: "index_taxon_determinations_on_project_id", using: :btree
  add_index "taxon_determinations", ["updated_by_id"], name: "index_taxon_determinations_on_updated_by_id", using: :btree

  create_table "taxon_name_classifications", force: :cascade do |t|
    t.integer  "taxon_name_id", null: false
    t.string   "type",          null: false
    t.datetime "created_at",    null: false
    t.datetime "updated_at",    null: false
    t.integer  "created_by_id", null: false
    t.integer  "updated_by_id", null: false
    t.integer  "project_id",    null: false
  end

  add_index "taxon_name_classifications", ["created_by_id"], name: "index_taxon_name_classifications_on_created_by_id", using: :btree
  add_index "taxon_name_classifications", ["project_id"], name: "index_taxon_name_classifications_on_project_id", using: :btree
  add_index "taxon_name_classifications", ["taxon_name_id"], name: "index_taxon_name_classifications_on_taxon_name_id", using: :btree
  add_index "taxon_name_classifications", ["type"], name: "index_taxon_name_classifications_on_type", using: :btree
  add_index "taxon_name_classifications", ["updated_by_id"], name: "index_taxon_name_classifications_on_updated_by_id", using: :btree

  create_table "taxon_name_hierarchies", id: false, force: :cascade do |t|
    t.integer "ancestor_id",   null: false
    t.integer "descendant_id", null: false
    t.integer "generations",   null: false
  end

  add_index "taxon_name_hierarchies", ["ancestor_id", "descendant_id", "generations"], name: "taxon_name_anc_desc_idx", unique: true, using: :btree
  add_index "taxon_name_hierarchies", ["descendant_id"], name: "taxon_name_desc_idx", using: :btree

  create_table "taxon_name_relationships", force: :cascade do |t|
    t.integer  "subject_taxon_name_id", null: false
    t.integer  "object_taxon_name_id",  null: false
    t.string   "type",                  null: false
    t.datetime "created_at",            null: false
    t.datetime "updated_at",            null: false
    t.integer  "created_by_id",         null: false
    t.integer  "updated_by_id",         null: false
    t.integer  "project_id",            null: false
<<<<<<< HEAD
    t.integer  "source_id"
=======
>>>>>>> a3b66192
  end

  add_index "taxon_name_relationships", ["created_by_id"], name: "index_taxon_name_relationships_on_created_by_id", using: :btree
  add_index "taxon_name_relationships", ["object_taxon_name_id"], name: "index_taxon_name_relationships_on_object_taxon_name_id", using: :btree
  add_index "taxon_name_relationships", ["project_id"], name: "index_taxon_name_relationships_on_project_id", using: :btree
  add_index "taxon_name_relationships", ["subject_taxon_name_id"], name: "index_taxon_name_relationships_on_subject_taxon_name_id", using: :btree
  add_index "taxon_name_relationships", ["type"], name: "index_taxon_name_relationships_on_type", using: :btree
  add_index "taxon_name_relationships", ["updated_by_id"], name: "index_taxon_name_relationships_on_updated_by_id", using: :btree

  create_table "taxon_names", force: :cascade do |t|
    t.string   "name"
    t.integer  "parent_id"
    t.string   "cached_html",                                   null: false
    t.string   "cached_author_year"
    t.string   "cached_higher_classification"
<<<<<<< HEAD
    t.integer  "source_id"
=======
>>>>>>> a3b66192
    t.datetime "created_at",                                    null: false
    t.datetime "updated_at",                                    null: false
    t.integer  "year_of_publication"
    t.string   "verbatim_author"
    t.string   "rank_class"
    t.string   "type",                                          null: false
    t.integer  "created_by_id",                                 null: false
    t.integer  "updated_by_id",                                 null: false
    t.integer  "project_id",                                    null: false
    t.string   "cached_original_combination"
    t.string   "cached_secondary_homonym"
    t.string   "cached_primary_homonym"
    t.string   "cached_secondary_homonym_alternative_spelling"
    t.string   "cached_primary_homonym_alternative_spelling"
    t.boolean  "cached_misspelling"
    t.string   "masculine_name"
    t.string   "feminine_name"
    t.string   "neuter_name"
    t.string   "cached_classified_as"
    t.string   "cached"
    t.string   "verbatim_name"
    t.integer  "cached_valid_taxon_name_id"
  end

  add_index "taxon_names", ["created_by_id"], name: "index_taxon_names_on_created_by_id", using: :btree
  add_index "taxon_names", ["name"], name: "index_taxon_names_on_name", using: :btree
  add_index "taxon_names", ["parent_id"], name: "index_taxon_names_on_parent_id", using: :btree
  add_index "taxon_names", ["project_id"], name: "index_taxon_names_on_project_id", using: :btree
  add_index "taxon_names", ["type"], name: "index_taxon_names_on_type", using: :btree
  add_index "taxon_names", ["updated_by_id"], name: "index_taxon_names_on_updated_by_id", using: :btree

  create_table "test_classes", force: :cascade do |t|
    t.integer  "project_id"
    t.integer  "created_by_id"
    t.integer  "updated_by_id"
    t.string   "string"
    t.boolean  "boolean"
    t.text     "text"
    t.integer  "integer"
    t.datetime "created_at"
    t.datetime "updated_at"
    t.string   "type"
    t.integer  "sti_id"
    t.string   "sti_type"
  end

  add_index "test_classes", ["created_by_id"], name: "index_test_classes_on_created_by_id", using: :btree
  add_index "test_classes", ["project_id"], name: "index_test_classes_on_project_id", using: :btree
  add_index "test_classes", ["updated_by_id"], name: "index_test_classes_on_updated_by_id", using: :btree

  create_table "type_materials", force: :cascade do |t|
    t.integer  "protonym_id",          null: false
    t.integer  "biological_object_id", null: false
    t.string   "type_type",            null: false
<<<<<<< HEAD
    t.integer  "source_id"
=======
>>>>>>> a3b66192
    t.integer  "created_by_id",        null: false
    t.integer  "updated_by_id",        null: false
    t.integer  "project_id",           null: false
    t.datetime "created_at",           null: false
    t.datetime "updated_at",           null: false
  end

  add_index "type_materials", ["biological_object_id"], name: "index_type_materials_on_biological_object_id", using: :btree
  add_index "type_materials", ["created_by_id"], name: "index_type_materials_on_created_by_id", using: :btree
  add_index "type_materials", ["project_id"], name: "index_type_materials_on_project_id", using: :btree
  add_index "type_materials", ["protonym_id"], name: "index_type_materials_on_protonym_id", using: :btree
  add_index "type_materials", ["type_type"], name: "index_type_materials_on_type_type", using: :btree
  add_index "type_materials", ["updated_by_id"], name: "index_type_materials_on_updated_by_id", using: :btree

  create_table "users", force: :cascade do |t|
    t.string   "email",                                         null: false
    t.string   "password_digest",                               null: false
    t.datetime "created_at",                                    null: false
    t.datetime "updated_at",                                    null: false
    t.string   "remember_token"
    t.integer  "created_by_id"
    t.integer  "updated_by_id"
    t.boolean  "is_administrator"
    t.string   "password_reset_token"
    t.datetime "password_reset_token_date"
    t.string   "name",                                          null: false
    t.datetime "current_sign_in_at"
    t.datetime "last_sign_in_at"
    t.string   "current_sign_in_ip"
    t.string   "last_sign_in_ip"
    t.text     "hub_tab_order",                 default: [],                 array: true
    t.string   "api_access_token"
    t.boolean  "is_flagged_for_password_reset", default: false
    t.json     "footprints",                    default: {}
    t.integer  "sign_in_count",                 default: 0
    t.json     "hub_favorites"
  end

  add_index "users", ["created_by_id"], name: "index_users_on_created_by_id", using: :btree
  add_index "users", ["remember_token"], name: "index_users_on_remember_token", using: :btree
  add_index "users", ["updated_by_id"], name: "index_users_on_updated_by_id", using: :btree

  create_table "version_associations", force: :cascade do |t|
    t.integer "version_id"
    t.string  "foreign_key_name", null: false
    t.integer "foreign_key_id"
  end

  add_index "version_associations", ["foreign_key_name", "foreign_key_id"], name: "index_version_associations_on_foreign_key", using: :btree
  add_index "version_associations", ["version_id"], name: "index_version_associations_on_version_id", using: :btree

  create_table "versions", force: :cascade do |t|
    t.string   "item_type",      null: false
    t.integer  "item_id",        null: false
    t.string   "event",          null: false
    t.string   "whodunnit"
    t.text     "object"
    t.datetime "created_at",     null: false
    t.integer  "transaction_id"
  end

  add_index "versions", ["item_type", "item_id"], name: "index_versions_on_item_type_and_item_id", using: :btree
  add_index "versions", ["transaction_id"], name: "index_versions_on_transaction_id", using: :btree

  add_foreign_key "alternate_values", "languages", name: "alternate_values_language_id_fkey"
  add_foreign_key "alternate_values", "projects", name: "alternate_values_project_id_fkey"
  add_foreign_key "alternate_values", "users", column: "created_by_id", name: "alternate_values_created_by_id_fkey"
  add_foreign_key "alternate_values", "users", column: "updated_by_id", name: "alternate_values_updated_by_id_fkey"
  add_foreign_key "asserted_distributions", "geographic_areas", name: "asserted_distributions_geographic_area_id_fkey"
  add_foreign_key "asserted_distributions", "otus", name: "asserted_distributions_otu_id_fkey"
  add_foreign_key "asserted_distributions", "projects", name: "asserted_distributions_project_id_fkey"
  add_foreign_key "asserted_distributions", "sources", name: "asserted_distributions_source_id_fkey"
  add_foreign_key "asserted_distributions", "users", column: "created_by_id", name: "asserted_distributions_created_by_id_fkey"
  add_foreign_key "asserted_distributions", "users", column: "updated_by_id", name: "asserted_distributions_updated_by_id_fkey"
  add_foreign_key "biocuration_classifications", "collection_objects", column: "biological_collection_object_id", name: "biocuration_classifications_biological_collection_object_i_fkey"
  add_foreign_key "biocuration_classifications", "controlled_vocabulary_terms", column: "biocuration_class_id", name: "biocuration_classifications_biocuration_class_id_fkey"
  add_foreign_key "biocuration_classifications", "projects", name: "biocuration_classifications_project_id_fkey"
  add_foreign_key "biocuration_classifications", "users", column: "created_by_id", name: "biocuration_classifications_created_by_id_fkey"
  add_foreign_key "biocuration_classifications", "users", column: "updated_by_id", name: "biocuration_classifications_updated_by_id_fkey"
  add_foreign_key "biological_associations", "biological_relationships", name: "biological_associations_biological_relationship_id_fkey"
  add_foreign_key "biological_associations", "projects", name: "biological_associations_project_id_fkey"
  add_foreign_key "biological_associations", "users", column: "created_by_id", name: "biological_associations_created_by_id_fkey"
  add_foreign_key "biological_associations", "users", column: "updated_by_id", name: "biological_associations_updated_by_id_fkey"
  add_foreign_key "biological_associations_biological_associations_graphs", "biological_associations", name: "biological_associations_biologic_biological_association_id_fkey"
  add_foreign_key "biological_associations_biological_associations_graphs", "biological_associations_graphs", name: "biological_associations_biolo_biological_associations_grap_fkey"
  add_foreign_key "biological_associations_biological_associations_graphs", "projects", name: "biological_associations_biological_associations_project_id_fkey"
  add_foreign_key "biological_associations_biological_associations_graphs", "users", column: "created_by_id", name: "biological_associations_biological_associati_created_by_id_fkey"
  add_foreign_key "biological_associations_biological_associations_graphs", "users", column: "updated_by_id", name: "biological_associations_biological_associati_updated_by_id_fkey"
  add_foreign_key "biological_associations_graphs", "projects", name: "biological_associations_graphs_project_id_fkey"
  add_foreign_key "biological_associations_graphs", "users", column: "created_by_id", name: "biological_associations_graphs_created_by_id_fkey"
  add_foreign_key "biological_associations_graphs", "users", column: "updated_by_id", name: "biological_associations_graphs_updated_by_id_fkey"
  add_foreign_key "biological_relationship_types", "biological_relationships", name: "biological_relationship_types_biological_relationship_id_fkey"
  add_foreign_key "biological_relationship_types", "controlled_vocabulary_terms", column: "biological_property_id", name: "biological_relationship_types_biological_property_id_fkey"
  add_foreign_key "biological_relationship_types", "projects", name: "biological_relationship_types_project_id_fkey"
  add_foreign_key "biological_relationship_types", "users", column: "created_by_id", name: "biological_relationship_types_created_by_id_fkey"
  add_foreign_key "biological_relationship_types", "users", column: "updated_by_id", name: "biological_relationship_types_updated_by_id_fkey"
  add_foreign_key "biological_relationships", "projects", name: "biological_relationships_project_id_fkey"
  add_foreign_key "biological_relationships", "users", column: "created_by_id", name: "biological_relationships_created_by_id_fkey"
  add_foreign_key "biological_relationships", "users", column: "updated_by_id", name: "biological_relationships_updated_by_id_fkey"
  add_foreign_key "citation_topics", "citations", name: "citation_topics_citation_id_fkey"
  add_foreign_key "citation_topics", "controlled_vocabulary_terms", column: "topic_id", name: "citation_topics_topic_id_fkey"
  add_foreign_key "citation_topics", "projects", name: "citation_topics_project_id_fkey"
  add_foreign_key "citation_topics", "users", column: "created_by_id", name: "citation_topics_created_by_id_fkey"
  add_foreign_key "citation_topics", "users", column: "updated_by_id", name: "citation_topics_updated_by_id_fkey"
  add_foreign_key "citations", "projects", name: "citations_project_id_fkey"
  add_foreign_key "citations", "sources", name: "citations_source_id_fkey"
  add_foreign_key "citations", "users", column: "created_by_id", name: "citations_created_by_id_fkey"
  add_foreign_key "citations", "users", column: "updated_by_id", name: "citations_updated_by_id_fkey"
  add_foreign_key "collecting_events", "geographic_areas", name: "collecting_events_geographic_area_id_fkey"
  add_foreign_key "collecting_events", "projects", name: "collecting_events_project_id_fkey"
  add_foreign_key "collecting_events", "users", column: "created_by_id", name: "collecting_events_created_by_id_fkey"
  add_foreign_key "collecting_events", "users", column: "updated_by_id", name: "collecting_events_updated_by_id_fkey"
  add_foreign_key "collection_objects", "collecting_events", name: "collection_objects_collecting_event_id_fkey"
  add_foreign_key "collection_objects", "preparation_types", name: "collection_objects_preparation_type_id_fkey"
  add_foreign_key "collection_objects", "projects", name: "collection_objects_project_id_fkey"
  add_foreign_key "collection_objects", "ranged_lot_categories", name: "collection_objects_ranged_lot_category_id_fkey"
  add_foreign_key "collection_objects", "repositories", name: "collection_objects_repository_id_fkey"
  add_foreign_key "collection_objects", "users", column: "created_by_id", name: "collection_objects_created_by_id_fkey"
  add_foreign_key "collection_objects", "users", column: "updated_by_id", name: "collection_objects_updated_by_id_fkey"
  add_foreign_key "collection_profiles", "containers", name: "collection_profiles_container_id_fkey"
  add_foreign_key "collection_profiles", "otus", name: "collection_profiles_otu_id_fkey"
  add_foreign_key "collection_profiles", "projects", name: "collection_profiles_project_id_fkey"
  add_foreign_key "collection_profiles", "users", column: "created_by_id", name: "collection_profiles_created_by_id_fkey"
  add_foreign_key "collection_profiles", "users", column: "updated_by_id", name: "collection_profiles_updated_by_id_fkey"
  add_foreign_key "common_names", "geographic_areas"
  add_foreign_key "common_names", "languages"
  add_foreign_key "common_names", "otus"
  add_foreign_key "common_names", "projects"
  add_foreign_key "common_names", "users", column: "created_by_id"
  add_foreign_key "common_names", "users", column: "updated_by_id"
  add_foreign_key "container_items", "containers", name: "container_items_container_id_fkey"
  add_foreign_key "container_items", "projects", name: "container_items_project_id_fkey"
  add_foreign_key "container_items", "users", column: "created_by_id", name: "container_items_created_by_id_fkey"
  add_foreign_key "container_items", "users", column: "updated_by_id", name: "container_items_updated_by_id_fkey"
  add_foreign_key "container_labels", "containers", name: "container_labels_container_id_fkey"
  add_foreign_key "container_labels", "projects", name: "container_labels_project_id_fkey"
  add_foreign_key "container_labels", "users", column: "created_by_id", name: "container_labels_created_by_id_fkey"
  add_foreign_key "container_labels", "users", column: "updated_by_id", name: "container_labels_updated_by_id_fkey"
  add_foreign_key "containers", "containers", column: "parent_id", name: "containers_parent_id_fkey"
  add_foreign_key "containers", "projects", name: "containers_project_id_fkey"
  add_foreign_key "containers", "users", column: "created_by_id", name: "containers_created_by_id_fkey"
  add_foreign_key "containers", "users", column: "updated_by_id", name: "containers_updated_by_id_fkey"
  add_foreign_key "contents", "controlled_vocabulary_terms", column: "topic_id", name: "contents_topic_id_fkey"
  add_foreign_key "contents", "otus", name: "contents_otu_id_fkey"
  add_foreign_key "contents", "projects", name: "contents_project_id_fkey"
  add_foreign_key "contents", "users", column: "created_by_id", name: "contents_created_by_id_fkey"
  add_foreign_key "contents", "users", column: "updated_by_id", name: "contents_updated_by_id_fkey"
  add_foreign_key "controlled_vocabulary_terms", "projects", name: "controlled_vocabulary_terms_project_id_fkey"
  add_foreign_key "controlled_vocabulary_terms", "users", column: "created_by_id", name: "controlled_vocabulary_terms_created_by_id_fkey"
  add_foreign_key "controlled_vocabulary_terms", "users", column: "updated_by_id", name: "controlled_vocabulary_terms_updated_by_id_fkey"
  add_foreign_key "data_attributes", "controlled_vocabulary_terms", name: "data_attributes_controlled_vocabulary_term_id_fkey"
  add_foreign_key "data_attributes", "projects", name: "data_attributes_project_id_fkey"
  add_foreign_key "data_attributes", "users", column: "created_by_id", name: "data_attributes_created_by_id_fkey"
  add_foreign_key "data_attributes", "users", column: "updated_by_id", name: "data_attributes_updated_by_id_fkey"
  add_foreign_key "documentation", "documents"
  add_foreign_key "documentation", "projects"
  add_foreign_key "documentation", "users", column: "created_by_id"
  add_foreign_key "documentation", "users", column: "updated_by_id"
  add_foreign_key "documents", "users", column: "created_by_id"
  add_foreign_key "documents", "users", column: "updated_by_id"
  add_foreign_key "geographic_area_types", "users", column: "created_by_id", name: "geographic_area_types_created_by_id_fkey"
  add_foreign_key "geographic_area_types", "users", column: "updated_by_id", name: "geographic_area_types_updated_by_id_fkey"
  add_foreign_key "geographic_areas", "geographic_area_types", name: "geographic_areas_geographic_area_type_id_fkey"
  add_foreign_key "geographic_areas", "geographic_areas", column: "level0_id", name: "geographic_areas_level0_id_fkey"
  add_foreign_key "geographic_areas", "geographic_areas", column: "level1_id", name: "geographic_areas_level1_id_fkey"
  add_foreign_key "geographic_areas", "geographic_areas", column: "level2_id", name: "geographic_areas_level2_id_fkey"
  add_foreign_key "geographic_areas", "geographic_areas", column: "parent_id", name: "geographic_areas_parent_id_fkey"
  add_foreign_key "geographic_areas", "users", column: "created_by_id", name: "geographic_areas_created_by_id_fkey"
  add_foreign_key "geographic_areas", "users", column: "updated_by_id", name: "geographic_areas_updated_by_id_fkey"
  add_foreign_key "geographic_areas_geographic_items", "geographic_areas", name: "geographic_areas_geographic_items_geographic_area_id_fkey"
  add_foreign_key "geographic_areas_geographic_items", "geographic_items", name: "geographic_areas_geographic_items_geographic_item_id_fkey"
  add_foreign_key "geographic_items", "users", column: "created_by_id", name: "geographic_items_created_by_id_fkey"
  add_foreign_key "geographic_items", "users", column: "updated_by_id", name: "geographic_items_updated_by_id_fkey"
  add_foreign_key "georeferences", "collecting_events", name: "georeferences_collecting_event_id_fkey"
  add_foreign_key "georeferences", "geographic_items", column: "error_geographic_item_id", name: "georeferences_error_geographic_item_id_fkey"
  add_foreign_key "georeferences", "geographic_items", name: "georeferences_geographic_item_id_fkey"
  add_foreign_key "georeferences", "projects", name: "georeferences_project_id_fkey"
  add_foreign_key "georeferences", "users", column: "created_by_id", name: "georeferences_created_by_id_fkey"
  add_foreign_key "georeferences", "users", column: "updated_by_id", name: "georeferences_updated_by_id_fkey"
  add_foreign_key "identifiers", "namespaces", name: "identifiers_namespace_id_fkey"
  add_foreign_key "identifiers", "projects", name: "identifiers_project_id_fkey"
  add_foreign_key "identifiers", "users", column: "created_by_id", name: "identifiers_created_by_id_fkey"
  add_foreign_key "identifiers", "users", column: "updated_by_id", name: "identifiers_updated_by_id_fkey"
  add_foreign_key "images", "projects", name: "images_project_id_fkey"
  add_foreign_key "images", "users", column: "created_by_id", name: "images_created_by_id_fkey"
  add_foreign_key "images", "users", column: "updated_by_id", name: "images_updated_by_id_fkey"
  add_foreign_key "languages", "users", column: "created_by_id", name: "languages_created_by_id_fkey"
  add_foreign_key "languages", "users", column: "updated_by_id", name: "languages_updated_by_id_fkey"
  add_foreign_key "loan_items", "loans", name: "loan_items_loan_id_fkey"
  add_foreign_key "loan_items", "projects", name: "loan_items_project_id_fkey"
  add_foreign_key "loan_items", "users", column: "created_by_id", name: "loan_items_created_by_id_fkey"
  add_foreign_key "loan_items", "users", column: "updated_by_id", name: "loan_items_updated_by_id_fkey"
  add_foreign_key "loans", "projects", name: "loans_project_id_fkey"
  add_foreign_key "loans", "users", column: "created_by_id", name: "loans_created_by_id_fkey"
  add_foreign_key "loans", "users", column: "updated_by_id", name: "loans_updated_by_id_fkey"
  add_foreign_key "namespaces", "users", column: "created_by_id", name: "namespaces_created_by_id_fkey"
  add_foreign_key "namespaces", "users", column: "updated_by_id", name: "namespaces_updated_by_id_fkey"
  add_foreign_key "notes", "projects", name: "notes_project_id_fkey"
  add_foreign_key "notes", "users", column: "created_by_id", name: "notes_created_by_id_fkey"
  add_foreign_key "notes", "users", column: "updated_by_id", name: "notes_updated_by_id_fkey"
  add_foreign_key "otu_page_layout_sections", "controlled_vocabulary_terms", column: "topic_id", name: "otu_page_layout_sections_topic_id_fkey"
  add_foreign_key "otu_page_layout_sections", "otu_page_layouts", name: "otu_page_layout_sections_otu_page_layout_id_fkey"
  add_foreign_key "otu_page_layout_sections", "projects", name: "otu_page_layout_sections_project_id_fkey"
  add_foreign_key "otu_page_layout_sections", "users", column: "created_by_id", name: "otu_page_layout_sections_created_by_id_fkey"
  add_foreign_key "otu_page_layout_sections", "users", column: "updated_by_id", name: "otu_page_layout_sections_updated_by_id_fkey"
  add_foreign_key "otu_page_layouts", "projects", name: "otu_page_layouts_project_id_fkey"
  add_foreign_key "otu_page_layouts", "users", column: "created_by_id", name: "otu_page_layouts_created_by_id_fkey"
  add_foreign_key "otu_page_layouts", "users", column: "updated_by_id", name: "otu_page_layouts_updated_by_id_fkey"
  add_foreign_key "otus", "projects", name: "otus_project_id_fkey"
  add_foreign_key "otus", "taxon_names", name: "otus_taxon_name_id_fkey"
  add_foreign_key "otus", "users", column: "created_by_id", name: "otus_created_by_id_fkey"
  add_foreign_key "otus", "users", column: "updated_by_id", name: "otus_updated_by_id_fkey"
  add_foreign_key "people", "users", column: "created_by_id", name: "people_created_by_id_fkey"
  add_foreign_key "people", "users", column: "updated_by_id", name: "people_updated_by_id_fkey"
  add_foreign_key "pinboard_items", "projects", name: "pinboard_items_project_id_fkey"
  add_foreign_key "pinboard_items", "users", column: "created_by_id", name: "pinboard_items_created_by_id_fkey"
  add_foreign_key "pinboard_items", "users", column: "updated_by_id", name: "pinboard_items_updated_by_id_fkey"
  add_foreign_key "pinboard_items", "users", name: "pinboard_items_user_id_fkey"
  add_foreign_key "preparation_types", "users", column: "created_by_id", name: "preparation_types_created_by_id_fkey"
  add_foreign_key "preparation_types", "users", column: "updated_by_id", name: "preparation_types_updated_by_id_fkey"
  add_foreign_key "project_members", "projects", name: "project_members_project_id_fkey"
  add_foreign_key "project_members", "users", column: "created_by_id", name: "project_members_created_by_id_fkey"
  add_foreign_key "project_members", "users", column: "updated_by_id", name: "project_members_updated_by_id_fkey"
  add_foreign_key "project_members", "users", name: "project_members_user_id_fkey"
  add_foreign_key "project_sources", "projects", name: "project_sources_project_id_fkey"
  add_foreign_key "project_sources", "sources", name: "project_sources_source_id_fkey"
  add_foreign_key "project_sources", "users", column: "created_by_id", name: "project_sources_created_by_id_fkey"
  add_foreign_key "project_sources", "users", column: "updated_by_id", name: "project_sources_updated_by_id_fkey"
  add_foreign_key "projects", "users", column: "created_by_id", name: "projects_created_by_id_fkey"
  add_foreign_key "projects", "users", column: "updated_by_id", name: "projects_updated_by_id_fkey"
  add_foreign_key "public_contents", "contents", name: "public_contents_content_id_fkey"
  add_foreign_key "public_contents", "controlled_vocabulary_terms", column: "topic_id", name: "public_contents_topic_id_fkey"
  add_foreign_key "public_contents", "otus", name: "public_contents_otu_id_fkey"
  add_foreign_key "public_contents", "projects", name: "public_contents_project_id_fkey"
  add_foreign_key "public_contents", "users", column: "created_by_id", name: "public_contents_created_by_id_fkey"
  add_foreign_key "public_contents", "users", column: "updated_by_id", name: "public_contents_updated_by_id_fkey"
  add_foreign_key "ranged_lot_categories", "projects", name: "ranged_lot_categories_project_id_fkey"
  add_foreign_key "ranged_lot_categories", "users", column: "created_by_id", name: "ranged_lot_categories_created_by_id_fkey"
  add_foreign_key "ranged_lot_categories", "users", column: "updated_by_id", name: "ranged_lot_categories_updated_by_id_fkey"
  add_foreign_key "repositories", "users", column: "created_by_id", name: "repositories_created_by_id_fkey"
  add_foreign_key "repositories", "users", column: "updated_by_id", name: "repositories_updated_by_id_fkey"
  add_foreign_key "roles", "people", name: "roles_person_id_fkey"
  add_foreign_key "roles", "projects", name: "roles_project_id_fkey"
  add_foreign_key "roles", "users", column: "created_by_id", name: "roles_created_by_id_fkey"
  add_foreign_key "roles", "users", column: "updated_by_id", name: "roles_updated_by_id_fkey"
  add_foreign_key "serial_chronologies", "serials", column: "preceding_serial_id", name: "serial_chronologies_preceding_serial_id_fkey"
  add_foreign_key "serial_chronologies", "serials", column: "succeeding_serial_id", name: "serial_chronologies_succeeding_serial_id_fkey"
  add_foreign_key "serial_chronologies", "users", column: "created_by_id", name: "serial_chronologies_created_by_id_fkey"
  add_foreign_key "serial_chronologies", "users", column: "updated_by_id", name: "serial_chronologies_updated_by_id_fkey"
  add_foreign_key "serials", "languages", column: "primary_language_id", name: "serials_primary_language_id_fkey"
  add_foreign_key "serials", "serials", column: "translated_from_serial_id", name: "serials_translated_from_serial_id_fkey"
  add_foreign_key "serials", "users", column: "created_by_id", name: "serials_created_by_id_fkey"
  add_foreign_key "serials", "users", column: "updated_by_id", name: "serials_updated_by_id_fkey"
  add_foreign_key "sources", "languages", name: "sources_language_id_fkey"
  add_foreign_key "sources", "serials", name: "sources_serial_id_fkey"
  add_foreign_key "sources", "users", column: "created_by_id", name: "sources_created_by_id_fkey"
  add_foreign_key "sources", "users", column: "updated_by_id", name: "sources_updated_by_id_fkey"
  add_foreign_key "sqed_depictions", "depictions"
  add_foreign_key "sqed_depictions", "projects"
  add_foreign_key "sqed_depictions", "users", column: "created_by_id"
  add_foreign_key "sqed_depictions", "users", column: "updated_by_id"
  add_foreign_key "tagged_section_keywords", "controlled_vocabulary_terms", column: "keyword_id", name: "tagged_section_keywords_keyword_id_fkey"
  add_foreign_key "tagged_section_keywords", "otu_page_layout_sections", name: "tagged_section_keywords_otu_page_layout_section_id_fkey"
  add_foreign_key "tagged_section_keywords", "projects", name: "tagged_section_keywords_project_id_fkey"
  add_foreign_key "tagged_section_keywords", "users", column: "created_by_id", name: "tagged_section_keywords_created_by_id_fkey"
  add_foreign_key "tagged_section_keywords", "users", column: "updated_by_id", name: "tagged_section_keywords_updated_by_id_fkey"
  add_foreign_key "tags", "controlled_vocabulary_terms", column: "keyword_id", name: "tags_keyword_id_fkey"
  add_foreign_key "tags", "projects", name: "tags_project_id_fkey"
  add_foreign_key "tags", "users", column: "created_by_id", name: "tags_created_by_id_fkey"
  add_foreign_key "tags", "users", column: "updated_by_id", name: "tags_updated_by_id_fkey"
  add_foreign_key "taxon_determinations", "collection_objects", column: "biological_collection_object_id", name: "taxon_determinations_biological_collection_object_id_fkey"
  add_foreign_key "taxon_determinations", "otus", name: "taxon_determinations_otu_id_fkey"
  add_foreign_key "taxon_determinations", "projects", name: "taxon_determinations_project_id_fkey"
  add_foreign_key "taxon_determinations", "users", column: "created_by_id", name: "taxon_determinations_created_by_id_fkey"
  add_foreign_key "taxon_determinations", "users", column: "updated_by_id", name: "taxon_determinations_updated_by_id_fkey"
  add_foreign_key "taxon_name_classifications", "projects", name: "taxon_name_classifications_project_id_fkey"
  add_foreign_key "taxon_name_classifications", "taxon_names", name: "taxon_name_classifications_taxon_name_id_fkey"
  add_foreign_key "taxon_name_classifications", "users", column: "created_by_id", name: "taxon_name_classifications_created_by_id_fkey"
  add_foreign_key "taxon_name_classifications", "users", column: "updated_by_id", name: "taxon_name_classifications_updated_by_id_fkey"
  add_foreign_key "taxon_name_relationships", "projects", name: "taxon_name_relationships_project_id_fkey"
  add_foreign_key "taxon_name_relationships", "taxon_names", column: "object_taxon_name_id", name: "taxon_name_relationships_object_taxon_name_id_fkey"
  add_foreign_key "taxon_name_relationships", "taxon_names", column: "subject_taxon_name_id", name: "taxon_name_relationships_subject_taxon_name_id_fkey"
  add_foreign_key "taxon_name_relationships", "users", column: "created_by_id", name: "taxon_name_relationships_created_by_id_fkey"
  add_foreign_key "taxon_name_relationships", "users", column: "updated_by_id", name: "taxon_name_relationships_updated_by_id_fkey"
  add_foreign_key "taxon_names", "projects", name: "taxon_names_project_id_fkey"
  add_foreign_key "taxon_names", "taxon_names", column: "parent_id", name: "taxon_names_parent_id_fkey"
  add_foreign_key "taxon_names", "users", column: "created_by_id", name: "taxon_names_created_by_id_fkey"
  add_foreign_key "taxon_names", "users", column: "updated_by_id", name: "taxon_names_updated_by_id_fkey"
  add_foreign_key "type_materials", "collection_objects", column: "biological_object_id", name: "type_materials_biological_object_id_fkey"
  add_foreign_key "type_materials", "projects", name: "type_materials_project_id_fkey"
  add_foreign_key "type_materials", "taxon_names", column: "protonym_id", name: "type_materials_protonym_id_fkey"
  add_foreign_key "type_materials", "users", column: "created_by_id", name: "type_materials_created_by_id_fkey"
  add_foreign_key "type_materials", "users", column: "updated_by_id", name: "type_materials_updated_by_id_fkey"
  add_foreign_key "users", "users", column: "created_by_id", name: "users_created_by_id_fkey"
  add_foreign_key "users", "users", column: "updated_by_id", name: "users_updated_by_id_fkey"
end<|MERGE_RESOLUTION|>--- conflicted
+++ resolved
@@ -11,11 +11,7 @@
 #
 # It's strongly recommended that you check this file into your version control system.
 
-<<<<<<< HEAD
-ActiveRecord::Schema.define(version: 20160330155204) do
-=======
 ActiveRecord::Schema.define(version: 20160324151604) do
->>>>>>> a3b66192
 
   # These are extensions that must be enabled in order to support this database
   enable_extension "plpgsql"
@@ -124,10 +120,6 @@
     t.integer  "updated_by_id", null: false
     t.integer  "project_id",    null: false
     t.string   "name"
-<<<<<<< HEAD
-    t.integer  "source_id"
-=======
->>>>>>> a3b66192
   end
 
   add_index "biological_associations_graphs", ["created_by_id"], name: "index_biological_associations_graphs_on_created_by_id", using: :btree
@@ -194,10 +186,7 @@
     t.integer  "project_id",           null: false
     t.integer  "citation_object_id",   null: false
     t.string   "pages"
-<<<<<<< HEAD
-=======
     t.boolean  "is_original"
->>>>>>> a3b66192
   end
 
   add_index "citations", ["citation_object_id"], name: "index_citations_on_citation_object_id", using: :btree
@@ -605,25 +594,18 @@
   add_index "geographic_areas_geographic_items", ["geographic_item_id"], name: "index_geographic_areas_geographic_items_on_geographic_item_id", using: :btree
 
   create_table "geographic_items", force: :cascade do |t|
-    t.datetime  "created_at",                                                                                             null: false
-    t.datetime  "updated_at",                                                                                             null: false
+    t.datetime  "created_at",                                                                                               null: false
+    t.datetime  "updated_at",                                                                                               null: false
     t.geography "point",               limit: {:srid=>4326, :type=>"point", :has_z=>true, :geographic=>true}
     t.geography "line_string",         limit: {:srid=>4326, :type=>"line_string", :has_z=>true, :geographic=>true}
     t.geography "polygon",             limit: {:srid=>4326, :type=>"polygon", :has_z=>true, :geographic=>true}
     t.geography "multi_point",         limit: {:srid=>4326, :type=>"multi_point", :has_z=>true, :geographic=>true}
     t.geography "multi_line_string",   limit: {:srid=>4326, :type=>"multi_line_string", :has_z=>true, :geographic=>true}
     t.geography "multi_polygon",       limit: {:srid=>4326, :type=>"multi_polygon", :has_z=>true, :geographic=>true}
-<<<<<<< HEAD
-    t.geography "geometry_collection", limit: {:srid=>4326, :type=>"geometry", :has_z=>true, :geographic=>true}
-    t.integer   "created_by_id",                                                                                          null: false
-    t.integer   "updated_by_id",                                                                                          null: false
-    t.string    "type",                                                                                                   null: false
-=======
     t.geography "geometry_collection", limit: {:srid=>4326, :type=>"geometry_collection", :has_z=>true, :geographic=>true}
     t.integer   "created_by_id",                                                                                            null: false
     t.integer   "updated_by_id",                                                                                            null: false
     t.string    "type",                                                                                                     null: false
->>>>>>> a3b66192
   end
 
   add_index "geographic_items", ["created_by_id"], name: "index_geographic_items_on_created_by_id", using: :btree
@@ -644,10 +626,6 @@
     t.decimal  "error_depth"
     t.integer  "error_geographic_item_id"
     t.string   "type",                                     null: false
-<<<<<<< HEAD
-    t.integer  "source_id"
-=======
->>>>>>> a3b66192
     t.integer  "position",                                 null: false
     t.datetime "created_at",                               null: false
     t.datetime "updated_at",                               null: false
@@ -766,10 +744,7 @@
     t.string   "recipient_address"
     t.string   "recipient_email"
     t.string   "recipient_phone"
-<<<<<<< HEAD
-=======
     t.integer  "recipient_country"
->>>>>>> a3b66192
     t.string   "supervisor_email"
     t.string   "supervisor_phone"
     t.date     "date_closed"
@@ -779,10 +754,6 @@
     t.datetime "created_at",           null: false
     t.datetime "updated_at",           null: false
     t.string   "recipient_honorarium"
-<<<<<<< HEAD
-    t.string   "recipient_country"
-=======
->>>>>>> a3b66192
   end
 
   add_index "loans", ["created_by_id"], name: "index_loans_on_created_by_id", using: :btree
@@ -1238,10 +1209,6 @@
     t.integer  "created_by_id",         null: false
     t.integer  "updated_by_id",         null: false
     t.integer  "project_id",            null: false
-<<<<<<< HEAD
-    t.integer  "source_id"
-=======
->>>>>>> a3b66192
   end
 
   add_index "taxon_name_relationships", ["created_by_id"], name: "index_taxon_name_relationships_on_created_by_id", using: :btree
@@ -1257,10 +1224,6 @@
     t.string   "cached_html",                                   null: false
     t.string   "cached_author_year"
     t.string   "cached_higher_classification"
-<<<<<<< HEAD
-    t.integer  "source_id"
-=======
->>>>>>> a3b66192
     t.datetime "created_at",                                    null: false
     t.datetime "updated_at",                                    null: false
     t.integer  "year_of_publication"
@@ -1315,10 +1278,6 @@
     t.integer  "protonym_id",          null: false
     t.integer  "biological_object_id", null: false
     t.string   "type_type",            null: false
-<<<<<<< HEAD
-    t.integer  "source_id"
-=======
->>>>>>> a3b66192
     t.integer  "created_by_id",        null: false
     t.integer  "updated_by_id",        null: false
     t.integer  "project_id",           null: false
