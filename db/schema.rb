--- conflicted
+++ resolved
@@ -1477,11 +1477,8 @@
     t.integer "updated_by_id"
     t.datetime "created_at", null: false
     t.datetime "updated_at", null: false
-<<<<<<< HEAD
-=======
     t.boolean "is_public"
     t.index ["is_public"], name: "index_news_on_is_public"
->>>>>>> c11e10d5
     t.index ["project_id"], name: "index_news_on_project_id"
   end
 
