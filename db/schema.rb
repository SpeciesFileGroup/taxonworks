# This file is auto-generated from the current state of the database. Instead
# of editing this file, please use the migrations feature of Active Record to
# incrementally modify your database, and then regenerate this schema definition.
#
# Note that this schema.rb definition is the authoritative source for your
# database schema. If you need to create the application database on another
# system, you should be using db:schema:load, not running all the migrations
# from scratch. The latter is a flawed and unsustainable approach (the more migrations
# you'll amass, the slower it'll run and the greater likelihood for issues).
#
# It's strongly recommended that you check this file into your version control system.

ActiveRecord::Schema.define(version: 20180213183825) do

  # These are extensions that must be enabled in order to support this database
  enable_extension "plpgsql"
  enable_extension "postgis"
  enable_extension "hstore"
  enable_extension "fuzzystrmatch"

  create_table "alternate_values", id: :serial, force: :cascade do |t|
    t.text "value", null: false
    t.string "type", null: false
    t.integer "language_id"
    t.datetime "created_at", null: false
    t.datetime "updated_at", null: false
    t.integer "created_by_id", null: false
    t.integer "updated_by_id", null: false
    t.string "alternate_value_object_attribute"
    t.integer "alternate_value_object_id", null: false
    t.string "alternate_value_object_type", null: false
    t.integer "project_id"
    t.index ["alternate_value_object_id", "alternate_value_object_type"], name: "index_alternate_values_on_alternate_value_object_id_and_type"
    t.index ["created_by_id"], name: "index_alternate_values_on_created_by_id"
    t.index ["language_id"], name: "index_alternate_values_on_language_id"
    t.index ["project_id"], name: "index_alternate_values_on_project_id"
    t.index ["type"], name: "index_alternate_values_on_type"
    t.index ["updated_by_id"], name: "index_alternate_values_on_updated_by_id"
  end

  create_table "asserted_distributions", id: :serial, force: :cascade do |t|
    t.integer "otu_id", null: false
    t.integer "geographic_area_id", null: false
    t.integer "project_id", null: false
    t.integer "created_by_id", null: false
    t.integer "updated_by_id", null: false
    t.datetime "created_at", null: false
    t.datetime "updated_at", null: false
    t.boolean "is_absent"
    t.index ["created_by_id"], name: "index_asserted_distributions_on_created_by_id"
    t.index ["geographic_area_id"], name: "index_asserted_distributions_on_geographic_area_id"
    t.index ["otu_id"], name: "index_asserted_distributions_on_otu_id"
    t.index ["project_id"], name: "index_asserted_distributions_on_project_id"
    t.index ["updated_by_id"], name: "index_asserted_distributions_on_updated_by_id"
  end

  create_table "biocuration_classifications", id: :serial, force: :cascade do |t|
    t.integer "biocuration_class_id", null: false
    t.integer "biological_collection_object_id", null: false
    t.integer "position", null: false
    t.datetime "created_at", null: false
    t.datetime "updated_at", null: false
    t.integer "created_by_id", null: false
    t.integer "updated_by_id", null: false
    t.integer "project_id", null: false
    t.index ["biocuration_class_id"], name: "index_biocuration_classifications_on_biocuration_class_id"
    t.index ["biological_collection_object_id"], name: "bio_c_bio_collection_object"
    t.index ["created_by_id"], name: "index_biocuration_classifications_on_created_by_id"
    t.index ["position"], name: "index_biocuration_classifications_on_position"
    t.index ["project_id"], name: "index_biocuration_classifications_on_project_id"
    t.index ["updated_by_id"], name: "index_biocuration_classifications_on_updated_by_id"
  end

  create_table "biological_associations", id: :serial, force: :cascade do |t|
    t.integer "biological_relationship_id", null: false
    t.integer "biological_association_subject_id", null: false
    t.string "biological_association_subject_type", null: false
    t.integer "biological_association_object_id", null: false
    t.string "biological_association_object_type", null: false
    t.datetime "created_at", null: false
    t.datetime "updated_at", null: false
    t.integer "created_by_id", null: false
    t.integer "updated_by_id", null: false
    t.integer "project_id", null: false
    t.index ["biological_association_object_id", "biological_association_object_type"], name: "index_biological_associations_on_object_id_and_type"
    t.index ["biological_association_subject_id", "biological_association_subject_type"], name: "index_biological_associations_on_subject_id_and_type"
    t.index ["biological_relationship_id"], name: "index_biological_associations_on_biological_relationship_id"
    t.index ["created_by_id"], name: "index_biological_associations_on_created_by_id"
    t.index ["project_id"], name: "index_biological_associations_on_project_id"
    t.index ["updated_by_id"], name: "index_biological_associations_on_updated_by_id"
  end

  create_table "biological_associations_biological_associations_graphs", id: :serial, force: :cascade do |t|
    t.integer "biological_associations_graph_id", null: false
    t.integer "biological_association_id", null: false
    t.datetime "created_at", null: false
    t.datetime "updated_at", null: false
    t.integer "created_by_id", null: false
    t.integer "updated_by_id", null: false
    t.integer "project_id", null: false
    t.index ["biological_association_id"], name: "bio_asc_bio_asc_graph_bio_asc"
    t.index ["biological_associations_graph_id"], name: "bio_asc_bio_asc_graph_bio_asc_graph"
    t.index ["created_by_id"], name: "bio_asc_bio_asc_graph_created_by"
    t.index ["project_id"], name: "bio_asc_bio_asc_graph_project"
    t.index ["updated_by_id"], name: "bio_asc_bio_asc_graph_updated_by"
  end

  create_table "biological_associations_graphs", id: :serial, force: :cascade do |t|
    t.datetime "created_at", null: false
    t.datetime "updated_at", null: false
    t.integer "created_by_id", null: false
    t.integer "updated_by_id", null: false
    t.integer "project_id", null: false
    t.string "name"
    t.index ["created_by_id"], name: "index_biological_associations_graphs_on_created_by_id"
    t.index ["project_id"], name: "index_biological_associations_graphs_on_project_id"
    t.index ["updated_by_id"], name: "index_biological_associations_graphs_on_updated_by_id"
  end

  create_table "biological_relationship_types", id: :serial, force: :cascade do |t|
    t.string "type", null: false
    t.integer "biological_property_id", null: false
    t.integer "biological_relationship_id", null: false
    t.datetime "created_at", null: false
    t.datetime "updated_at", null: false
    t.integer "created_by_id", null: false
    t.integer "updated_by_id", null: false
    t.integer "project_id", null: false
    t.index ["biological_property_id"], name: "index_biological_relationship_types_on_biological_property_id"
    t.index ["biological_relationship_id"], name: "bio_rel_type_bio_rel"
    t.index ["created_by_id"], name: "bio_rel_type_created_by"
    t.index ["project_id"], name: "bio_rel_type_project"
    t.index ["type"], name: "index_biological_relationship_types_on_type"
    t.index ["updated_by_id"], name: "bio_rel_type_updated_by"
  end

  create_table "biological_relationships", id: :serial, force: :cascade do |t|
    t.string "name", null: false
    t.boolean "is_transitive"
    t.boolean "is_reflexive"
    t.datetime "created_at", null: false
    t.datetime "updated_at", null: false
    t.integer "created_by_id", null: false
    t.integer "updated_by_id", null: false
    t.integer "project_id", null: false
    t.index ["created_by_id"], name: "bio_rel_created_by"
    t.index ["project_id"], name: "bio_rel_project"
    t.index ["updated_by_id"], name: "bio_rel_updated_by"
  end

  create_table "character_states", id: :serial, force: :cascade do |t|
    t.string "name", null: false
    t.string "label", null: false
    t.integer "descriptor_id", null: false
    t.integer "position"
    t.integer "project_id"
    t.integer "updated_by_id", null: false
    t.integer "created_by_id", null: false
    t.datetime "created_at", null: false
    t.datetime "updated_at", null: false
    t.index ["created_by_id"], name: "index_character_states_on_created_by_id"
    t.index ["descriptor_id"], name: "index_character_states_on_descriptor_id"
    t.index ["label"], name: "index_character_states_on_label"
    t.index ["name"], name: "index_character_states_on_name"
    t.index ["project_id"], name: "index_character_states_on_project_id"
    t.index ["updated_by_id"], name: "index_character_states_on_updated_by_id"
  end

  create_table "citation_topics", id: :serial, force: :cascade do |t|
    t.integer "topic_id", null: false
    t.integer "citation_id", null: false
    t.string "pages"
    t.datetime "created_at", null: false
    t.datetime "updated_at", null: false
    t.integer "created_by_id", null: false
    t.integer "updated_by_id", null: false
    t.integer "project_id", null: false
    t.index ["citation_id"], name: "index_citation_topics_on_citation_id"
    t.index ["created_by_id"], name: "index_citation_topics_on_created_by_id"
    t.index ["project_id"], name: "index_citation_topics_on_project_id"
    t.index ["topic_id"], name: "index_citation_topics_on_topic_id"
    t.index ["updated_by_id"], name: "index_citation_topics_on_updated_by_id"
  end

  create_table "citations", id: :serial, force: :cascade do |t|
    t.string "citation_object_type", null: false
    t.integer "source_id", null: false
    t.datetime "created_at", null: false
    t.datetime "updated_at", null: false
    t.integer "created_by_id", null: false
    t.integer "updated_by_id", null: false
    t.integer "project_id", null: false
    t.integer "citation_object_id", null: false
    t.string "pages"
    t.boolean "is_original"
    t.index ["citation_object_id"], name: "index_citations_on_citation_object_id"
    t.index ["citation_object_type"], name: "index_citations_on_citation_object_type"
    t.index ["created_by_id"], name: "index_citations_on_created_by_id"
    t.index ["project_id"], name: "index_citations_on_project_id"
    t.index ["source_id"], name: "index_citations_on_source_id"
    t.index ["updated_by_id"], name: "index_citations_on_updated_by_id"
  end

  create_table "collecting_events", id: :serial, force: :cascade do |t|
    t.text "verbatim_label"
    t.text "print_label"
    t.text "document_label"
    t.string "verbatim_locality"
    t.string "verbatim_longitude"
    t.string "verbatim_latitude"
    t.string "verbatim_geolocation_uncertainty"
    t.string "verbatim_trip_identifier"
    t.string "verbatim_collectors"
    t.string "verbatim_method"
    t.integer "geographic_area_id"
    t.decimal "minimum_elevation"
    t.decimal "maximum_elevation"
    t.string "elevation_precision"
    t.text "field_notes"
    t.string "md5_of_verbatim_label"
    t.datetime "created_at", null: false
    t.datetime "updated_at", null: false
    t.text "cached"
    t.integer "created_by_id", null: false
    t.integer "updated_by_id", null: false
    t.integer "project_id", null: false
    t.integer "start_date_year"
    t.integer "end_date_year"
    t.integer "start_date_day"
    t.integer "end_date_day"
    t.string "verbatim_elevation"
    t.text "verbatim_habitat"
    t.string "verbatim_datum"
    t.integer "time_start_hour", limit: 2
    t.integer "time_start_minute", limit: 2
    t.integer "time_start_second", limit: 2
    t.integer "time_end_hour", limit: 2
    t.integer "time_end_minute", limit: 2
    t.integer "time_end_second", limit: 2
    t.string "verbatim_date"
    t.integer "start_date_month"
    t.integer "end_date_month"
    t.string "cached_level0_geographic_name"
    t.string "cached_level1_geographic_name"
    t.string "cached_level2_geographic_name"
    t.string "group"
    t.string "formation"
    t.string "member"
    t.string "lithology"
    t.decimal "max_ma"
    t.decimal "min_ma"
    t.index ["created_by_id"], name: "index_collecting_events_on_created_by_id"
    t.index ["geographic_area_id"], name: "index_collecting_events_on_geographic_area_id"
    t.index ["project_id"], name: "index_collecting_events_on_project_id"
    t.index ["updated_by_id"], name: "index_collecting_events_on_updated_by_id"
  end

  create_table "collection_object_observations", id: :serial, force: :cascade do |t|
    t.text "data", null: false
    t.integer "project_id", null: false
    t.integer "created_by_id", null: false
    t.integer "updated_by_id", null: false
    t.datetime "created_at", null: false
    t.datetime "updated_at", null: false
    t.index ["created_by_id"], name: "index_collection_object_observations_on_created_by_id"
    t.index ["data"], name: "index_collection_object_observations_on_data"
    t.index ["project_id"], name: "index_collection_object_observations_on_project_id"
    t.index ["updated_by_id"], name: "index_collection_object_observations_on_updated_by_id"
  end

  create_table "collection_objects", id: :serial, force: :cascade do |t|
    t.integer "total"
    t.string "type", null: false
    t.datetime "created_at", null: false
    t.datetime "updated_at", null: false
    t.integer "preparation_type_id"
    t.integer "repository_id"
    t.integer "created_by_id", null: false
    t.integer "updated_by_id", null: false
    t.integer "project_id", null: false
    t.text "buffered_collecting_event"
    t.text "buffered_determinations"
    t.text "buffered_other_labels"
    t.integer "ranged_lot_category_id"
    t.integer "collecting_event_id"
    t.date "accessioned_at"
    t.string "deaccession_reason"
    t.date "deaccessioned_at"
    t.index ["collecting_event_id"], name: "index_collection_objects_on_collecting_event_id"
    t.index ["created_by_id"], name: "index_collection_objects_on_created_by_id"
    t.index ["preparation_type_id"], name: "index_collection_objects_on_preparation_type_id"
    t.index ["project_id"], name: "index_collection_objects_on_project_id"
    t.index ["ranged_lot_category_id"], name: "index_collection_objects_on_ranged_lot_category_id"
    t.index ["repository_id"], name: "index_collection_objects_on_repository_id"
    t.index ["type"], name: "index_collection_objects_on_type"
    t.index ["updated_by_id"], name: "index_collection_objects_on_updated_by_id"
  end

  create_table "collection_profiles", id: :serial, force: :cascade do |t|
    t.integer "container_id"
    t.integer "otu_id"
    t.integer "conservation_status"
    t.integer "processing_state"
    t.integer "container_condition"
    t.integer "condition_of_labels"
    t.integer "identification_level"
    t.integer "arrangement_level"
    t.integer "data_quality"
    t.integer "computerization_level"
    t.integer "number_of_collection_objects"
    t.integer "number_of_containers"
    t.integer "created_by_id", null: false
    t.integer "updated_by_id", null: false
    t.integer "project_id", null: false
    t.datetime "created_at", null: false
    t.datetime "updated_at", null: false
    t.string "collection_type"
    t.index ["collection_type"], name: "index_collection_profiles_on_collection_type"
    t.index ["container_id"], name: "index_collection_profiles_on_container_id"
    t.index ["created_by_id"], name: "index_collection_profiles_on_created_by_id"
    t.index ["otu_id"], name: "index_collection_profiles_on_otu_id"
    t.index ["project_id"], name: "index_collection_profiles_on_project_id"
    t.index ["updated_by_id"], name: "index_collection_profiles_on_updated_by_id"
  end

  create_table "common_names", id: :serial, force: :cascade do |t|
    t.string "name", null: false
    t.integer "geographic_area_id"
    t.integer "otu_id"
    t.integer "language_id"
    t.integer "start_year"
    t.integer "end_year"
    t.integer "project_id", null: false
    t.integer "created_by_id", null: false
    t.integer "updated_by_id", null: false
    t.datetime "created_at", null: false
    t.datetime "updated_at", null: false
    t.index ["created_by_id"], name: "index_common_names_on_created_by_id"
    t.index ["geographic_area_id"], name: "index_common_names_on_geographic_area_id"
    t.index ["language_id"], name: "index_common_names_on_language_id"
    t.index ["name"], name: "index_common_names_on_name"
    t.index ["otu_id"], name: "index_common_names_on_otu_id"
    t.index ["project_id"], name: "index_common_names_on_project_id"
    t.index ["updated_by_id"], name: "index_common_names_on_updated_by_id"
  end

  create_table "confidences", id: :serial, force: :cascade do |t|
    t.integer "confidence_object_id", null: false
    t.string "confidence_object_type", null: false
    t.integer "position", null: false
    t.integer "created_by_id", null: false
    t.integer "updated_by_id", null: false
    t.integer "project_id", null: false
    t.datetime "created_at", null: false
    t.datetime "updated_at", null: false
    t.integer "confidence_level_id", null: false
    t.index ["project_id"], name: "index_confidences_on_project_id"
  end

  create_table "container_item_hierarchies", id: false, force: :cascade do |t|
    t.integer "ancestor_id", null: false
    t.integer "descendant_id", null: false
    t.integer "generations", null: false
    t.index ["ancestor_id", "descendant_id", "generations"], name: "container_item_anc_desc_idx", unique: true
    t.index ["descendant_id"], name: "container_item_desc_idx"
  end

  create_table "container_items", id: :serial, force: :cascade do |t|
    t.datetime "created_at", null: false
    t.datetime "updated_at", null: false
    t.integer "contained_object_id", null: false
    t.string "contained_object_type", null: false
    t.string "disposition"
    t.integer "created_by_id", null: false
    t.integer "updated_by_id", null: false
    t.integer "project_id", null: false
    t.integer "disposition_x"
    t.integer "disposition_y"
    t.integer "disposition_z"
    t.integer "parent_id"
    t.index ["contained_object_id", "contained_object_type"], name: "index_container_items_on_contained_object_id_and_type"
    t.index ["created_by_id"], name: "index_container_items_on_created_by_id"
    t.index ["project_id"], name: "index_container_items_on_project_id"
    t.index ["updated_by_id"], name: "index_container_items_on_updated_by_id"
  end

  create_table "containers", id: :serial, force: :cascade do |t|
    t.datetime "created_at", null: false
    t.datetime "updated_at", null: false
    t.string "type", null: false
    t.integer "created_by_id", null: false
    t.integer "updated_by_id", null: false
    t.integer "project_id", null: false
    t.string "name"
    t.string "disposition"
    t.integer "size_x"
    t.integer "size_y"
    t.integer "size_z"
    t.text "print_label"
    t.index ["created_by_id"], name: "index_containers_on_created_by_id"
    t.index ["disposition"], name: "index_containers_on_disposition"
    t.index ["project_id"], name: "index_containers_on_project_id"
    t.index ["type"], name: "index_containers_on_type"
    t.index ["updated_by_id"], name: "index_containers_on_updated_by_id"
  end

  create_table "contents", id: :serial, force: :cascade do |t|
    t.text "text", null: false
    t.integer "otu_id", null: false
    t.integer "topic_id", null: false
    t.datetime "created_at", null: false
    t.datetime "updated_at", null: false
    t.integer "created_by_id", null: false
    t.integer "updated_by_id", null: false
    t.integer "project_id", null: false
    t.integer "revision_id"
    t.index ["created_by_id"], name: "index_contents_on_created_by_id"
    t.index ["otu_id"], name: "index_contents_on_otu_id"
    t.index ["project_id"], name: "index_contents_on_project_id"
    t.index ["revision_id"], name: "index_contents_on_revision_id"
    t.index ["topic_id"], name: "index_contents_on_topic_id"
    t.index ["updated_by_id"], name: "index_contents_on_updated_by_id"
  end

  create_table "controlled_vocabulary_terms", id: :serial, force: :cascade do |t|
    t.string "type", null: false
    t.string "name", null: false
    t.text "definition", null: false
    t.datetime "created_at", null: false
    t.datetime "updated_at", null: false
    t.integer "created_by_id", null: false
    t.integer "updated_by_id", null: false
    t.integer "project_id", null: false
    t.string "uri"
    t.string "uri_relation"
    t.string "css_color"
    t.integer "position"
    t.index ["created_by_id"], name: "index_controlled_vocabulary_terms_on_created_by_id"
    t.index ["project_id"], name: "index_controlled_vocabulary_terms_on_project_id"
    t.index ["type"], name: "index_controlled_vocabulary_terms_on_type"
    t.index ["updated_by_id"], name: "index_controlled_vocabulary_terms_on_updated_by_id"
  end

  create_table "data_attributes", id: :serial, force: :cascade do |t|
    t.string "type", null: false
    t.integer "attribute_subject_id", null: false
    t.string "attribute_subject_type", null: false
    t.integer "controlled_vocabulary_term_id"
    t.string "import_predicate"
    t.text "value", null: false
    t.integer "created_by_id", null: false
    t.integer "updated_by_id", null: false
    t.integer "project_id"
    t.datetime "created_at", null: false
    t.datetime "updated_at", null: false
    t.index ["attribute_subject_id", "attribute_subject_type"], name: "index_data_attributes_on_attribute_subject_id_and_type"
    t.index ["attribute_subject_type"], name: "index_data_attributes_on_attribute_subject_type"
    t.index ["controlled_vocabulary_term_id"], name: "index_data_attributes_on_controlled_vocabulary_term_id"
    t.index ["created_by_id"], name: "index_data_attributes_on_created_by_id"
    t.index ["project_id"], name: "index_data_attributes_on_project_id"
    t.index ["type"], name: "index_data_attributes_on_type"
    t.index ["updated_by_id"], name: "index_data_attributes_on_updated_by_id"
  end

  create_table "delayed_jobs", id: :serial, force: :cascade do |t|
    t.integer "priority", default: 0, null: false
    t.integer "attempts", default: 0, null: false
    t.text "handler", null: false
    t.text "last_error"
    t.datetime "run_at"
    t.datetime "locked_at"
    t.datetime "failed_at"
    t.string "locked_by"
    t.string "queue"
    t.datetime "created_at"
    t.datetime "updated_at"
    t.index ["priority", "run_at"], name: "delayed_jobs_priority"
  end

  create_table "depictions", id: :serial, force: :cascade do |t|
    t.string "depiction_object_type", null: false
    t.integer "depiction_object_id", null: false
    t.integer "image_id", null: false
    t.integer "created_by_id", null: false
    t.integer "updated_by_id", null: false
    t.integer "project_id", null: false
    t.datetime "created_at", null: false
    t.datetime "updated_at", null: false
    t.integer "position"
    t.text "caption"
    t.string "figure_label"
    t.index ["created_by_id"], name: "index_depictions_on_created_by_id"
    t.index ["depiction_object_id"], name: "index_depictions_on_depiction_object_id"
    t.index ["depiction_object_type"], name: "index_depictions_on_depiction_object_type"
    t.index ["image_id"], name: "index_depictions_on_image_id"
    t.index ["project_id"], name: "index_depictions_on_project_id"
    t.index ["updated_by_id"], name: "index_depictions_on_updated_by_id"
  end

  create_table "derived_collection_objects", id: :serial, force: :cascade do |t|
    t.integer "collection_object_observation_id", null: false
    t.integer "collection_object_id", null: false
    t.integer "position"
    t.integer "project_id", null: false
    t.integer "created_by_id", null: false
    t.integer "updated_by_id", null: false
    t.datetime "created_at", null: false
    t.datetime "updated_at", null: false
    t.index ["collection_object_id"], name: "dco_collection_object"
    t.index ["collection_object_observation_id"], name: "dco_collection_object_observation"
    t.index ["project_id"], name: "index_derived_collection_objects_on_project_id"
  end

  create_table "descriptors", id: :serial, force: :cascade do |t|
    t.string "name", null: false
    t.string "short_name"
    t.string "type", null: false
    t.integer "created_by_id", null: false
    t.integer "updated_by_id", null: false
    t.integer "project_id", null: false
    t.datetime "created_at", null: false
    t.datetime "updated_at", null: false
    t.integer "position"
    t.text "description"
    t.string "gene_attribute_logic"
    t.string "cached_gene_attribute_sql"
    t.index ["created_by_id"], name: "index_descriptors_on_created_by_id"
    t.index ["name"], name: "index_descriptors_on_name"
    t.index ["project_id"], name: "index_descriptors_on_project_id"
    t.index ["short_name"], name: "index_descriptors_on_short_name"
    t.index ["updated_by_id"], name: "index_descriptors_on_updated_by_id"
  end

  create_table "documentation", id: :serial, force: :cascade do |t|
    t.integer "documentation_object_id", null: false
    t.string "documentation_object_type", null: false
    t.integer "document_id", null: false
    t.integer "project_id", null: false
    t.integer "created_by_id", null: false
    t.integer "updated_by_id", null: false
    t.datetime "created_at", null: false
    t.datetime "updated_at", null: false
    t.integer "position"
    t.index ["created_by_id"], name: "index_documentation_on_created_by_id"
    t.index ["document_id"], name: "index_documentation_on_document_id"
    t.index ["documentation_object_id", "documentation_object_type"], name: "index_doc_on_doc_object_type_and_doc_object_id"
    t.index ["project_id"], name: "index_documentation_on_project_id"
    t.index ["updated_by_id"], name: "index_documentation_on_updated_by_id"
  end

  create_table "documents", id: :serial, force: :cascade do |t|
    t.string "document_file_file_name", null: false
    t.string "document_file_content_type", null: false
    t.integer "document_file_file_size", null: false
    t.datetime "document_file_updated_at", null: false
    t.integer "project_id", null: false
    t.integer "created_by_id", null: false
    t.integer "updated_by_id", null: false
    t.datetime "created_at", null: false
    t.datetime "updated_at", null: false
    t.jsonb "page_map", default: {}
    t.integer "page_total"
    t.string "document_file_fingerprint"
    t.index ["document_file_content_type"], name: "index_documents_on_document_file_content_type"
    t.index ["document_file_file_name"], name: "index_documents_on_document_file_file_name"
    t.index ["document_file_file_size"], name: "index_documents_on_document_file_file_size"
    t.index ["document_file_updated_at"], name: "index_documents_on_document_file_updated_at"
  end

  create_table "dwc_occurrences", id: :serial, force: :cascade do |t|
    t.string "acceptedNameUsage"
    t.string "acceptedNameUsageID"
    t.string "accessRights"
    t.string "associatedMedia"
    t.string "associatedOccurrences"
    t.string "associatedOrganisms"
    t.string "associatedReferences"
    t.string "associatedSequences"
    t.string "associatedTaxa"
    t.string "basisOfRecord"
    t.string "bed"
    t.string "behavior"
    t.string "bibliographicCitation"
    t.string "catalogNumber"
    t.string "dwcClass"
    t.string "collectionCode"
    t.string "collectionID"
    t.string "continent"
    t.string "coordinatePrecision"
    t.string "coordinateUncertaintyInMeters"
    t.string "country"
    t.string "countryCode"
    t.string "county"
    t.string "dataGeneralizations"
    t.string "datasetID"
    t.string "datasetName"
    t.string "dateIdentified"
    t.string "day"
    t.string "decimalLatitude"
    t.string "decimalLongitude"
    t.string "disposition"
    t.string "dynamicProperties"
    t.string "earliestAgeOrLowestStage"
    t.string "earliestEonOrLowestEonothem"
    t.string "earliestEpochOrLowestSeries"
    t.string "earliestEraOrLowestErathem"
    t.string "earliestPeriodOrLowestSystem"
    t.string "endDayOfYear"
    t.string "establishmentMeans"
    t.string "eventDate"
    t.string "eventID"
    t.string "eventRemarks"
    t.string "eventTime"
    t.string "family"
    t.string "fieldNotes"
    t.string "fieldNumber"
    t.string "footprintSRS"
    t.string "footprintSpatialFit"
    t.string "footprintWKT"
    t.string "formation"
    t.string "genus"
    t.string "geodeticDatum"
    t.string "geologicalContextID"
    t.string "georeferenceProtocol"
    t.string "georeferenceRemarks"
    t.string "georeferenceSources"
    t.string "georeferenceVerificationStatus"
    t.string "georeferencedBy"
    t.string "georeferencedDate"
    t.string "group"
    t.string "habitat"
    t.string "higherClassification"
    t.string "higherGeography"
    t.string "higherGeographyID"
    t.string "highestBiostratigraphicZone"
    t.string "identificationID"
    t.string "identificationQualifier"
    t.string "identificationReferences"
    t.string "identificationRemarks"
    t.string "identificationVerificationStatus"
    t.string "identifiedBy"
    t.string "individualCount"
    t.string "informationWithheld"
    t.string "infraspecificEpithet"
    t.string "institutionCode"
    t.string "institutionID"
    t.string "island"
    t.string "islandGroup"
    t.string "kingdom"
    t.string "language"
    t.string "latestAgeOrHighestStage"
    t.string "latestEonOrHighestEonothem"
    t.string "latestEpochOrHighestSeries"
    t.string "latestEraOrHighestErathem"
    t.string "latestPeriodOrHighestSystem"
    t.string "license"
    t.string "lifeStage"
    t.string "lithostratigraphicTerms"
    t.string "locality"
    t.string "locationAccordingTo"
    t.string "locationID"
    t.string "locationRemarks"
    t.string "lowestBiostratigraphicZone"
    t.string "materialSampleID"
    t.string "maximumDepthInMeters"
    t.string "maximumDistanceAboveSurfaceInMeters"
    t.string "maximumElevationInMeters"
    t.string "member"
    t.string "minimumDepthInMeters"
    t.string "minimumDistanceAboveSurfaceInMeters"
    t.string "minimumElevationInMeters"
    t.string "modified"
    t.string "month"
    t.string "municipality"
    t.string "nameAccordingTo"
    t.string "nameAccordingToID"
    t.string "namePublishedIn"
    t.string "namePublishedInID"
    t.string "namePublishedInYear"
    t.string "nomenclaturalCode"
    t.string "nomenclaturalStatus"
    t.string "occurrenceID"
    t.string "occurrenceRemarks"
    t.string "occurrenceStatus"
    t.string "order"
    t.string "organismID"
    t.string "organismName"
    t.string "organismQuantity"
    t.string "organismQuantityType"
    t.string "organismRemarks"
    t.string "organismScope"
    t.string "originalNameUsage"
    t.string "originalNameUsageID"
    t.string "otherCatalogNumbers"
    t.string "ownerInstitutionCode"
    t.string "parentEventID"
    t.string "parentNameUsage"
    t.string "parentNameUsageID"
    t.string "phylum"
    t.string "pointRadiusSpatialFit"
    t.string "preparations"
    t.string "previousIdentifications"
    t.string "recordNumber"
    t.string "recordedBy"
    t.string "references"
    t.string "reproductiveCondition"
    t.string "rightsHolder"
    t.string "sampleSizeUnit"
    t.string "sampleSizeValue"
    t.string "samplingEffort"
    t.string "samplingProtocol"
    t.string "scientificName"
    t.string "scientificNameAuthorship"
    t.string "scientificNameID"
    t.string "sex"
    t.string "specificEpithet"
    t.string "startDayOfYear"
    t.string "stateProvince"
    t.string "subgenus"
    t.string "taxonConceptID"
    t.string "taxonID"
    t.string "taxonRank"
    t.string "taxonRemarks"
    t.string "taxonomicStatus"
    t.string "type"
    t.string "typeStatus"
    t.string "verbatimCoordinateSystem"
    t.string "verbatimCoordinates"
    t.string "verbatimDepth"
    t.string "verbatimElevation"
    t.string "verbatimEventDate"
    t.string "verbatimLatitude"
    t.string "verbatimLocality"
    t.string "verbatimLongitude"
    t.string "verbatimSRS"
    t.string "verbatimTaxonRank"
    t.string "vernacularName"
    t.string "waterBody"
    t.string "year"
    t.integer "dwc_occurrence_object_id"
    t.string "dwc_occurrence_object_type"
    t.integer "created_by_id", null: false
    t.integer "updated_by_id", null: false
    t.integer "project_id"
    t.datetime "created_at"
    t.datetime "updated_at"
    t.index ["project_id"], name: "index_dwc_occurrences_on_project_id"
  end

  create_table "extracts", id: :serial, force: :cascade do |t|
    t.decimal "quantity_value", null: false
    t.string "quantity_unit", null: false
    t.string "verbatim_anatomical_origin"
    t.integer "year_made", null: false
    t.integer "month_made", null: false
    t.integer "day_made", null: false
    t.integer "created_by_id", null: false
    t.integer "updated_by_id", null: false
    t.integer "project_id", null: false
    t.datetime "created_at", null: false
    t.datetime "updated_at", null: false
    t.decimal "concentration_value"
    t.string "concentration_unit"
    t.index ["project_id"], name: "index_extracts_on_project_id"
  end

  create_table "gene_attributes", id: :serial, force: :cascade do |t|
    t.integer "descriptor_id", null: false
    t.integer "sequence_id", null: false
    t.string "sequence_relationship_type"
    t.integer "controlled_vocabulary_term_id"
    t.integer "position"
    t.integer "created_by_id", null: false
    t.integer "updated_by_id", null: false
    t.integer "project_id", null: false
    t.datetime "created_at", null: false
    t.datetime "updated_at", null: false
    t.index ["controlled_vocabulary_term_id"], name: "index_gene_attributes_on_controlled_vocabulary_term_id"
    t.index ["project_id"], name: "index_gene_attributes_on_project_id"
    t.index ["sequence_id"], name: "index_gene_attributes_on_sequence_id"
  end

  create_table "geographic_area_hierarchies", id: false, force: :cascade do |t|
    t.integer "ancestor_id", null: false
    t.integer "descendant_id", null: false
    t.integer "generations", null: false
    t.index ["ancestor_id", "descendant_id", "generations"], name: "geographic_area_anc_desc_idx", unique: true
    t.index ["descendant_id"], name: "geographic_area_desc_idx"
  end

  create_table "geographic_area_types", id: :serial, force: :cascade do |t|
    t.string "name", null: false
    t.datetime "created_at", null: false
    t.datetime "updated_at", null: false
    t.integer "created_by_id", null: false
    t.integer "updated_by_id", null: false
    t.index ["created_by_id"], name: "index_geographic_area_types_on_created_by_id"
    t.index ["name"], name: "index_geographic_area_types_on_name"
    t.index ["updated_by_id"], name: "index_geographic_area_types_on_updated_by_id"
  end

  create_table "geographic_areas", id: :serial, force: :cascade do |t|
    t.string "name", null: false
    t.integer "level0_id"
    t.integer "level1_id"
    t.integer "level2_id"
    t.integer "parent_id"
    t.integer "geographic_area_type_id"
    t.datetime "created_at", null: false
    t.datetime "updated_at", null: false
    t.string "iso_3166_a2"
    t.string "iso_3166_a3"
    t.string "tdwgID"
    t.string "data_origin", null: false
    t.integer "created_by_id", null: false
    t.integer "updated_by_id", null: false
    t.index ["created_by_id"], name: "index_geographic_areas_on_created_by_id"
    t.index ["geographic_area_type_id"], name: "index_geographic_areas_on_geographic_area_type_id"
    t.index ["level0_id"], name: "index_geographic_areas_on_level0_id"
    t.index ["level1_id"], name: "index_geographic_areas_on_level1_id"
    t.index ["level2_id"], name: "index_geographic_areas_on_level2_id"
    t.index ["name"], name: "index_geographic_areas_on_name"
    t.index ["parent_id"], name: "index_geographic_areas_on_parent_id"
    t.index ["updated_by_id"], name: "index_geographic_areas_on_updated_by_id"
  end

  create_table "geographic_areas_geographic_items", id: :serial, force: :cascade do |t|
    t.integer "geographic_area_id", null: false
    t.integer "geographic_item_id"
    t.string "data_origin"
    t.integer "origin_gid"
    t.string "date_valid_from"
    t.string "date_valid_to"
    t.datetime "created_at", null: false
    t.datetime "updated_at", null: false
    t.index ["geographic_area_id"], name: "index_geographic_areas_geographic_items_on_geographic_area_id"
    t.index ["geographic_item_id"], name: "index_geographic_areas_geographic_items_on_geographic_item_id"
  end

  create_table "geographic_items", id: :serial, force: :cascade do |t|
    t.datetime "created_at", null: false
    t.datetime "updated_at", null: false
    t.geography "point", limit: {:srid=>4326, :type=>"st_point", :has_z=>true, :geographic=>true}
    t.geography "line_string", limit: {:srid=>4326, :type=>"line_string", :has_z=>true, :geographic=>true}
    t.geography "polygon", limit: {:srid=>4326, :type=>"st_polygon", :has_z=>true, :geographic=>true}
    t.geography "multi_point", limit: {:srid=>4326, :type=>"multi_point", :has_z=>true, :geographic=>true}
    t.geography "multi_line_string", limit: {:srid=>4326, :type=>"multi_line_string", :has_z=>true, :geographic=>true}
    t.geography "multi_polygon", limit: {:srid=>4326, :type=>"multi_polygon", :has_z=>true, :geographic=>true}
    t.geography "geometry_collection", limit: {:srid=>4326, :type=>"geometry_collection", :has_z=>true, :geographic=>true}
    t.integer "created_by_id", null: false
    t.integer "updated_by_id", null: false
    t.string "type", null: false
    t.index ["created_by_id"], name: "index_geographic_items_on_created_by_id"
    t.index ["geometry_collection"], name: "geometry_collection_gix", using: :gist
    t.index ["line_string"], name: "line_string_gix", using: :gist
    t.index ["multi_line_string"], name: "multi_line_string_gix", using: :gist
    t.index ["multi_point"], name: "multi_point_gix", using: :gist
    t.index ["multi_polygon"], name: "multi_polygon_gix", using: :gist
    t.index ["point"], name: "point_gix", using: :gist
    t.index ["polygon"], name: "polygon_gix", using: :gist
    t.index ["type"], name: "index_geographic_items_on_type"
    t.index ["updated_by_id"], name: "index_geographic_items_on_updated_by_id"
  end

  create_table "georeferences", id: :serial, force: :cascade do |t|
    t.integer "geographic_item_id", null: false
    t.integer "collecting_event_id", null: false
    t.decimal "error_radius"
    t.decimal "error_depth"
    t.integer "error_geographic_item_id"
    t.string "type", null: false
    t.integer "position", null: false
    t.datetime "created_at", null: false
    t.datetime "updated_at", null: false
    t.boolean "is_public", default: false, null: false
    t.string "api_request"
    t.integer "created_by_id", null: false
    t.integer "updated_by_id", null: false
    t.integer "project_id", null: false
    t.boolean "is_undefined_z"
    t.boolean "is_median_z"
    t.index ["collecting_event_id"], name: "index_georeferences_on_collecting_event_id"
    t.index ["created_by_id"], name: "index_georeferences_on_created_by_id"
    t.index ["error_geographic_item_id"], name: "index_georeferences_on_error_geographic_item_id"
    t.index ["geographic_item_id"], name: "index_georeferences_on_geographic_item_id"
    t.index ["position"], name: "index_georeferences_on_position"
    t.index ["project_id"], name: "index_georeferences_on_project_id"
    t.index ["type"], name: "index_georeferences_on_type"
    t.index ["updated_by_id"], name: "index_georeferences_on_updated_by_id"
  end

  create_table "identifiers", id: :serial, force: :cascade do |t|
    t.string "identifier", null: false
    t.string "type", null: false
    t.datetime "created_at", null: false
    t.datetime "updated_at", null: false
    t.integer "namespace_id"
    t.integer "created_by_id", null: false
    t.integer "updated_by_id", null: false
    t.integer "project_id"
    t.text "cached"
    t.integer "identifier_object_id", null: false
    t.string "identifier_object_type", null: false
    t.string "relation"
    t.integer "position"
    t.index ["created_by_id"], name: "index_identifiers_on_created_by_id"
    t.index ["identifier_object_id", "identifier_object_type"], name: "index_identifiers_on_identifier_object_id_and_type"
    t.index ["namespace_id"], name: "index_identifiers_on_namespace_id"
    t.index ["project_id"], name: "index_identifiers_on_project_id"
    t.index ["type"], name: "index_identifiers_on_type"
    t.index ["updated_by_id"], name: "index_identifiers_on_updated_by_id"
  end

  create_table "images", id: :serial, force: :cascade do |t|
    t.string "user_file_name"
    t.integer "height"
    t.integer "width"
    t.string "image_file_fingerprint"
    t.integer "created_by_id", null: false
    t.integer "project_id", null: false
    t.datetime "created_at", null: false
    t.datetime "updated_at", null: false
    t.string "image_file_file_name"
    t.string "image_file_content_type"
    t.integer "image_file_file_size"
    t.datetime "image_file_updated_at"
    t.integer "updated_by_id", null: false
    t.text "image_file_meta"
    t.index ["created_by_id"], name: "index_images_on_created_by_id"
    t.index ["image_file_content_type"], name: "index_images_on_image_file_content_type"
    t.index ["project_id"], name: "index_images_on_project_id"
    t.index ["updated_by_id"], name: "index_images_on_updated_by_id"
  end

  create_table "imports", id: :serial, force: :cascade do |t|
    t.string "name"
    t.hstore "metadata"
    t.datetime "created_at"
    t.datetime "updated_at"
    t.json "metadata_json"
  end

  create_table "languages", id: :serial, force: :cascade do |t|
    t.string "alpha_3_bibliographic"
    t.string "alpha_3_terminologic"
    t.string "alpha_2"
    t.string "english_name"
    t.string "french_name"
    t.datetime "created_at", null: false
    t.datetime "updated_at", null: false
    t.integer "created_by_id", null: false
    t.integer "updated_by_id", null: false
    t.index ["created_by_id"], name: "index_languages_on_created_by_id"
    t.index ["updated_by_id"], name: "index_languages_on_updated_by_id"
  end

  create_table "loan_items", id: :serial, force: :cascade do |t|
    t.integer "loan_id", null: false
    t.date "date_returned"
    t.integer "position", null: false
    t.integer "created_by_id", null: false
    t.integer "updated_by_id", null: false
    t.integer "project_id", null: false
    t.datetime "created_at", null: false
    t.datetime "updated_at", null: false
    t.integer "loan_item_object_id"
    t.string "loan_item_object_type"
    t.integer "total"
    t.string "disposition"
    t.index ["created_by_id"], name: "index_loan_items_on_created_by_id"
    t.index ["loan_id"], name: "index_loan_items_on_loan_id"
    t.index ["position"], name: "index_loan_items_on_position"
    t.index ["project_id"], name: "index_loan_items_on_project_id"
    t.index ["updated_by_id"], name: "index_loan_items_on_updated_by_id"
  end

  create_table "loans", id: :serial, force: :cascade do |t|
    t.date "date_requested"
    t.string "request_method"
    t.date "date_sent"
    t.date "date_received"
    t.date "date_return_expected"
    t.string "recipient_address"
    t.string "recipient_email"
    t.string "recipient_phone"
    t.string "supervisor_email"
    t.string "supervisor_phone"
    t.date "date_closed"
    t.integer "created_by_id", null: false
    t.integer "updated_by_id", null: false
    t.integer "project_id", null: false
    t.datetime "created_at", null: false
    t.datetime "updated_at", null: false
    t.string "recipient_honorarium"
    t.string "recipient_country"
    t.text "lender_address", default: "Lender's address not provided.", null: false
    t.index ["created_by_id"], name: "index_loans_on_created_by_id"
    t.index ["project_id"], name: "index_loans_on_project_id"
    t.index ["updated_by_id"], name: "index_loans_on_updated_by_id"
  end

  create_table "namespaces", id: :serial, force: :cascade do |t|
    t.string "institution"
    t.string "name", null: false
    t.string "short_name", null: false
    t.datetime "created_at", null: false
    t.datetime "updated_at", null: false
    t.integer "created_by_id", null: false
    t.integer "updated_by_id", null: false
    t.string "verbatim_short_name"
    t.index ["created_by_id"], name: "index_namespaces_on_created_by_id"
    t.index ["updated_by_id"], name: "index_namespaces_on_updated_by_id"
  end

  create_table "notes", id: :serial, force: :cascade do |t|
    t.text "text", null: false
    t.integer "note_object_id", null: false
    t.string "note_object_type", null: false
    t.string "note_object_attribute"
    t.datetime "created_at", null: false
    t.datetime "updated_at", null: false
    t.integer "created_by_id", null: false
    t.integer "updated_by_id", null: false
    t.integer "project_id", null: false
    t.index ["created_by_id"], name: "index_notes_on_created_by_id"
    t.index ["note_object_id", "note_object_type"], name: "index_notes_on_note_object_id_and_type"
    t.index ["project_id"], name: "index_notes_on_project_id"
    t.index ["updated_by_id"], name: "index_notes_on_updated_by_id"
  end

  create_table "observation_matrices", id: :serial, force: :cascade do |t|
    t.string "name", null: false
    t.integer "created_by_id", null: false
    t.integer "updated_by_id", null: false
    t.integer "project_id"
    t.datetime "created_at", null: false
    t.datetime "updated_at", null: false
    t.index ["created_by_id"], name: "index_observation_matrices_on_created_by_id"
    t.index ["name"], name: "index_observation_matrices_on_name"
    t.index ["project_id"], name: "index_observation_matrices_on_project_id"
    t.index ["updated_by_id"], name: "index_observation_matrices_on_updated_by_id"
  end

  create_table "observation_matrix_column_items", id: :serial, force: :cascade do |t|
    t.integer "observation_matrix_id", null: false
    t.string "type", null: false
    t.integer "descriptor_id"
    t.integer "controlled_vocabulary_term_id"
    t.integer "created_by_id", null: false
    t.integer "updated_by_id", null: false
    t.integer "project_id", null: false
    t.datetime "created_at", null: false
    t.datetime "updated_at", null: false
    t.integer "position"
    t.index ["controlled_vocabulary_term_id"], name: "omrc_cvt_index"
    t.index ["created_by_id"], name: "index_observation_matrix_column_items_on_created_by_id"
    t.index ["descriptor_id"], name: "omci_d_index"
    t.index ["observation_matrix_id"], name: "omci_om_index"
    t.index ["project_id"], name: "index_observation_matrix_column_items_on_project_id"
    t.index ["updated_by_id"], name: "index_observation_matrix_column_items_on_updated_by_id"
  end

  create_table "observation_matrix_columns", id: :serial, force: :cascade do |t|
    t.integer "observation_matrix_id", null: false
    t.integer "descriptor_id", null: false
    t.integer "position"
    t.integer "created_by_id", null: false
    t.integer "updated_by_id", null: false
    t.integer "project_id", null: false
    t.datetime "created_at", null: false
    t.datetime "updated_at", null: false
    t.integer "reference_count"
    t.index ["created_by_id"], name: "index_observation_matrix_columns_on_created_by_id"
    t.index ["descriptor_id"], name: "index_observation_matrix_columns_on_descriptor_id"
    t.index ["observation_matrix_id"], name: "imc_om_index"
    t.index ["project_id"], name: "index_observation_matrix_columns_on_project_id"
    t.index ["updated_by_id"], name: "index_observation_matrix_columns_on_updated_by_id"
  end

  create_table "observation_matrix_row_items", id: :serial, force: :cascade do |t|
    t.integer "observation_matrix_id", null: false
    t.string "type", null: false
    t.integer "collection_object_id"
    t.integer "otu_id"
    t.integer "controlled_vocabulary_term_id"
    t.integer "created_by_id", null: false
    t.integer "updated_by_id", null: false
    t.integer "project_id", null: false
    t.datetime "created_at", null: false
    t.datetime "updated_at", null: false
    t.integer "position"
    t.index ["collection_object_id"], name: "omri_co_index"
    t.index ["controlled_vocabulary_term_id"], name: "omri_cvt_index"
    t.index ["created_by_id"], name: "index_observation_matrix_row_items_on_created_by_id"
    t.index ["observation_matrix_id"], name: "omri_om_index"
    t.index ["otu_id"], name: "index_observation_matrix_row_items_on_otu_id"
    t.index ["project_id"], name: "index_observation_matrix_row_items_on_project_id"
    t.index ["updated_by_id"], name: "index_observation_matrix_row_items_on_updated_by_id"
  end

  create_table "observation_matrix_rows", id: :serial, force: :cascade do |t|
    t.integer "observation_matrix_id", null: false
    t.integer "otu_id"
    t.integer "collection_object_id"
    t.integer "position"
    t.integer "created_by_id", null: false
    t.integer "updated_by_id", null: false
    t.integer "project_id", null: false
    t.datetime "created_at", null: false
    t.datetime "updated_at", null: false
    t.integer "reference_count"
    t.index ["collection_object_id"], name: "index_observation_matrix_rows_on_collection_object_id"
    t.index ["created_by_id"], name: "index_observation_matrix_rows_on_created_by_id"
    t.index ["observation_matrix_id"], name: "omr_om_index"
    t.index ["otu_id"], name: "index_observation_matrix_rows_on_otu_id"
    t.index ["project_id"], name: "index_observation_matrix_rows_on_project_id"
    t.index ["updated_by_id"], name: "index_observation_matrix_rows_on_updated_by_id"
  end

  create_table "observations", id: :serial, force: :cascade do |t|
    t.integer "descriptor_id"
    t.integer "otu_id"
    t.integer "collection_object_id"
    t.integer "character_state_id"
    t.string "frequency"
    t.decimal "continuous_value"
    t.string "continuous_unit"
    t.integer "sample_n"
    t.decimal "sample_min"
    t.decimal "sample_max"
    t.decimal "sample_median"
    t.decimal "sample_mean"
    t.string "sample_units"
    t.decimal "sample_standard_deviation"
    t.decimal "sample_standard_error"
    t.boolean "presence"
    t.text "description"
    t.string "cached"
    t.string "cached_column_label"
    t.string "cached_row_label"
    t.integer "created_by_id", null: false
    t.integer "updated_by_id", null: false
    t.integer "project_id", null: false
    t.datetime "created_at", null: false
    t.datetime "updated_at", null: false
    t.string "type", null: false
    t.index ["character_state_id"], name: "index_observations_on_character_state_id"
    t.index ["collection_object_id"], name: "index_observations_on_collection_object_id"
    t.index ["descriptor_id"], name: "index_observations_on_descriptor_id"
    t.index ["otu_id"], name: "index_observations_on_otu_id"
    t.index ["project_id"], name: "index_observations_on_project_id"
  end

  create_table "origin_relationships", id: :serial, force: :cascade do |t|
    t.integer "old_object_id", null: false
    t.string "old_object_type", null: false
    t.integer "new_object_id", null: false
    t.string "new_object_type", null: false
    t.integer "position"
    t.integer "created_by_id", null: false
    t.integer "updated_by_id", null: false
    t.integer "project_id", null: false
    t.datetime "created_at", null: false
    t.datetime "updated_at", null: false
    t.index ["created_by_id"], name: "index_origin_relationships_on_created_by_id"
    t.index ["new_object_type", "new_object_id"], name: "index_origin_relationships_on_new_object_type_and_new_object_id"
    t.index ["old_object_type", "old_object_id"], name: "index_origin_relationships_on_old_object_type_and_old_object_id"
    t.index ["project_id"], name: "index_origin_relationships_on_project_id"
    t.index ["updated_by_id"], name: "index_origin_relationships_on_updated_by_id"
  end

  create_table "otu_page_layout_sections", id: :serial, force: :cascade do |t|
    t.integer "otu_page_layout_id", null: false
    t.string "type", null: false
    t.integer "position", null: false
    t.integer "topic_id"
    t.string "dynamic_content_class"
    t.integer "created_by_id", null: false
    t.integer "updated_by_id", null: false
    t.integer "project_id", null: false
    t.datetime "created_at", null: false
    t.datetime "updated_at", null: false
    t.index ["created_by_id"], name: "index_otu_page_layout_sections_on_created_by_id"
    t.index ["otu_page_layout_id"], name: "index_otu_page_layout_sections_on_otu_page_layout_id"
    t.index ["position"], name: "index_otu_page_layout_sections_on_position"
    t.index ["project_id"], name: "index_otu_page_layout_sections_on_project_id"
    t.index ["topic_id"], name: "index_otu_page_layout_sections_on_topic_id"
    t.index ["type"], name: "index_otu_page_layout_sections_on_type"
    t.index ["updated_by_id"], name: "index_otu_page_layout_sections_on_updated_by_id"
  end

  create_table "otu_page_layouts", id: :serial, force: :cascade do |t|
    t.string "name", null: false
    t.integer "created_by_id", null: false
    t.integer "updated_by_id", null: false
    t.integer "project_id", null: false
    t.datetime "created_at", null: false
    t.datetime "updated_at", null: false
    t.index ["created_by_id"], name: "index_otu_page_layouts_on_created_by_id"
    t.index ["project_id"], name: "index_otu_page_layouts_on_project_id"
    t.index ["updated_by_id"], name: "index_otu_page_layouts_on_updated_by_id"
  end

  create_table "otus", id: :serial, force: :cascade do |t|
    t.string "name"
    t.datetime "created_at", null: false
    t.datetime "updated_at", null: false
    t.integer "created_by_id", null: false
    t.integer "updated_by_id", null: false
    t.integer "project_id", null: false
    t.integer "taxon_name_id"
    t.index ["created_by_id"], name: "index_otus_on_created_by_id"
    t.index ["project_id"], name: "index_otus_on_project_id"
    t.index ["taxon_name_id"], name: "index_otus_on_taxon_name_id"
    t.index ["updated_by_id"], name: "index_otus_on_updated_by_id"
  end

  create_table "people", id: :serial, force: :cascade do |t|
    t.string "type", null: false
    t.string "last_name", null: false
    t.string "first_name"
    t.datetime "created_at", null: false
    t.datetime "updated_at", null: false
    t.string "suffix"
    t.string "prefix"
    t.integer "created_by_id", null: false
    t.integer "updated_by_id", null: false
    t.text "cached"
    t.integer "year_born"
    t.integer "year_died"
    t.integer "year_active_start"
    t.integer "year_active_end"
    t.index ["created_by_id"], name: "index_people_on_created_by_id"
    t.index ["type"], name: "index_people_on_type"
    t.index ["updated_by_id"], name: "index_people_on_updated_by_id"
  end

  create_table "pinboard_items", id: :serial, force: :cascade do |t|
    t.integer "pinned_object_id", null: false
    t.string "pinned_object_type", null: false
    t.integer "user_id", null: false
    t.integer "project_id", null: false
    t.integer "position", null: false
    t.boolean "is_inserted"
    t.boolean "is_cross_project"
    t.integer "inserted_count"
    t.integer "created_by_id", null: false
    t.integer "updated_by_id", null: false
    t.datetime "created_at", null: false
    t.datetime "updated_at", null: false
    t.index ["created_by_id"], name: "index_pinboard_items_on_created_by_id"
    t.index ["pinned_object_type", "pinned_object_id"], name: "index_pinboard_items_on_pinned_object_type_and_pinned_object_id"
    t.index ["position"], name: "index_pinboard_items_on_position"
    t.index ["project_id"], name: "index_pinboard_items_on_project_id"
    t.index ["updated_by_id"], name: "index_pinboard_items_on_updated_by_id"
    t.index ["user_id"], name: "index_pinboard_items_on_user_id"
  end

  create_table "preparation_types", id: :serial, force: :cascade do |t|
    t.string "name", null: false
    t.datetime "created_at", null: false
    t.datetime "updated_at", null: false
    t.integer "created_by_id", null: false
    t.integer "updated_by_id", null: false
    t.text "definition", null: false
    t.index ["created_by_id"], name: "index_preparation_types_on_created_by_id"
    t.index ["updated_by_id"], name: "index_preparation_types_on_updated_by_id"
  end

  create_table "project_members", id: :serial, force: :cascade do |t|
    t.integer "project_id", null: false
    t.integer "user_id", null: false
    t.datetime "created_at", null: false
    t.datetime "updated_at", null: false
    t.integer "created_by_id", null: false
    t.integer "updated_by_id", null: false
    t.boolean "is_project_administrator"
    t.index ["created_by_id"], name: "index_project_members_on_created_by_id"
    t.index ["project_id"], name: "index_project_members_on_project_id"
    t.index ["updated_by_id"], name: "index_project_members_on_updated_by_id"
    t.index ["user_id"], name: "index_project_members_on_user_id"
  end

  create_table "project_sources", id: :serial, force: :cascade do |t|
    t.integer "project_id", null: false
    t.integer "source_id", null: false
    t.integer "created_by_id", null: false
    t.integer "updated_by_id", null: false
    t.datetime "created_at", null: false
    t.datetime "updated_at", null: false
    t.index ["created_by_id"], name: "index_project_sources_on_created_by_id"
    t.index ["project_id"], name: "index_project_sources_on_project_id"
    t.index ["source_id"], name: "index_project_sources_on_source_id"
    t.index ["updated_by_id"], name: "index_project_sources_on_updated_by_id"
  end

  create_table "projects", id: :serial, force: :cascade do |t|
    t.string "name", null: false
    t.datetime "created_at", null: false
    t.datetime "updated_at", null: false
    t.integer "created_by_id", null: false
    t.integer "updated_by_id", null: false
    t.hstore "workbench_settings", null: false
    t.index ["created_by_id"], name: "index_projects_on_created_by_id"
    t.index ["updated_by_id"], name: "index_projects_on_updated_by_id"
  end

  create_table "protocol_relationships", id: :serial, force: :cascade do |t|
    t.integer "protocol_id", null: false
    t.integer "protocol_relationship_object_id", null: false
    t.string "protocol_relationship_object_type", null: false
    t.integer "position", null: false
    t.integer "created_by_id", null: false
    t.integer "updated_by_id", null: false
    t.integer "project_id", null: false
    t.datetime "created_at", null: false
    t.datetime "updated_at", null: false
    t.index ["project_id"], name: "index_protocol_relationships_on_project_id"
    t.index ["protocol_id"], name: "index_protocol_relationships_on_protocol_id"
  end

  create_table "protocols", id: :serial, force: :cascade do |t|
    t.string "name", null: false
    t.text "short_name", null: false
    t.text "description", null: false
    t.integer "created_by_id", null: false
    t.integer "updated_by_id", null: false
    t.integer "project_id", null: false
    t.datetime "created_at", null: false
    t.datetime "updated_at", null: false
    t.index ["project_id"], name: "index_protocols_on_project_id"
  end

  create_table "public_contents", id: :serial, force: :cascade do |t|
    t.integer "otu_id", null: false
    t.integer "topic_id", null: false
    t.text "text", null: false
    t.integer "project_id", null: false
    t.integer "created_by_id", null: false
    t.integer "updated_by_id", null: false
    t.datetime "created_at", null: false
    t.datetime "updated_at", null: false
    t.integer "content_id", null: false
    t.index ["content_id"], name: "index_public_contents_on_content_id"
    t.index ["created_by_id"], name: "index_public_contents_on_created_by_id"
    t.index ["otu_id"], name: "index_public_contents_on_otu_id"
    t.index ["project_id"], name: "index_public_contents_on_project_id"
    t.index ["topic_id"], name: "index_public_contents_on_topic_id"
    t.index ["updated_by_id"], name: "index_public_contents_on_updated_by_id"
  end

  create_table "ranged_lot_categories", id: :serial, force: :cascade do |t|
    t.string "name", null: false
    t.integer "minimum_value", null: false
    t.integer "maximum_value"
    t.datetime "created_at", null: false
    t.datetime "updated_at", null: false
    t.integer "created_by_id", null: false
    t.integer "updated_by_id", null: false
    t.integer "project_id", null: false
    t.index ["created_by_id"], name: "index_ranged_lot_categories_on_created_by_id"
    t.index ["project_id"], name: "index_ranged_lot_categories_on_project_id"
    t.index ["updated_by_id"], name: "index_ranged_lot_categories_on_updated_by_id"
  end

  create_table "repositories", id: :serial, force: :cascade do |t|
    t.string "name", null: false
    t.string "url"
    t.string "acronym"
    t.string "status"
    t.string "institutional_LSID"
    t.datetime "created_at", null: false
    t.datetime "updated_at", null: false
    t.integer "created_by_id", null: false
    t.integer "updated_by_id", null: false
    t.boolean "is_index_herbariorum"
    t.index ["created_by_id"], name: "index_repositories_on_created_by_id"
    t.index ["updated_by_id"], name: "index_repositories_on_updated_by_id"
  end

  create_table "roles", id: :serial, force: :cascade do |t|
    t.integer "person_id", null: false
    t.string "type", null: false
    t.integer "role_object_id", null: false
    t.string "role_object_type", null: false
    t.integer "position", null: false
    t.datetime "created_at", null: false
    t.datetime "updated_at", null: false
    t.integer "created_by_id", null: false
    t.integer "updated_by_id", null: false
    t.integer "project_id"
    t.index ["created_by_id"], name: "index_roles_on_created_by_id"
    t.index ["person_id"], name: "index_roles_on_person_id"
    t.index ["position"], name: "index_roles_on_position"
    t.index ["project_id"], name: "index_roles_on_project_id"
    t.index ["role_object_id", "role_object_type"], name: "index_roles_on_role_object_id_and_type"
    t.index ["type"], name: "index_roles_on_type"
    t.index ["updated_by_id"], name: "index_roles_on_updated_by_id"
  end

  create_table "sequence_relationships", id: :serial, force: :cascade do |t|
    t.integer "subject_sequence_id", null: false
    t.integer "object_sequence_id", null: false
    t.integer "created_by_id", null: false
    t.integer "updated_by_id", null: false
    t.datetime "created_at", null: false
    t.datetime "updated_at", null: false
    t.integer "project_id", null: false
    t.string "type", null: false
  end

  create_table "sequences", id: :serial, force: :cascade do |t|
    t.integer "created_by_id", null: false
    t.integer "updated_by_id", null: false
    t.datetime "created_at", null: false
    t.datetime "updated_at", null: false
    t.text "sequence", null: false
    t.string "sequence_type", null: false
    t.integer "project_id", null: false
    t.string "name"
    t.index ["created_by_id"], name: "index_sequences_on_created_by_id"
    t.index ["updated_by_id"], name: "index_sequences_on_updated_by_id"
  end

  create_table "serial_chronologies", id: :serial, force: :cascade do |t|
    t.integer "preceding_serial_id", null: false
    t.integer "succeeding_serial_id", null: false
    t.integer "created_by_id", null: false
    t.datetime "created_at", null: false
    t.datetime "updated_at", null: false
    t.integer "updated_by_id", null: false
    t.string "type", null: false
    t.index ["created_by_id"], name: "index_serial_chronologies_on_created_by_id"
    t.index ["preceding_serial_id"], name: "index_serial_chronologies_on_preceding_serial_id"
    t.index ["succeeding_serial_id"], name: "index_serial_chronologies_on_succeeding_serial_id"
    t.index ["type"], name: "index_serial_chronologies_on_type"
    t.index ["updated_by_id"], name: "index_serial_chronologies_on_updated_by_id"
  end

  create_table "serials", id: :serial, force: :cascade do |t|
    t.integer "created_by_id", null: false
    t.integer "updated_by_id", null: false
    t.datetime "created_at", null: false
    t.datetime "updated_at", null: false
    t.string "place_published"
    t.integer "primary_language_id"
    t.integer "first_year_of_issue", limit: 2
    t.integer "last_year_of_issue", limit: 2
    t.integer "translated_from_serial_id"
    t.text "publisher"
    t.text "name", null: false
    t.index ["created_by_id"], name: "index_serials_on_created_by_id"
    t.index ["primary_language_id"], name: "index_serials_on_primary_language_id"
    t.index ["translated_from_serial_id"], name: "index_serials_on_translated_from_serial_id"
    t.index ["updated_by_id"], name: "index_serials_on_updated_by_id"
  end

  create_table "sources", id: :serial, force: :cascade do |t|
    t.integer "serial_id"
    t.string "address"
    t.string "annote"
    t.string "booktitle"
    t.string "chapter"
    t.string "crossref"
    t.string "edition"
    t.string "editor"
    t.string "howpublished"
    t.string "institution"
    t.string "journal"
    t.string "key"
    t.string "month"
    t.string "note"
    t.string "number"
    t.string "organization"
    t.string "pages"
    t.string "publisher"
    t.string "school"
    t.string "series"
    t.text "title"
    t.string "type", null: false
    t.string "volume"
    t.string "doi"
    t.text "abstract"
    t.text "copyright"
    t.string "language"
    t.string "stated_year"
    t.string "verbatim"
    t.datetime "created_at", null: false
    t.datetime "updated_at", null: false
    t.string "bibtex_type"
    t.integer "created_by_id", null: false
    t.integer "updated_by_id", null: false
    t.integer "day", limit: 2
    t.integer "year", limit: 2
    t.string "isbn"
    t.string "issn"
    t.text "verbatim_contents"
    t.text "verbatim_keywords"
    t.integer "language_id"
    t.string "translator"
    t.string "year_suffix"
    t.string "url"
    t.text "author"
    t.text "cached"
    t.text "cached_author_string"
    t.date "cached_nomenclature_date"
    t.index ["bibtex_type"], name: "index_sources_on_bibtex_type"
    t.index ["cached"], name: "index_sources_on_cached"
    t.index ["cached_author_string"], name: "index_sources_on_cached_author_string"
    t.index ["cached_nomenclature_date"], name: "index_sources_on_cached_nomenclature_date"
    t.index ["created_by_id"], name: "index_sources_on_created_by_id"
    t.index ["language_id"], name: "index_sources_on_language_id"
    t.index ["serial_id"], name: "index_sources_on_serial_id"
    t.index ["type"], name: "index_sources_on_type"
    t.index ["updated_by_id"], name: "index_sources_on_updated_by_id"
  end

  create_table "sqed_depictions", id: :serial, force: :cascade do |t|
    t.integer "depiction_id", null: false
    t.string "boundary_color", null: false
    t.string "boundary_finder", null: false
    t.boolean "has_border", null: false
    t.string "layout", null: false
    t.hstore "metadata_map", null: false
    t.hstore "specimen_coordinates"
    t.integer "project_id", null: false
    t.integer "created_by_id", null: false
    t.integer "updated_by_id", null: false
    t.datetime "created_at", null: false
    t.datetime "updated_at", null: false
    t.json "result_boundary_coordinates"
    t.json "result_ocr"
    t.index ["depiction_id"], name: "index_sqed_depictions_on_depiction_id"
    t.index ["project_id"], name: "index_sqed_depictions_on_project_id"
  end

  create_table "tagged_section_keywords", id: :serial, force: :cascade do |t|
    t.integer "otu_page_layout_section_id", null: false
    t.integer "position", null: false
    t.integer "created_by_id", null: false
    t.integer "updated_by_id", null: false
    t.integer "project_id", null: false
    t.datetime "created_at", null: false
    t.datetime "updated_at", null: false
    t.integer "keyword_id", null: false
    t.index ["created_by_id"], name: "index_tagged_section_keywords_on_created_by_id"
    t.index ["keyword_id"], name: "index_tagged_section_keywords_on_keyword_id"
    t.index ["otu_page_layout_section_id"], name: "index_tagged_section_keywords_on_otu_page_layout_section_id"
    t.index ["position"], name: "index_tagged_section_keywords_on_position"
    t.index ["project_id"], name: "index_tagged_section_keywords_on_project_id"
    t.index ["updated_by_id"], name: "index_tagged_section_keywords_on_updated_by_id"
  end

  create_table "tags", id: :serial, force: :cascade do |t|
    t.integer "keyword_id", null: false
    t.integer "tag_object_id", null: false
    t.string "tag_object_type", null: false
    t.string "tag_object_attribute"
    t.datetime "created_at", null: false
    t.datetime "updated_at", null: false
    t.integer "created_by_id", null: false
    t.integer "updated_by_id", null: false
    t.integer "project_id", null: false
    t.integer "position", null: false
    t.index ["created_by_id"], name: "index_tags_on_created_by_id"
    t.index ["keyword_id"], name: "index_tags_on_keyword_id"
    t.index ["position"], name: "index_tags_on_position"
    t.index ["project_id"], name: "index_tags_on_project_id"
    t.index ["tag_object_id", "tag_object_type"], name: "index_tags_on_tag_object_id_and_type"
    t.index ["updated_by_id"], name: "index_tags_on_updated_by_id"
  end

  create_table "taxon_determinations", id: :serial, force: :cascade do |t|
    t.integer "biological_collection_object_id", null: false
    t.integer "otu_id", null: false
    t.integer "position", null: false
    t.datetime "created_at", null: false
    t.datetime "updated_at", null: false
    t.integer "created_by_id", null: false
    t.integer "updated_by_id", null: false
    t.integer "project_id", null: false
    t.integer "year_made"
    t.integer "month_made"
    t.integer "day_made"
    t.text "print_label"
    t.index ["biological_collection_object_id"], name: "index_taxon_determinations_on_biological_collection_object_id"
    t.index ["created_by_id"], name: "index_taxon_determinations_on_created_by_id"
    t.index ["otu_id"], name: "index_taxon_determinations_on_otu_id"
    t.index ["position"], name: "index_taxon_determinations_on_position"
    t.index ["project_id"], name: "index_taxon_determinations_on_project_id"
    t.index ["updated_by_id"], name: "index_taxon_determinations_on_updated_by_id"
  end

  create_table "taxon_name_classifications", id: :serial, force: :cascade do |t|
    t.integer "taxon_name_id", null: false
    t.string "type", null: false
    t.datetime "created_at", null: false
    t.datetime "updated_at", null: false
    t.integer "created_by_id", null: false
    t.integer "updated_by_id", null: false
    t.integer "project_id", null: false
    t.index ["created_by_id"], name: "index_taxon_name_classifications_on_created_by_id"
    t.index ["project_id"], name: "index_taxon_name_classifications_on_project_id"
    t.index ["taxon_name_id"], name: "index_taxon_name_classifications_on_taxon_name_id"
    t.index ["type"], name: "index_taxon_name_classifications_on_type"
    t.index ["updated_by_id"], name: "index_taxon_name_classifications_on_updated_by_id"
  end

  create_table "taxon_name_hierarchies", id: false, force: :cascade do |t|
    t.integer "ancestor_id", null: false
    t.integer "descendant_id", null: false
    t.integer "generations", null: false
    t.index ["ancestor_id", "descendant_id", "generations"], name: "taxon_name_anc_desc_idx", unique: true
    t.index ["descendant_id"], name: "taxon_name_desc_idx"
  end

  create_table "taxon_name_relationships", id: :serial, force: :cascade do |t|
    t.integer "subject_taxon_name_id", null: false
    t.integer "object_taxon_name_id", null: false
    t.string "type", null: false
    t.datetime "created_at", null: false
    t.datetime "updated_at", null: false
    t.integer "created_by_id", null: false
    t.integer "updated_by_id", null: false
    t.integer "project_id", null: false
    t.index ["created_by_id"], name: "index_taxon_name_relationships_on_created_by_id"
    t.index ["object_taxon_name_id"], name: "index_taxon_name_relationships_on_object_taxon_name_id"
    t.index ["project_id"], name: "index_taxon_name_relationships_on_project_id"
    t.index ["subject_taxon_name_id"], name: "index_taxon_name_relationships_on_subject_taxon_name_id"
    t.index ["type"], name: "index_taxon_name_relationships_on_type"
    t.index ["updated_by_id"], name: "index_taxon_name_relationships_on_updated_by_id"
  end

  create_table "taxon_names", id: :serial, force: :cascade do |t|
    t.string "name"
    t.integer "parent_id"
    t.string "cached_html"
    t.string "cached_author_year"
    t.string "cached_higher_classification"
    t.datetime "created_at", null: false
    t.datetime "updated_at", null: false
    t.integer "year_of_publication"
    t.string "verbatim_author"
    t.string "rank_class"
    t.string "type", null: false
    t.integer "created_by_id", null: false
    t.integer "updated_by_id", null: false
    t.integer "project_id", null: false
    t.string "cached_original_combination"
    t.string "cached_secondary_homonym"
    t.string "cached_primary_homonym"
    t.string "cached_secondary_homonym_alternative_spelling"
    t.string "cached_primary_homonym_alternative_spelling"
    t.boolean "cached_misspelling"
    t.string "masculine_name"
    t.string "feminine_name"
    t.string "neuter_name"
    t.string "cached_classified_as"
    t.string "cached"
    t.string "verbatim_name"
    t.integer "cached_valid_taxon_name_id"
    t.text "etymology"
    t.index ["created_by_id"], name: "index_taxon_names_on_created_by_id"
    t.index ["name"], name: "index_taxon_names_on_name"
    t.index ["parent_id"], name: "index_taxon_names_on_parent_id"
    t.index ["project_id"], name: "index_taxon_names_on_project_id"
    t.index ["rank_class"], name: "index_taxon_names_on_rank_class"
    t.index ["type"], name: "index_taxon_names_on_type"
    t.index ["updated_by_id"], name: "index_taxon_names_on_updated_by_id"
  end

  create_table "test_classes", id: :serial, force: :cascade do |t|
    t.integer "project_id"
    t.integer "created_by_id"
    t.integer "updated_by_id"
    t.string "string"
    t.boolean "boolean"
    t.text "text"
    t.integer "integer"
    t.datetime "created_at"
    t.datetime "updated_at"
    t.string "type"
    t.integer "sti_id"
    t.string "sti_type"
    t.index ["created_by_id"], name: "index_test_classes_on_created_by_id"
    t.index ["project_id"], name: "index_test_classes_on_project_id"
    t.index ["updated_by_id"], name: "index_test_classes_on_updated_by_id"
  end

  create_table "type_materials", id: :serial, force: :cascade do |t|
    t.integer "protonym_id", null: false
    t.integer "biological_object_id", null: false
    t.string "type_type", null: false
    t.integer "created_by_id", null: false
    t.integer "updated_by_id", null: false
    t.integer "project_id", null: false
    t.datetime "created_at", null: false
    t.datetime "updated_at", null: false
    t.index ["biological_object_id"], name: "index_type_materials_on_biological_object_id"
    t.index ["created_by_id"], name: "index_type_materials_on_created_by_id"
    t.index ["project_id"], name: "index_type_materials_on_project_id"
    t.index ["protonym_id"], name: "index_type_materials_on_protonym_id"
    t.index ["type_type"], name: "index_type_materials_on_type_type"
    t.index ["updated_by_id"], name: "index_type_materials_on_updated_by_id"
  end

  create_table "users", id: :serial, force: :cascade do |t|
    t.string "email", null: false
    t.string "password_digest", null: false
    t.datetime "created_at", null: false
    t.datetime "updated_at", null: false
    t.string "remember_token"
    t.integer "created_by_id"
    t.integer "updated_by_id"
    t.boolean "is_administrator"
    t.string "password_reset_token"
    t.datetime "password_reset_token_date"
    t.string "name", null: false
    t.datetime "current_sign_in_at"
    t.datetime "last_sign_in_at"
    t.string "current_sign_in_ip"
    t.string "last_sign_in_ip"
    t.text "hub_tab_order", default: [], array: true
    t.string "api_access_token"
    t.boolean "is_flagged_for_password_reset", default: false
    t.json "footprints", default: {}
    t.integer "sign_in_count", default: 0
    t.json "hub_favorites"
    t.datetime "last_seen_at"
<<<<<<< HEAD
    t.integer  "time_active",                   default: 0
    t.string   "temp"
=======
    t.integer "time_active", default: 0
    t.index ["created_by_id"], name: "index_users_on_created_by_id"
    t.index ["remember_token"], name: "index_users_on_remember_token"
    t.index ["updated_by_id"], name: "index_users_on_updated_by_id"
>>>>>>> b8e312fa
  end

  create_table "version_associations", id: :serial, force: :cascade do |t|
    t.integer "version_id"
    t.string "foreign_key_name", null: false
    t.integer "foreign_key_id"
    t.index ["foreign_key_name", "foreign_key_id"], name: "index_version_associations_on_foreign_key"
    t.index ["version_id"], name: "index_version_associations_on_version_id"
  end

  create_table "versions", id: :serial, force: :cascade do |t|
    t.string "item_type", null: false
    t.integer "item_id", null: false
    t.string "event", null: false
    t.string "whodunnit"
    t.text "object"
    t.datetime "created_at", null: false
    t.integer "transaction_id"
    t.index ["item_type", "item_id"], name: "index_versions_on_item_type_and_item_id"
    t.index ["transaction_id"], name: "index_versions_on_transaction_id"
  end

  add_foreign_key "alternate_values", "languages", name: "alternate_values_language_id_fkey"
  add_foreign_key "alternate_values", "projects", name: "alternate_values_project_id_fkey"
  add_foreign_key "alternate_values", "users", column: "created_by_id", name: "alternate_values_created_by_id_fkey"
  add_foreign_key "alternate_values", "users", column: "updated_by_id", name: "alternate_values_updated_by_id_fkey"
  add_foreign_key "asserted_distributions", "geographic_areas", name: "asserted_distributions_geographic_area_id_fkey"
  add_foreign_key "asserted_distributions", "otus", name: "asserted_distributions_otu_id_fkey"
  add_foreign_key "asserted_distributions", "projects", name: "asserted_distributions_project_id_fkey"
  add_foreign_key "asserted_distributions", "users", column: "created_by_id", name: "asserted_distributions_created_by_id_fkey"
  add_foreign_key "asserted_distributions", "users", column: "updated_by_id", name: "asserted_distributions_updated_by_id_fkey"
  add_foreign_key "biocuration_classifications", "collection_objects", column: "biological_collection_object_id", name: "biocuration_classifications_biological_collection_object_i_fkey"
  add_foreign_key "biocuration_classifications", "controlled_vocabulary_terms", column: "biocuration_class_id", name: "biocuration_classifications_biocuration_class_id_fkey"
  add_foreign_key "biocuration_classifications", "projects", name: "biocuration_classifications_project_id_fkey"
  add_foreign_key "biocuration_classifications", "users", column: "created_by_id", name: "biocuration_classifications_created_by_id_fkey"
  add_foreign_key "biocuration_classifications", "users", column: "updated_by_id", name: "biocuration_classifications_updated_by_id_fkey"
  add_foreign_key "biological_associations", "biological_relationships", name: "biological_associations_biological_relationship_id_fkey"
  add_foreign_key "biological_associations", "projects", name: "biological_associations_project_id_fkey"
  add_foreign_key "biological_associations", "users", column: "created_by_id", name: "biological_associations_created_by_id_fkey"
  add_foreign_key "biological_associations", "users", column: "updated_by_id", name: "biological_associations_updated_by_id_fkey"
  add_foreign_key "biological_associations_biological_associations_graphs", "biological_associations", name: "biological_associations_biologic_biological_association_id_fkey"
  add_foreign_key "biological_associations_biological_associations_graphs", "biological_associations_graphs", name: "biological_associations_biolo_biological_associations_grap_fkey"
  add_foreign_key "biological_associations_biological_associations_graphs", "projects", name: "biological_associations_biological_associations_project_id_fkey"
  add_foreign_key "biological_associations_biological_associations_graphs", "users", column: "created_by_id", name: "biological_associations_biological_associati_created_by_id_fkey"
  add_foreign_key "biological_associations_biological_associations_graphs", "users", column: "updated_by_id", name: "biological_associations_biological_associati_updated_by_id_fkey"
  add_foreign_key "biological_associations_graphs", "projects", name: "biological_associations_graphs_project_id_fkey"
  add_foreign_key "biological_associations_graphs", "users", column: "created_by_id", name: "biological_associations_graphs_created_by_id_fkey"
  add_foreign_key "biological_associations_graphs", "users", column: "updated_by_id", name: "biological_associations_graphs_updated_by_id_fkey"
  add_foreign_key "biological_relationship_types", "biological_relationships", name: "biological_relationship_types_biological_relationship_id_fkey"
  add_foreign_key "biological_relationship_types", "controlled_vocabulary_terms", column: "biological_property_id", name: "biological_relationship_types_biological_property_id_fkey"
  add_foreign_key "biological_relationship_types", "projects", name: "biological_relationship_types_project_id_fkey"
  add_foreign_key "biological_relationship_types", "users", column: "created_by_id", name: "biological_relationship_types_created_by_id_fkey"
  add_foreign_key "biological_relationship_types", "users", column: "updated_by_id", name: "biological_relationship_types_updated_by_id_fkey"
  add_foreign_key "biological_relationships", "projects", name: "biological_relationships_project_id_fkey"
  add_foreign_key "biological_relationships", "users", column: "created_by_id", name: "biological_relationships_created_by_id_fkey"
  add_foreign_key "biological_relationships", "users", column: "updated_by_id", name: "biological_relationships_updated_by_id_fkey"
  add_foreign_key "character_states", "descriptors"
  add_foreign_key "character_states", "projects"
  add_foreign_key "character_states", "users", column: "created_by_id"
  add_foreign_key "character_states", "users", column: "updated_by_id"
  add_foreign_key "citation_topics", "citations", name: "citation_topics_citation_id_fkey"
  add_foreign_key "citation_topics", "controlled_vocabulary_terms", column: "topic_id", name: "citation_topics_topic_id_fkey"
  add_foreign_key "citation_topics", "projects", name: "citation_topics_project_id_fkey"
  add_foreign_key "citation_topics", "users", column: "created_by_id", name: "citation_topics_created_by_id_fkey"
  add_foreign_key "citation_topics", "users", column: "updated_by_id", name: "citation_topics_updated_by_id_fkey"
  add_foreign_key "citations", "projects", name: "citations_project_id_fkey"
  add_foreign_key "citations", "sources", name: "citations_source_id_fkey"
  add_foreign_key "citations", "users", column: "created_by_id", name: "citations_created_by_id_fkey"
  add_foreign_key "citations", "users", column: "updated_by_id", name: "citations_updated_by_id_fkey"
  add_foreign_key "collecting_events", "geographic_areas", name: "collecting_events_geographic_area_id_fkey"
  add_foreign_key "collecting_events", "projects", name: "collecting_events_project_id_fkey"
  add_foreign_key "collecting_events", "users", column: "created_by_id", name: "collecting_events_created_by_id_fkey"
  add_foreign_key "collecting_events", "users", column: "updated_by_id", name: "collecting_events_updated_by_id_fkey"
  add_foreign_key "collection_objects", "collecting_events", name: "collection_objects_collecting_event_id_fkey"
  add_foreign_key "collection_objects", "preparation_types", name: "collection_objects_preparation_type_id_fkey"
  add_foreign_key "collection_objects", "projects", name: "collection_objects_project_id_fkey"
  add_foreign_key "collection_objects", "ranged_lot_categories", name: "collection_objects_ranged_lot_category_id_fkey"
  add_foreign_key "collection_objects", "repositories", name: "collection_objects_repository_id_fkey"
  add_foreign_key "collection_objects", "users", column: "created_by_id", name: "collection_objects_created_by_id_fkey"
  add_foreign_key "collection_objects", "users", column: "updated_by_id", name: "collection_objects_updated_by_id_fkey"
  add_foreign_key "collection_profiles", "containers", name: "collection_profiles_container_id_fkey"
  add_foreign_key "collection_profiles", "otus", name: "collection_profiles_otu_id_fkey"
  add_foreign_key "collection_profiles", "projects", name: "collection_profiles_project_id_fkey"
  add_foreign_key "collection_profiles", "users", column: "created_by_id", name: "collection_profiles_created_by_id_fkey"
  add_foreign_key "collection_profiles", "users", column: "updated_by_id", name: "collection_profiles_updated_by_id_fkey"
  add_foreign_key "common_names", "geographic_areas"
  add_foreign_key "common_names", "languages"
  add_foreign_key "common_names", "otus"
  add_foreign_key "common_names", "projects"
  add_foreign_key "common_names", "users", column: "created_by_id"
  add_foreign_key "common_names", "users", column: "updated_by_id"
  add_foreign_key "confidences", "controlled_vocabulary_terms", column: "confidence_level_id"
  add_foreign_key "confidences", "projects"
  add_foreign_key "confidences", "users", column: "created_by_id"
  add_foreign_key "confidences", "users", column: "updated_by_id"
  add_foreign_key "container_items", "projects", name: "container_items_project_id_fkey"
  add_foreign_key "container_items", "users", column: "created_by_id", name: "container_items_created_by_id_fkey"
  add_foreign_key "container_items", "users", column: "updated_by_id", name: "container_items_updated_by_id_fkey"
  add_foreign_key "containers", "projects", name: "containers_project_id_fkey"
  add_foreign_key "containers", "users", column: "created_by_id", name: "containers_created_by_id_fkey"
  add_foreign_key "containers", "users", column: "updated_by_id", name: "containers_updated_by_id_fkey"
  add_foreign_key "contents", "controlled_vocabulary_terms", column: "topic_id", name: "contents_topic_id_fkey"
  add_foreign_key "contents", "otus", name: "contents_otu_id_fkey"
  add_foreign_key "contents", "projects", name: "contents_project_id_fkey"
  add_foreign_key "contents", "users", column: "created_by_id", name: "contents_created_by_id_fkey"
  add_foreign_key "contents", "users", column: "updated_by_id", name: "contents_updated_by_id_fkey"
  add_foreign_key "controlled_vocabulary_terms", "projects", name: "controlled_vocabulary_terms_project_id_fkey"
  add_foreign_key "controlled_vocabulary_terms", "users", column: "created_by_id", name: "controlled_vocabulary_terms_created_by_id_fkey"
  add_foreign_key "controlled_vocabulary_terms", "users", column: "updated_by_id", name: "controlled_vocabulary_terms_updated_by_id_fkey"
  add_foreign_key "data_attributes", "controlled_vocabulary_terms", name: "data_attributes_controlled_vocabulary_term_id_fkey"
  add_foreign_key "data_attributes", "projects", name: "data_attributes_project_id_fkey"
  add_foreign_key "data_attributes", "users", column: "created_by_id", name: "data_attributes_created_by_id_fkey"
  add_foreign_key "data_attributes", "users", column: "updated_by_id", name: "data_attributes_updated_by_id_fkey"
  add_foreign_key "descriptors", "projects"
  add_foreign_key "descriptors", "users", column: "created_by_id"
  add_foreign_key "descriptors", "users", column: "updated_by_id"
  add_foreign_key "documentation", "documents"
  add_foreign_key "documentation", "projects"
  add_foreign_key "documentation", "users", column: "created_by_id"
  add_foreign_key "documentation", "users", column: "updated_by_id"
  add_foreign_key "documents", "users", column: "created_by_id"
  add_foreign_key "documents", "users", column: "updated_by_id"
  add_foreign_key "dwc_occurrences", "projects"
  add_foreign_key "dwc_occurrences", "users", column: "created_by_id"
  add_foreign_key "dwc_occurrences", "users", column: "updated_by_id"
  add_foreign_key "extracts", "projects"
  add_foreign_key "extracts", "users", column: "created_by_id"
  add_foreign_key "extracts", "users", column: "updated_by_id"
  add_foreign_key "gene_attributes", "controlled_vocabulary_terms"
  add_foreign_key "gene_attributes", "projects"
  add_foreign_key "gene_attributes", "sequences"
  add_foreign_key "gene_attributes", "users", column: "created_by_id"
  add_foreign_key "gene_attributes", "users", column: "updated_by_id"
  add_foreign_key "geographic_area_types", "users", column: "created_by_id", name: "geographic_area_types_created_by_id_fkey"
  add_foreign_key "geographic_area_types", "users", column: "updated_by_id", name: "geographic_area_types_updated_by_id_fkey"
  add_foreign_key "geographic_areas", "geographic_area_types", name: "geographic_areas_geographic_area_type_id_fkey"
  add_foreign_key "geographic_areas", "geographic_areas", column: "level0_id", name: "geographic_areas_level0_id_fkey"
  add_foreign_key "geographic_areas", "geographic_areas", column: "level1_id", name: "geographic_areas_level1_id_fkey"
  add_foreign_key "geographic_areas", "geographic_areas", column: "level2_id", name: "geographic_areas_level2_id_fkey"
  add_foreign_key "geographic_areas", "geographic_areas", column: "parent_id", name: "geographic_areas_parent_id_fkey"
  add_foreign_key "geographic_areas", "users", column: "created_by_id", name: "geographic_areas_created_by_id_fkey"
  add_foreign_key "geographic_areas", "users", column: "updated_by_id", name: "geographic_areas_updated_by_id_fkey"
  add_foreign_key "geographic_areas_geographic_items", "geographic_areas", name: "geographic_areas_geographic_items_geographic_area_id_fkey"
  add_foreign_key "geographic_areas_geographic_items", "geographic_items", name: "geographic_areas_geographic_items_geographic_item_id_fkey"
  add_foreign_key "geographic_items", "users", column: "created_by_id", name: "geographic_items_created_by_id_fkey"
  add_foreign_key "geographic_items", "users", column: "updated_by_id", name: "geographic_items_updated_by_id_fkey"
  add_foreign_key "georeferences", "collecting_events", name: "georeferences_collecting_event_id_fkey"
  add_foreign_key "georeferences", "geographic_items", column: "error_geographic_item_id", name: "georeferences_error_geographic_item_id_fkey"
  add_foreign_key "georeferences", "geographic_items", name: "georeferences_geographic_item_id_fkey"
  add_foreign_key "georeferences", "projects", name: "georeferences_project_id_fkey"
  add_foreign_key "georeferences", "users", column: "created_by_id", name: "georeferences_created_by_id_fkey"
  add_foreign_key "georeferences", "users", column: "updated_by_id", name: "georeferences_updated_by_id_fkey"
  add_foreign_key "identifiers", "namespaces", name: "identifiers_namespace_id_fkey"
  add_foreign_key "identifiers", "projects", name: "identifiers_project_id_fkey"
  add_foreign_key "identifiers", "users", column: "created_by_id", name: "identifiers_created_by_id_fkey"
  add_foreign_key "identifiers", "users", column: "updated_by_id", name: "identifiers_updated_by_id_fkey"
  add_foreign_key "images", "projects", name: "images_project_id_fkey"
  add_foreign_key "images", "users", column: "created_by_id", name: "images_created_by_id_fkey"
  add_foreign_key "images", "users", column: "updated_by_id", name: "images_updated_by_id_fkey"
  add_foreign_key "languages", "users", column: "created_by_id", name: "languages_created_by_id_fkey"
  add_foreign_key "languages", "users", column: "updated_by_id", name: "languages_updated_by_id_fkey"
  add_foreign_key "loan_items", "loans", name: "loan_items_loan_id_fkey"
  add_foreign_key "loan_items", "projects", name: "loan_items_project_id_fkey"
  add_foreign_key "loan_items", "users", column: "created_by_id", name: "loan_items_created_by_id_fkey"
  add_foreign_key "loan_items", "users", column: "updated_by_id", name: "loan_items_updated_by_id_fkey"
  add_foreign_key "loans", "projects", name: "loans_project_id_fkey"
  add_foreign_key "loans", "users", column: "created_by_id", name: "loans_created_by_id_fkey"
  add_foreign_key "loans", "users", column: "updated_by_id", name: "loans_updated_by_id_fkey"
  add_foreign_key "namespaces", "users", column: "created_by_id", name: "namespaces_created_by_id_fkey"
  add_foreign_key "namespaces", "users", column: "updated_by_id", name: "namespaces_updated_by_id_fkey"
  add_foreign_key "notes", "projects", name: "notes_project_id_fkey"
  add_foreign_key "notes", "users", column: "created_by_id", name: "notes_created_by_id_fkey"
  add_foreign_key "notes", "users", column: "updated_by_id", name: "notes_updated_by_id_fkey"
  add_foreign_key "observation_matrices", "projects"
  add_foreign_key "observation_matrices", "users", column: "created_by_id"
  add_foreign_key "observation_matrices", "users", column: "updated_by_id"
  add_foreign_key "observation_matrix_column_items", "controlled_vocabulary_terms"
  add_foreign_key "observation_matrix_column_items", "descriptors"
  add_foreign_key "observation_matrix_column_items", "observation_matrices"
  add_foreign_key "observation_matrix_column_items", "projects"
  add_foreign_key "observation_matrix_column_items", "users", column: "created_by_id"
  add_foreign_key "observation_matrix_column_items", "users", column: "updated_by_id"
  add_foreign_key "observation_matrix_columns", "descriptors"
  add_foreign_key "observation_matrix_columns", "observation_matrices"
  add_foreign_key "observation_matrix_columns", "projects"
  add_foreign_key "observation_matrix_columns", "users", column: "created_by_id"
  add_foreign_key "observation_matrix_columns", "users", column: "updated_by_id"
  add_foreign_key "observation_matrix_row_items", "collection_objects"
  add_foreign_key "observation_matrix_row_items", "controlled_vocabulary_terms"
  add_foreign_key "observation_matrix_row_items", "observation_matrices"
  add_foreign_key "observation_matrix_row_items", "otus"
  add_foreign_key "observation_matrix_row_items", "projects"
  add_foreign_key "observation_matrix_row_items", "users", column: "created_by_id"
  add_foreign_key "observation_matrix_row_items", "users", column: "updated_by_id"
  add_foreign_key "observation_matrix_rows", "collection_objects"
  add_foreign_key "observation_matrix_rows", "observation_matrices"
  add_foreign_key "observation_matrix_rows", "otus"
  add_foreign_key "observation_matrix_rows", "projects"
  add_foreign_key "observation_matrix_rows", "users", column: "created_by_id"
  add_foreign_key "observation_matrix_rows", "users", column: "updated_by_id"
  add_foreign_key "observations", "collection_objects"
  add_foreign_key "observations", "descriptors"
  add_foreign_key "observations", "otus"
  add_foreign_key "observations", "projects"
  add_foreign_key "observations", "users", column: "created_by_id"
  add_foreign_key "observations", "users", column: "updated_by_id"
  add_foreign_key "origin_relationships", "projects"
  add_foreign_key "origin_relationships", "users", column: "created_by_id"
  add_foreign_key "origin_relationships", "users", column: "updated_by_id"
  add_foreign_key "otu_page_layout_sections", "controlled_vocabulary_terms", column: "topic_id", name: "otu_page_layout_sections_topic_id_fkey"
  add_foreign_key "otu_page_layout_sections", "otu_page_layouts", name: "otu_page_layout_sections_otu_page_layout_id_fkey"
  add_foreign_key "otu_page_layout_sections", "projects", name: "otu_page_layout_sections_project_id_fkey"
  add_foreign_key "otu_page_layout_sections", "users", column: "created_by_id", name: "otu_page_layout_sections_created_by_id_fkey"
  add_foreign_key "otu_page_layout_sections", "users", column: "updated_by_id", name: "otu_page_layout_sections_updated_by_id_fkey"
  add_foreign_key "otu_page_layouts", "projects", name: "otu_page_layouts_project_id_fkey"
  add_foreign_key "otu_page_layouts", "users", column: "created_by_id", name: "otu_page_layouts_created_by_id_fkey"
  add_foreign_key "otu_page_layouts", "users", column: "updated_by_id", name: "otu_page_layouts_updated_by_id_fkey"
  add_foreign_key "otus", "projects", name: "otus_project_id_fkey"
  add_foreign_key "otus", "taxon_names", name: "otus_taxon_name_id_fkey"
  add_foreign_key "otus", "users", column: "created_by_id", name: "otus_created_by_id_fkey"
  add_foreign_key "otus", "users", column: "updated_by_id", name: "otus_updated_by_id_fkey"
  add_foreign_key "people", "users", column: "created_by_id", name: "people_created_by_id_fkey"
  add_foreign_key "people", "users", column: "updated_by_id", name: "people_updated_by_id_fkey"
  add_foreign_key "pinboard_items", "projects", name: "pinboard_items_project_id_fkey"
  add_foreign_key "pinboard_items", "users", column: "created_by_id", name: "pinboard_items_created_by_id_fkey"
  add_foreign_key "pinboard_items", "users", column: "updated_by_id", name: "pinboard_items_updated_by_id_fkey"
  add_foreign_key "pinboard_items", "users", name: "pinboard_items_user_id_fkey"
  add_foreign_key "preparation_types", "users", column: "created_by_id", name: "preparation_types_created_by_id_fkey"
  add_foreign_key "preparation_types", "users", column: "updated_by_id", name: "preparation_types_updated_by_id_fkey"
  add_foreign_key "project_members", "projects", name: "project_members_project_id_fkey"
  add_foreign_key "project_members", "users", column: "created_by_id", name: "project_members_created_by_id_fkey"
  add_foreign_key "project_members", "users", column: "updated_by_id", name: "project_members_updated_by_id_fkey"
  add_foreign_key "project_members", "users", name: "project_members_user_id_fkey"
  add_foreign_key "project_sources", "projects", name: "project_sources_project_id_fkey"
  add_foreign_key "project_sources", "sources", name: "project_sources_source_id_fkey"
  add_foreign_key "project_sources", "users", column: "created_by_id", name: "project_sources_created_by_id_fkey"
  add_foreign_key "project_sources", "users", column: "updated_by_id", name: "project_sources_updated_by_id_fkey"
  add_foreign_key "projects", "users", column: "created_by_id", name: "projects_created_by_id_fkey"
  add_foreign_key "projects", "users", column: "updated_by_id", name: "projects_updated_by_id_fkey"
  add_foreign_key "protocol_relationships", "projects"
  add_foreign_key "protocol_relationships", "protocols"
  add_foreign_key "protocol_relationships", "users", column: "created_by_id"
  add_foreign_key "protocol_relationships", "users", column: "updated_by_id"
  add_foreign_key "protocols", "projects"
  add_foreign_key "protocols", "users", column: "created_by_id"
  add_foreign_key "protocols", "users", column: "updated_by_id"
  add_foreign_key "public_contents", "contents", name: "public_contents_content_id_fkey"
  add_foreign_key "public_contents", "controlled_vocabulary_terms", column: "topic_id", name: "public_contents_topic_id_fkey"
  add_foreign_key "public_contents", "otus", name: "public_contents_otu_id_fkey"
  add_foreign_key "public_contents", "projects", name: "public_contents_project_id_fkey"
  add_foreign_key "public_contents", "users", column: "created_by_id", name: "public_contents_created_by_id_fkey"
  add_foreign_key "public_contents", "users", column: "updated_by_id", name: "public_contents_updated_by_id_fkey"
  add_foreign_key "ranged_lot_categories", "projects", name: "ranged_lot_categories_project_id_fkey"
  add_foreign_key "ranged_lot_categories", "users", column: "created_by_id", name: "ranged_lot_categories_created_by_id_fkey"
  add_foreign_key "ranged_lot_categories", "users", column: "updated_by_id", name: "ranged_lot_categories_updated_by_id_fkey"
  add_foreign_key "repositories", "users", column: "created_by_id", name: "repositories_created_by_id_fkey"
  add_foreign_key "repositories", "users", column: "updated_by_id", name: "repositories_updated_by_id_fkey"
  add_foreign_key "roles", "people", name: "roles_person_id_fkey"
  add_foreign_key "roles", "projects", name: "roles_project_id_fkey"
  add_foreign_key "roles", "users", column: "created_by_id", name: "roles_created_by_id_fkey"
  add_foreign_key "roles", "users", column: "updated_by_id", name: "roles_updated_by_id_fkey"
  add_foreign_key "sequence_relationships", "projects"
  add_foreign_key "sequence_relationships", "sequences", column: "object_sequence_id"
  add_foreign_key "sequence_relationships", "sequences", column: "subject_sequence_id"
  add_foreign_key "sequence_relationships", "users", column: "created_by_id"
  add_foreign_key "sequence_relationships", "users", column: "updated_by_id"
  add_foreign_key "sequences", "projects"
  add_foreign_key "sequences", "users", column: "created_by_id"
  add_foreign_key "sequences", "users", column: "updated_by_id"
  add_foreign_key "serial_chronologies", "serials", column: "preceding_serial_id", name: "serial_chronologies_preceding_serial_id_fkey"
  add_foreign_key "serial_chronologies", "serials", column: "succeeding_serial_id", name: "serial_chronologies_succeeding_serial_id_fkey"
  add_foreign_key "serial_chronologies", "users", column: "created_by_id", name: "serial_chronologies_created_by_id_fkey"
  add_foreign_key "serial_chronologies", "users", column: "updated_by_id", name: "serial_chronologies_updated_by_id_fkey"
  add_foreign_key "serials", "languages", column: "primary_language_id", name: "serials_primary_language_id_fkey"
  add_foreign_key "serials", "serials", column: "translated_from_serial_id", name: "serials_translated_from_serial_id_fkey"
  add_foreign_key "serials", "users", column: "created_by_id", name: "serials_created_by_id_fkey"
  add_foreign_key "serials", "users", column: "updated_by_id", name: "serials_updated_by_id_fkey"
  add_foreign_key "sources", "languages", name: "sources_language_id_fkey"
  add_foreign_key "sources", "serials", name: "sources_serial_id_fkey"
  add_foreign_key "sources", "users", column: "created_by_id", name: "sources_created_by_id_fkey"
  add_foreign_key "sources", "users", column: "updated_by_id", name: "sources_updated_by_id_fkey"
  add_foreign_key "sqed_depictions", "depictions"
  add_foreign_key "sqed_depictions", "projects"
  add_foreign_key "sqed_depictions", "users", column: "created_by_id"
  add_foreign_key "sqed_depictions", "users", column: "updated_by_id"
  add_foreign_key "tagged_section_keywords", "controlled_vocabulary_terms", column: "keyword_id", name: "tagged_section_keywords_keyword_id_fkey"
  add_foreign_key "tagged_section_keywords", "otu_page_layout_sections", name: "tagged_section_keywords_otu_page_layout_section_id_fkey"
  add_foreign_key "tagged_section_keywords", "projects", name: "tagged_section_keywords_project_id_fkey"
  add_foreign_key "tagged_section_keywords", "users", column: "created_by_id", name: "tagged_section_keywords_created_by_id_fkey"
  add_foreign_key "tagged_section_keywords", "users", column: "updated_by_id", name: "tagged_section_keywords_updated_by_id_fkey"
  add_foreign_key "tags", "controlled_vocabulary_terms", column: "keyword_id", name: "tags_keyword_id_fkey"
  add_foreign_key "tags", "projects", name: "tags_project_id_fkey"
  add_foreign_key "tags", "users", column: "created_by_id", name: "tags_created_by_id_fkey"
  add_foreign_key "tags", "users", column: "updated_by_id", name: "tags_updated_by_id_fkey"
  add_foreign_key "taxon_determinations", "collection_objects", column: "biological_collection_object_id", name: "taxon_determinations_biological_collection_object_id_fkey"
  add_foreign_key "taxon_determinations", "otus", name: "taxon_determinations_otu_id_fkey"
  add_foreign_key "taxon_determinations", "projects", name: "taxon_determinations_project_id_fkey"
  add_foreign_key "taxon_determinations", "users", column: "created_by_id", name: "taxon_determinations_created_by_id_fkey"
  add_foreign_key "taxon_determinations", "users", column: "updated_by_id", name: "taxon_determinations_updated_by_id_fkey"
  add_foreign_key "taxon_name_classifications", "projects", name: "taxon_name_classifications_project_id_fkey"
  add_foreign_key "taxon_name_classifications", "taxon_names", name: "taxon_name_classifications_taxon_name_id_fkey"
  add_foreign_key "taxon_name_classifications", "users", column: "created_by_id", name: "taxon_name_classifications_created_by_id_fkey"
  add_foreign_key "taxon_name_classifications", "users", column: "updated_by_id", name: "taxon_name_classifications_updated_by_id_fkey"
  add_foreign_key "taxon_name_relationships", "projects", name: "taxon_name_relationships_project_id_fkey"
  add_foreign_key "taxon_name_relationships", "taxon_names", column: "object_taxon_name_id", name: "taxon_name_relationships_object_taxon_name_id_fkey"
  add_foreign_key "taxon_name_relationships", "taxon_names", column: "subject_taxon_name_id", name: "taxon_name_relationships_subject_taxon_name_id_fkey"
  add_foreign_key "taxon_name_relationships", "users", column: "created_by_id", name: "taxon_name_relationships_created_by_id_fkey"
  add_foreign_key "taxon_name_relationships", "users", column: "updated_by_id", name: "taxon_name_relationships_updated_by_id_fkey"
  add_foreign_key "taxon_names", "projects", name: "taxon_names_project_id_fkey"
  add_foreign_key "taxon_names", "taxon_names", column: "parent_id", name: "taxon_names_parent_id_fkey"
  add_foreign_key "taxon_names", "users", column: "created_by_id", name: "taxon_names_created_by_id_fkey"
  add_foreign_key "taxon_names", "users", column: "updated_by_id", name: "taxon_names_updated_by_id_fkey"
  add_foreign_key "type_materials", "collection_objects", column: "biological_object_id", name: "type_materials_biological_object_id_fkey"
  add_foreign_key "type_materials", "projects", name: "type_materials_project_id_fkey"
  add_foreign_key "type_materials", "taxon_names", column: "protonym_id", name: "type_materials_protonym_id_fkey"
  add_foreign_key "type_materials", "users", column: "created_by_id", name: "type_materials_created_by_id_fkey"
  add_foreign_key "type_materials", "users", column: "updated_by_id", name: "type_materials_updated_by_id_fkey"
  add_foreign_key "users", "users", column: "created_by_id", name: "users_created_by_id_fkey"
  add_foreign_key "users", "users", column: "updated_by_id", name: "users_updated_by_id_fkey"
end<|MERGE_RESOLUTION|>--- conflicted
+++ resolved
@@ -1727,15 +1727,10 @@
     t.integer "sign_in_count", default: 0
     t.json "hub_favorites"
     t.datetime "last_seen_at"
-<<<<<<< HEAD
-    t.integer  "time_active",                   default: 0
-    t.string   "temp"
-=======
     t.integer "time_active", default: 0
     t.index ["created_by_id"], name: "index_users_on_created_by_id"
     t.index ["remember_token"], name: "index_users_on_remember_token"
     t.index ["updated_by_id"], name: "index_users_on_updated_by_id"
->>>>>>> b8e312fa
   end
 
   create_table "version_associations", id: :serial, force: :cascade do |t|
