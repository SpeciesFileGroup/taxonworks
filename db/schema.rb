--- conflicted
+++ resolved
@@ -18,345 +18,6 @@
   enable_extension "hstore"
   enable_extension "fuzzystrmatch"
 
-<<<<<<< HEAD
-  create_table "alternate_values", force: :cascade do |t|
-    t.text     "value",                            null: false
-    t.string   "type",                             null: false
-    t.integer  "language_id"
-    t.datetime "created_at",                       null: false
-    t.datetime "updated_at",                       null: false
-    t.integer  "created_by_id",                    null: false
-    t.integer  "updated_by_id",                    null: false
-    t.string   "alternate_value_object_attribute"
-    t.integer  "alternate_value_object_id",        null: false
-    t.string   "alternate_value_object_type",      null: false
-    t.integer  "project_id"
-    t.index ["alternate_value_object_id", "alternate_value_object_type"], name: "index_alternate_values_on_alternate_value_object_id_and_type", using: :btree
-    t.index ["created_by_id"], name: "index_alternate_values_on_created_by_id", using: :btree
-    t.index ["language_id"], name: "index_alternate_values_on_language_id", using: :btree
-    t.index ["project_id"], name: "index_alternate_values_on_project_id", using: :btree
-    t.index ["type"], name: "index_alternate_values_on_type", using: :btree
-    t.index ["updated_by_id"], name: "index_alternate_values_on_updated_by_id", using: :btree
-  end
-
-  create_table "asserted_distributions", force: :cascade do |t|
-    t.integer  "otu_id",             null: false
-    t.integer  "geographic_area_id", null: false
-    t.integer  "project_id",         null: false
-    t.integer  "created_by_id",      null: false
-    t.integer  "updated_by_id",      null: false
-    t.datetime "created_at",         null: false
-    t.datetime "updated_at",         null: false
-    t.boolean  "is_absent"
-    t.index ["created_by_id"], name: "index_asserted_distributions_on_created_by_id", using: :btree
-    t.index ["geographic_area_id"], name: "index_asserted_distributions_on_geographic_area_id", using: :btree
-    t.index ["otu_id"], name: "index_asserted_distributions_on_otu_id", using: :btree
-    t.index ["project_id"], name: "index_asserted_distributions_on_project_id", using: :btree
-    t.index ["updated_by_id"], name: "index_asserted_distributions_on_updated_by_id", using: :btree
-  end
-
-  create_table "biocuration_classifications", force: :cascade do |t|
-    t.integer  "biocuration_class_id",            null: false
-    t.integer  "biological_collection_object_id", null: false
-    t.integer  "position",                        null: false
-    t.datetime "created_at",                      null: false
-    t.datetime "updated_at",                      null: false
-    t.integer  "created_by_id",                   null: false
-    t.integer  "updated_by_id",                   null: false
-    t.integer  "project_id",                      null: false
-    t.index ["biocuration_class_id"], name: "index_biocuration_classifications_on_biocuration_class_id", using: :btree
-    t.index ["biological_collection_object_id"], name: "bio_c_bio_collection_object", using: :btree
-    t.index ["created_by_id"], name: "index_biocuration_classifications_on_created_by_id", using: :btree
-    t.index ["position"], name: "index_biocuration_classifications_on_position", using: :btree
-    t.index ["project_id"], name: "index_biocuration_classifications_on_project_id", using: :btree
-    t.index ["updated_by_id"], name: "index_biocuration_classifications_on_updated_by_id", using: :btree
-  end
-
-  create_table "biological_associations", force: :cascade do |t|
-    t.integer  "biological_relationship_id",          null: false
-    t.integer  "biological_association_subject_id",   null: false
-    t.string   "biological_association_subject_type", null: false
-    t.integer  "biological_association_object_id",    null: false
-    t.string   "biological_association_object_type",  null: false
-    t.datetime "created_at",                          null: false
-    t.datetime "updated_at",                          null: false
-    t.integer  "created_by_id",                       null: false
-    t.integer  "updated_by_id",                       null: false
-    t.integer  "project_id",                          null: false
-    t.index ["biological_association_object_id", "biological_association_object_type"], name: "index_biological_associations_on_object_id_and_type", using: :btree
-    t.index ["biological_association_subject_id", "biological_association_subject_type"], name: "index_biological_associations_on_subject_id_and_type", using: :btree
-    t.index ["biological_relationship_id"], name: "index_biological_associations_on_biological_relationship_id", using: :btree
-    t.index ["created_by_id"], name: "index_biological_associations_on_created_by_id", using: :btree
-    t.index ["project_id"], name: "index_biological_associations_on_project_id", using: :btree
-    t.index ["updated_by_id"], name: "index_biological_associations_on_updated_by_id", using: :btree
-  end
-
-  create_table "biological_associations_biological_associations_graphs", force: :cascade do |t|
-    t.integer  "biological_associations_graph_id", null: false
-    t.integer  "biological_association_id",        null: false
-    t.datetime "created_at",                       null: false
-    t.datetime "updated_at",                       null: false
-    t.integer  "created_by_id",                    null: false
-    t.integer  "updated_by_id",                    null: false
-    t.integer  "project_id",                       null: false
-    t.index ["biological_association_id"], name: "bio_asc_bio_asc_graph_bio_asc", using: :btree
-    t.index ["biological_associations_graph_id"], name: "bio_asc_bio_asc_graph_bio_asc_graph", using: :btree
-    t.index ["created_by_id"], name: "bio_asc_bio_asc_graph_created_by", using: :btree
-    t.index ["project_id"], name: "bio_asc_bio_asc_graph_project", using: :btree
-    t.index ["updated_by_id"], name: "bio_asc_bio_asc_graph_updated_by", using: :btree
-  end
-
-  create_table "biological_associations_graphs", force: :cascade do |t|
-    t.datetime "created_at",    null: false
-    t.datetime "updated_at",    null: false
-    t.integer  "created_by_id", null: false
-    t.integer  "updated_by_id", null: false
-    t.integer  "project_id",    null: false
-    t.string   "name"
-    t.index ["created_by_id"], name: "index_biological_associations_graphs_on_created_by_id", using: :btree
-    t.index ["project_id"], name: "index_biological_associations_graphs_on_project_id", using: :btree
-    t.index ["updated_by_id"], name: "index_biological_associations_graphs_on_updated_by_id", using: :btree
-  end
-
-  create_table "biological_relationship_types", force: :cascade do |t|
-    t.string   "type",                       null: false
-    t.integer  "biological_property_id",     null: false
-    t.integer  "biological_relationship_id", null: false
-    t.datetime "created_at",                 null: false
-    t.datetime "updated_at",                 null: false
-    t.integer  "created_by_id",              null: false
-    t.integer  "updated_by_id",              null: false
-    t.integer  "project_id",                 null: false
-    t.index ["biological_property_id"], name: "index_biological_relationship_types_on_biological_property_id", using: :btree
-    t.index ["biological_relationship_id"], name: "bio_rel_type_bio_rel", using: :btree
-    t.index ["created_by_id"], name: "bio_rel_type_created_by", using: :btree
-    t.index ["project_id"], name: "bio_rel_type_project", using: :btree
-    t.index ["type"], name: "index_biological_relationship_types_on_type", using: :btree
-    t.index ["updated_by_id"], name: "bio_rel_type_updated_by", using: :btree
-  end
-
-  create_table "biological_relationships", force: :cascade do |t|
-    t.string   "name",          null: false
-    t.boolean  "is_transitive"
-    t.boolean  "is_reflexive"
-    t.datetime "created_at",    null: false
-    t.datetime "updated_at",    null: false
-    t.integer  "created_by_id", null: false
-    t.integer  "updated_by_id", null: false
-    t.integer  "project_id",    null: false
-    t.index ["created_by_id"], name: "bio_rel_created_by", using: :btree
-    t.index ["project_id"], name: "bio_rel_project", using: :btree
-    t.index ["updated_by_id"], name: "bio_rel_updated_by", using: :btree
-  end
-
-  create_table "character_states", force: :cascade do |t|
-    t.string   "name",          null: false
-    t.string   "label",         null: false
-    t.integer  "descriptor_id", null: false
-    t.integer  "position"
-    t.integer  "project_id"
-    t.integer  "updated_by_id", null: false
-    t.integer  "created_by_id", null: false
-    t.datetime "created_at",    null: false
-    t.datetime "updated_at",    null: false
-    t.index ["created_by_id"], name: "index_character_states_on_created_by_id", using: :btree
-    t.index ["descriptor_id"], name: "index_character_states_on_descriptor_id", using: :btree
-    t.index ["label"], name: "index_character_states_on_label", using: :btree
-    t.index ["name"], name: "index_character_states_on_name", using: :btree
-    t.index ["project_id"], name: "index_character_states_on_project_id", using: :btree
-    t.index ["updated_by_id"], name: "index_character_states_on_updated_by_id", using: :btree
-  end
-
-  create_table "citation_topics", force: :cascade do |t|
-    t.integer  "topic_id",      null: false
-    t.integer  "citation_id",   null: false
-    t.string   "pages"
-    t.datetime "created_at",    null: false
-    t.datetime "updated_at",    null: false
-    t.integer  "created_by_id", null: false
-    t.integer  "updated_by_id", null: false
-    t.integer  "project_id",    null: false
-    t.index ["citation_id"], name: "index_citation_topics_on_citation_id", using: :btree
-    t.index ["created_by_id"], name: "index_citation_topics_on_created_by_id", using: :btree
-    t.index ["project_id"], name: "index_citation_topics_on_project_id", using: :btree
-    t.index ["topic_id"], name: "index_citation_topics_on_topic_id", using: :btree
-    t.index ["updated_by_id"], name: "index_citation_topics_on_updated_by_id", using: :btree
-  end
-
-  create_table "citations", force: :cascade do |t|
-    t.string   "citation_object_type", null: false
-    t.integer  "source_id",            null: false
-    t.datetime "created_at",           null: false
-    t.datetime "updated_at",           null: false
-    t.integer  "created_by_id",        null: false
-    t.integer  "updated_by_id",        null: false
-    t.integer  "project_id",           null: false
-    t.integer  "citation_object_id",   null: false
-    t.string   "pages"
-    t.boolean  "is_original"
-    t.index ["citation_object_id"], name: "index_citations_on_citation_object_id", using: :btree
-    t.index ["citation_object_type"], name: "index_citations_on_citation_object_type", using: :btree
-    t.index ["created_by_id"], name: "index_citations_on_created_by_id", using: :btree
-    t.index ["project_id"], name: "index_citations_on_project_id", using: :btree
-    t.index ["source_id"], name: "index_citations_on_source_id", using: :btree
-    t.index ["updated_by_id"], name: "index_citations_on_updated_by_id", using: :btree
-  end
-
-  create_table "collecting_events", force: :cascade do |t|
-    t.text     "verbatim_label"
-    t.text     "print_label"
-    t.text     "document_label"
-    t.string   "verbatim_locality"
-    t.string   "verbatim_longitude"
-    t.string   "verbatim_latitude"
-    t.string   "verbatim_geolocation_uncertainty"
-    t.string   "verbatim_trip_identifier"
-    t.string   "verbatim_collectors"
-    t.string   "verbatim_method"
-    t.integer  "geographic_area_id"
-    t.decimal  "minimum_elevation"
-    t.decimal  "maximum_elevation"
-    t.string   "elevation_precision"
-    t.text     "field_notes"
-    t.string   "md5_of_verbatim_label"
-    t.datetime "created_at",                                 null: false
-    t.datetime "updated_at",                                 null: false
-    t.text     "cached"
-    t.integer  "created_by_id",                              null: false
-    t.integer  "updated_by_id",                              null: false
-    t.integer  "project_id",                                 null: false
-    t.integer  "start_date_year"
-    t.integer  "end_date_year"
-    t.integer  "start_date_day"
-    t.integer  "end_date_day"
-    t.string   "verbatim_elevation"
-    t.text     "verbatim_habitat"
-    t.string   "verbatim_datum"
-    t.integer  "time_start_hour",                  limit: 2
-    t.integer  "time_start_minute",                limit: 2
-    t.integer  "time_start_second",                limit: 2
-    t.integer  "time_end_hour",                    limit: 2
-    t.integer  "time_end_minute",                  limit: 2
-    t.integer  "time_end_second",                  limit: 2
-    t.string   "verbatim_date"
-    t.integer  "start_date_month"
-    t.integer  "end_date_month"
-    t.string   "cached_level0_geographic_name"
-    t.string   "cached_level1_geographic_name"
-    t.string   "cached_level2_geographic_name"
-    t.string   "group"
-    t.string   "formation"
-    t.string   "member"
-    t.string   "lithology"
-    t.decimal  "max_ma"
-    t.decimal  "min_ma"
-    t.index ["created_by_id"], name: "index_collecting_events_on_created_by_id", using: :btree
-    t.index ["geographic_area_id"], name: "index_collecting_events_on_geographic_area_id", using: :btree
-    t.index ["project_id"], name: "index_collecting_events_on_project_id", using: :btree
-    t.index ["updated_by_id"], name: "index_collecting_events_on_updated_by_id", using: :btree
-  end
-
-  create_table "collection_object_observations", force: :cascade do |t|
-    t.text     "data",          null: false
-    t.integer  "project_id",    null: false
-    t.integer  "created_by_id", null: false
-    t.integer  "updated_by_id", null: false
-    t.datetime "created_at",    null: false
-    t.datetime "updated_at",    null: false
-    t.index ["created_by_id"], name: "index_collection_object_observations_on_created_by_id", using: :btree
-    t.index ["data"], name: "index_collection_object_observations_on_data", using: :btree
-    t.index ["project_id"], name: "index_collection_object_observations_on_project_id", using: :btree
-    t.index ["updated_by_id"], name: "index_collection_object_observations_on_updated_by_id", using: :btree
-  end
-
-  create_table "collection_objects", force: :cascade do |t|
-    t.integer  "total"
-    t.string   "type",                      null: false
-    t.datetime "created_at",                null: false
-    t.datetime "updated_at",                null: false
-    t.integer  "preparation_type_id"
-    t.integer  "repository_id"
-    t.integer  "created_by_id",             null: false
-    t.integer  "updated_by_id",             null: false
-    t.integer  "project_id",                null: false
-    t.text     "buffered_collecting_event"
-    t.text     "buffered_determinations"
-    t.text     "buffered_other_labels"
-    t.integer  "ranged_lot_category_id"
-    t.integer  "collecting_event_id"
-    t.date     "accessioned_at"
-    t.string   "deaccession_reason"
-    t.date     "deaccessioned_at"
-    t.index ["collecting_event_id"], name: "index_collection_objects_on_collecting_event_id", using: :btree
-    t.index ["created_by_id"], name: "index_collection_objects_on_created_by_id", using: :btree
-    t.index ["preparation_type_id"], name: "index_collection_objects_on_preparation_type_id", using: :btree
-    t.index ["project_id"], name: "index_collection_objects_on_project_id", using: :btree
-    t.index ["ranged_lot_category_id"], name: "index_collection_objects_on_ranged_lot_category_id", using: :btree
-    t.index ["repository_id"], name: "index_collection_objects_on_repository_id", using: :btree
-    t.index ["type"], name: "index_collection_objects_on_type", using: :btree
-    t.index ["updated_by_id"], name: "index_collection_objects_on_updated_by_id", using: :btree
-  end
-
-  create_table "collection_profiles", force: :cascade do |t|
-    t.integer  "container_id"
-    t.integer  "otu_id"
-    t.integer  "conservation_status"
-    t.integer  "processing_state"
-    t.integer  "container_condition"
-    t.integer  "condition_of_labels"
-    t.integer  "identification_level"
-    t.integer  "arrangement_level"
-    t.integer  "data_quality"
-    t.integer  "computerization_level"
-    t.integer  "number_of_collection_objects"
-    t.integer  "number_of_containers"
-    t.integer  "created_by_id",                null: false
-    t.integer  "updated_by_id",                null: false
-    t.integer  "project_id",                   null: false
-    t.datetime "created_at",                   null: false
-    t.datetime "updated_at",                   null: false
-    t.string   "collection_type"
-    t.index ["collection_type"], name: "index_collection_profiles_on_collection_type", using: :btree
-    t.index ["container_id"], name: "index_collection_profiles_on_container_id", using: :btree
-    t.index ["created_by_id"], name: "index_collection_profiles_on_created_by_id", using: :btree
-    t.index ["otu_id"], name: "index_collection_profiles_on_otu_id", using: :btree
-    t.index ["project_id"], name: "index_collection_profiles_on_project_id", using: :btree
-    t.index ["updated_by_id"], name: "index_collection_profiles_on_updated_by_id", using: :btree
-  end
-
-  create_table "common_names", force: :cascade do |t|
-    t.string   "name",               null: false
-    t.integer  "geographic_area_id"
-    t.integer  "otu_id"
-    t.integer  "language_id"
-    t.integer  "start_year"
-    t.integer  "end_year"
-    t.integer  "project_id",         null: false
-    t.integer  "created_by_id",      null: false
-    t.integer  "updated_by_id",      null: false
-    t.datetime "created_at",         null: false
-    t.datetime "updated_at",         null: false
-    t.index ["created_by_id"], name: "index_common_names_on_created_by_id", using: :btree
-    t.index ["geographic_area_id"], name: "index_common_names_on_geographic_area_id", using: :btree
-    t.index ["language_id"], name: "index_common_names_on_language_id", using: :btree
-    t.index ["name"], name: "index_common_names_on_name", using: :btree
-    t.index ["otu_id"], name: "index_common_names_on_otu_id", using: :btree
-    t.index ["project_id"], name: "index_common_names_on_project_id", using: :btree
-    t.index ["updated_by_id"], name: "index_common_names_on_updated_by_id", using: :btree
-  end
-
-  create_table "confidences", force: :cascade do |t|
-    t.string   "confidence_object_type", null: false
-    t.integer  "confidence_object_id",   null: false
-    t.integer  "position",               null: false
-    t.integer  "created_by_id",          null: false
-    t.integer  "updated_by_id",          null: false
-    t.integer  "project_id",             null: false
-    t.datetime "created_at",             null: false
-    t.datetime "updated_at",             null: false
-    t.integer  "confidence_level_id",    null: false
-    t.index ["project_id"], name: "index_confidences_on_project_id", using: :btree
-=======
   create_table "alternate_values", id: :serial, force: :cascade do |t|
     t.text "value", null: false
     t.string "type", null: false
@@ -694,7 +355,6 @@
     t.datetime "updated_at", null: false
     t.integer "confidence_level_id", null: false
     t.index ["project_id"], name: "index_confidences_on_project_id"
->>>>>>> c4371898
   end
 
   create_table "container_item_hierarchies", id: false, force: :cascade do |t|
@@ -814,275 +474,6 @@
     t.string "queue"
     t.datetime "created_at"
     t.datetime "updated_at"
-<<<<<<< HEAD
-    t.index ["priority", "run_at"], name: "delayed_jobs_priority", using: :btree
-  end
-
-  create_table "depictions", force: :cascade do |t|
-    t.string   "depiction_object_type", null: false
-    t.integer  "depiction_object_id",   null: false
-    t.integer  "image_id",              null: false
-    t.integer  "created_by_id",         null: false
-    t.integer  "updated_by_id",         null: false
-    t.integer  "project_id",            null: false
-    t.datetime "created_at",            null: false
-    t.datetime "updated_at",            null: false
-    t.integer  "position"
-    t.text     "caption"
-    t.string   "figure_label"
-    t.index ["created_by_id"], name: "index_depictions_on_created_by_id", using: :btree
-    t.index ["depiction_object_id"], name: "index_depictions_on_depiction_object_id", using: :btree
-    t.index ["depiction_object_type"], name: "index_depictions_on_depiction_object_type", using: :btree
-    t.index ["image_id"], name: "index_depictions_on_image_id", using: :btree
-    t.index ["project_id"], name: "index_depictions_on_project_id", using: :btree
-    t.index ["updated_by_id"], name: "index_depictions_on_updated_by_id", using: :btree
-  end
-
-  create_table "derived_collection_objects", force: :cascade do |t|
-    t.integer  "collection_object_observation_id", null: false
-    t.integer  "collection_object_id",             null: false
-    t.integer  "position"
-    t.integer  "project_id",                       null: false
-    t.integer  "created_by_id",                    null: false
-    t.integer  "updated_by_id",                    null: false
-    t.datetime "created_at",                       null: false
-    t.datetime "updated_at",                       null: false
-    t.index ["collection_object_id"], name: "dco_collection_object", using: :btree
-    t.index ["collection_object_observation_id"], name: "dco_collection_object_observation", using: :btree
-    t.index ["project_id"], name: "index_derived_collection_objects_on_project_id", using: :btree
-  end
-
-  create_table "descriptors", force: :cascade do |t|
-    t.string   "name",                      null: false
-    t.string   "short_name"
-    t.string   "type",                      null: false
-    t.integer  "created_by_id",             null: false
-    t.integer  "updated_by_id",             null: false
-    t.integer  "project_id",                null: false
-    t.datetime "created_at",                null: false
-    t.datetime "updated_at",                null: false
-    t.integer  "position"
-    t.text     "description"
-    t.string   "gene_attribute_logic"
-    t.string   "cached_gene_attribute_sql"
-    t.index ["created_by_id"], name: "index_descriptors_on_created_by_id", using: :btree
-    t.index ["name"], name: "index_descriptors_on_name", using: :btree
-    t.index ["project_id"], name: "index_descriptors_on_project_id", using: :btree
-    t.index ["short_name"], name: "index_descriptors_on_short_name", using: :btree
-    t.index ["updated_by_id"], name: "index_descriptors_on_updated_by_id", using: :btree
-  end
-
-  create_table "documentation", force: :cascade do |t|
-    t.string   "documentation_object_type", null: false
-    t.integer  "documentation_object_id",   null: false
-    t.integer  "document_id",               null: false
-    t.integer  "project_id",                null: false
-    t.integer  "created_by_id",             null: false
-    t.integer  "updated_by_id",             null: false
-    t.datetime "created_at",                null: false
-    t.datetime "updated_at",                null: false
-    t.index ["created_by_id"], name: "index_documentation_on_created_by_id", using: :btree
-    t.index ["document_id"], name: "index_documentation_on_document_id", using: :btree
-    t.index ["documentation_object_id", "documentation_object_type"], name: "index_doc_on_doc_object_type_and_doc_object_id", using: :btree
-    t.index ["project_id"], name: "index_documentation_on_project_id", using: :btree
-    t.index ["updated_by_id"], name: "index_documentation_on_updated_by_id", using: :btree
-  end
-
-  create_table "documents", force: :cascade do |t|
-    t.string   "document_file_file_name",                 null: false
-    t.string   "document_file_content_type",              null: false
-    t.integer  "document_file_file_size",                 null: false
-    t.datetime "document_file_updated_at",                null: false
-    t.integer  "project_id",                              null: false
-    t.integer  "created_by_id",                           null: false
-    t.integer  "updated_by_id",                           null: false
-    t.datetime "created_at",                              null: false
-    t.datetime "updated_at",                              null: false
-    t.jsonb    "page_map",                   default: {}
-    t.integer  "page_total"
-    t.string   "document_file_fingerprint"
-    t.index ["document_file_content_type"], name: "index_documents_on_document_file_content_type", using: :btree
-    t.index ["document_file_file_name"], name: "index_documents_on_document_file_file_name", using: :btree
-    t.index ["document_file_file_size"], name: "index_documents_on_document_file_file_size", using: :btree
-    t.index ["document_file_updated_at"], name: "index_documents_on_document_file_updated_at", using: :btree
-  end
-
-  create_table "dwc_occurrences", force: :cascade do |t|
-    t.string   "acceptedNameUsage"
-    t.string   "acceptedNameUsageID"
-    t.string   "accessRights"
-    t.string   "associatedMedia"
-    t.string   "associatedOccurrences"
-    t.string   "associatedOrganisms"
-    t.string   "associatedReferences"
-    t.string   "associatedSequences"
-    t.string   "associatedTaxa"
-    t.string   "basisOfRecord"
-    t.string   "bed"
-    t.string   "behavior"
-    t.string   "bibliographicCitation"
-    t.string   "catalogNumber"
-    t.string   "dwcClass"
-    t.string   "collectionCode"
-    t.string   "collectionID"
-    t.string   "continent"
-    t.string   "coordinatePrecision"
-    t.string   "coordinateUncertaintyInMeters"
-    t.string   "country"
-    t.string   "countryCode"
-    t.string   "county"
-    t.string   "dataGeneralizations"
-    t.string   "datasetID"
-    t.string   "datasetName"
-    t.string   "dateIdentified"
-    t.string   "day"
-    t.string   "decimalLatitude"
-    t.string   "decimalLongitude"
-    t.string   "disposition"
-    t.string   "dynamicProperties"
-    t.string   "earliestAgeOrLowestStage"
-    t.string   "earliestEonOrLowestEonothem"
-    t.string   "earliestEpochOrLowestSeries"
-    t.string   "earliestEraOrLowestErathem"
-    t.string   "earliestPeriodOrLowestSystem"
-    t.string   "endDayOfYear"
-    t.string   "establishmentMeans"
-    t.string   "eventDate"
-    t.string   "eventID"
-    t.string   "eventRemarks"
-    t.string   "eventTime"
-    t.string   "family"
-    t.string   "fieldNotes"
-    t.string   "fieldNumber"
-    t.string   "footprintSRS"
-    t.string   "footprintSpatialFit"
-    t.string   "footprintWKT"
-    t.string   "formation"
-    t.string   "genus"
-    t.string   "geodeticDatum"
-    t.string   "geologicalContextID"
-    t.string   "georeferenceProtocol"
-    t.string   "georeferenceRemarks"
-    t.string   "georeferenceSources"
-    t.string   "georeferenceVerificationStatus"
-    t.string   "georeferencedBy"
-    t.string   "georeferencedDate"
-    t.string   "group"
-    t.string   "habitat"
-    t.string   "higherClassification"
-    t.string   "higherGeography"
-    t.string   "higherGeographyID"
-    t.string   "highestBiostratigraphicZone"
-    t.string   "identificationID"
-    t.string   "identificationQualifier"
-    t.string   "identificationReferences"
-    t.string   "identificationRemarks"
-    t.string   "identificationVerificationStatus"
-    t.string   "identifiedBy"
-    t.string   "individualCount"
-    t.string   "informationWithheld"
-    t.string   "infraspecificEpithet"
-    t.string   "institutionCode"
-    t.string   "institutionID"
-    t.string   "island"
-    t.string   "islandGroup"
-    t.string   "kingdom"
-    t.string   "language"
-    t.string   "latestAgeOrHighestStage"
-    t.string   "latestEonOrHighestEonothem"
-    t.string   "latestEpochOrHighestSeries"
-    t.string   "latestEraOrHighestErathem"
-    t.string   "latestPeriodOrHighestSystem"
-    t.string   "license"
-    t.string   "lifeStage"
-    t.string   "lithostratigraphicTerms"
-    t.string   "locality"
-    t.string   "locationAccordingTo"
-    t.string   "locationID"
-    t.string   "locationRemarks"
-    t.string   "lowestBiostratigraphicZone"
-    t.string   "materialSampleID"
-    t.string   "maximumDepthInMeters"
-    t.string   "maximumDistanceAboveSurfaceInMeters"
-    t.string   "maximumElevationInMeters"
-    t.string   "member"
-    t.string   "minimumDepthInMeters"
-    t.string   "minimumDistanceAboveSurfaceInMeters"
-    t.string   "minimumElevationInMeters"
-    t.string   "modified"
-    t.string   "month"
-    t.string   "municipality"
-    t.string   "nameAccordingTo"
-    t.string   "nameAccordingToID"
-    t.string   "namePublishedIn"
-    t.string   "namePublishedInID"
-    t.string   "namePublishedInYear"
-    t.string   "nomenclaturalCode"
-    t.string   "nomenclaturalStatus"
-    t.string   "occurrenceID"
-    t.string   "occurrenceRemarks"
-    t.string   "occurrenceStatus"
-    t.string   "order"
-    t.string   "organismID"
-    t.string   "organismName"
-    t.string   "organismQuantity"
-    t.string   "organismQuantityType"
-    t.string   "organismRemarks"
-    t.string   "organismScope"
-    t.string   "originalNameUsage"
-    t.string   "originalNameUsageID"
-    t.string   "otherCatalogNumbers"
-    t.string   "ownerInstitutionCode"
-    t.string   "parentEventID"
-    t.string   "parentNameUsage"
-    t.string   "parentNameUsageID"
-    t.string   "phylum"
-    t.string   "pointRadiusSpatialFit"
-    t.string   "preparations"
-    t.string   "previousIdentifications"
-    t.string   "recordNumber"
-    t.string   "recordedBy"
-    t.string   "references"
-    t.string   "reproductiveCondition"
-    t.string   "rightsHolder"
-    t.string   "sampleSizeUnit"
-    t.string   "sampleSizeValue"
-    t.string   "samplingEffort"
-    t.string   "samplingProtocol"
-    t.string   "scientificName"
-    t.string   "scientificNameAuthorship"
-    t.string   "scientificNameID"
-    t.string   "sex"
-    t.string   "specificEpithet"
-    t.string   "startDayOfYear"
-    t.string   "stateProvince"
-    t.string   "subgenus"
-    t.string   "taxonConceptID"
-    t.string   "taxonID"
-    t.string   "taxonRank"
-    t.string   "taxonRemarks"
-    t.string   "taxonomicStatus"
-    t.string   "type"
-    t.string   "typeStatus"
-    t.string   "verbatimCoordinateSystem"
-    t.string   "verbatimCoordinates"
-    t.string   "verbatimDepth"
-    t.string   "verbatimElevation"
-    t.string   "verbatimEventDate"
-    t.string   "verbatimLatitude"
-    t.string   "verbatimLocality"
-    t.string   "verbatimLongitude"
-    t.string   "verbatimSRS"
-    t.string   "verbatimTaxonRank"
-    t.string   "vernacularName"
-    t.string   "waterBody"
-    t.string   "year"
-    t.string   "dwc_occurrence_object_type"
-    t.integer  "dwc_occurrence_object_id"
-    t.integer  "created_by_id",                       null: false
-    t.integer  "updated_by_id",                       null: false
-    t.integer  "project_id"
-=======
     t.index ["priority", "run_at"], name: "delayed_jobs_priority"
   end
 
@@ -1350,7 +741,6 @@
     t.integer "created_by_id", null: false
     t.integer "updated_by_id", null: false
     t.integer "project_id"
->>>>>>> c4371898
     t.datetime "created_at"
     t.datetime "updated_at"
     t.index ["project_id"], name: "index_dwc_occurrences_on_project_id"
@@ -1546,667 +936,6 @@
     t.hstore "metadata"
     t.datetime "created_at"
     t.datetime "updated_at"
-<<<<<<< HEAD
-    t.json     "metadata_json"
-  end
-
-  create_table "languages", force: :cascade do |t|
-    t.string   "alpha_3_bibliographic"
-    t.string   "alpha_3_terminologic"
-    t.string   "alpha_2"
-    t.string   "english_name"
-    t.string   "french_name"
-    t.datetime "created_at",            null: false
-    t.datetime "updated_at",            null: false
-    t.integer  "created_by_id",         null: false
-    t.integer  "updated_by_id",         null: false
-    t.index ["created_by_id"], name: "index_languages_on_created_by_id", using: :btree
-    t.index ["updated_by_id"], name: "index_languages_on_updated_by_id", using: :btree
-  end
-
-  create_table "loan_items", force: :cascade do |t|
-    t.integer  "loan_id",               null: false
-    t.date     "date_returned"
-    t.integer  "position",              null: false
-    t.integer  "created_by_id",         null: false
-    t.integer  "updated_by_id",         null: false
-    t.integer  "project_id",            null: false
-    t.datetime "created_at",            null: false
-    t.datetime "updated_at",            null: false
-    t.string   "loan_item_object_type"
-    t.integer  "loan_item_object_id"
-    t.integer  "total"
-    t.string   "disposition"
-    t.index ["created_by_id"], name: "index_loan_items_on_created_by_id", using: :btree
-    t.index ["loan_id"], name: "index_loan_items_on_loan_id", using: :btree
-    t.index ["position"], name: "index_loan_items_on_position", using: :btree
-    t.index ["project_id"], name: "index_loan_items_on_project_id", using: :btree
-    t.index ["updated_by_id"], name: "index_loan_items_on_updated_by_id", using: :btree
-  end
-
-  create_table "loans", force: :cascade do |t|
-    t.date     "date_requested"
-    t.string   "request_method"
-    t.date     "date_sent"
-    t.date     "date_received"
-    t.date     "date_return_expected"
-    t.string   "recipient_address"
-    t.string   "recipient_email"
-    t.string   "recipient_phone"
-    t.string   "supervisor_email"
-    t.string   "supervisor_phone"
-    t.date     "date_closed"
-    t.integer  "created_by_id",                                                   null: false
-    t.integer  "updated_by_id",                                                   null: false
-    t.integer  "project_id",                                                      null: false
-    t.datetime "created_at",                                                      null: false
-    t.datetime "updated_at",                                                      null: false
-    t.string   "recipient_honorarium"
-    t.string   "recipient_country"
-    t.text     "lender_address",       default: "Lender's address not provided.", null: false
-    t.index ["created_by_id"], name: "index_loans_on_created_by_id", using: :btree
-    t.index ["project_id"], name: "index_loans_on_project_id", using: :btree
-    t.index ["updated_by_id"], name: "index_loans_on_updated_by_id", using: :btree
-  end
-
-  create_table "namespaces", force: :cascade do |t|
-    t.string   "institution"
-    t.string   "name",                null: false
-    t.string   "short_name",          null: false
-    t.datetime "created_at",          null: false
-    t.datetime "updated_at",          null: false
-    t.integer  "created_by_id",       null: false
-    t.integer  "updated_by_id",       null: false
-    t.string   "verbatim_short_name"
-    t.index ["created_by_id"], name: "index_namespaces_on_created_by_id", using: :btree
-    t.index ["updated_by_id"], name: "index_namespaces_on_updated_by_id", using: :btree
-  end
-
-  create_table "notes", force: :cascade do |t|
-    t.text     "text",                  null: false
-    t.integer  "note_object_id",        null: false
-    t.string   "note_object_type",      null: false
-    t.string   "note_object_attribute"
-    t.datetime "created_at",            null: false
-    t.datetime "updated_at",            null: false
-    t.integer  "created_by_id",         null: false
-    t.integer  "updated_by_id",         null: false
-    t.integer  "project_id",            null: false
-    t.index ["created_by_id"], name: "index_notes_on_created_by_id", using: :btree
-    t.index ["note_object_id", "note_object_type"], name: "index_notes_on_note_object_id_and_type", using: :btree
-    t.index ["project_id"], name: "index_notes_on_project_id", using: :btree
-    t.index ["updated_by_id"], name: "index_notes_on_updated_by_id", using: :btree
-  end
-
-  create_table "observation_matrices", force: :cascade do |t|
-    t.string   "name",          null: false
-    t.integer  "created_by_id", null: false
-    t.integer  "updated_by_id", null: false
-    t.integer  "project_id"
-    t.datetime "created_at",    null: false
-    t.datetime "updated_at",    null: false
-    t.index ["created_by_id"], name: "index_observation_matrices_on_created_by_id", using: :btree
-    t.index ["name"], name: "index_observation_matrices_on_name", using: :btree
-    t.index ["project_id"], name: "index_observation_matrices_on_project_id", using: :btree
-    t.index ["updated_by_id"], name: "index_observation_matrices_on_updated_by_id", using: :btree
-  end
-
-  create_table "observation_matrix_column_items", force: :cascade do |t|
-    t.integer  "observation_matrix_id",         null: false
-    t.string   "type",                          null: false
-    t.integer  "descriptor_id"
-    t.integer  "controlled_vocabulary_term_id"
-    t.integer  "created_by_id",                 null: false
-    t.integer  "updated_by_id",                 null: false
-    t.integer  "project_id",                    null: false
-    t.datetime "created_at",                    null: false
-    t.datetime "updated_at",                    null: false
-    t.integer  "position"
-    t.index ["controlled_vocabulary_term_id"], name: "omrc_cvt_index", using: :btree
-    t.index ["created_by_id"], name: "index_observation_matrix_column_items_on_created_by_id", using: :btree
-    t.index ["descriptor_id"], name: "omci_d_index", using: :btree
-    t.index ["observation_matrix_id"], name: "omci_om_index", using: :btree
-    t.index ["project_id"], name: "index_observation_matrix_column_items_on_project_id", using: :btree
-    t.index ["updated_by_id"], name: "index_observation_matrix_column_items_on_updated_by_id", using: :btree
-  end
-
-  create_table "observation_matrix_columns", force: :cascade do |t|
-    t.integer  "observation_matrix_id", null: false
-    t.integer  "descriptor_id",         null: false
-    t.integer  "position"
-    t.integer  "created_by_id",         null: false
-    t.integer  "updated_by_id",         null: false
-    t.integer  "project_id",            null: false
-    t.datetime "created_at",            null: false
-    t.datetime "updated_at",            null: false
-    t.integer  "reference_count"
-    t.index ["created_by_id"], name: "index_observation_matrix_columns_on_created_by_id", using: :btree
-    t.index ["descriptor_id"], name: "index_observation_matrix_columns_on_descriptor_id", using: :btree
-    t.index ["observation_matrix_id"], name: "imc_om_index", using: :btree
-    t.index ["project_id"], name: "index_observation_matrix_columns_on_project_id", using: :btree
-    t.index ["updated_by_id"], name: "index_observation_matrix_columns_on_updated_by_id", using: :btree
-  end
-
-  create_table "observation_matrix_row_items", force: :cascade do |t|
-    t.integer  "observation_matrix_id",         null: false
-    t.string   "type",                          null: false
-    t.integer  "collection_object_id"
-    t.integer  "otu_id"
-    t.integer  "controlled_vocabulary_term_id"
-    t.integer  "created_by_id",                 null: false
-    t.integer  "updated_by_id",                 null: false
-    t.integer  "project_id",                    null: false
-    t.datetime "created_at",                    null: false
-    t.datetime "updated_at",                    null: false
-    t.integer  "position"
-    t.index ["collection_object_id"], name: "omri_co_index", using: :btree
-    t.index ["controlled_vocabulary_term_id"], name: "omri_cvt_index", using: :btree
-    t.index ["created_by_id"], name: "index_observation_matrix_row_items_on_created_by_id", using: :btree
-    t.index ["observation_matrix_id"], name: "omri_om_index", using: :btree
-    t.index ["otu_id"], name: "index_observation_matrix_row_items_on_otu_id", using: :btree
-    t.index ["project_id"], name: "index_observation_matrix_row_items_on_project_id", using: :btree
-    t.index ["updated_by_id"], name: "index_observation_matrix_row_items_on_updated_by_id", using: :btree
-  end
-
-  create_table "observation_matrix_rows", force: :cascade do |t|
-    t.integer  "observation_matrix_id", null: false
-    t.integer  "otu_id"
-    t.integer  "collection_object_id"
-    t.integer  "position"
-    t.integer  "created_by_id",         null: false
-    t.integer  "updated_by_id",         null: false
-    t.integer  "project_id",            null: false
-    t.datetime "created_at",            null: false
-    t.datetime "updated_at",            null: false
-    t.integer  "reference_count"
-    t.index ["collection_object_id"], name: "index_observation_matrix_rows_on_collection_object_id", using: :btree
-    t.index ["created_by_id"], name: "index_observation_matrix_rows_on_created_by_id", using: :btree
-    t.index ["observation_matrix_id"], name: "omr_om_index", using: :btree
-    t.index ["otu_id"], name: "index_observation_matrix_rows_on_otu_id", using: :btree
-    t.index ["project_id"], name: "index_observation_matrix_rows_on_project_id", using: :btree
-    t.index ["updated_by_id"], name: "index_observation_matrix_rows_on_updated_by_id", using: :btree
-  end
-
-  create_table "observations", force: :cascade do |t|
-    t.integer  "descriptor_id"
-    t.integer  "otu_id"
-    t.integer  "collection_object_id"
-    t.integer  "character_state_id"
-    t.string   "frequency"
-    t.decimal  "continuous_value"
-    t.string   "continuous_unit"
-    t.integer  "sample_n"
-    t.decimal  "sample_min"
-    t.decimal  "sample_max"
-    t.decimal  "sample_median"
-    t.decimal  "sample_mean"
-    t.string   "sample_units"
-    t.decimal  "sample_standard_deviation"
-    t.decimal  "sample_standard_error"
-    t.boolean  "presence"
-    t.text     "description"
-    t.string   "cached"
-    t.string   "cached_column_label"
-    t.string   "cached_row_label"
-    t.integer  "created_by_id",             null: false
-    t.integer  "updated_by_id",             null: false
-    t.integer  "project_id",                null: false
-    t.datetime "created_at",                null: false
-    t.datetime "updated_at",                null: false
-    t.string   "type",                      null: false
-    t.index ["character_state_id"], name: "index_observations_on_character_state_id", using: :btree
-    t.index ["collection_object_id"], name: "index_observations_on_collection_object_id", using: :btree
-    t.index ["descriptor_id"], name: "index_observations_on_descriptor_id", using: :btree
-    t.index ["otu_id"], name: "index_observations_on_otu_id", using: :btree
-    t.index ["project_id"], name: "index_observations_on_project_id", using: :btree
-  end
-
-  create_table "origin_relationships", force: :cascade do |t|
-    t.string   "old_object_type", null: false
-    t.integer  "old_object_id",   null: false
-    t.string   "new_object_type", null: false
-    t.integer  "new_object_id",   null: false
-    t.integer  "position"
-    t.integer  "created_by_id",   null: false
-    t.integer  "updated_by_id",   null: false
-    t.integer  "project_id",      null: false
-    t.datetime "created_at",      null: false
-    t.datetime "updated_at",      null: false
-    t.index ["created_by_id"], name: "index_origin_relationships_on_created_by_id", using: :btree
-    t.index ["new_object_type", "new_object_id"], name: "index_origin_relationships_on_new_object_type_and_new_object_id", using: :btree
-    t.index ["old_object_type", "old_object_id"], name: "index_origin_relationships_on_old_object_type_and_old_object_id", using: :btree
-    t.index ["project_id"], name: "index_origin_relationships_on_project_id", using: :btree
-    t.index ["updated_by_id"], name: "index_origin_relationships_on_updated_by_id", using: :btree
-  end
-
-  create_table "otu_page_layout_sections", force: :cascade do |t|
-    t.integer  "otu_page_layout_id",    null: false
-    t.string   "type",                  null: false
-    t.integer  "position",              null: false
-    t.integer  "topic_id"
-    t.string   "dynamic_content_class"
-    t.integer  "created_by_id",         null: false
-    t.integer  "updated_by_id",         null: false
-    t.integer  "project_id",            null: false
-    t.datetime "created_at",            null: false
-    t.datetime "updated_at",            null: false
-    t.index ["created_by_id"], name: "index_otu_page_layout_sections_on_created_by_id", using: :btree
-    t.index ["otu_page_layout_id"], name: "index_otu_page_layout_sections_on_otu_page_layout_id", using: :btree
-    t.index ["position"], name: "index_otu_page_layout_sections_on_position", using: :btree
-    t.index ["project_id"], name: "index_otu_page_layout_sections_on_project_id", using: :btree
-    t.index ["topic_id"], name: "index_otu_page_layout_sections_on_topic_id", using: :btree
-    t.index ["type"], name: "index_otu_page_layout_sections_on_type", using: :btree
-    t.index ["updated_by_id"], name: "index_otu_page_layout_sections_on_updated_by_id", using: :btree
-  end
-
-  create_table "otu_page_layouts", force: :cascade do |t|
-    t.string   "name",          null: false
-    t.integer  "created_by_id", null: false
-    t.integer  "updated_by_id", null: false
-    t.integer  "project_id",    null: false
-    t.datetime "created_at",    null: false
-    t.datetime "updated_at",    null: false
-    t.index ["created_by_id"], name: "index_otu_page_layouts_on_created_by_id", using: :btree
-    t.index ["project_id"], name: "index_otu_page_layouts_on_project_id", using: :btree
-    t.index ["updated_by_id"], name: "index_otu_page_layouts_on_updated_by_id", using: :btree
-  end
-
-  create_table "otus", force: :cascade do |t|
-    t.string   "name"
-    t.datetime "created_at",    null: false
-    t.datetime "updated_at",    null: false
-    t.integer  "created_by_id", null: false
-    t.integer  "updated_by_id", null: false
-    t.integer  "project_id",    null: false
-    t.integer  "taxon_name_id"
-    t.index ["created_by_id"], name: "index_otus_on_created_by_id", using: :btree
-    t.index ["project_id"], name: "index_otus_on_project_id", using: :btree
-    t.index ["taxon_name_id"], name: "index_otus_on_taxon_name_id", using: :btree
-    t.index ["updated_by_id"], name: "index_otus_on_updated_by_id", using: :btree
-  end
-
-  create_table "people", force: :cascade do |t|
-    t.string   "type",          null: false
-    t.string   "last_name",     null: false
-    t.string   "first_name"
-    t.datetime "created_at",    null: false
-    t.datetime "updated_at",    null: false
-    t.string   "suffix"
-    t.string   "prefix"
-    t.integer  "created_by_id", null: false
-    t.integer  "updated_by_id", null: false
-    t.text     "cached"
-    t.index ["created_by_id"], name: "index_people_on_created_by_id", using: :btree
-    t.index ["type"], name: "index_people_on_type", using: :btree
-    t.index ["updated_by_id"], name: "index_people_on_updated_by_id", using: :btree
-  end
-
-  create_table "pinboard_items", force: :cascade do |t|
-    t.string   "pinned_object_type", null: false
-    t.integer  "pinned_object_id",   null: false
-    t.integer  "user_id",            null: false
-    t.integer  "project_id",         null: false
-    t.integer  "position",           null: false
-    t.boolean  "is_inserted"
-    t.boolean  "is_cross_project"
-    t.integer  "inserted_count"
-    t.integer  "created_by_id",      null: false
-    t.integer  "updated_by_id",      null: false
-    t.datetime "created_at",         null: false
-    t.datetime "updated_at",         null: false
-    t.index ["created_by_id"], name: "index_pinboard_items_on_created_by_id", using: :btree
-    t.index ["pinned_object_type", "pinned_object_id"], name: "index_pinboard_items_on_pinned_object_type_and_pinned_object_id", using: :btree
-    t.index ["position"], name: "index_pinboard_items_on_position", using: :btree
-    t.index ["project_id"], name: "index_pinboard_items_on_project_id", using: :btree
-    t.index ["updated_by_id"], name: "index_pinboard_items_on_updated_by_id", using: :btree
-    t.index ["user_id"], name: "index_pinboard_items_on_user_id", using: :btree
-  end
-
-  create_table "preparation_types", force: :cascade do |t|
-    t.string   "name",          null: false
-    t.datetime "created_at",    null: false
-    t.datetime "updated_at",    null: false
-    t.integer  "created_by_id", null: false
-    t.integer  "updated_by_id", null: false
-    t.text     "definition",    null: false
-    t.index ["created_by_id"], name: "index_preparation_types_on_created_by_id", using: :btree
-    t.index ["updated_by_id"], name: "index_preparation_types_on_updated_by_id", using: :btree
-  end
-
-  create_table "project_members", force: :cascade do |t|
-    t.integer  "project_id",               null: false
-    t.integer  "user_id",                  null: false
-    t.datetime "created_at",               null: false
-    t.datetime "updated_at",               null: false
-    t.integer  "created_by_id",            null: false
-    t.integer  "updated_by_id",            null: false
-    t.boolean  "is_project_administrator"
-    t.index ["created_by_id"], name: "index_project_members_on_created_by_id", using: :btree
-    t.index ["project_id"], name: "index_project_members_on_project_id", using: :btree
-    t.index ["updated_by_id"], name: "index_project_members_on_updated_by_id", using: :btree
-    t.index ["user_id"], name: "index_project_members_on_user_id", using: :btree
-  end
-
-  create_table "project_sources", force: :cascade do |t|
-    t.integer  "project_id",    null: false
-    t.integer  "source_id",     null: false
-    t.integer  "created_by_id", null: false
-    t.integer  "updated_by_id", null: false
-    t.datetime "created_at",    null: false
-    t.datetime "updated_at",    null: false
-    t.index ["created_by_id"], name: "index_project_sources_on_created_by_id", using: :btree
-    t.index ["project_id"], name: "index_project_sources_on_project_id", using: :btree
-    t.index ["source_id"], name: "index_project_sources_on_source_id", using: :btree
-    t.index ["updated_by_id"], name: "index_project_sources_on_updated_by_id", using: :btree
-  end
-
-  create_table "projects", force: :cascade do |t|
-    t.string   "name",               null: false
-    t.datetime "created_at",         null: false
-    t.datetime "updated_at",         null: false
-    t.integer  "created_by_id",      null: false
-    t.integer  "updated_by_id",      null: false
-    t.hstore   "workbench_settings", null: false
-    t.index ["created_by_id"], name: "index_projects_on_created_by_id", using: :btree
-    t.index ["updated_by_id"], name: "index_projects_on_updated_by_id", using: :btree
-  end
-
-  create_table "protocol_relationships", force: :cascade do |t|
-    t.integer  "protocol_id",                       null: false
-    t.string   "protocol_relationship_object_type", null: false
-    t.integer  "protocol_relationship_object_id",   null: false
-    t.integer  "position",                          null: false
-    t.integer  "created_by_id",                     null: false
-    t.integer  "updated_by_id",                     null: false
-    t.integer  "project_id",                        null: false
-    t.datetime "created_at",                        null: false
-    t.datetime "updated_at",                        null: false
-    t.index ["project_id"], name: "index_protocol_relationships_on_project_id", using: :btree
-    t.index ["protocol_id"], name: "index_protocol_relationships_on_protocol_id", using: :btree
-  end
-
-  create_table "protocols", force: :cascade do |t|
-    t.string   "name",          null: false
-    t.text     "short_name",    null: false
-    t.text     "description",   null: false
-    t.integer  "created_by_id", null: false
-    t.integer  "updated_by_id", null: false
-    t.integer  "project_id",    null: false
-    t.datetime "created_at",    null: false
-    t.datetime "updated_at",    null: false
-    t.index ["project_id"], name: "index_protocols_on_project_id", using: :btree
-  end
-
-  create_table "public_contents", force: :cascade do |t|
-    t.integer  "otu_id",        null: false
-    t.integer  "topic_id",      null: false
-    t.text     "text",          null: false
-    t.integer  "project_id",    null: false
-    t.integer  "created_by_id", null: false
-    t.integer  "updated_by_id", null: false
-    t.datetime "created_at",    null: false
-    t.datetime "updated_at",    null: false
-    t.integer  "content_id",    null: false
-    t.index ["content_id"], name: "index_public_contents_on_content_id", using: :btree
-    t.index ["created_by_id"], name: "index_public_contents_on_created_by_id", using: :btree
-    t.index ["otu_id"], name: "index_public_contents_on_otu_id", using: :btree
-    t.index ["project_id"], name: "index_public_contents_on_project_id", using: :btree
-    t.index ["topic_id"], name: "index_public_contents_on_topic_id", using: :btree
-    t.index ["updated_by_id"], name: "index_public_contents_on_updated_by_id", using: :btree
-  end
-
-  create_table "ranged_lot_categories", force: :cascade do |t|
-    t.string   "name",          null: false
-    t.integer  "minimum_value", null: false
-    t.integer  "maximum_value"
-    t.datetime "created_at",    null: false
-    t.datetime "updated_at",    null: false
-    t.integer  "created_by_id", null: false
-    t.integer  "updated_by_id", null: false
-    t.integer  "project_id",    null: false
-    t.index ["created_by_id"], name: "index_ranged_lot_categories_on_created_by_id", using: :btree
-    t.index ["project_id"], name: "index_ranged_lot_categories_on_project_id", using: :btree
-    t.index ["updated_by_id"], name: "index_ranged_lot_categories_on_updated_by_id", using: :btree
-  end
-
-  create_table "repositories", force: :cascade do |t|
-    t.string   "name",                 null: false
-    t.string   "url"
-    t.string   "acronym"
-    t.string   "status"
-    t.string   "institutional_LSID"
-    t.datetime "created_at",           null: false
-    t.datetime "updated_at",           null: false
-    t.integer  "created_by_id",        null: false
-    t.integer  "updated_by_id",        null: false
-    t.boolean  "is_index_herbariorum"
-    t.index ["created_by_id"], name: "index_repositories_on_created_by_id", using: :btree
-    t.index ["updated_by_id"], name: "index_repositories_on_updated_by_id", using: :btree
-  end
-
-  create_table "roles", force: :cascade do |t|
-    t.integer  "person_id",        null: false
-    t.string   "type",             null: false
-    t.integer  "role_object_id",   null: false
-    t.string   "role_object_type", null: false
-    t.integer  "position",         null: false
-    t.datetime "created_at",       null: false
-    t.datetime "updated_at",       null: false
-    t.integer  "created_by_id",    null: false
-    t.integer  "updated_by_id",    null: false
-    t.integer  "project_id"
-    t.index ["created_by_id"], name: "index_roles_on_created_by_id", using: :btree
-    t.index ["person_id"], name: "index_roles_on_person_id", using: :btree
-    t.index ["position"], name: "index_roles_on_position", using: :btree
-    t.index ["project_id"], name: "index_roles_on_project_id", using: :btree
-    t.index ["role_object_id", "role_object_type"], name: "index_roles_on_role_object_id_and_type", using: :btree
-    t.index ["type"], name: "index_roles_on_type", using: :btree
-    t.index ["updated_by_id"], name: "index_roles_on_updated_by_id", using: :btree
-  end
-
-  create_table "sequence_relationships", force: :cascade do |t|
-    t.integer  "subject_sequence_id", null: false
-    t.integer  "object_sequence_id",  null: false
-    t.integer  "created_by_id",       null: false
-    t.integer  "updated_by_id",       null: false
-    t.datetime "created_at",          null: false
-    t.datetime "updated_at",          null: false
-    t.integer  "project_id",          null: false
-    t.string   "type",                null: false
-  end
-
-  create_table "sequences", force: :cascade do |t|
-    t.integer  "created_by_id", null: false
-    t.integer  "updated_by_id", null: false
-    t.datetime "created_at",    null: false
-    t.datetime "updated_at",    null: false
-    t.text     "sequence",      null: false
-    t.string   "sequence_type", null: false
-    t.integer  "project_id",    null: false
-    t.string   "name"
-    t.index ["created_by_id"], name: "index_sequences_on_created_by_id", using: :btree
-    t.index ["updated_by_id"], name: "index_sequences_on_updated_by_id", using: :btree
-  end
-
-  create_table "serial_chronologies", force: :cascade do |t|
-    t.integer  "preceding_serial_id",  null: false
-    t.integer  "succeeding_serial_id", null: false
-    t.integer  "created_by_id",        null: false
-    t.datetime "created_at",           null: false
-    t.datetime "updated_at",           null: false
-    t.integer  "updated_by_id",        null: false
-    t.string   "type",                 null: false
-    t.index ["created_by_id"], name: "index_serial_chronologies_on_created_by_id", using: :btree
-    t.index ["preceding_serial_id"], name: "index_serial_chronologies_on_preceding_serial_id", using: :btree
-    t.index ["succeeding_serial_id"], name: "index_serial_chronologies_on_succeeding_serial_id", using: :btree
-    t.index ["type"], name: "index_serial_chronologies_on_type", using: :btree
-    t.index ["updated_by_id"], name: "index_serial_chronologies_on_updated_by_id", using: :btree
-  end
-
-  create_table "serials", force: :cascade do |t|
-    t.integer  "created_by_id",                       null: false
-    t.integer  "updated_by_id",                       null: false
-    t.datetime "created_at",                          null: false
-    t.datetime "updated_at",                          null: false
-    t.string   "place_published"
-    t.integer  "primary_language_id"
-    t.integer  "first_year_of_issue",       limit: 2
-    t.integer  "last_year_of_issue",        limit: 2
-    t.integer  "translated_from_serial_id"
-    t.text     "publisher"
-    t.text     "name",                                null: false
-    t.index ["created_by_id"], name: "index_serials_on_created_by_id", using: :btree
-    t.index ["primary_language_id"], name: "index_serials_on_primary_language_id", using: :btree
-    t.index ["translated_from_serial_id"], name: "index_serials_on_translated_from_serial_id", using: :btree
-    t.index ["updated_by_id"], name: "index_serials_on_updated_by_id", using: :btree
-  end
-
-  create_table "sources", force: :cascade do |t|
-    t.integer  "serial_id"
-    t.string   "address"
-    t.string   "annote"
-    t.string   "booktitle"
-    t.string   "chapter"
-    t.string   "crossref"
-    t.string   "edition"
-    t.string   "editor"
-    t.string   "howpublished"
-    t.string   "institution"
-    t.string   "journal"
-    t.string   "key"
-    t.string   "month"
-    t.string   "note"
-    t.string   "number"
-    t.string   "organization"
-    t.string   "pages"
-    t.string   "publisher"
-    t.string   "school"
-    t.string   "series"
-    t.text     "title"
-    t.string   "type",                               null: false
-    t.string   "volume"
-    t.string   "doi"
-    t.text     "abstract"
-    t.text     "copyright"
-    t.string   "language"
-    t.string   "stated_year"
-    t.string   "verbatim"
-    t.datetime "created_at",                         null: false
-    t.datetime "updated_at",                         null: false
-    t.string   "bibtex_type"
-    t.integer  "created_by_id",                      null: false
-    t.integer  "updated_by_id",                      null: false
-    t.integer  "day",                      limit: 2
-    t.integer  "year",                     limit: 2
-    t.string   "isbn"
-    t.string   "issn"
-    t.text     "verbatim_contents"
-    t.text     "verbatim_keywords"
-    t.integer  "language_id"
-    t.string   "translator"
-    t.string   "year_suffix"
-    t.string   "url"
-    t.text     "author"
-    t.text     "cached"
-    t.text     "cached_author_string"
-    t.date     "cached_nomenclature_date"
-    t.index ["bibtex_type"], name: "index_sources_on_bibtex_type", using: :btree
-    t.index ["created_by_id"], name: "index_sources_on_created_by_id", using: :btree
-    t.index ["language_id"], name: "index_sources_on_language_id", using: :btree
-    t.index ["serial_id"], name: "index_sources_on_serial_id", using: :btree
-    t.index ["type"], name: "index_sources_on_type", using: :btree
-    t.index ["updated_by_id"], name: "index_sources_on_updated_by_id", using: :btree
-  end
-
-  create_table "sqed_depictions", force: :cascade do |t|
-    t.integer  "depiction_id",                null: false
-    t.string   "boundary_color",              null: false
-    t.string   "boundary_finder",             null: false
-    t.boolean  "has_border",                  null: false
-    t.string   "layout",                      null: false
-    t.hstore   "metadata_map",                null: false
-    t.hstore   "specimen_coordinates"
-    t.integer  "project_id",                  null: false
-    t.integer  "created_by_id",               null: false
-    t.integer  "updated_by_id",               null: false
-    t.datetime "created_at",                  null: false
-    t.datetime "updated_at",                  null: false
-    t.json     "result_boundary_coordinates"
-    t.json     "result_ocr"
-    t.index ["depiction_id"], name: "index_sqed_depictions_on_depiction_id", using: :btree
-    t.index ["project_id"], name: "index_sqed_depictions_on_project_id", using: :btree
-  end
-
-  create_table "tagged_section_keywords", force: :cascade do |t|
-    t.integer  "otu_page_layout_section_id", null: false
-    t.integer  "position",                   null: false
-    t.integer  "created_by_id",              null: false
-    t.integer  "updated_by_id",              null: false
-    t.integer  "project_id",                 null: false
-    t.datetime "created_at",                 null: false
-    t.datetime "updated_at",                 null: false
-    t.integer  "keyword_id",                 null: false
-    t.index ["created_by_id"], name: "index_tagged_section_keywords_on_created_by_id", using: :btree
-    t.index ["keyword_id"], name: "index_tagged_section_keywords_on_keyword_id", using: :btree
-    t.index ["otu_page_layout_section_id"], name: "index_tagged_section_keywords_on_otu_page_layout_section_id", using: :btree
-    t.index ["position"], name: "index_tagged_section_keywords_on_position", using: :btree
-    t.index ["project_id"], name: "index_tagged_section_keywords_on_project_id", using: :btree
-    t.index ["updated_by_id"], name: "index_tagged_section_keywords_on_updated_by_id", using: :btree
-  end
-
-  create_table "tags", force: :cascade do |t|
-    t.integer  "keyword_id",           null: false
-    t.integer  "tag_object_id",        null: false
-    t.string   "tag_object_type",      null: false
-    t.string   "tag_object_attribute"
-    t.datetime "created_at",           null: false
-    t.datetime "updated_at",           null: false
-    t.integer  "created_by_id",        null: false
-    t.integer  "updated_by_id",        null: false
-    t.integer  "project_id",           null: false
-    t.integer  "position",             null: false
-    t.index ["created_by_id"], name: "index_tags_on_created_by_id", using: :btree
-    t.index ["keyword_id"], name: "index_tags_on_keyword_id", using: :btree
-    t.index ["position"], name: "index_tags_on_position", using: :btree
-    t.index ["project_id"], name: "index_tags_on_project_id", using: :btree
-    t.index ["tag_object_id", "tag_object_type"], name: "index_tags_on_tag_object_id_and_type", using: :btree
-    t.index ["updated_by_id"], name: "index_tags_on_updated_by_id", using: :btree
-  end
-
-  create_table "taxon_determinations", force: :cascade do |t|
-    t.integer  "biological_collection_object_id", null: false
-    t.integer  "otu_id",                          null: false
-    t.integer  "position",                        null: false
-    t.datetime "created_at",                      null: false
-    t.datetime "updated_at",                      null: false
-    t.integer  "created_by_id",                   null: false
-    t.integer  "updated_by_id",                   null: false
-    t.integer  "project_id",                      null: false
-    t.integer  "year_made"
-    t.integer  "month_made"
-    t.integer  "day_made"
-    t.index ["biological_collection_object_id"], name: "index_taxon_determinations_on_biological_collection_object_id", using: :btree
-    t.index ["created_by_id"], name: "index_taxon_determinations_on_created_by_id", using: :btree
-    t.index ["otu_id"], name: "index_taxon_determinations_on_otu_id", using: :btree
-    t.index ["position"], name: "index_taxon_determinations_on_position", using: :btree
-    t.index ["project_id"], name: "index_taxon_determinations_on_project_id", using: :btree
-    t.index ["updated_by_id"], name: "index_taxon_determinations_on_updated_by_id", using: :btree
-  end
-
-  create_table "taxon_name_classifications", force: :cascade do |t|
-    t.integer  "taxon_name_id", null: false
-    t.string   "type",          null: false
-    t.datetime "created_at",    null: false
-    t.datetime "updated_at",    null: false
-    t.integer  "created_by_id", null: false
-    t.integer  "updated_by_id", null: false
-    t.integer  "project_id",    null: false
-    t.index ["created_by_id"], name: "index_taxon_name_classifications_on_created_by_id", using: :btree
-    t.index ["project_id"], name: "index_taxon_name_classifications_on_project_id", using: :btree
-    t.index ["taxon_name_id"], name: "index_taxon_name_classifications_on_taxon_name_id", using: :btree
-    t.index ["type"], name: "index_taxon_name_classifications_on_type", using: :btree
-    t.index ["updated_by_id"], name: "index_taxon_name_classifications_on_updated_by_id", using: :btree
-=======
     t.json "metadata_json"
   end
 
@@ -2867,7 +1596,6 @@
     t.index ["taxon_name_id"], name: "index_taxon_name_classifications_on_taxon_name_id"
     t.index ["type"], name: "index_taxon_name_classifications_on_type"
     t.index ["updated_by_id"], name: "index_taxon_name_classifications_on_updated_by_id"
->>>>>>> c4371898
   end
 
   create_table "taxon_name_hierarchies", id: false, force: :cascade do |t|
