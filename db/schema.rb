# encoding: UTF-8
# This file is auto-generated from the current state of the database. Instead
# of editing this file, please use the migrations feature of Active Record to
# incrementally modify your database, and then regenerate this schema definition.
#
# Note that this schema.rb definition is the authoritative source for your
# database schema. If you need to create the application database on another
# system, you should be using db:schema:load, not running all the migrations
# from scratch. The latter is a flawed and unsustainable approach (the more migrations
# you'll amass, the slower it'll run and the greater likelihood for issues).
#
# It's strongly recommended that you check this file into your version control system.

<<<<<<< HEAD
ActiveRecord::Schema.define(version: 20170430010206) do
=======
ActiveRecord::Schema.define(version: 20170411192800) do
>>>>>>> ca9f7687

  # These are extensions that must be enabled in order to support this database
  enable_extension "plpgsql"
  enable_extension "postgis"
  enable_extension "fuzzystrmatch"
  enable_extension "hstore"

  create_table "alternate_values", force: :cascade do |t|
    t.text     "value",                            null: false
    t.string   "type",                             null: false
    t.integer  "language_id"
    t.datetime "created_at",                       null: false
    t.datetime "updated_at",                       null: false
    t.integer  "created_by_id",                    null: false
    t.integer  "updated_by_id",                    null: false
    t.string   "alternate_value_object_attribute"
    t.integer  "alternate_value_object_id",        null: false
    t.string   "alternate_value_object_type",      null: false
    t.integer  "project_id"
  end

  add_index "alternate_values", ["alternate_value_object_id", "alternate_value_object_type"], name: "index_alternate_values_on_alternate_value_object_id_and_type", using: :btree
  add_index "alternate_values", ["created_by_id"], name: "index_alternate_values_on_created_by_id", using: :btree
  add_index "alternate_values", ["language_id"], name: "index_alternate_values_on_language_id", using: :btree
  add_index "alternate_values", ["project_id"], name: "index_alternate_values_on_project_id", using: :btree
  add_index "alternate_values", ["type"], name: "index_alternate_values_on_type", using: :btree
  add_index "alternate_values", ["updated_by_id"], name: "index_alternate_values_on_updated_by_id", using: :btree

  create_table "asserted_distributions", force: :cascade do |t|
    t.integer  "otu_id",             null: false
    t.integer  "geographic_area_id", null: false
    t.integer  "project_id",         null: false
    t.integer  "created_by_id",      null: false
    t.integer  "updated_by_id",      null: false
    t.datetime "created_at",         null: false
    t.datetime "updated_at",         null: false
    t.boolean  "is_absent"
  end

  add_index "asserted_distributions", ["created_by_id"], name: "index_asserted_distributions_on_created_by_id", using: :btree
  add_index "asserted_distributions", ["geographic_area_id"], name: "index_asserted_distributions_on_geographic_area_id", using: :btree
  add_index "asserted_distributions", ["otu_id"], name: "index_asserted_distributions_on_otu_id", using: :btree
  add_index "asserted_distributions", ["project_id"], name: "index_asserted_distributions_on_project_id", using: :btree
  add_index "asserted_distributions", ["updated_by_id"], name: "index_asserted_distributions_on_updated_by_id", using: :btree

  create_table "biocuration_classifications", force: :cascade do |t|
    t.integer  "biocuration_class_id",            null: false
    t.integer  "biological_collection_object_id", null: false
    t.integer  "position",                        null: false
    t.datetime "created_at",                      null: false
    t.datetime "updated_at",                      null: false
    t.integer  "created_by_id",                   null: false
    t.integer  "updated_by_id",                   null: false
    t.integer  "project_id",                      null: false
  end

  add_index "biocuration_classifications", ["biocuration_class_id"], name: "index_biocuration_classifications_on_biocuration_class_id", using: :btree
  add_index "biocuration_classifications", ["biological_collection_object_id"], name: "bio_c_bio_collection_object", using: :btree
  add_index "biocuration_classifications", ["created_by_id"], name: "index_biocuration_classifications_on_created_by_id", using: :btree
  add_index "biocuration_classifications", ["position"], name: "index_biocuration_classifications_on_position", using: :btree
  add_index "biocuration_classifications", ["project_id"], name: "index_biocuration_classifications_on_project_id", using: :btree
  add_index "biocuration_classifications", ["updated_by_id"], name: "index_biocuration_classifications_on_updated_by_id", using: :btree

  create_table "biological_associations", force: :cascade do |t|
    t.integer  "biological_relationship_id",          null: false
    t.integer  "biological_association_subject_id",   null: false
    t.string   "biological_association_subject_type", null: false
    t.integer  "biological_association_object_id",    null: false
    t.string   "biological_association_object_type",  null: false
    t.datetime "created_at",                          null: false
    t.datetime "updated_at",                          null: false
    t.integer  "created_by_id",                       null: false
    t.integer  "updated_by_id",                       null: false
    t.integer  "project_id",                          null: false
  end

  add_index "biological_associations", ["biological_association_object_id", "biological_association_object_type"], name: "index_biological_associations_on_object_id_and_type", using: :btree
  add_index "biological_associations", ["biological_association_subject_id", "biological_association_subject_type"], name: "index_biological_associations_on_subject_id_and_type", using: :btree
  add_index "biological_associations", ["biological_relationship_id"], name: "index_biological_associations_on_biological_relationship_id", using: :btree
  add_index "biological_associations", ["created_by_id"], name: "index_biological_associations_on_created_by_id", using: :btree
  add_index "biological_associations", ["project_id"], name: "index_biological_associations_on_project_id", using: :btree
  add_index "biological_associations", ["updated_by_id"], name: "index_biological_associations_on_updated_by_id", using: :btree

  create_table "biological_associations_biological_associations_graphs", force: :cascade do |t|
    t.integer  "biological_associations_graph_id", null: false
    t.integer  "biological_association_id",        null: false
    t.datetime "created_at",                       null: false
    t.datetime "updated_at",                       null: false
    t.integer  "created_by_id",                    null: false
    t.integer  "updated_by_id",                    null: false
    t.integer  "project_id",                       null: false
  end

  add_index "biological_associations_biological_associations_graphs", ["biological_association_id"], name: "bio_asc_bio_asc_graph_bio_asc", using: :btree
  add_index "biological_associations_biological_associations_graphs", ["biological_associations_graph_id"], name: "bio_asc_bio_asc_graph_bio_asc_graph", using: :btree
  add_index "biological_associations_biological_associations_graphs", ["created_by_id"], name: "bio_asc_bio_asc_graph_created_by", using: :btree
  add_index "biological_associations_biological_associations_graphs", ["project_id"], name: "bio_asc_bio_asc_graph_project", using: :btree
  add_index "biological_associations_biological_associations_graphs", ["updated_by_id"], name: "bio_asc_bio_asc_graph_updated_by", using: :btree

  create_table "biological_associations_graphs", force: :cascade do |t|
    t.datetime "created_at",    null: false
    t.datetime "updated_at",    null: false
    t.integer  "created_by_id", null: false
    t.integer  "updated_by_id", null: false
    t.integer  "project_id",    null: false
    t.string   "name"
  end

  add_index "biological_associations_graphs", ["created_by_id"], name: "index_biological_associations_graphs_on_created_by_id", using: :btree
  add_index "biological_associations_graphs", ["project_id"], name: "index_biological_associations_graphs_on_project_id", using: :btree
  add_index "biological_associations_graphs", ["updated_by_id"], name: "index_biological_associations_graphs_on_updated_by_id", using: :btree

  create_table "biological_relationship_types", force: :cascade do |t|
    t.string   "type",                       null: false
    t.integer  "biological_property_id",     null: false
    t.integer  "biological_relationship_id", null: false
    t.datetime "created_at",                 null: false
    t.datetime "updated_at",                 null: false
    t.integer  "created_by_id",              null: false
    t.integer  "updated_by_id",              null: false
    t.integer  "project_id",                 null: false
  end

  add_index "biological_relationship_types", ["biological_property_id"], name: "index_biological_relationship_types_on_biological_property_id", using: :btree
  add_index "biological_relationship_types", ["biological_relationship_id"], name: "bio_rel_type_bio_rel", using: :btree
  add_index "biological_relationship_types", ["created_by_id"], name: "bio_rel_type_created_by", using: :btree
  add_index "biological_relationship_types", ["project_id"], name: "bio_rel_type_project", using: :btree
  add_index "biological_relationship_types", ["type"], name: "index_biological_relationship_types_on_type", using: :btree
  add_index "biological_relationship_types", ["updated_by_id"], name: "bio_rel_type_updated_by", using: :btree

  create_table "biological_relationships", force: :cascade do |t|
    t.string   "name",          null: false
    t.boolean  "is_transitive"
    t.boolean  "is_reflexive"
    t.datetime "created_at",    null: false
    t.datetime "updated_at",    null: false
    t.integer  "created_by_id", null: false
    t.integer  "updated_by_id", null: false
    t.integer  "project_id",    null: false
  end

  add_index "biological_relationships", ["created_by_id"], name: "bio_rel_created_by", using: :btree
  add_index "biological_relationships", ["project_id"], name: "bio_rel_project", using: :btree
  add_index "biological_relationships", ["updated_by_id"], name: "bio_rel_updated_by", using: :btree

  create_table "citation_topics", force: :cascade do |t|
    t.integer  "topic_id",      null: false
    t.integer  "citation_id",   null: false
    t.string   "pages"
    t.datetime "created_at",    null: false
    t.datetime "updated_at",    null: false
    t.integer  "created_by_id", null: false
    t.integer  "updated_by_id", null: false
    t.integer  "project_id",    null: false
  end

  add_index "citation_topics", ["citation_id"], name: "index_citation_topics_on_citation_id", using: :btree
  add_index "citation_topics", ["created_by_id"], name: "index_citation_topics_on_created_by_id", using: :btree
  add_index "citation_topics", ["project_id"], name: "index_citation_topics_on_project_id", using: :btree
  add_index "citation_topics", ["topic_id"], name: "index_citation_topics_on_topic_id", using: :btree
  add_index "citation_topics", ["updated_by_id"], name: "index_citation_topics_on_updated_by_id", using: :btree

  create_table "citations", force: :cascade do |t|
    t.string   "citation_object_type", null: false
    t.integer  "source_id",            null: false
    t.datetime "created_at",           null: false
    t.datetime "updated_at",           null: false
    t.integer  "created_by_id",        null: false
    t.integer  "updated_by_id",        null: false
    t.integer  "project_id",           null: false
    t.integer  "citation_object_id",   null: false
    t.string   "pages"
    t.boolean  "is_original"
  end

  add_index "citations", ["citation_object_id"], name: "index_citations_on_citation_object_id", using: :btree
  add_index "citations", ["citation_object_type"], name: "index_citations_on_citation_object_type", using: :btree
  add_index "citations", ["created_by_id"], name: "index_citations_on_created_by_id", using: :btree
  add_index "citations", ["project_id"], name: "index_citations_on_project_id", using: :btree
  add_index "citations", ["source_id"], name: "index_citations_on_source_id", using: :btree
  add_index "citations", ["updated_by_id"], name: "index_citations_on_updated_by_id", using: :btree

  create_table "collecting_events", force: :cascade do |t|
    t.text     "verbatim_label"
    t.text     "print_label"
    t.text     "document_label"
    t.string   "verbatim_locality"
    t.string   "verbatim_longitude"
    t.string   "verbatim_latitude"
    t.string   "verbatim_geolocation_uncertainty"
    t.string   "verbatim_trip_identifier"
    t.string   "verbatim_collectors"
    t.string   "verbatim_method"
    t.integer  "geographic_area_id"
    t.decimal  "minimum_elevation"
    t.decimal  "maximum_elevation"
    t.string   "elevation_precision"
    t.text     "field_notes"
    t.string   "md5_of_verbatim_label"
    t.datetime "created_at",                                 null: false
    t.datetime "updated_at",                                 null: false
    t.text     "cached"
    t.integer  "created_by_id",                              null: false
    t.integer  "updated_by_id",                              null: false
    t.integer  "project_id",                                 null: false
    t.integer  "start_date_year"
    t.integer  "end_date_year"
    t.integer  "start_date_day"
    t.integer  "end_date_day"
    t.string   "verbatim_elevation"
    t.text     "verbatim_habitat"
    t.string   "verbatim_datum"
    t.integer  "time_start_hour",                  limit: 2
    t.integer  "time_start_minute",                limit: 2
    t.integer  "time_start_second",                limit: 2
    t.integer  "time_end_hour",                    limit: 2
    t.integer  "time_end_minute",                  limit: 2
    t.integer  "time_end_second",                  limit: 2
    t.string   "verbatim_date"
    t.integer  "start_date_month"
    t.integer  "end_date_month"
    t.string   "cached_level0_geographic_name"
    t.string   "cached_level1_geographic_name"
    t.string   "cached_level2_geographic_name"
  end

  add_index "collecting_events", ["created_by_id"], name: "index_collecting_events_on_created_by_id", using: :btree
  add_index "collecting_events", ["geographic_area_id"], name: "index_collecting_events_on_geographic_area_id", using: :btree
  add_index "collecting_events", ["project_id"], name: "index_collecting_events_on_project_id", using: :btree
  add_index "collecting_events", ["updated_by_id"], name: "index_collecting_events_on_updated_by_id", using: :btree

  create_table "collection_object_observations", force: :cascade do |t|
    t.text     "data",          null: false
    t.integer  "project_id",    null: false
    t.integer  "created_by_id", null: false
    t.integer  "updated_by_id", null: false
    t.datetime "created_at",    null: false
    t.datetime "updated_at",    null: false
  end

  add_index "collection_object_observations", ["created_by_id"], name: "index_collection_object_observations_on_created_by_id", using: :btree
  add_index "collection_object_observations", ["data"], name: "index_collection_object_observations_on_data", using: :btree
  add_index "collection_object_observations", ["project_id"], name: "index_collection_object_observations_on_project_id", using: :btree
  add_index "collection_object_observations", ["updated_by_id"], name: "index_collection_object_observations_on_updated_by_id", using: :btree

  create_table "collection_objects", force: :cascade do |t|
    t.integer  "total"
    t.string   "type",                      null: false
    t.datetime "created_at",                null: false
    t.datetime "updated_at",                null: false
    t.integer  "preparation_type_id"
    t.integer  "repository_id"
    t.integer  "created_by_id",             null: false
    t.integer  "updated_by_id",             null: false
    t.integer  "project_id",                null: false
    t.text     "buffered_collecting_event"
    t.text     "buffered_determinations"
    t.text     "buffered_other_labels"
    t.integer  "ranged_lot_category_id"
    t.integer  "collecting_event_id"
    t.date     "accessioned_at"
    t.string   "deaccession_reason"
    t.date     "deaccessioned_at"
  end

  add_index "collection_objects", ["collecting_event_id"], name: "index_collection_objects_on_collecting_event_id", using: :btree
  add_index "collection_objects", ["created_by_id"], name: "index_collection_objects_on_created_by_id", using: :btree
  add_index "collection_objects", ["preparation_type_id"], name: "index_collection_objects_on_preparation_type_id", using: :btree
  add_index "collection_objects", ["project_id"], name: "index_collection_objects_on_project_id", using: :btree
  add_index "collection_objects", ["ranged_lot_category_id"], name: "index_collection_objects_on_ranged_lot_category_id", using: :btree
  add_index "collection_objects", ["repository_id"], name: "index_collection_objects_on_repository_id", using: :btree
  add_index "collection_objects", ["type"], name: "index_collection_objects_on_type", using: :btree
  add_index "collection_objects", ["updated_by_id"], name: "index_collection_objects_on_updated_by_id", using: :btree

  create_table "collection_profiles", force: :cascade do |t|
    t.integer  "container_id"
    t.integer  "otu_id"
    t.integer  "conservation_status"
    t.integer  "processing_state"
    t.integer  "container_condition"
    t.integer  "condition_of_labels"
    t.integer  "identification_level"
    t.integer  "arrangement_level"
    t.integer  "data_quality"
    t.integer  "computerization_level"
    t.integer  "number_of_collection_objects"
    t.integer  "number_of_containers"
    t.integer  "created_by_id",                null: false
    t.integer  "updated_by_id",                null: false
    t.integer  "project_id",                   null: false
    t.datetime "created_at",                   null: false
    t.datetime "updated_at",                   null: false
    t.string   "collection_type"
  end

  add_index "collection_profiles", ["collection_type"], name: "index_collection_profiles_on_collection_type", using: :btree
  add_index "collection_profiles", ["container_id"], name: "index_collection_profiles_on_container_id", using: :btree
  add_index "collection_profiles", ["created_by_id"], name: "index_collection_profiles_on_created_by_id", using: :btree
  add_index "collection_profiles", ["otu_id"], name: "index_collection_profiles_on_otu_id", using: :btree
  add_index "collection_profiles", ["project_id"], name: "index_collection_profiles_on_project_id", using: :btree
  add_index "collection_profiles", ["updated_by_id"], name: "index_collection_profiles_on_updated_by_id", using: :btree

  create_table "common_names", force: :cascade do |t|
    t.string   "name",               null: false
    t.integer  "geographic_area_id"
    t.integer  "otu_id"
    t.integer  "language_id"
    t.integer  "start_year"
    t.integer  "end_year"
    t.integer  "project_id",         null: false
    t.integer  "created_by_id",      null: false
    t.integer  "updated_by_id",      null: false
    t.datetime "created_at",         null: false
    t.datetime "updated_at",         null: false
  end

  add_index "common_names", ["created_by_id"], name: "index_common_names_on_created_by_id", using: :btree
  add_index "common_names", ["geographic_area_id"], name: "index_common_names_on_geographic_area_id", using: :btree
  add_index "common_names", ["language_id"], name: "index_common_names_on_language_id", using: :btree
  add_index "common_names", ["name"], name: "index_common_names_on_name", using: :btree
  add_index "common_names", ["otu_id"], name: "index_common_names_on_otu_id", using: :btree
  add_index "common_names", ["project_id"], name: "index_common_names_on_project_id", using: :btree
  add_index "common_names", ["updated_by_id"], name: "index_common_names_on_updated_by_id", using: :btree

  create_table "confidences", force: :cascade do |t|
    t.integer  "confidence_object_id",   null: false
    t.string   "confidence_object_type", null: false
    t.integer  "position",               null: false
    t.integer  "created_by_id",          null: false
    t.integer  "updated_by_id",          null: false
    t.integer  "project_id",             null: false
    t.datetime "created_at",             null: false
    t.datetime "updated_at",             null: false
    t.integer  "confidence_level_id",    null: false
  end

  add_index "confidences", ["project_id"], name: "index_confidences_on_project_id", using: :btree

  create_table "container_item_hierarchies", id: false, force: :cascade do |t|
    t.integer "ancestor_id",   null: false
    t.integer "descendant_id", null: false
    t.integer "generations",   null: false
  end

  add_index "container_item_hierarchies", ["ancestor_id", "descendant_id", "generations"], name: "container_item_anc_desc_idx", unique: true, using: :btree
  add_index "container_item_hierarchies", ["descendant_id"], name: "container_item_desc_idx", using: :btree

  create_table "container_items", force: :cascade do |t|
    t.datetime "created_at",            null: false
    t.datetime "updated_at",            null: false
    t.integer  "contained_object_id",   null: false
    t.string   "contained_object_type", null: false
    t.string   "disposition"
    t.integer  "created_by_id",         null: false
    t.integer  "updated_by_id",         null: false
    t.integer  "project_id",            null: false
    t.integer  "disposition_x"
    t.integer  "disposition_y"
    t.integer  "disposition_z"
    t.integer  "parent_id"
  end

  add_index "container_items", ["contained_object_id", "contained_object_type"], name: "index_container_items_on_contained_object_id_and_type", using: :btree
  add_index "container_items", ["created_by_id"], name: "index_container_items_on_created_by_id", using: :btree
  add_index "container_items", ["project_id"], name: "index_container_items_on_project_id", using: :btree
  add_index "container_items", ["updated_by_id"], name: "index_container_items_on_updated_by_id", using: :btree

  create_table "container_labels", force: :cascade do |t|
    t.text     "label",         null: false
    t.date     "date_printed"
    t.string   "print_style"
    t.integer  "position",      null: false
    t.integer  "created_by_id", null: false
    t.integer  "updated_by_id", null: false
    t.integer  "project_id",    null: false
    t.datetime "created_at",    null: false
    t.datetime "updated_at",    null: false
    t.integer  "container_id",  null: false
  end

  add_index "container_labels", ["container_id"], name: "index_container_labels_on_container_id", using: :btree
  add_index "container_labels", ["created_by_id"], name: "index_container_labels_on_created_by_id", using: :btree
  add_index "container_labels", ["position"], name: "index_container_labels_on_position", using: :btree
  add_index "container_labels", ["project_id"], name: "index_container_labels_on_project_id", using: :btree
  add_index "container_labels", ["updated_by_id"], name: "index_container_labels_on_updated_by_id", using: :btree

  create_table "containers", force: :cascade do |t|
    t.datetime "created_at",    null: false
    t.datetime "updated_at",    null: false
    t.string   "type",          null: false
    t.integer  "created_by_id", null: false
    t.integer  "updated_by_id", null: false
    t.integer  "project_id",    null: false
    t.string   "name"
    t.string   "disposition"
    t.integer  "size_x"
    t.integer  "size_y"
    t.integer  "size_z"
  end

  add_index "containers", ["created_by_id"], name: "index_containers_on_created_by_id", using: :btree
  add_index "containers", ["disposition"], name: "index_containers_on_disposition", using: :btree
  add_index "containers", ["project_id"], name: "index_containers_on_project_id", using: :btree
  add_index "containers", ["type"], name: "index_containers_on_type", using: :btree
  add_index "containers", ["updated_by_id"], name: "index_containers_on_updated_by_id", using: :btree

  create_table "contents", force: :cascade do |t|
    t.text     "text",          null: false
    t.integer  "otu_id",        null: false
    t.integer  "topic_id",      null: false
    t.datetime "created_at",    null: false
    t.datetime "updated_at",    null: false
    t.integer  "created_by_id", null: false
    t.integer  "updated_by_id", null: false
    t.integer  "project_id",    null: false
    t.integer  "revision_id"
  end

  add_index "contents", ["created_by_id"], name: "index_contents_on_created_by_id", using: :btree
  add_index "contents", ["otu_id"], name: "index_contents_on_otu_id", using: :btree
  add_index "contents", ["project_id"], name: "index_contents_on_project_id", using: :btree
  add_index "contents", ["revision_id"], name: "index_contents_on_revision_id", using: :btree
  add_index "contents", ["topic_id"], name: "index_contents_on_topic_id", using: :btree
  add_index "contents", ["updated_by_id"], name: "index_contents_on_updated_by_id", using: :btree

  create_table "controlled_vocabulary_terms", force: :cascade do |t|
    t.string   "type",          null: false
    t.string   "name",          null: false
    t.text     "definition",    null: false
    t.datetime "created_at",    null: false
    t.datetime "updated_at",    null: false
    t.integer  "created_by_id", null: false
    t.integer  "updated_by_id", null: false
    t.integer  "project_id",    null: false
    t.string   "uri"
    t.string   "uri_relation"
    t.string   "css_color"
    t.integer  "position"
  end

  add_index "controlled_vocabulary_terms", ["created_by_id"], name: "index_controlled_vocabulary_terms_on_created_by_id", using: :btree
  add_index "controlled_vocabulary_terms", ["project_id"], name: "index_controlled_vocabulary_terms_on_project_id", using: :btree
  add_index "controlled_vocabulary_terms", ["type"], name: "index_controlled_vocabulary_terms_on_type", using: :btree
  add_index "controlled_vocabulary_terms", ["updated_by_id"], name: "index_controlled_vocabulary_terms_on_updated_by_id", using: :btree

  create_table "data_attributes", force: :cascade do |t|
    t.string   "type",                          null: false
    t.integer  "attribute_subject_id",          null: false
    t.string   "attribute_subject_type",        null: false
    t.integer  "controlled_vocabulary_term_id"
    t.string   "import_predicate"
    t.text     "value",                         null: false
    t.integer  "created_by_id",                 null: false
    t.integer  "updated_by_id",                 null: false
    t.integer  "project_id"
    t.datetime "created_at",                    null: false
    t.datetime "updated_at",                    null: false
  end

  add_index "data_attributes", ["attribute_subject_id", "attribute_subject_type"], name: "index_data_attributes_on_attribute_subject_id_and_type", using: :btree
  add_index "data_attributes", ["attribute_subject_type"], name: "index_data_attributes_on_attribute_subject_type", using: :btree
  add_index "data_attributes", ["controlled_vocabulary_term_id"], name: "index_data_attributes_on_controlled_vocabulary_term_id", using: :btree
  add_index "data_attributes", ["created_by_id"], name: "index_data_attributes_on_created_by_id", using: :btree
  add_index "data_attributes", ["project_id"], name: "index_data_attributes_on_project_id", using: :btree
  add_index "data_attributes", ["type"], name: "index_data_attributes_on_type", using: :btree
  add_index "data_attributes", ["updated_by_id"], name: "index_data_attributes_on_updated_by_id", using: :btree

  create_table "delayed_jobs", force: :cascade do |t|
    t.integer  "priority",   default: 0, null: false
    t.integer  "attempts",   default: 0, null: false
    t.text     "handler",                null: false
    t.text     "last_error"
    t.datetime "run_at"
    t.datetime "locked_at"
    t.datetime "failed_at"
    t.string   "locked_by"
    t.string   "queue"
    t.datetime "created_at"
    t.datetime "updated_at"
  end

  add_index "delayed_jobs", ["priority", "run_at"], name: "delayed_jobs_priority", using: :btree

  create_table "depictions", force: :cascade do |t|
    t.string   "depiction_object_type", null: false
    t.integer  "depiction_object_id",   null: false
    t.integer  "image_id",              null: false
    t.integer  "created_by_id",         null: false
    t.integer  "updated_by_id",         null: false
    t.integer  "project_id",            null: false
    t.datetime "created_at",            null: false
    t.datetime "updated_at",            null: false
    t.integer  "position"
    t.text     "caption"
    t.string   "figure_label"
  end

  add_index "depictions", ["created_by_id"], name: "index_depictions_on_created_by_id", using: :btree
  add_index "depictions", ["depiction_object_id"], name: "index_depictions_on_depiction_object_id", using: :btree
  add_index "depictions", ["depiction_object_type"], name: "index_depictions_on_depiction_object_type", using: :btree
  add_index "depictions", ["image_id"], name: "index_depictions_on_image_id", using: :btree
  add_index "depictions", ["project_id"], name: "index_depictions_on_project_id", using: :btree
  add_index "depictions", ["updated_by_id"], name: "index_depictions_on_updated_by_id", using: :btree

  create_table "derived_collection_objects", force: :cascade do |t|
    t.integer  "collection_object_observation_id", null: false
    t.integer  "collection_object_id",             null: false
    t.integer  "position"
    t.integer  "project_id",                       null: false
    t.integer  "created_by_id",                    null: false
    t.integer  "updated_by_id",                    null: false
    t.datetime "created_at",                       null: false
    t.datetime "updated_at",                       null: false
  end

  add_index "derived_collection_objects", ["collection_object_id"], name: "dco_collection_object", using: :btree
  add_index "derived_collection_objects", ["collection_object_observation_id"], name: "dco_collection_object_observation", using: :btree
  add_index "derived_collection_objects", ["project_id"], name: "index_derived_collection_objects_on_project_id", using: :btree

  create_table "descriptors", force: :cascade do |t|
    t.string   "name",          null: false
    t.string   "short_name"
    t.string   "type",          null: false
    t.integer  "created_by_id", null: false
    t.integer  "updated_by_id", null: false
    t.integer  "project_id",    null: false
    t.datetime "created_at",    null: false
    t.datetime "updated_at",    null: false
    t.integer  "position"
    t.text     "description"
  end

  add_index "descriptors", ["created_by_id"], name: "index_descriptors_on_created_by_id", using: :btree
  add_index "descriptors", ["name"], name: "index_descriptors_on_name", using: :btree
  add_index "descriptors", ["project_id"], name: "index_descriptors_on_project_id", using: :btree
  add_index "descriptors", ["short_name"], name: "index_descriptors_on_short_name", using: :btree
  add_index "descriptors", ["updated_by_id"], name: "index_descriptors_on_updated_by_id", using: :btree

  create_table "documentation", force: :cascade do |t|
    t.integer  "documentation_object_id",   null: false
    t.string   "documentation_object_type", null: false
    t.integer  "document_id",               null: false
    t.integer  "project_id",                null: false
    t.integer  "created_by_id",             null: false
    t.integer  "updated_by_id",             null: false
    t.datetime "created_at",                null: false
    t.datetime "updated_at",                null: false
  end

  add_index "documentation", ["created_by_id"], name: "index_documentation_on_created_by_id", using: :btree
  add_index "documentation", ["document_id"], name: "index_documentation_on_document_id", using: :btree
  add_index "documentation", ["documentation_object_id", "documentation_object_type"], name: "index_doc_on_doc_object_type_and_doc_object_id", using: :btree
  add_index "documentation", ["project_id"], name: "index_documentation_on_project_id", using: :btree
  add_index "documentation", ["updated_by_id"], name: "index_documentation_on_updated_by_id", using: :btree

  create_table "documents", force: :cascade do |t|
    t.string   "document_file_file_name",                 null: false
    t.string   "document_file_content_type",              null: false
    t.integer  "document_file_file_size",                 null: false
    t.datetime "document_file_updated_at",                null: false
    t.integer  "project_id",                              null: false
    t.integer  "created_by_id",                           null: false
    t.integer  "updated_by_id",                           null: false
    t.datetime "created_at",                              null: false
    t.datetime "updated_at",                              null: false
    t.jsonb    "page_map",                   default: {}
    t.integer  "page_total"
  end

  add_index "documents", ["document_file_content_type"], name: "index_documents_on_document_file_content_type", using: :btree
  add_index "documents", ["document_file_file_name"], name: "index_documents_on_document_file_file_name", using: :btree
  add_index "documents", ["document_file_file_size"], name: "index_documents_on_document_file_file_size", using: :btree
  add_index "documents", ["document_file_updated_at"], name: "index_documents_on_document_file_updated_at", using: :btree

  create_table "dwc_occurrences", force: :cascade do |t|
    t.string   "acceptedNameUsage"
    t.string   "acceptedNameUsageID"
    t.string   "accessRights"
    t.string   "associatedMedia"
    t.string   "associatedOccurrences"
    t.string   "associatedOrganisms"
    t.string   "associatedReferences"
    t.string   "associatedSequences"
    t.string   "associatedTaxa"
    t.string   "basisOfRecord"
    t.string   "bed"
    t.string   "behavior"
    t.string   "bibliographicCitation"
    t.string   "catalogNumber"
    t.string   "dwcClass"
    t.string   "collectionCode"
    t.string   "collectionID"
    t.string   "continent"
    t.string   "coordinatePrecision"
    t.string   "coordinateUncertaintyInMeters"
    t.string   "country"
    t.string   "countryCode"
    t.string   "county"
    t.string   "dataGeneralizations"
    t.string   "datasetID"
    t.string   "datasetName"
    t.string   "dateIdentified"
    t.string   "day"
    t.string   "decimalLatitude"
    t.string   "decimalLongitude"
    t.string   "disposition"
    t.string   "dynamicProperties"
    t.string   "earliestAgeOrLowestStage"
    t.string   "earliestEonOrLowestEonothem"
    t.string   "earliestEpochOrLowestSeries"
    t.string   "earliestEraOrLowestErathem"
    t.string   "earliestPeriodOrLowestSystem"
    t.string   "endDayOfYear"
    t.string   "establishmentMeans"
    t.string   "eventDate"
    t.string   "eventID"
    t.string   "eventRemarks"
    t.string   "eventTime"
    t.string   "family"
    t.string   "fieldNotes"
    t.string   "fieldNumber"
    t.string   "footprintSRS"
    t.string   "footprintSpatialFit"
    t.string   "footprintWKT"
    t.string   "formation"
    t.string   "genus"
    t.string   "geodeticDatum"
    t.string   "geologicalContextID"
    t.string   "georeferenceProtocol"
    t.string   "georeferenceRemarks"
    t.string   "georeferenceSources"
    t.string   "georeferenceVerificationStatus"
    t.string   "georeferencedBy"
    t.string   "georeferencedDate"
    t.string   "group"
    t.string   "habitat"
    t.string   "higherClassification"
    t.string   "higherGeography"
    t.string   "higherGeographyID"
    t.string   "highestBiostratigraphicZone"
    t.string   "identificationID"
    t.string   "identificationQualifier"
    t.string   "identificationReferences"
    t.string   "identificationRemarks"
    t.string   "identificationVerificationStatus"
    t.string   "identifiedBy"
    t.string   "individualCount"
    t.string   "informationWithheld"
    t.string   "infraspecificEpithet"
    t.string   "institutionCode"
    t.string   "institutionID"
    t.string   "island"
    t.string   "islandGroup"
    t.string   "kingdom"
    t.string   "language"
    t.string   "latestAgeOrHighestStage"
    t.string   "latestEonOrHighestEonothem"
    t.string   "latestEpochOrHighestSeries"
    t.string   "latestEraOrHighestErathem"
    t.string   "latestPeriodOrHighestSystem"
    t.string   "license"
    t.string   "lifeStage"
    t.string   "lithostratigraphicTerms"
    t.string   "locality"
    t.string   "locationAccordingTo"
    t.string   "locationID"
    t.string   "locationRemarks"
    t.string   "lowestBiostratigraphicZone"
    t.string   "materialSampleID"
    t.string   "maximumDepthInMeters"
    t.string   "maximumDistanceAboveSurfaceInMeters"
    t.string   "maximumElevationInMeters"
    t.string   "member"
    t.string   "minimumDepthInMeters"
    t.string   "minimumDistanceAboveSurfaceInMeters"
    t.string   "minimumElevationInMeters"
    t.string   "modified"
    t.string   "month"
    t.string   "municipality"
    t.string   "nameAccordingTo"
    t.string   "nameAccordingToID"
    t.string   "namePublishedIn"
    t.string   "namePublishedInID"
    t.string   "namePublishedInYear"
    t.string   "nomenclaturalCode"
    t.string   "nomenclaturalStatus"
    t.string   "occurrenceID"
    t.string   "occurrenceRemarks"
    t.string   "occurrenceStatus"
    t.string   "order"
    t.string   "organismID"
    t.string   "organismName"
    t.string   "organismQuantity"
    t.string   "organismQuantityType"
    t.string   "organismRemarks"
    t.string   "organismScope"
    t.string   "originalNameUsage"
    t.string   "originalNameUsageID"
    t.string   "otherCatalogNumbers"
    t.string   "ownerInstitutionCode"
    t.string   "parentEventID"
    t.string   "parentNameUsage"
    t.string   "parentNameUsageID"
    t.string   "phylum"
    t.string   "pointRadiusSpatialFit"
    t.string   "preparations"
    t.string   "previousIdentifications"
    t.string   "recordNumber"
    t.string   "recordedBy"
    t.string   "references"
    t.string   "reproductiveCondition"
    t.string   "rightsHolder"
    t.string   "sampleSizeUnit"
    t.string   "sampleSizeValue"
    t.string   "samplingEffort"
    t.string   "samplingProtocol"
    t.string   "scientificName"
    t.string   "scientificNameAuthorship"
    t.string   "scientificNameID"
    t.string   "sex"
    t.string   "specificEpithet"
    t.string   "startDayOfYear"
    t.string   "stateProvince"
    t.string   "subgenus"
    t.string   "taxonConceptID"
    t.string   "taxonID"
    t.string   "taxonRank"
    t.string   "taxonRemarks"
    t.string   "taxonomicStatus"
    t.string   "type"
    t.string   "typeStatus"
    t.string   "verbatimCoordinateSystem"
    t.string   "verbatimCoordinates"
    t.string   "verbatimDepth"
    t.string   "verbatimElevation"
    t.string   "verbatimEventDate"
    t.string   "verbatimLatitude"
    t.string   "verbatimLocality"
    t.string   "verbatimLongitude"
    t.string   "verbatimSRS"
    t.string   "verbatimTaxonRank"
    t.string   "vernacularName"
    t.string   "waterBody"
    t.string   "year"
    t.integer  "dwc_occurrence_object_id"
    t.string   "dwc_occurrence_object_type"
    t.integer  "created_by_id",                       null: false
    t.integer  "updated_by_id",                       null: false
    t.integer  "project_id"
    t.datetime "created_at"
    t.datetime "updated_at"
  end

  add_index "dwc_occurrences", ["project_id"], name: "index_dwc_occurrences_on_project_id", using: :btree

<<<<<<< HEAD
  create_table "extracts", force: :cascade do |t|
    t.decimal  "quantity_value",             null: false
    t.string   "quantity_unit",              null: false
    t.string   "verbatim_anatomical_origin"
    t.integer  "year_made",                  null: false
    t.integer  "month_made",                 null: false
    t.integer  "day_made",                   null: false
    t.integer  "created_by_id",              null: false
    t.integer  "updated_by_id",              null: false
    t.integer  "project_id",                 null: false
    t.datetime "created_at",                 null: false
    t.datetime "updated_at",                 null: false
    t.decimal  "concentration_value"
    t.string   "concentration_unit"
  end

  add_index "extracts", ["project_id"], name: "index_extracts_on_project_id", using: :btree

  create_table "gene_attributes", force: :cascade do |t|
    t.integer  "descriptor_id",                 null: false
    t.integer  "sequence_id",                   null: false
    t.string   "sequence_relationship_type"
    t.integer  "controlled_vocabulary_term_id"
    t.integer  "position"
    t.integer  "created_by_id",                 null: false
    t.integer  "updated_by_id",                 null: false
    t.integer  "project_id",                    null: false
    t.datetime "created_at",                    null: false
    t.datetime "updated_at",                    null: false
  end

  add_index "gene_attributes", ["controlled_vocabulary_term_id"], name: "index_gene_attributes_on_controlled_vocabulary_term_id", using: :btree
  add_index "gene_attributes", ["project_id"], name: "index_gene_attributes_on_project_id", using: :btree
  add_index "gene_attributes", ["sequence_id"], name: "index_gene_attributes_on_sequence_id", using: :btree

=======
>>>>>>> ca9f7687
  create_table "geographic_area_hierarchies", id: false, force: :cascade do |t|
    t.integer "ancestor_id",   null: false
    t.integer "descendant_id", null: false
    t.integer "generations",   null: false
  end

  add_index "geographic_area_hierarchies", ["ancestor_id", "descendant_id", "generations"], name: "geographic_area_anc_desc_idx", unique: true, using: :btree
  add_index "geographic_area_hierarchies", ["descendant_id"], name: "geographic_area_desc_idx", using: :btree

  create_table "geographic_area_types", force: :cascade do |t|
    t.string   "name",          null: false
    t.datetime "created_at",    null: false
    t.datetime "updated_at",    null: false
    t.integer  "created_by_id", null: false
    t.integer  "updated_by_id", null: false
  end

  add_index "geographic_area_types", ["created_by_id"], name: "index_geographic_area_types_on_created_by_id", using: :btree
  add_index "geographic_area_types", ["name"], name: "index_geographic_area_types_on_name", using: :btree
  add_index "geographic_area_types", ["updated_by_id"], name: "index_geographic_area_types_on_updated_by_id", using: :btree

  create_table "geographic_areas", force: :cascade do |t|
    t.string   "name",                    null: false
    t.integer  "level0_id"
    t.integer  "level1_id"
    t.integer  "level2_id"
    t.integer  "parent_id"
    t.integer  "geographic_area_type_id"
    t.datetime "created_at",              null: false
    t.datetime "updated_at",              null: false
    t.string   "iso_3166_a2"
    t.string   "iso_3166_a3"
    t.string   "tdwgID"
    t.string   "data_origin",             null: false
    t.integer  "created_by_id",           null: false
    t.integer  "updated_by_id",           null: false
  end

  add_index "geographic_areas", ["created_by_id"], name: "index_geographic_areas_on_created_by_id", using: :btree
  add_index "geographic_areas", ["geographic_area_type_id"], name: "index_geographic_areas_on_geographic_area_type_id", using: :btree
  add_index "geographic_areas", ["level0_id"], name: "index_geographic_areas_on_level0_id", using: :btree
  add_index "geographic_areas", ["level1_id"], name: "index_geographic_areas_on_level1_id", using: :btree
  add_index "geographic_areas", ["level2_id"], name: "index_geographic_areas_on_level2_id", using: :btree
  add_index "geographic_areas", ["name"], name: "index_geographic_areas_on_name", using: :btree
  add_index "geographic_areas", ["parent_id"], name: "index_geographic_areas_on_parent_id", using: :btree
  add_index "geographic_areas", ["updated_by_id"], name: "index_geographic_areas_on_updated_by_id", using: :btree

  create_table "geographic_areas_geographic_items", force: :cascade do |t|
    t.integer  "geographic_area_id", null: false
    t.integer  "geographic_item_id"
    t.string   "data_origin"
    t.integer  "origin_gid"
    t.string   "date_valid_from"
    t.string   "date_valid_to"
    t.datetime "created_at",         null: false
    t.datetime "updated_at",         null: false
  end

  add_index "geographic_areas_geographic_items", ["geographic_area_id"], name: "index_geographic_areas_geographic_items_on_geographic_area_id", using: :btree
  add_index "geographic_areas_geographic_items", ["geographic_item_id"], name: "index_geographic_areas_geographic_items_on_geographic_item_id", using: :btree

  create_table "geographic_items", force: :cascade do |t|
    t.datetime  "created_at",                                                                                               null: false
    t.datetime  "updated_at",                                                                                               null: false
    t.geography "point",               limit: {:srid=>4326, :type=>"st_point", :has_z=>true, :geographic=>true}
    t.geography "line_string",         limit: {:srid=>4326, :type=>"line_string", :has_z=>true, :geographic=>true}
    t.geography "polygon",             limit: {:srid=>4326, :type=>"st_polygon", :has_z=>true, :geographic=>true}
    t.geography "multi_point",         limit: {:srid=>4326, :type=>"multi_point", :has_z=>true, :geographic=>true}
    t.geography "multi_line_string",   limit: {:srid=>4326, :type=>"multi_line_string", :has_z=>true, :geographic=>true}
    t.geography "multi_polygon",       limit: {:srid=>4326, :type=>"multi_polygon", :has_z=>true, :geographic=>true}
    t.geography "geometry_collection", limit: {:srid=>4326, :type=>"geometry_collection", :has_z=>true, :geographic=>true}
    t.integer   "created_by_id",                                                                                            null: false
    t.integer   "updated_by_id",                                                                                            null: false
    t.string    "type",                                                                                                     null: false
  end

  add_index "geographic_items", ["created_by_id"], name: "index_geographic_items_on_created_by_id", using: :btree
  add_index "geographic_items", ["geometry_collection"], name: "geometry_collection_gix", using: :gist
  add_index "geographic_items", ["line_string"], name: "line_string_gix", using: :gist
  add_index "geographic_items", ["multi_line_string"], name: "multi_line_string_gix", using: :gist
  add_index "geographic_items", ["multi_point"], name: "multi_point_gix", using: :gist
  add_index "geographic_items", ["multi_polygon"], name: "multi_polygon_gix", using: :gist
  add_index "geographic_items", ["point"], name: "point_gix", using: :gist
  add_index "geographic_items", ["polygon"], name: "polygon_gix", using: :gist
  add_index "geographic_items", ["type"], name: "index_geographic_items_on_type", using: :btree
  add_index "geographic_items", ["updated_by_id"], name: "index_geographic_items_on_updated_by_id", using: :btree

  create_table "georeferences", force: :cascade do |t|
    t.integer  "geographic_item_id",                       null: false
    t.integer  "collecting_event_id",                      null: false
    t.decimal  "error_radius"
    t.decimal  "error_depth"
    t.integer  "error_geographic_item_id"
    t.string   "type",                                     null: false
    t.integer  "position",                                 null: false
    t.datetime "created_at",                               null: false
    t.datetime "updated_at",                               null: false
    t.boolean  "is_public",                default: false, null: false
    t.string   "api_request"
    t.integer  "created_by_id",                            null: false
    t.integer  "updated_by_id",                            null: false
    t.integer  "project_id",                               null: false
    t.boolean  "is_undefined_z"
    t.boolean  "is_median_z"
  end

  add_index "georeferences", ["collecting_event_id"], name: "index_georeferences_on_collecting_event_id", using: :btree
  add_index "georeferences", ["created_by_id"], name: "index_georeferences_on_created_by_id", using: :btree
  add_index "georeferences", ["error_geographic_item_id"], name: "index_georeferences_on_error_geographic_item_id", using: :btree
  add_index "georeferences", ["geographic_item_id"], name: "index_georeferences_on_geographic_item_id", using: :btree
  add_index "georeferences", ["position"], name: "index_georeferences_on_position", using: :btree
  add_index "georeferences", ["project_id"], name: "index_georeferences_on_project_id", using: :btree
  add_index "georeferences", ["type"], name: "index_georeferences_on_type", using: :btree
  add_index "georeferences", ["updated_by_id"], name: "index_georeferences_on_updated_by_id", using: :btree

  create_table "identifiers", force: :cascade do |t|
    t.string   "identifier",             null: false
    t.string   "type",                   null: false
    t.datetime "created_at",             null: false
    t.datetime "updated_at",             null: false
    t.integer  "namespace_id"
    t.integer  "created_by_id",          null: false
    t.integer  "updated_by_id",          null: false
    t.integer  "project_id"
    t.text     "cached"
    t.integer  "identifier_object_id",   null: false
    t.string   "identifier_object_type", null: false
    t.string   "relation"
    t.integer  "position"
  end

  add_index "identifiers", ["created_by_id"], name: "index_identifiers_on_created_by_id", using: :btree
  add_index "identifiers", ["identifier_object_id", "identifier_object_type"], name: "index_identifiers_on_identifier_object_id_and_type", using: :btree
  add_index "identifiers", ["namespace_id"], name: "index_identifiers_on_namespace_id", using: :btree
  add_index "identifiers", ["project_id"], name: "index_identifiers_on_project_id", using: :btree
  add_index "identifiers", ["type"], name: "index_identifiers_on_type", using: :btree
  add_index "identifiers", ["updated_by_id"], name: "index_identifiers_on_updated_by_id", using: :btree

  create_table "images", force: :cascade do |t|
    t.string   "user_file_name"
    t.integer  "height"
    t.integer  "width"
    t.string   "image_file_fingerprint"
    t.integer  "created_by_id",           null: false
    t.integer  "project_id",              null: false
    t.datetime "created_at",              null: false
    t.datetime "updated_at",              null: false
    t.string   "image_file_file_name"
    t.string   "image_file_content_type"
    t.integer  "image_file_file_size"
    t.datetime "image_file_updated_at"
    t.integer  "updated_by_id",           null: false
    t.text     "image_file_meta"
  end

  add_index "images", ["created_by_id"], name: "index_images_on_created_by_id", using: :btree
  add_index "images", ["image_file_content_type"], name: "index_images_on_image_file_content_type", using: :btree
  add_index "images", ["project_id"], name: "index_images_on_project_id", using: :btree
  add_index "images", ["updated_by_id"], name: "index_images_on_updated_by_id", using: :btree

  create_table "imports", force: :cascade do |t|
    t.string   "name"
    t.hstore   "metadata"
    t.datetime "created_at"
    t.datetime "updated_at"
    t.json     "metadata_json"
  end

  create_table "languages", force: :cascade do |t|
    t.string   "alpha_3_bibliographic"
    t.string   "alpha_3_terminologic"
    t.string   "alpha_2"
    t.string   "english_name"
    t.string   "french_name"
    t.datetime "created_at",            null: false
    t.datetime "updated_at",            null: false
    t.integer  "created_by_id",         null: false
    t.integer  "updated_by_id",         null: false
  end

  add_index "languages", ["created_by_id"], name: "index_languages_on_created_by_id", using: :btree
  add_index "languages", ["updated_by_id"], name: "index_languages_on_updated_by_id", using: :btree

  create_table "loan_items", force: :cascade do |t|
    t.integer  "loan_id",               null: false
    t.date     "date_returned"
    t.integer  "position",              null: false
    t.integer  "created_by_id",         null: false
    t.integer  "updated_by_id",         null: false
    t.integer  "project_id",            null: false
    t.datetime "created_at",            null: false
    t.datetime "updated_at",            null: false
    t.integer  "loan_item_object_id"
    t.string   "loan_item_object_type"
    t.integer  "total"
    t.string   "disposition"
  end

  add_index "loan_items", ["created_by_id"], name: "index_loan_items_on_created_by_id", using: :btree
  add_index "loan_items", ["loan_id"], name: "index_loan_items_on_loan_id", using: :btree
  add_index "loan_items", ["position"], name: "index_loan_items_on_position", using: :btree
  add_index "loan_items", ["project_id"], name: "index_loan_items_on_project_id", using: :btree
  add_index "loan_items", ["updated_by_id"], name: "index_loan_items_on_updated_by_id", using: :btree

  create_table "loans", force: :cascade do |t|
    t.date     "date_requested"
    t.string   "request_method"
    t.date     "date_sent"
    t.date     "date_received"
    t.date     "date_return_expected"
    t.string   "recipient_address"
    t.string   "recipient_email"
    t.string   "recipient_phone"
    t.string   "supervisor_email"
    t.string   "supervisor_phone"
    t.date     "date_closed"
    t.integer  "created_by_id",                                                   null: false
    t.integer  "updated_by_id",                                                   null: false
    t.integer  "project_id",                                                      null: false
    t.datetime "created_at",                                                      null: false
    t.datetime "updated_at",                                                      null: false
    t.string   "recipient_honorarium"
    t.string   "recipient_country"
    t.text     "lender_address",       default: "Lender's address not provided.", null: false
  end

  add_index "loans", ["created_by_id"], name: "index_loans_on_created_by_id", using: :btree
  add_index "loans", ["project_id"], name: "index_loans_on_project_id", using: :btree
  add_index "loans", ["updated_by_id"], name: "index_loans_on_updated_by_id", using: :btree

  create_table "namespaces", force: :cascade do |t|
    t.string   "institution"
    t.string   "name",                null: false
    t.string   "short_name",          null: false
    t.datetime "created_at",          null: false
    t.datetime "updated_at",          null: false
    t.integer  "created_by_id",       null: false
    t.integer  "updated_by_id",       null: false
    t.string   "verbatim_short_name"
  end

  add_index "namespaces", ["created_by_id"], name: "index_namespaces_on_created_by_id", using: :btree
  add_index "namespaces", ["updated_by_id"], name: "index_namespaces_on_updated_by_id", using: :btree

  create_table "notes", force: :cascade do |t|
    t.text     "text",                  null: false
    t.integer  "note_object_id",        null: false
    t.string   "note_object_type",      null: false
    t.string   "note_object_attribute"
    t.datetime "created_at",            null: false
    t.datetime "updated_at",            null: false
<<<<<<< HEAD
    t.integer  "created_by_id",         null: false
    t.integer  "updated_by_id",         null: false
    t.integer  "project_id",            null: false
  end

  add_index "notes", ["created_by_id"], name: "index_notes_on_created_by_id", using: :btree
  add_index "notes", ["note_object_id", "note_object_type"], name: "index_notes_on_note_object_id_and_type", using: :btree
  add_index "notes", ["project_id"], name: "index_notes_on_project_id", using: :btree
  add_index "notes", ["updated_by_id"], name: "index_notes_on_updated_by_id", using: :btree

  create_table "observation_matrices", force: :cascade do |t|
    t.string   "name",          null: false
    t.integer  "created_by_id", null: false
    t.integer  "updated_by_id", null: false
    t.integer  "project_id"
    t.datetime "created_at",    null: false
    t.datetime "updated_at",    null: false
  end

  add_index "observation_matrices", ["created_by_id"], name: "index_observation_matrices_on_created_by_id", using: :btree
  add_index "observation_matrices", ["name"], name: "index_observation_matrices_on_name", using: :btree
  add_index "observation_matrices", ["project_id"], name: "index_observation_matrices_on_project_id", using: :btree
  add_index "observation_matrices", ["updated_by_id"], name: "index_observation_matrices_on_updated_by_id", using: :btree

  create_table "observation_matrix_column_items", force: :cascade do |t|
    t.integer  "observation_matrix_id",         null: false
    t.string   "type",                          null: false
    t.integer  "descriptor_id"
    t.integer  "controlled_vocabulary_term_id"
    t.integer  "created_by_id",                 null: false
    t.integer  "updated_by_id",                 null: false
    t.integer  "project_id",                    null: false
    t.datetime "created_at",                    null: false
    t.datetime "updated_at",                    null: false
    t.integer  "position"
  end

  add_index "observation_matrix_column_items", ["controlled_vocabulary_term_id"], name: "omrc_cvt_index", using: :btree
  add_index "observation_matrix_column_items", ["created_by_id"], name: "index_observation_matrix_column_items_on_created_by_id", using: :btree
  add_index "observation_matrix_column_items", ["descriptor_id"], name: "omci_d_index", using: :btree
  add_index "observation_matrix_column_items", ["observation_matrix_id"], name: "omci_om_index", using: :btree
  add_index "observation_matrix_column_items", ["project_id"], name: "index_observation_matrix_column_items_on_project_id", using: :btree
  add_index "observation_matrix_column_items", ["updated_by_id"], name: "index_observation_matrix_column_items_on_updated_by_id", using: :btree

  create_table "observation_matrix_columns", force: :cascade do |t|
    t.integer  "observation_matrix_id", null: false
    t.integer  "descriptor_id",         null: false
    t.integer  "position"
    t.integer  "created_by_id",         null: false
    t.integer  "updated_by_id",         null: false
    t.integer  "project_id",            null: false
    t.datetime "created_at",            null: false
    t.datetime "updated_at",            null: false
    t.integer  "reference_count"
  end

  add_index "observation_matrix_columns", ["created_by_id"], name: "index_observation_matrix_columns_on_created_by_id", using: :btree
  add_index "observation_matrix_columns", ["descriptor_id"], name: "index_observation_matrix_columns_on_descriptor_id", using: :btree
  add_index "observation_matrix_columns", ["observation_matrix_id"], name: "imc_om_index", using: :btree
  add_index "observation_matrix_columns", ["project_id"], name: "index_observation_matrix_columns_on_project_id", using: :btree
  add_index "observation_matrix_columns", ["updated_by_id"], name: "index_observation_matrix_columns_on_updated_by_id", using: :btree

  create_table "observation_matrix_row_items", force: :cascade do |t|
    t.integer  "observation_matrix_id",         null: false
    t.string   "type",                          null: false
    t.integer  "collection_object_id"
    t.integer  "otu_id"
    t.integer  "controlled_vocabulary_term_id"
    t.integer  "created_by_id",                 null: false
    t.integer  "updated_by_id",                 null: false
    t.integer  "project_id",                    null: false
    t.datetime "created_at",                    null: false
    t.datetime "updated_at",                    null: false
    t.integer  "position"
  end

  add_index "observation_matrix_row_items", ["collection_object_id"], name: "omri_co_index", using: :btree
  add_index "observation_matrix_row_items", ["controlled_vocabulary_term_id"], name: "omri_cvt_index", using: :btree
  add_index "observation_matrix_row_items", ["created_by_id"], name: "index_observation_matrix_row_items_on_created_by_id", using: :btree
  add_index "observation_matrix_row_items", ["observation_matrix_id"], name: "omri_om_index", using: :btree
  add_index "observation_matrix_row_items", ["otu_id"], name: "index_observation_matrix_row_items_on_otu_id", using: :btree
  add_index "observation_matrix_row_items", ["project_id"], name: "index_observation_matrix_row_items_on_project_id", using: :btree
  add_index "observation_matrix_row_items", ["updated_by_id"], name: "index_observation_matrix_row_items_on_updated_by_id", using: :btree

  create_table "observation_matrix_rows", force: :cascade do |t|
    t.integer  "observation_matrix_id", null: false
    t.integer  "otu_id"
    t.integer  "collection_object_id"
    t.integer  "position"
=======
>>>>>>> ca9f7687
    t.integer  "created_by_id",         null: false
    t.integer  "updated_by_id",         null: false
    t.integer  "project_id",            null: false
    t.datetime "created_at",            null: false
    t.datetime "updated_at",            null: false
    t.integer  "reference_count"
  end

  add_index "observation_matrix_rows", ["collection_object_id"], name: "index_observation_matrix_rows_on_collection_object_id", using: :btree
  add_index "observation_matrix_rows", ["created_by_id"], name: "index_observation_matrix_rows_on_created_by_id", using: :btree
  add_index "observation_matrix_rows", ["observation_matrix_id"], name: "omr_om_index", using: :btree
  add_index "observation_matrix_rows", ["otu_id"], name: "index_observation_matrix_rows_on_otu_id", using: :btree
  add_index "observation_matrix_rows", ["project_id"], name: "index_observation_matrix_rows_on_project_id", using: :btree
  add_index "observation_matrix_rows", ["updated_by_id"], name: "index_observation_matrix_rows_on_updated_by_id", using: :btree

  create_table "origin_relationships", force: :cascade do |t|
    t.integer  "old_object_id",   null: false
    t.string   "old_object_type", null: false
    t.integer  "new_object_id",   null: false
    t.string   "new_object_type", null: false
    t.integer  "position"
    t.integer  "created_by_id",   null: false
    t.integer  "updated_by_id",   null: false
    t.integer  "project_id",      null: false
    t.datetime "created_at",      null: false
    t.datetime "updated_at",      null: false
  end

  add_index "origin_relationships", ["created_by_id"], name: "index_origin_relationships_on_created_by_id", using: :btree
  add_index "origin_relationships", ["new_object_type", "new_object_id"], name: "index_origin_relationships_on_new_object_type_and_new_object_id", using: :btree
  add_index "origin_relationships", ["old_object_type", "old_object_id"], name: "index_origin_relationships_on_old_object_type_and_old_object_id", using: :btree
  add_index "origin_relationships", ["project_id"], name: "index_origin_relationships_on_project_id", using: :btree
  add_index "origin_relationships", ["updated_by_id"], name: "index_origin_relationships_on_updated_by_id", using: :btree

  create_table "otu_page_layout_sections", force: :cascade do |t|
    t.integer  "otu_page_layout_id",    null: false
    t.string   "type",                  null: false
    t.integer  "position",              null: false
    t.integer  "topic_id"
    t.string   "dynamic_content_class"
    t.integer  "created_by_id",         null: false
    t.integer  "updated_by_id",         null: false
    t.integer  "project_id",            null: false
    t.datetime "created_at",            null: false
    t.datetime "updated_at",            null: false
  end

  add_index "otu_page_layout_sections", ["created_by_id"], name: "index_otu_page_layout_sections_on_created_by_id", using: :btree
  add_index "otu_page_layout_sections", ["otu_page_layout_id"], name: "index_otu_page_layout_sections_on_otu_page_layout_id", using: :btree
  add_index "otu_page_layout_sections", ["position"], name: "index_otu_page_layout_sections_on_position", using: :btree
  add_index "otu_page_layout_sections", ["project_id"], name: "index_otu_page_layout_sections_on_project_id", using: :btree
  add_index "otu_page_layout_sections", ["topic_id"], name: "index_otu_page_layout_sections_on_topic_id", using: :btree
  add_index "otu_page_layout_sections", ["type"], name: "index_otu_page_layout_sections_on_type", using: :btree
  add_index "otu_page_layout_sections", ["updated_by_id"], name: "index_otu_page_layout_sections_on_updated_by_id", using: :btree

  create_table "otu_page_layouts", force: :cascade do |t|
    t.string   "name",          null: false
    t.integer  "created_by_id", null: false
    t.integer  "updated_by_id", null: false
    t.integer  "project_id",    null: false
    t.datetime "created_at",    null: false
    t.datetime "updated_at",    null: false
  end

  add_index "otu_page_layouts", ["created_by_id"], name: "index_otu_page_layouts_on_created_by_id", using: :btree
  add_index "otu_page_layouts", ["project_id"], name: "index_otu_page_layouts_on_project_id", using: :btree
  add_index "otu_page_layouts", ["updated_by_id"], name: "index_otu_page_layouts_on_updated_by_id", using: :btree

  create_table "otus", force: :cascade do |t|
    t.string   "name"
    t.datetime "created_at",    null: false
    t.datetime "updated_at",    null: false
    t.integer  "created_by_id", null: false
    t.integer  "updated_by_id", null: false
    t.integer  "project_id",    null: false
    t.integer  "taxon_name_id"
  end

  add_index "otus", ["created_by_id"], name: "index_otus_on_created_by_id", using: :btree
  add_index "otus", ["project_id"], name: "index_otus_on_project_id", using: :btree
  add_index "otus", ["taxon_name_id"], name: "index_otus_on_taxon_name_id", using: :btree
  add_index "otus", ["updated_by_id"], name: "index_otus_on_updated_by_id", using: :btree

  create_table "people", force: :cascade do |t|
    t.string   "type",          null: false
    t.string   "last_name",     null: false
    t.string   "first_name"
    t.datetime "created_at",    null: false
    t.datetime "updated_at",    null: false
    t.string   "suffix"
    t.string   "prefix"
    t.integer  "created_by_id", null: false
    t.integer  "updated_by_id", null: false
    t.text     "cached"
  end

  add_index "people", ["created_by_id"], name: "index_people_on_created_by_id", using: :btree
  add_index "people", ["type"], name: "index_people_on_type", using: :btree
  add_index "people", ["updated_by_id"], name: "index_people_on_updated_by_id", using: :btree

  create_table "pinboard_items", force: :cascade do |t|
    t.integer  "pinned_object_id",   null: false
    t.string   "pinned_object_type", null: false
    t.integer  "user_id",            null: false
    t.integer  "project_id",         null: false
    t.integer  "position",           null: false
    t.boolean  "is_inserted"
    t.boolean  "is_cross_project"
    t.integer  "inserted_count"
    t.integer  "created_by_id",      null: false
    t.integer  "updated_by_id",      null: false
    t.datetime "created_at",         null: false
    t.datetime "updated_at",         null: false
  end

  add_index "pinboard_items", ["created_by_id"], name: "index_pinboard_items_on_created_by_id", using: :btree
  add_index "pinboard_items", ["pinned_object_type", "pinned_object_id"], name: "index_pinboard_items_on_pinned_object_type_and_pinned_object_id", using: :btree
  add_index "pinboard_items", ["position"], name: "index_pinboard_items_on_position", using: :btree
  add_index "pinboard_items", ["project_id"], name: "index_pinboard_items_on_project_id", using: :btree
  add_index "pinboard_items", ["updated_by_id"], name: "index_pinboard_items_on_updated_by_id", using: :btree
  add_index "pinboard_items", ["user_id"], name: "index_pinboard_items_on_user_id", using: :btree

  create_table "preparation_types", force: :cascade do |t|
    t.string   "name",          null: false
    t.datetime "created_at",    null: false
    t.datetime "updated_at",    null: false
    t.integer  "created_by_id", null: false
    t.integer  "updated_by_id", null: false
    t.text     "definition",    null: false
  end

  add_index "preparation_types", ["created_by_id"], name: "index_preparation_types_on_created_by_id", using: :btree
  add_index "preparation_types", ["updated_by_id"], name: "index_preparation_types_on_updated_by_id", using: :btree

  create_table "project_members", force: :cascade do |t|
    t.integer  "project_id",               null: false
    t.integer  "user_id",                  null: false
    t.datetime "created_at",               null: false
    t.datetime "updated_at",               null: false
    t.integer  "created_by_id",            null: false
    t.integer  "updated_by_id",            null: false
    t.boolean  "is_project_administrator"
  end

  add_index "project_members", ["created_by_id"], name: "index_project_members_on_created_by_id", using: :btree
  add_index "project_members", ["project_id"], name: "index_project_members_on_project_id", using: :btree
  add_index "project_members", ["updated_by_id"], name: "index_project_members_on_updated_by_id", using: :btree
  add_index "project_members", ["user_id"], name: "index_project_members_on_user_id", using: :btree

  create_table "project_sources", force: :cascade do |t|
    t.integer  "project_id",    null: false
    t.integer  "source_id",     null: false
    t.integer  "created_by_id", null: false
    t.integer  "updated_by_id", null: false
    t.datetime "created_at",    null: false
    t.datetime "updated_at",    null: false
  end

  add_index "project_sources", ["created_by_id"], name: "index_project_sources_on_created_by_id", using: :btree
  add_index "project_sources", ["project_id"], name: "index_project_sources_on_project_id", using: :btree
  add_index "project_sources", ["source_id"], name: "index_project_sources_on_source_id", using: :btree
  add_index "project_sources", ["updated_by_id"], name: "index_project_sources_on_updated_by_id", using: :btree

  create_table "projects", force: :cascade do |t|
    t.string   "name",               null: false
    t.datetime "created_at",         null: false
    t.datetime "updated_at",         null: false
    t.integer  "created_by_id",      null: false
    t.integer  "updated_by_id",      null: false
    t.hstore   "workbench_settings", null: false
  end

  add_index "projects", ["created_by_id"], name: "index_projects_on_created_by_id", using: :btree
  add_index "projects", ["updated_by_id"], name: "index_projects_on_updated_by_id", using: :btree

  create_table "protocol_relationships", force: :cascade do |t|
    t.integer  "protocol_id",                       null: false
    t.integer  "protocol_relationship_object_id",   null: false
    t.string   "protocol_relationship_object_type", null: false
    t.integer  "position",                          null: false
    t.integer  "created_by_id",                     null: false
    t.integer  "updated_by_id",                     null: false
    t.integer  "project_id",                        null: false
    t.datetime "created_at",                        null: false
    t.datetime "updated_at",                        null: false
  end

  add_index "protocol_relationships", ["project_id"], name: "index_protocol_relationships_on_project_id", using: :btree
  add_index "protocol_relationships", ["protocol_id"], name: "index_protocol_relationships_on_protocol_id", using: :btree

  create_table "protocols", force: :cascade do |t|
    t.string   "name",          null: false
    t.text     "short_name",    null: false
    t.text     "description",   null: false
    t.integer  "created_by_id", null: false
    t.integer  "updated_by_id", null: false
    t.integer  "project_id",    null: false
    t.datetime "created_at",    null: false
    t.datetime "updated_at",    null: false
  end

  add_index "protocols", ["project_id"], name: "index_protocols_on_project_id", using: :btree

  create_table "public_contents", force: :cascade do |t|
    t.integer  "otu_id",        null: false
    t.integer  "topic_id",      null: false
    t.text     "text",          null: false
    t.integer  "project_id",    null: false
    t.integer  "created_by_id", null: false
    t.integer  "updated_by_id", null: false
    t.datetime "created_at",    null: false
    t.datetime "updated_at",    null: false
    t.integer  "content_id",    null: false
  end

  add_index "public_contents", ["content_id"], name: "index_public_contents_on_content_id", using: :btree
  add_index "public_contents", ["created_by_id"], name: "index_public_contents_on_created_by_id", using: :btree
  add_index "public_contents", ["otu_id"], name: "index_public_contents_on_otu_id", using: :btree
  add_index "public_contents", ["project_id"], name: "index_public_contents_on_project_id", using: :btree
  add_index "public_contents", ["topic_id"], name: "index_public_contents_on_topic_id", using: :btree
  add_index "public_contents", ["updated_by_id"], name: "index_public_contents_on_updated_by_id", using: :btree

  create_table "ranged_lot_categories", force: :cascade do |t|
    t.string   "name",          null: false
    t.integer  "minimum_value", null: false
    t.integer  "maximum_value"
    t.datetime "created_at",    null: false
    t.datetime "updated_at",    null: false
    t.integer  "created_by_id", null: false
    t.integer  "updated_by_id", null: false
    t.integer  "project_id",    null: false
  end

  add_index "ranged_lot_categories", ["created_by_id"], name: "index_ranged_lot_categories_on_created_by_id", using: :btree
  add_index "ranged_lot_categories", ["project_id"], name: "index_ranged_lot_categories_on_project_id", using: :btree
  add_index "ranged_lot_categories", ["updated_by_id"], name: "index_ranged_lot_categories_on_updated_by_id", using: :btree

  create_table "repositories", force: :cascade do |t|
    t.string   "name",                 null: false
    t.string   "url"
    t.string   "acronym"
    t.string   "status"
    t.string   "institutional_LSID"
    t.datetime "created_at",           null: false
    t.datetime "updated_at",           null: false
    t.integer  "created_by_id",        null: false
    t.integer  "updated_by_id",        null: false
    t.boolean  "is_index_herbariorum"
  end

  add_index "repositories", ["created_by_id"], name: "index_repositories_on_created_by_id", using: :btree
  add_index "repositories", ["updated_by_id"], name: "index_repositories_on_updated_by_id", using: :btree

  create_table "roles", force: :cascade do |t|
    t.integer  "person_id",        null: false
    t.string   "type",             null: false
    t.integer  "role_object_id",   null: false
    t.string   "role_object_type", null: false
    t.integer  "position",         null: false
    t.datetime "created_at",       null: false
    t.datetime "updated_at",       null: false
    t.integer  "created_by_id",    null: false
    t.integer  "updated_by_id",    null: false
    t.integer  "project_id"
  end

  add_index "roles", ["created_by_id"], name: "index_roles_on_created_by_id", using: :btree
  add_index "roles", ["person_id"], name: "index_roles_on_person_id", using: :btree
  add_index "roles", ["position"], name: "index_roles_on_position", using: :btree
  add_index "roles", ["project_id"], name: "index_roles_on_project_id", using: :btree
  add_index "roles", ["role_object_id", "role_object_type"], name: "index_roles_on_role_object_id_and_type", using: :btree
  add_index "roles", ["type"], name: "index_roles_on_type", using: :btree
  add_index "roles", ["updated_by_id"], name: "index_roles_on_updated_by_id", using: :btree

  create_table "serial_chronologies", force: :cascade do |t|
    t.integer  "preceding_serial_id",  null: false
    t.integer  "succeeding_serial_id", null: false
    t.integer  "created_by_id",        null: false
    t.datetime "created_at",           null: false
    t.datetime "updated_at",           null: false
    t.integer  "updated_by_id",        null: false
    t.string   "type",                 null: false
  end

  add_index "serial_chronologies", ["created_by_id"], name: "index_serial_chronologies_on_created_by_id", using: :btree
  add_index "serial_chronologies", ["preceding_serial_id"], name: "index_serial_chronologies_on_preceding_serial_id", using: :btree
  add_index "serial_chronologies", ["succeeding_serial_id"], name: "index_serial_chronologies_on_succeeding_serial_id", using: :btree
  add_index "serial_chronologies", ["type"], name: "index_serial_chronologies_on_type", using: :btree
  add_index "serial_chronologies", ["updated_by_id"], name: "index_serial_chronologies_on_updated_by_id", using: :btree

  create_table "serials", force: :cascade do |t|
    t.integer  "created_by_id",                       null: false
    t.integer  "updated_by_id",                       null: false
    t.datetime "created_at",                          null: false
    t.datetime "updated_at",                          null: false
    t.string   "place_published"
    t.integer  "primary_language_id"
    t.integer  "first_year_of_issue",       limit: 2
    t.integer  "last_year_of_issue",        limit: 2
    t.integer  "translated_from_serial_id"
    t.text     "publisher"
    t.text     "name",                                null: false
  end

  add_index "serials", ["created_by_id"], name: "index_serials_on_created_by_id", using: :btree
  add_index "serials", ["primary_language_id"], name: "index_serials_on_primary_language_id", using: :btree
  add_index "serials", ["translated_from_serial_id"], name: "index_serials_on_translated_from_serial_id", using: :btree
  add_index "serials", ["updated_by_id"], name: "index_serials_on_updated_by_id", using: :btree

  create_table "sources", force: :cascade do |t|
    t.integer  "serial_id"
    t.string   "address"
    t.string   "annote"
    t.string   "booktitle"
    t.string   "chapter"
    t.string   "crossref"
    t.string   "edition"
    t.string   "editor"
    t.string   "howpublished"
    t.string   "institution"
    t.string   "journal"
    t.string   "key"
    t.string   "month"
    t.string   "note"
    t.string   "number"
    t.string   "organization"
    t.string   "pages"
    t.string   "publisher"
    t.string   "school"
    t.string   "series"
    t.text     "title"
    t.string   "type",                               null: false
    t.string   "volume"
    t.string   "doi"
    t.text     "abstract"
    t.text     "copyright"
    t.string   "language"
    t.string   "stated_year"
    t.string   "verbatim"
    t.datetime "created_at",                         null: false
    t.datetime "updated_at",                         null: false
    t.string   "bibtex_type"
    t.integer  "created_by_id",                      null: false
    t.integer  "updated_by_id",                      null: false
    t.integer  "day",                      limit: 2
    t.integer  "year",                     limit: 2
    t.string   "isbn"
    t.string   "issn"
    t.text     "verbatim_contents"
    t.text     "verbatim_keywords"
    t.integer  "language_id"
    t.string   "translator"
    t.string   "year_suffix"
    t.string   "url"
    t.text     "author"
    t.text     "cached"
    t.text     "cached_author_string"
    t.date     "cached_nomenclature_date"
  end

  add_index "sources", ["bibtex_type"], name: "index_sources_on_bibtex_type", using: :btree
  add_index "sources", ["created_by_id"], name: "index_sources_on_created_by_id", using: :btree
  add_index "sources", ["language_id"], name: "index_sources_on_language_id", using: :btree
  add_index "sources", ["serial_id"], name: "index_sources_on_serial_id", using: :btree
  add_index "sources", ["type"], name: "index_sources_on_type", using: :btree
  add_index "sources", ["updated_by_id"], name: "index_sources_on_updated_by_id", using: :btree

  create_table "sqed_depictions", force: :cascade do |t|
    t.integer  "depiction_id",                null: false
    t.string   "boundary_color",              null: false
    t.string   "boundary_finder",             null: false
    t.boolean  "has_border",                  null: false
    t.string   "layout",                      null: false
    t.hstore   "metadata_map",                null: false
    t.hstore   "specimen_coordinates"
    t.integer  "project_id",                  null: false
    t.integer  "created_by_id",               null: false
    t.integer  "updated_by_id",               null: false
    t.datetime "created_at",                  null: false
    t.datetime "updated_at",                  null: false
    t.json     "result_boundary_coordinates"
    t.json     "result_ocr"
  end

  add_index "sqed_depictions", ["depiction_id"], name: "index_sqed_depictions_on_depiction_id", using: :btree
  add_index "sqed_depictions", ["project_id"], name: "index_sqed_depictions_on_project_id", using: :btree

  create_table "tagged_section_keywords", force: :cascade do |t|
    t.integer  "otu_page_layout_section_id", null: false
    t.integer  "position",                   null: false
    t.integer  "created_by_id",              null: false
    t.integer  "updated_by_id",              null: false
    t.integer  "project_id",                 null: false
    t.datetime "created_at",                 null: false
    t.datetime "updated_at",                 null: false
    t.integer  "keyword_id",                 null: false
  end

  add_index "tagged_section_keywords", ["created_by_id"], name: "index_tagged_section_keywords_on_created_by_id", using: :btree
  add_index "tagged_section_keywords", ["keyword_id"], name: "index_tagged_section_keywords_on_keyword_id", using: :btree
  add_index "tagged_section_keywords", ["otu_page_layout_section_id"], name: "index_tagged_section_keywords_on_otu_page_layout_section_id", using: :btree
  add_index "tagged_section_keywords", ["position"], name: "index_tagged_section_keywords_on_position", using: :btree
  add_index "tagged_section_keywords", ["project_id"], name: "index_tagged_section_keywords_on_project_id", using: :btree
  add_index "tagged_section_keywords", ["updated_by_id"], name: "index_tagged_section_keywords_on_updated_by_id", using: :btree

  create_table "tags", force: :cascade do |t|
    t.integer  "keyword_id",           null: false
    t.integer  "tag_object_id",        null: false
    t.string   "tag_object_type",      null: false
    t.string   "tag_object_attribute"
    t.datetime "created_at",           null: false
    t.datetime "updated_at",           null: false
    t.integer  "created_by_id",        null: false
    t.integer  "updated_by_id",        null: false
    t.integer  "project_id",           null: false
    t.integer  "position",             null: false
  end

  add_index "tags", ["created_by_id"], name: "index_tags_on_created_by_id", using: :btree
  add_index "tags", ["keyword_id"], name: "index_tags_on_keyword_id", using: :btree
  add_index "tags", ["position"], name: "index_tags_on_position", using: :btree
  add_index "tags", ["project_id"], name: "index_tags_on_project_id", using: :btree
  add_index "tags", ["tag_object_id", "tag_object_type"], name: "index_tags_on_tag_object_id_and_type", using: :btree
  add_index "tags", ["updated_by_id"], name: "index_tags_on_updated_by_id", using: :btree

  create_table "taxon_determinations", force: :cascade do |t|
    t.integer  "biological_collection_object_id", null: false
    t.integer  "otu_id",                          null: false
    t.integer  "position",                        null: false
    t.datetime "created_at",                      null: false
    t.datetime "updated_at",                      null: false
    t.integer  "created_by_id",                   null: false
    t.integer  "updated_by_id",                   null: false
    t.integer  "project_id",                      null: false
    t.integer  "year_made"
    t.integer  "month_made"
    t.integer  "day_made"
  end

  add_index "taxon_determinations", ["biological_collection_object_id"], name: "index_taxon_determinations_on_biological_collection_object_id", using: :btree
  add_index "taxon_determinations", ["created_by_id"], name: "index_taxon_determinations_on_created_by_id", using: :btree
  add_index "taxon_determinations", ["otu_id"], name: "index_taxon_determinations_on_otu_id", using: :btree
  add_index "taxon_determinations", ["position"], name: "index_taxon_determinations_on_position", using: :btree
  add_index "taxon_determinations", ["project_id"], name: "index_taxon_determinations_on_project_id", using: :btree
  add_index "taxon_determinations", ["updated_by_id"], name: "index_taxon_determinations_on_updated_by_id", using: :btree

  create_table "taxon_name_classifications", force: :cascade do |t|
    t.integer  "taxon_name_id", null: false
    t.string   "type",          null: false
    t.datetime "created_at",    null: false
    t.datetime "updated_at",    null: false
    t.integer  "created_by_id", null: false
    t.integer  "updated_by_id", null: false
    t.integer  "project_id",    null: false
  end

  add_index "taxon_name_classifications", ["created_by_id"], name: "index_taxon_name_classifications_on_created_by_id", using: :btree
  add_index "taxon_name_classifications", ["project_id"], name: "index_taxon_name_classifications_on_project_id", using: :btree
  add_index "taxon_name_classifications", ["taxon_name_id"], name: "index_taxon_name_classifications_on_taxon_name_id", using: :btree
  add_index "taxon_name_classifications", ["type"], name: "index_taxon_name_classifications_on_type", using: :btree
  add_index "taxon_name_classifications", ["updated_by_id"], name: "index_taxon_name_classifications_on_updated_by_id", using: :btree

  create_table "taxon_name_hierarchies", id: false, force: :cascade do |t|
    t.integer "ancestor_id",   null: false
    t.integer "descendant_id", null: false
    t.integer "generations",   null: false
  end

  add_index "taxon_name_hierarchies", ["ancestor_id", "descendant_id", "generations"], name: "taxon_name_anc_desc_idx", unique: true, using: :btree
  add_index "taxon_name_hierarchies", ["descendant_id"], name: "taxon_name_desc_idx", using: :btree

  create_table "taxon_name_relationships", force: :cascade do |t|
    t.integer  "subject_taxon_name_id", null: false
    t.integer  "object_taxon_name_id",  null: false
    t.string   "type",                  null: false
    t.datetime "created_at",            null: false
    t.datetime "updated_at",            null: false
    t.integer  "created_by_id",         null: false
    t.integer  "updated_by_id",         null: false
    t.integer  "project_id",            null: false
  end

  add_index "taxon_name_relationships", ["created_by_id"], name: "index_taxon_name_relationships_on_created_by_id", using: :btree
  add_index "taxon_name_relationships", ["object_taxon_name_id"], name: "index_taxon_name_relationships_on_object_taxon_name_id", using: :btree
  add_index "taxon_name_relationships", ["project_id"], name: "index_taxon_name_relationships_on_project_id", using: :btree
  add_index "taxon_name_relationships", ["subject_taxon_name_id"], name: "index_taxon_name_relationships_on_subject_taxon_name_id", using: :btree
  add_index "taxon_name_relationships", ["type"], name: "index_taxon_name_relationships_on_type", using: :btree
  add_index "taxon_name_relationships", ["updated_by_id"], name: "index_taxon_name_relationships_on_updated_by_id", using: :btree

  create_table "taxon_names", force: :cascade do |t|
    t.string   "name"
    t.integer  "parent_id"
    t.string   "cached_html",                                   null: false
    t.string   "cached_author_year"
    t.string   "cached_higher_classification"
    t.datetime "created_at",                                    null: false
    t.datetime "updated_at",                                    null: false
    t.integer  "year_of_publication"
    t.string   "verbatim_author"
    t.string   "rank_class"
    t.string   "type",                                          null: false
    t.integer  "created_by_id",                                 null: false
    t.integer  "updated_by_id",                                 null: false
    t.integer  "project_id",                                    null: false
    t.string   "cached_original_combination"
    t.string   "cached_secondary_homonym"
    t.string   "cached_primary_homonym"
    t.string   "cached_secondary_homonym_alternative_spelling"
    t.string   "cached_primary_homonym_alternative_spelling"
    t.boolean  "cached_misspelling"
    t.string   "masculine_name"
    t.string   "feminine_name"
    t.string   "neuter_name"
    t.string   "cached_classified_as"
    t.string   "cached"
    t.string   "verbatim_name"
    t.integer  "cached_valid_taxon_name_id"
  end

  add_index "taxon_names", ["created_by_id"], name: "index_taxon_names_on_created_by_id", using: :btree
  add_index "taxon_names", ["name"], name: "index_taxon_names_on_name", using: :btree
  add_index "taxon_names", ["parent_id"], name: "index_taxon_names_on_parent_id", using: :btree
  add_index "taxon_names", ["project_id"], name: "index_taxon_names_on_project_id", using: :btree
  add_index "taxon_names", ["rank_class"], name: "index_taxon_names_on_rank_class", using: :btree
  add_index "taxon_names", ["type"], name: "index_taxon_names_on_type", using: :btree
  add_index "taxon_names", ["updated_by_id"], name: "index_taxon_names_on_updated_by_id", using: :btree

  create_table "test_classes", force: :cascade do |t|
    t.integer  "project_id"
    t.integer  "created_by_id"
    t.integer  "updated_by_id"
    t.string   "string"
    t.boolean  "boolean"
    t.text     "text"
    t.integer  "integer"
    t.datetime "created_at"
    t.datetime "updated_at"
    t.string   "type"
    t.integer  "sti_id"
    t.string   "sti_type"
  end

  add_index "test_classes", ["created_by_id"], name: "index_test_classes_on_created_by_id", using: :btree
  add_index "test_classes", ["project_id"], name: "index_test_classes_on_project_id", using: :btree
  add_index "test_classes", ["updated_by_id"], name: "index_test_classes_on_updated_by_id", using: :btree

  create_table "type_materials", force: :cascade do |t|
    t.integer  "protonym_id",          null: false
    t.integer  "biological_object_id", null: false
    t.string   "type_type",            null: false
    t.integer  "created_by_id",        null: false
    t.integer  "updated_by_id",        null: false
    t.integer  "project_id",           null: false
    t.datetime "created_at",           null: false
    t.datetime "updated_at",           null: false
  end

  add_index "type_materials", ["biological_object_id"], name: "index_type_materials_on_biological_object_id", using: :btree
  add_index "type_materials", ["created_by_id"], name: "index_type_materials_on_created_by_id", using: :btree
  add_index "type_materials", ["project_id"], name: "index_type_materials_on_project_id", using: :btree
  add_index "type_materials", ["protonym_id"], name: "index_type_materials_on_protonym_id", using: :btree
  add_index "type_materials", ["type_type"], name: "index_type_materials_on_type_type", using: :btree
  add_index "type_materials", ["updated_by_id"], name: "index_type_materials_on_updated_by_id", using: :btree

  create_table "users", force: :cascade do |t|
    t.string   "email",                                         null: false
    t.string   "password_digest",                               null: false
    t.datetime "created_at",                                    null: false
    t.datetime "updated_at",                                    null: false
    t.string   "remember_token"
    t.integer  "created_by_id"
    t.integer  "updated_by_id"
    t.boolean  "is_administrator"
    t.string   "password_reset_token"
    t.datetime "password_reset_token_date"
    t.string   "name",                                          null: false
    t.datetime "current_sign_in_at"
    t.datetime "last_sign_in_at"
    t.string   "current_sign_in_ip"
    t.string   "last_sign_in_ip"
    t.text     "hub_tab_order",                 default: [],                 array: true
    t.string   "api_access_token"
    t.boolean  "is_flagged_for_password_reset", default: false
    t.json     "footprints",                    default: {}
    t.integer  "sign_in_count",                 default: 0
    t.json     "hub_favorites"
    t.datetime "last_seen_at"
    t.integer  "time_active",                   default: 0
  end

  add_index "users", ["created_by_id"], name: "index_users_on_created_by_id", using: :btree
  add_index "users", ["remember_token"], name: "index_users_on_remember_token", using: :btree
  add_index "users", ["updated_by_id"], name: "index_users_on_updated_by_id", using: :btree

  create_table "version_associations", force: :cascade do |t|
    t.integer "version_id"
    t.string  "foreign_key_name", null: false
    t.integer "foreign_key_id"
  end

  add_index "version_associations", ["foreign_key_name", "foreign_key_id"], name: "index_version_associations_on_foreign_key", using: :btree
  add_index "version_associations", ["version_id"], name: "index_version_associations_on_version_id", using: :btree

  create_table "versions", force: :cascade do |t|
    t.string   "item_type",      null: false
    t.integer  "item_id",        null: false
    t.string   "event",          null: false
    t.string   "whodunnit"
    t.text     "object"
    t.datetime "created_at",     null: false
    t.integer  "transaction_id"
  end

  add_index "versions", ["item_type", "item_id"], name: "index_versions_on_item_type_and_item_id", using: :btree
  add_index "versions", ["transaction_id"], name: "index_versions_on_transaction_id", using: :btree

  add_foreign_key "alternate_values", "languages", name: "alternate_values_language_id_fkey"
  add_foreign_key "alternate_values", "projects", name: "alternate_values_project_id_fkey"
  add_foreign_key "alternate_values", "users", column: "created_by_id", name: "alternate_values_created_by_id_fkey"
  add_foreign_key "alternate_values", "users", column: "updated_by_id", name: "alternate_values_updated_by_id_fkey"
  add_foreign_key "asserted_distributions", "geographic_areas", name: "asserted_distributions_geographic_area_id_fkey"
  add_foreign_key "asserted_distributions", "otus", name: "asserted_distributions_otu_id_fkey"
  add_foreign_key "asserted_distributions", "projects", name: "asserted_distributions_project_id_fkey"
  add_foreign_key "asserted_distributions", "users", column: "created_by_id", name: "asserted_distributions_created_by_id_fkey"
  add_foreign_key "asserted_distributions", "users", column: "updated_by_id", name: "asserted_distributions_updated_by_id_fkey"
  add_foreign_key "biocuration_classifications", "collection_objects", column: "biological_collection_object_id", name: "biocuration_classifications_biological_collection_object_i_fkey"
  add_foreign_key "biocuration_classifications", "controlled_vocabulary_terms", column: "biocuration_class_id", name: "biocuration_classifications_biocuration_class_id_fkey"
  add_foreign_key "biocuration_classifications", "projects", name: "biocuration_classifications_project_id_fkey"
  add_foreign_key "biocuration_classifications", "users", column: "created_by_id", name: "biocuration_classifications_created_by_id_fkey"
  add_foreign_key "biocuration_classifications", "users", column: "updated_by_id", name: "biocuration_classifications_updated_by_id_fkey"
  add_foreign_key "biological_associations", "biological_relationships", name: "biological_associations_biological_relationship_id_fkey"
  add_foreign_key "biological_associations", "projects", name: "biological_associations_project_id_fkey"
  add_foreign_key "biological_associations", "users", column: "created_by_id", name: "biological_associations_created_by_id_fkey"
  add_foreign_key "biological_associations", "users", column: "updated_by_id", name: "biological_associations_updated_by_id_fkey"
  add_foreign_key "biological_associations_biological_associations_graphs", "biological_associations", name: "biological_associations_biologic_biological_association_id_fkey"
  add_foreign_key "biological_associations_biological_associations_graphs", "biological_associations_graphs", name: "biological_associations_biolo_biological_associations_grap_fkey"
  add_foreign_key "biological_associations_biological_associations_graphs", "projects", name: "biological_associations_biological_associations_project_id_fkey"
  add_foreign_key "biological_associations_biological_associations_graphs", "users", column: "created_by_id", name: "biological_associations_biological_associati_created_by_id_fkey"
  add_foreign_key "biological_associations_biological_associations_graphs", "users", column: "updated_by_id", name: "biological_associations_biological_associati_updated_by_id_fkey"
  add_foreign_key "biological_associations_graphs", "projects", name: "biological_associations_graphs_project_id_fkey"
  add_foreign_key "biological_associations_graphs", "users", column: "created_by_id", name: "biological_associations_graphs_created_by_id_fkey"
  add_foreign_key "biological_associations_graphs", "users", column: "updated_by_id", name: "biological_associations_graphs_updated_by_id_fkey"
  add_foreign_key "biological_relationship_types", "biological_relationships", name: "biological_relationship_types_biological_relationship_id_fkey"
  add_foreign_key "biological_relationship_types", "controlled_vocabulary_terms", column: "biological_property_id", name: "biological_relationship_types_biological_property_id_fkey"
  add_foreign_key "biological_relationship_types", "projects", name: "biological_relationship_types_project_id_fkey"
  add_foreign_key "biological_relationship_types", "users", column: "created_by_id", name: "biological_relationship_types_created_by_id_fkey"
  add_foreign_key "biological_relationship_types", "users", column: "updated_by_id", name: "biological_relationship_types_updated_by_id_fkey"
  add_foreign_key "biological_relationships", "projects", name: "biological_relationships_project_id_fkey"
  add_foreign_key "biological_relationships", "users", column: "created_by_id", name: "biological_relationships_created_by_id_fkey"
  add_foreign_key "biological_relationships", "users", column: "updated_by_id", name: "biological_relationships_updated_by_id_fkey"
  add_foreign_key "citation_topics", "citations", name: "citation_topics_citation_id_fkey"
  add_foreign_key "citation_topics", "controlled_vocabulary_terms", column: "topic_id", name: "citation_topics_topic_id_fkey"
  add_foreign_key "citation_topics", "projects", name: "citation_topics_project_id_fkey"
  add_foreign_key "citation_topics", "users", column: "created_by_id", name: "citation_topics_created_by_id_fkey"
  add_foreign_key "citation_topics", "users", column: "updated_by_id", name: "citation_topics_updated_by_id_fkey"
  add_foreign_key "citations", "projects", name: "citations_project_id_fkey"
  add_foreign_key "citations", "sources", name: "citations_source_id_fkey"
  add_foreign_key "citations", "users", column: "created_by_id", name: "citations_created_by_id_fkey"
  add_foreign_key "citations", "users", column: "updated_by_id", name: "citations_updated_by_id_fkey"
  add_foreign_key "collecting_events", "geographic_areas", name: "collecting_events_geographic_area_id_fkey"
  add_foreign_key "collecting_events", "projects", name: "collecting_events_project_id_fkey"
  add_foreign_key "collecting_events", "users", column: "created_by_id", name: "collecting_events_created_by_id_fkey"
  add_foreign_key "collecting_events", "users", column: "updated_by_id", name: "collecting_events_updated_by_id_fkey"
  add_foreign_key "collection_objects", "collecting_events", name: "collection_objects_collecting_event_id_fkey"
  add_foreign_key "collection_objects", "preparation_types", name: "collection_objects_preparation_type_id_fkey"
  add_foreign_key "collection_objects", "projects", name: "collection_objects_project_id_fkey"
  add_foreign_key "collection_objects", "ranged_lot_categories", name: "collection_objects_ranged_lot_category_id_fkey"
  add_foreign_key "collection_objects", "repositories", name: "collection_objects_repository_id_fkey"
  add_foreign_key "collection_objects", "users", column: "created_by_id", name: "collection_objects_created_by_id_fkey"
  add_foreign_key "collection_objects", "users", column: "updated_by_id", name: "collection_objects_updated_by_id_fkey"
  add_foreign_key "collection_profiles", "containers", name: "collection_profiles_container_id_fkey"
  add_foreign_key "collection_profiles", "otus", name: "collection_profiles_otu_id_fkey"
  add_foreign_key "collection_profiles", "projects", name: "collection_profiles_project_id_fkey"
  add_foreign_key "collection_profiles", "users", column: "created_by_id", name: "collection_profiles_created_by_id_fkey"
  add_foreign_key "collection_profiles", "users", column: "updated_by_id", name: "collection_profiles_updated_by_id_fkey"
  add_foreign_key "common_names", "geographic_areas"
  add_foreign_key "common_names", "languages"
  add_foreign_key "common_names", "otus"
  add_foreign_key "common_names", "projects"
  add_foreign_key "common_names", "users", column: "created_by_id"
  add_foreign_key "common_names", "users", column: "updated_by_id"
  add_foreign_key "confidences", "controlled_vocabulary_terms", column: "confidence_level_id"
  add_foreign_key "confidences", "projects"
  add_foreign_key "confidences", "users", column: "created_by_id"
  add_foreign_key "confidences", "users", column: "updated_by_id"
  add_foreign_key "container_items", "projects", name: "container_items_project_id_fkey"
  add_foreign_key "container_items", "users", column: "created_by_id", name: "container_items_created_by_id_fkey"
  add_foreign_key "container_items", "users", column: "updated_by_id", name: "container_items_updated_by_id_fkey"
  add_foreign_key "container_labels", "containers", name: "container_labels_container_id_fkey"
  add_foreign_key "container_labels", "projects", name: "container_labels_project_id_fkey"
  add_foreign_key "container_labels", "users", column: "created_by_id", name: "container_labels_created_by_id_fkey"
  add_foreign_key "container_labels", "users", column: "updated_by_id", name: "container_labels_updated_by_id_fkey"
  add_foreign_key "containers", "projects", name: "containers_project_id_fkey"
  add_foreign_key "containers", "users", column: "created_by_id", name: "containers_created_by_id_fkey"
  add_foreign_key "containers", "users", column: "updated_by_id", name: "containers_updated_by_id_fkey"
  add_foreign_key "contents", "controlled_vocabulary_terms", column: "topic_id", name: "contents_topic_id_fkey"
  add_foreign_key "contents", "otus", name: "contents_otu_id_fkey"
  add_foreign_key "contents", "projects", name: "contents_project_id_fkey"
  add_foreign_key "contents", "users", column: "created_by_id", name: "contents_created_by_id_fkey"
  add_foreign_key "contents", "users", column: "updated_by_id", name: "contents_updated_by_id_fkey"
  add_foreign_key "controlled_vocabulary_terms", "projects", name: "controlled_vocabulary_terms_project_id_fkey"
  add_foreign_key "controlled_vocabulary_terms", "users", column: "created_by_id", name: "controlled_vocabulary_terms_created_by_id_fkey"
  add_foreign_key "controlled_vocabulary_terms", "users", column: "updated_by_id", name: "controlled_vocabulary_terms_updated_by_id_fkey"
  add_foreign_key "data_attributes", "controlled_vocabulary_terms", name: "data_attributes_controlled_vocabulary_term_id_fkey"
  add_foreign_key "data_attributes", "projects", name: "data_attributes_project_id_fkey"
  add_foreign_key "data_attributes", "users", column: "created_by_id", name: "data_attributes_created_by_id_fkey"
  add_foreign_key "data_attributes", "users", column: "updated_by_id", name: "data_attributes_updated_by_id_fkey"
  add_foreign_key "descriptors", "projects"
  add_foreign_key "descriptors", "users", column: "created_by_id"
  add_foreign_key "descriptors", "users", column: "updated_by_id"
  add_foreign_key "documentation", "documents"
  add_foreign_key "documentation", "projects"
  add_foreign_key "documentation", "users", column: "created_by_id"
  add_foreign_key "documentation", "users", column: "updated_by_id"
  add_foreign_key "documents", "users", column: "created_by_id"
  add_foreign_key "documents", "users", column: "updated_by_id"
  add_foreign_key "dwc_occurrences", "projects"
  add_foreign_key "dwc_occurrences", "users", column: "created_by_id"
  add_foreign_key "dwc_occurrences", "users", column: "updated_by_id"
  add_foreign_key "geographic_area_types", "users", column: "created_by_id", name: "geographic_area_types_created_by_id_fkey"
  add_foreign_key "geographic_area_types", "users", column: "updated_by_id", name: "geographic_area_types_updated_by_id_fkey"
  add_foreign_key "geographic_areas", "geographic_area_types", name: "geographic_areas_geographic_area_type_id_fkey"
  add_foreign_key "geographic_areas", "geographic_areas", column: "level0_id", name: "geographic_areas_level0_id_fkey"
  add_foreign_key "geographic_areas", "geographic_areas", column: "level1_id", name: "geographic_areas_level1_id_fkey"
  add_foreign_key "geographic_areas", "geographic_areas", column: "level2_id", name: "geographic_areas_level2_id_fkey"
  add_foreign_key "geographic_areas", "geographic_areas", column: "parent_id", name: "geographic_areas_parent_id_fkey"
  add_foreign_key "geographic_areas", "users", column: "created_by_id", name: "geographic_areas_created_by_id_fkey"
  add_foreign_key "geographic_areas", "users", column: "updated_by_id", name: "geographic_areas_updated_by_id_fkey"
  add_foreign_key "geographic_areas_geographic_items", "geographic_areas", name: "geographic_areas_geographic_items_geographic_area_id_fkey"
  add_foreign_key "geographic_areas_geographic_items", "geographic_items", name: "geographic_areas_geographic_items_geographic_item_id_fkey"
  add_foreign_key "geographic_items", "users", column: "created_by_id", name: "geographic_items_created_by_id_fkey"
  add_foreign_key "geographic_items", "users", column: "updated_by_id", name: "geographic_items_updated_by_id_fkey"
  add_foreign_key "georeferences", "collecting_events", name: "georeferences_collecting_event_id_fkey"
  add_foreign_key "georeferences", "geographic_items", column: "error_geographic_item_id", name: "georeferences_error_geographic_item_id_fkey"
  add_foreign_key "georeferences", "geographic_items", name: "georeferences_geographic_item_id_fkey"
  add_foreign_key "georeferences", "projects", name: "georeferences_project_id_fkey"
  add_foreign_key "georeferences", "users", column: "created_by_id", name: "georeferences_created_by_id_fkey"
  add_foreign_key "georeferences", "users", column: "updated_by_id", name: "georeferences_updated_by_id_fkey"
  add_foreign_key "identifiers", "namespaces", name: "identifiers_namespace_id_fkey"
  add_foreign_key "identifiers", "projects", name: "identifiers_project_id_fkey"
  add_foreign_key "identifiers", "users", column: "created_by_id", name: "identifiers_created_by_id_fkey"
  add_foreign_key "identifiers", "users", column: "updated_by_id", name: "identifiers_updated_by_id_fkey"
  add_foreign_key "images", "projects", name: "images_project_id_fkey"
  add_foreign_key "images", "users", column: "created_by_id", name: "images_created_by_id_fkey"
  add_foreign_key "images", "users", column: "updated_by_id", name: "images_updated_by_id_fkey"
  add_foreign_key "languages", "users", column: "created_by_id", name: "languages_created_by_id_fkey"
  add_foreign_key "languages", "users", column: "updated_by_id", name: "languages_updated_by_id_fkey"
  add_foreign_key "loan_items", "loans", name: "loan_items_loan_id_fkey"
  add_foreign_key "loan_items", "projects", name: "loan_items_project_id_fkey"
  add_foreign_key "loan_items", "users", column: "created_by_id", name: "loan_items_created_by_id_fkey"
  add_foreign_key "loan_items", "users", column: "updated_by_id", name: "loan_items_updated_by_id_fkey"
  add_foreign_key "loans", "projects", name: "loans_project_id_fkey"
  add_foreign_key "loans", "users", column: "created_by_id", name: "loans_created_by_id_fkey"
  add_foreign_key "loans", "users", column: "updated_by_id", name: "loans_updated_by_id_fkey"
  add_foreign_key "namespaces", "users", column: "created_by_id", name: "namespaces_created_by_id_fkey"
  add_foreign_key "namespaces", "users", column: "updated_by_id", name: "namespaces_updated_by_id_fkey"
  add_foreign_key "notes", "projects", name: "notes_project_id_fkey"
  add_foreign_key "notes", "users", column: "created_by_id", name: "notes_created_by_id_fkey"
  add_foreign_key "notes", "users", column: "updated_by_id", name: "notes_updated_by_id_fkey"
<<<<<<< HEAD
  add_foreign_key "observation_matrices", "projects"
  add_foreign_key "observation_matrices", "users", column: "created_by_id"
  add_foreign_key "observation_matrices", "users", column: "updated_by_id"
  add_foreign_key "observation_matrix_column_items", "controlled_vocabulary_terms"
  add_foreign_key "observation_matrix_column_items", "descriptors"
  add_foreign_key "observation_matrix_column_items", "observation_matrices"
  add_foreign_key "observation_matrix_column_items", "projects"
  add_foreign_key "observation_matrix_column_items", "users", column: "created_by_id"
  add_foreign_key "observation_matrix_column_items", "users", column: "updated_by_id"
  add_foreign_key "observation_matrix_columns", "descriptors"
  add_foreign_key "observation_matrix_columns", "observation_matrices"
  add_foreign_key "observation_matrix_columns", "projects"
  add_foreign_key "observation_matrix_columns", "users", column: "created_by_id"
  add_foreign_key "observation_matrix_columns", "users", column: "updated_by_id"
  add_foreign_key "observation_matrix_row_items", "collection_objects"
  add_foreign_key "observation_matrix_row_items", "controlled_vocabulary_terms"
  add_foreign_key "observation_matrix_row_items", "observation_matrices"
  add_foreign_key "observation_matrix_row_items", "otus"
  add_foreign_key "observation_matrix_row_items", "projects"
  add_foreign_key "observation_matrix_row_items", "users", column: "created_by_id"
  add_foreign_key "observation_matrix_row_items", "users", column: "updated_by_id"
  add_foreign_key "observation_matrix_rows", "collection_objects"
  add_foreign_key "observation_matrix_rows", "observation_matrices"
  add_foreign_key "observation_matrix_rows", "otus"
  add_foreign_key "observation_matrix_rows", "projects"
  add_foreign_key "observation_matrix_rows", "users", column: "created_by_id"
  add_foreign_key "observation_matrix_rows", "users", column: "updated_by_id"
  add_foreign_key "observations", "collection_objects"
  add_foreign_key "observations", "descriptors"
  add_foreign_key "observations", "otus"
  add_foreign_key "observations", "projects"
  add_foreign_key "observations", "users", column: "created_by_id"
  add_foreign_key "observations", "users", column: "updated_by_id"
=======
>>>>>>> ca9f7687
  add_foreign_key "origin_relationships", "projects"
  add_foreign_key "origin_relationships", "users", column: "created_by_id"
  add_foreign_key "origin_relationships", "users", column: "updated_by_id"
  add_foreign_key "otu_page_layout_sections", "controlled_vocabulary_terms", column: "topic_id", name: "otu_page_layout_sections_topic_id_fkey"
  add_foreign_key "otu_page_layout_sections", "otu_page_layouts", name: "otu_page_layout_sections_otu_page_layout_id_fkey"
  add_foreign_key "otu_page_layout_sections", "projects", name: "otu_page_layout_sections_project_id_fkey"
  add_foreign_key "otu_page_layout_sections", "users", column: "created_by_id", name: "otu_page_layout_sections_created_by_id_fkey"
  add_foreign_key "otu_page_layout_sections", "users", column: "updated_by_id", name: "otu_page_layout_sections_updated_by_id_fkey"
  add_foreign_key "otu_page_layouts", "projects", name: "otu_page_layouts_project_id_fkey"
  add_foreign_key "otu_page_layouts", "users", column: "created_by_id", name: "otu_page_layouts_created_by_id_fkey"
  add_foreign_key "otu_page_layouts", "users", column: "updated_by_id", name: "otu_page_layouts_updated_by_id_fkey"
  add_foreign_key "otus", "projects", name: "otus_project_id_fkey"
  add_foreign_key "otus", "taxon_names", name: "otus_taxon_name_id_fkey"
  add_foreign_key "otus", "users", column: "created_by_id", name: "otus_created_by_id_fkey"
  add_foreign_key "otus", "users", column: "updated_by_id", name: "otus_updated_by_id_fkey"
  add_foreign_key "people", "users", column: "created_by_id", name: "people_created_by_id_fkey"
  add_foreign_key "people", "users", column: "updated_by_id", name: "people_updated_by_id_fkey"
  add_foreign_key "pinboard_items", "projects", name: "pinboard_items_project_id_fkey"
  add_foreign_key "pinboard_items", "users", column: "created_by_id", name: "pinboard_items_created_by_id_fkey"
  add_foreign_key "pinboard_items", "users", column: "updated_by_id", name: "pinboard_items_updated_by_id_fkey"
  add_foreign_key "pinboard_items", "users", name: "pinboard_items_user_id_fkey"
  add_foreign_key "preparation_types", "users", column: "created_by_id", name: "preparation_types_created_by_id_fkey"
  add_foreign_key "preparation_types", "users", column: "updated_by_id", name: "preparation_types_updated_by_id_fkey"
  add_foreign_key "project_members", "projects", name: "project_members_project_id_fkey"
  add_foreign_key "project_members", "users", column: "created_by_id", name: "project_members_created_by_id_fkey"
  add_foreign_key "project_members", "users", column: "updated_by_id", name: "project_members_updated_by_id_fkey"
  add_foreign_key "project_members", "users", name: "project_members_user_id_fkey"
  add_foreign_key "project_sources", "projects", name: "project_sources_project_id_fkey"
  add_foreign_key "project_sources", "sources", name: "project_sources_source_id_fkey"
  add_foreign_key "project_sources", "users", column: "created_by_id", name: "project_sources_created_by_id_fkey"
  add_foreign_key "project_sources", "users", column: "updated_by_id", name: "project_sources_updated_by_id_fkey"
  add_foreign_key "projects", "users", column: "created_by_id", name: "projects_created_by_id_fkey"
  add_foreign_key "projects", "users", column: "updated_by_id", name: "projects_updated_by_id_fkey"
  add_foreign_key "protocol_relationships", "projects"
  add_foreign_key "protocol_relationships", "protocols"
  add_foreign_key "protocol_relationships", "users", column: "created_by_id"
  add_foreign_key "protocol_relationships", "users", column: "updated_by_id"
  add_foreign_key "protocols", "projects"
  add_foreign_key "protocols", "users", column: "created_by_id"
  add_foreign_key "protocols", "users", column: "updated_by_id"
  add_foreign_key "public_contents", "contents", name: "public_contents_content_id_fkey"
  add_foreign_key "public_contents", "controlled_vocabulary_terms", column: "topic_id", name: "public_contents_topic_id_fkey"
  add_foreign_key "public_contents", "otus", name: "public_contents_otu_id_fkey"
  add_foreign_key "public_contents", "projects", name: "public_contents_project_id_fkey"
  add_foreign_key "public_contents", "users", column: "created_by_id", name: "public_contents_created_by_id_fkey"
  add_foreign_key "public_contents", "users", column: "updated_by_id", name: "public_contents_updated_by_id_fkey"
  add_foreign_key "ranged_lot_categories", "projects", name: "ranged_lot_categories_project_id_fkey"
  add_foreign_key "ranged_lot_categories", "users", column: "created_by_id", name: "ranged_lot_categories_created_by_id_fkey"
  add_foreign_key "ranged_lot_categories", "users", column: "updated_by_id", name: "ranged_lot_categories_updated_by_id_fkey"
  add_foreign_key "repositories", "users", column: "created_by_id", name: "repositories_created_by_id_fkey"
  add_foreign_key "repositories", "users", column: "updated_by_id", name: "repositories_updated_by_id_fkey"
  add_foreign_key "roles", "people", name: "roles_person_id_fkey"
  add_foreign_key "roles", "projects", name: "roles_project_id_fkey"
  add_foreign_key "roles", "users", column: "created_by_id", name: "roles_created_by_id_fkey"
  add_foreign_key "roles", "users", column: "updated_by_id", name: "roles_updated_by_id_fkey"
  add_foreign_key "serial_chronologies", "serials", column: "preceding_serial_id", name: "serial_chronologies_preceding_serial_id_fkey"
  add_foreign_key "serial_chronologies", "serials", column: "succeeding_serial_id", name: "serial_chronologies_succeeding_serial_id_fkey"
  add_foreign_key "serial_chronologies", "users", column: "created_by_id", name: "serial_chronologies_created_by_id_fkey"
  add_foreign_key "serial_chronologies", "users", column: "updated_by_id", name: "serial_chronologies_updated_by_id_fkey"
  add_foreign_key "serials", "languages", column: "primary_language_id", name: "serials_primary_language_id_fkey"
  add_foreign_key "serials", "serials", column: "translated_from_serial_id", name: "serials_translated_from_serial_id_fkey"
  add_foreign_key "serials", "users", column: "created_by_id", name: "serials_created_by_id_fkey"
  add_foreign_key "serials", "users", column: "updated_by_id", name: "serials_updated_by_id_fkey"
  add_foreign_key "sources", "languages", name: "sources_language_id_fkey"
  add_foreign_key "sources", "serials", name: "sources_serial_id_fkey"
  add_foreign_key "sources", "users", column: "created_by_id", name: "sources_created_by_id_fkey"
  add_foreign_key "sources", "users", column: "updated_by_id", name: "sources_updated_by_id_fkey"
  add_foreign_key "sqed_depictions", "depictions"
  add_foreign_key "sqed_depictions", "projects"
  add_foreign_key "sqed_depictions", "users", column: "created_by_id"
  add_foreign_key "sqed_depictions", "users", column: "updated_by_id"
  add_foreign_key "tagged_section_keywords", "controlled_vocabulary_terms", column: "keyword_id", name: "tagged_section_keywords_keyword_id_fkey"
  add_foreign_key "tagged_section_keywords", "otu_page_layout_sections", name: "tagged_section_keywords_otu_page_layout_section_id_fkey"
  add_foreign_key "tagged_section_keywords", "projects", name: "tagged_section_keywords_project_id_fkey"
  add_foreign_key "tagged_section_keywords", "users", column: "created_by_id", name: "tagged_section_keywords_created_by_id_fkey"
  add_foreign_key "tagged_section_keywords", "users", column: "updated_by_id", name: "tagged_section_keywords_updated_by_id_fkey"
  add_foreign_key "tags", "controlled_vocabulary_terms", column: "keyword_id", name: "tags_keyword_id_fkey"
  add_foreign_key "tags", "projects", name: "tags_project_id_fkey"
  add_foreign_key "tags", "users", column: "created_by_id", name: "tags_created_by_id_fkey"
  add_foreign_key "tags", "users", column: "updated_by_id", name: "tags_updated_by_id_fkey"
  add_foreign_key "taxon_determinations", "collection_objects", column: "biological_collection_object_id", name: "taxon_determinations_biological_collection_object_id_fkey"
  add_foreign_key "taxon_determinations", "otus", name: "taxon_determinations_otu_id_fkey"
  add_foreign_key "taxon_determinations", "projects", name: "taxon_determinations_project_id_fkey"
  add_foreign_key "taxon_determinations", "users", column: "created_by_id", name: "taxon_determinations_created_by_id_fkey"
  add_foreign_key "taxon_determinations", "users", column: "updated_by_id", name: "taxon_determinations_updated_by_id_fkey"
  add_foreign_key "taxon_name_classifications", "projects", name: "taxon_name_classifications_project_id_fkey"
  add_foreign_key "taxon_name_classifications", "taxon_names", name: "taxon_name_classifications_taxon_name_id_fkey"
  add_foreign_key "taxon_name_classifications", "users", column: "created_by_id", name: "taxon_name_classifications_created_by_id_fkey"
  add_foreign_key "taxon_name_classifications", "users", column: "updated_by_id", name: "taxon_name_classifications_updated_by_id_fkey"
  add_foreign_key "taxon_name_relationships", "projects", name: "taxon_name_relationships_project_id_fkey"
  add_foreign_key "taxon_name_relationships", "taxon_names", column: "object_taxon_name_id", name: "taxon_name_relationships_object_taxon_name_id_fkey"
  add_foreign_key "taxon_name_relationships", "taxon_names", column: "subject_taxon_name_id", name: "taxon_name_relationships_subject_taxon_name_id_fkey"
  add_foreign_key "taxon_name_relationships", "users", column: "created_by_id", name: "taxon_name_relationships_created_by_id_fkey"
  add_foreign_key "taxon_name_relationships", "users", column: "updated_by_id", name: "taxon_name_relationships_updated_by_id_fkey"
  add_foreign_key "taxon_names", "projects", name: "taxon_names_project_id_fkey"
  add_foreign_key "taxon_names", "taxon_names", column: "parent_id", name: "taxon_names_parent_id_fkey"
  add_foreign_key "taxon_names", "users", column: "created_by_id", name: "taxon_names_created_by_id_fkey"
  add_foreign_key "taxon_names", "users", column: "updated_by_id", name: "taxon_names_updated_by_id_fkey"
  add_foreign_key "type_materials", "collection_objects", column: "biological_object_id", name: "type_materials_biological_object_id_fkey"
  add_foreign_key "type_materials", "projects", name: "type_materials_project_id_fkey"
  add_foreign_key "type_materials", "taxon_names", column: "protonym_id", name: "type_materials_protonym_id_fkey"
  add_foreign_key "type_materials", "users", column: "created_by_id", name: "type_materials_created_by_id_fkey"
  add_foreign_key "type_materials", "users", column: "updated_by_id", name: "type_materials_updated_by_id_fkey"
  add_foreign_key "users", "users", column: "created_by_id", name: "users_created_by_id_fkey"
  add_foreign_key "users", "users", column: "updated_by_id", name: "users_updated_by_id_fkey"
end<|MERGE_RESOLUTION|>--- conflicted
+++ resolved
@@ -11,11 +11,7 @@
 #
 # It's strongly recommended that you check this file into your version control system.
 
-<<<<<<< HEAD
-ActiveRecord::Schema.define(version: 20170430010206) do
-=======
 ActiveRecord::Schema.define(version: 20170411192800) do
->>>>>>> ca9f7687
 
   # These are extensions that must be enabled in order to support this database
   enable_extension "plpgsql"
@@ -771,44 +767,6 @@
 
   add_index "dwc_occurrences", ["project_id"], name: "index_dwc_occurrences_on_project_id", using: :btree
 
-<<<<<<< HEAD
-  create_table "extracts", force: :cascade do |t|
-    t.decimal  "quantity_value",             null: false
-    t.string   "quantity_unit",              null: false
-    t.string   "verbatim_anatomical_origin"
-    t.integer  "year_made",                  null: false
-    t.integer  "month_made",                 null: false
-    t.integer  "day_made",                   null: false
-    t.integer  "created_by_id",              null: false
-    t.integer  "updated_by_id",              null: false
-    t.integer  "project_id",                 null: false
-    t.datetime "created_at",                 null: false
-    t.datetime "updated_at",                 null: false
-    t.decimal  "concentration_value"
-    t.string   "concentration_unit"
-  end
-
-  add_index "extracts", ["project_id"], name: "index_extracts_on_project_id", using: :btree
-
-  create_table "gene_attributes", force: :cascade do |t|
-    t.integer  "descriptor_id",                 null: false
-    t.integer  "sequence_id",                   null: false
-    t.string   "sequence_relationship_type"
-    t.integer  "controlled_vocabulary_term_id"
-    t.integer  "position"
-    t.integer  "created_by_id",                 null: false
-    t.integer  "updated_by_id",                 null: false
-    t.integer  "project_id",                    null: false
-    t.datetime "created_at",                    null: false
-    t.datetime "updated_at",                    null: false
-  end
-
-  add_index "gene_attributes", ["controlled_vocabulary_term_id"], name: "index_gene_attributes_on_controlled_vocabulary_term_id", using: :btree
-  add_index "gene_attributes", ["project_id"], name: "index_gene_attributes_on_project_id", using: :btree
-  add_index "gene_attributes", ["sequence_id"], name: "index_gene_attributes_on_sequence_id", using: :btree
-
-=======
->>>>>>> ca9f7687
   create_table "geographic_area_hierarchies", id: false, force: :cascade do |t|
     t.integer "ancestor_id",   null: false
     t.integer "descendant_id", null: false
@@ -1060,7 +1018,6 @@
     t.string   "note_object_attribute"
     t.datetime "created_at",            null: false
     t.datetime "updated_at",            null: false
-<<<<<<< HEAD
     t.integer  "created_by_id",         null: false
     t.integer  "updated_by_id",         null: false
     t.integer  "project_id",            null: false
@@ -1070,102 +1027,6 @@
   add_index "notes", ["note_object_id", "note_object_type"], name: "index_notes_on_note_object_id_and_type", using: :btree
   add_index "notes", ["project_id"], name: "index_notes_on_project_id", using: :btree
   add_index "notes", ["updated_by_id"], name: "index_notes_on_updated_by_id", using: :btree
-
-  create_table "observation_matrices", force: :cascade do |t|
-    t.string   "name",          null: false
-    t.integer  "created_by_id", null: false
-    t.integer  "updated_by_id", null: false
-    t.integer  "project_id"
-    t.datetime "created_at",    null: false
-    t.datetime "updated_at",    null: false
-  end
-
-  add_index "observation_matrices", ["created_by_id"], name: "index_observation_matrices_on_created_by_id", using: :btree
-  add_index "observation_matrices", ["name"], name: "index_observation_matrices_on_name", using: :btree
-  add_index "observation_matrices", ["project_id"], name: "index_observation_matrices_on_project_id", using: :btree
-  add_index "observation_matrices", ["updated_by_id"], name: "index_observation_matrices_on_updated_by_id", using: :btree
-
-  create_table "observation_matrix_column_items", force: :cascade do |t|
-    t.integer  "observation_matrix_id",         null: false
-    t.string   "type",                          null: false
-    t.integer  "descriptor_id"
-    t.integer  "controlled_vocabulary_term_id"
-    t.integer  "created_by_id",                 null: false
-    t.integer  "updated_by_id",                 null: false
-    t.integer  "project_id",                    null: false
-    t.datetime "created_at",                    null: false
-    t.datetime "updated_at",                    null: false
-    t.integer  "position"
-  end
-
-  add_index "observation_matrix_column_items", ["controlled_vocabulary_term_id"], name: "omrc_cvt_index", using: :btree
-  add_index "observation_matrix_column_items", ["created_by_id"], name: "index_observation_matrix_column_items_on_created_by_id", using: :btree
-  add_index "observation_matrix_column_items", ["descriptor_id"], name: "omci_d_index", using: :btree
-  add_index "observation_matrix_column_items", ["observation_matrix_id"], name: "omci_om_index", using: :btree
-  add_index "observation_matrix_column_items", ["project_id"], name: "index_observation_matrix_column_items_on_project_id", using: :btree
-  add_index "observation_matrix_column_items", ["updated_by_id"], name: "index_observation_matrix_column_items_on_updated_by_id", using: :btree
-
-  create_table "observation_matrix_columns", force: :cascade do |t|
-    t.integer  "observation_matrix_id", null: false
-    t.integer  "descriptor_id",         null: false
-    t.integer  "position"
-    t.integer  "created_by_id",         null: false
-    t.integer  "updated_by_id",         null: false
-    t.integer  "project_id",            null: false
-    t.datetime "created_at",            null: false
-    t.datetime "updated_at",            null: false
-    t.integer  "reference_count"
-  end
-
-  add_index "observation_matrix_columns", ["created_by_id"], name: "index_observation_matrix_columns_on_created_by_id", using: :btree
-  add_index "observation_matrix_columns", ["descriptor_id"], name: "index_observation_matrix_columns_on_descriptor_id", using: :btree
-  add_index "observation_matrix_columns", ["observation_matrix_id"], name: "imc_om_index", using: :btree
-  add_index "observation_matrix_columns", ["project_id"], name: "index_observation_matrix_columns_on_project_id", using: :btree
-  add_index "observation_matrix_columns", ["updated_by_id"], name: "index_observation_matrix_columns_on_updated_by_id", using: :btree
-
-  create_table "observation_matrix_row_items", force: :cascade do |t|
-    t.integer  "observation_matrix_id",         null: false
-    t.string   "type",                          null: false
-    t.integer  "collection_object_id"
-    t.integer  "otu_id"
-    t.integer  "controlled_vocabulary_term_id"
-    t.integer  "created_by_id",                 null: false
-    t.integer  "updated_by_id",                 null: false
-    t.integer  "project_id",                    null: false
-    t.datetime "created_at",                    null: false
-    t.datetime "updated_at",                    null: false
-    t.integer  "position"
-  end
-
-  add_index "observation_matrix_row_items", ["collection_object_id"], name: "omri_co_index", using: :btree
-  add_index "observation_matrix_row_items", ["controlled_vocabulary_term_id"], name: "omri_cvt_index", using: :btree
-  add_index "observation_matrix_row_items", ["created_by_id"], name: "index_observation_matrix_row_items_on_created_by_id", using: :btree
-  add_index "observation_matrix_row_items", ["observation_matrix_id"], name: "omri_om_index", using: :btree
-  add_index "observation_matrix_row_items", ["otu_id"], name: "index_observation_matrix_row_items_on_otu_id", using: :btree
-  add_index "observation_matrix_row_items", ["project_id"], name: "index_observation_matrix_row_items_on_project_id", using: :btree
-  add_index "observation_matrix_row_items", ["updated_by_id"], name: "index_observation_matrix_row_items_on_updated_by_id", using: :btree
-
-  create_table "observation_matrix_rows", force: :cascade do |t|
-    t.integer  "observation_matrix_id", null: false
-    t.integer  "otu_id"
-    t.integer  "collection_object_id"
-    t.integer  "position"
-=======
->>>>>>> ca9f7687
-    t.integer  "created_by_id",         null: false
-    t.integer  "updated_by_id",         null: false
-    t.integer  "project_id",            null: false
-    t.datetime "created_at",            null: false
-    t.datetime "updated_at",            null: false
-    t.integer  "reference_count"
-  end
-
-  add_index "observation_matrix_rows", ["collection_object_id"], name: "index_observation_matrix_rows_on_collection_object_id", using: :btree
-  add_index "observation_matrix_rows", ["created_by_id"], name: "index_observation_matrix_rows_on_created_by_id", using: :btree
-  add_index "observation_matrix_rows", ["observation_matrix_id"], name: "omr_om_index", using: :btree
-  add_index "observation_matrix_rows", ["otu_id"], name: "index_observation_matrix_rows_on_otu_id", using: :btree
-  add_index "observation_matrix_rows", ["project_id"], name: "index_observation_matrix_rows_on_project_id", using: :btree
-  add_index "observation_matrix_rows", ["updated_by_id"], name: "index_observation_matrix_rows_on_updated_by_id", using: :btree
 
   create_table "origin_relationships", force: :cascade do |t|
     t.integer  "old_object_id",   null: false
@@ -1911,42 +1772,6 @@
   add_foreign_key "notes", "projects", name: "notes_project_id_fkey"
   add_foreign_key "notes", "users", column: "created_by_id", name: "notes_created_by_id_fkey"
   add_foreign_key "notes", "users", column: "updated_by_id", name: "notes_updated_by_id_fkey"
-<<<<<<< HEAD
-  add_foreign_key "observation_matrices", "projects"
-  add_foreign_key "observation_matrices", "users", column: "created_by_id"
-  add_foreign_key "observation_matrices", "users", column: "updated_by_id"
-  add_foreign_key "observation_matrix_column_items", "controlled_vocabulary_terms"
-  add_foreign_key "observation_matrix_column_items", "descriptors"
-  add_foreign_key "observation_matrix_column_items", "observation_matrices"
-  add_foreign_key "observation_matrix_column_items", "projects"
-  add_foreign_key "observation_matrix_column_items", "users", column: "created_by_id"
-  add_foreign_key "observation_matrix_column_items", "users", column: "updated_by_id"
-  add_foreign_key "observation_matrix_columns", "descriptors"
-  add_foreign_key "observation_matrix_columns", "observation_matrices"
-  add_foreign_key "observation_matrix_columns", "projects"
-  add_foreign_key "observation_matrix_columns", "users", column: "created_by_id"
-  add_foreign_key "observation_matrix_columns", "users", column: "updated_by_id"
-  add_foreign_key "observation_matrix_row_items", "collection_objects"
-  add_foreign_key "observation_matrix_row_items", "controlled_vocabulary_terms"
-  add_foreign_key "observation_matrix_row_items", "observation_matrices"
-  add_foreign_key "observation_matrix_row_items", "otus"
-  add_foreign_key "observation_matrix_row_items", "projects"
-  add_foreign_key "observation_matrix_row_items", "users", column: "created_by_id"
-  add_foreign_key "observation_matrix_row_items", "users", column: "updated_by_id"
-  add_foreign_key "observation_matrix_rows", "collection_objects"
-  add_foreign_key "observation_matrix_rows", "observation_matrices"
-  add_foreign_key "observation_matrix_rows", "otus"
-  add_foreign_key "observation_matrix_rows", "projects"
-  add_foreign_key "observation_matrix_rows", "users", column: "created_by_id"
-  add_foreign_key "observation_matrix_rows", "users", column: "updated_by_id"
-  add_foreign_key "observations", "collection_objects"
-  add_foreign_key "observations", "descriptors"
-  add_foreign_key "observations", "otus"
-  add_foreign_key "observations", "projects"
-  add_foreign_key "observations", "users", column: "created_by_id"
-  add_foreign_key "observations", "users", column: "updated_by_id"
-=======
->>>>>>> ca9f7687
   add_foreign_key "origin_relationships", "projects"
   add_foreign_key "origin_relationships", "users", column: "created_by_id"
   add_foreign_key "origin_relationships", "users", column: "updated_by_id"
