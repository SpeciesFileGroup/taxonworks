--- conflicted
+++ resolved
@@ -1071,10 +1071,6 @@
     t.datetime "created_at", null: false
     t.datetime "updated_at", null: false
     t.integer "reference_count"
-<<<<<<< HEAD
-    t.integer "cached_observation_matrix_column_item_id"
-=======
->>>>>>> 5f5cbed4
     t.index ["created_by_id"], name: "index_observation_matrix_columns_on_created_by_id"
     t.index ["descriptor_id"], name: "index_observation_matrix_columns_on_descriptor_id"
     t.index ["observation_matrix_id"], name: "imc_om_index"
@@ -1114,10 +1110,6 @@
     t.datetime "created_at", null: false
     t.datetime "updated_at", null: false
     t.integer "reference_count"
-<<<<<<< HEAD
-    t.integer "cached_observation_matrix_row_item_id"
-=======
->>>>>>> 5f5cbed4
     t.index ["collection_object_id"], name: "index_observation_matrix_rows_on_collection_object_id"
     t.index ["created_by_id"], name: "index_observation_matrix_rows_on_created_by_id"
     t.index ["observation_matrix_id"], name: "omr_om_index"
