# This file is auto-generated from the current state of the database. Instead
# of editing this file, please use the migrations feature of Active Record to
# incrementally modify your database, and then regenerate this schema definition.
#
# Note that this schema.rb definition is the authoritative source for your
# database schema. If you need to create the application database on another
# system, you should be using db:schema:load, not running all the migrations
# from scratch. The latter is a flawed and unsustainable approach (the more migrations
# you'll amass, the slower it'll run and the greater likelihood for issues).
#
# It's strongly recommended that you check this file into your version control system.

ActiveRecord::Schema.define(version: 2019_01_08_192437) do

  # These are extensions that must be enabled in order to support this database
  enable_extension "fuzzystrmatch"
  enable_extension "hstore"
  enable_extension "plpgsql"
  enable_extension "postgis"

  create_table "alternate_values", id: :serial, force: :cascade do |t|
    t.text "value", null: false
    t.string "type", null: false
    t.integer "language_id"
    t.datetime "created_at", null: false
    t.datetime "updated_at", null: false
    t.integer "created_by_id", null: false
    t.integer "updated_by_id", null: false
    t.string "alternate_value_object_attribute"
    t.integer "alternate_value_object_id", null: false
    t.string "alternate_value_object_type", null: false
    t.integer "project_id"
    t.index ["alternate_value_object_id", "alternate_value_object_type"], name: "index_alternate_values_on_alternate_value_object_id_and_type"
    t.index ["created_by_id"], name: "index_alternate_values_on_created_by_id"
    t.index ["language_id"], name: "index_alternate_values_on_language_id"
    t.index ["project_id"], name: "index_alternate_values_on_project_id"
    t.index ["type"], name: "index_alternate_values_on_type"
    t.index ["updated_by_id"], name: "index_alternate_values_on_updated_by_id"
  end

  create_table "asserted_distributions", id: :serial, force: :cascade do |t|
    t.integer "otu_id", null: false
    t.integer "geographic_area_id", null: false
    t.integer "project_id", null: false
    t.integer "created_by_id", null: false
    t.integer "updated_by_id", null: false
    t.datetime "created_at", null: false
    t.datetime "updated_at", null: false
    t.boolean "is_absent"
    t.index ["created_by_id"], name: "index_asserted_distributions_on_created_by_id"
    t.index ["geographic_area_id"], name: "index_asserted_distributions_on_geographic_area_id"
    t.index ["otu_id"], name: "index_asserted_distributions_on_otu_id"
    t.index ["project_id"], name: "index_asserted_distributions_on_project_id"
    t.index ["updated_by_id"], name: "index_asserted_distributions_on_updated_by_id"
  end

  create_table "attributions", force: :cascade do |t|
    t.string "attribution_object_type", null: false
    t.bigint "attribution_object_id", null: false
    t.integer "copyright_year"
    t.string "license"
    t.bigint "project_id", null: false
    t.integer "created_by_id", null: false
    t.integer "updated_by_id", null: false
    t.datetime "created_at", null: false
    t.datetime "updated_at", null: false
    t.index ["attribution_object_id"], name: "attr_obj_id_index"
    t.index ["attribution_object_type", "attribution_object_id"], name: "attribution_object_index"
    t.index ["attribution_object_type"], name: "attr_obj_type_index"
    t.index ["created_by_id"], name: "index_attributions_on_created_by_id"
    t.index ["project_id"], name: "index_attributions_on_project_id"
    t.index ["updated_by_id"], name: "index_attributions_on_updated_by_id"
  end

  create_table "biocuration_classifications", id: :serial, force: :cascade do |t|
    t.integer "biocuration_class_id", null: false
    t.integer "biological_collection_object_id", null: false
    t.integer "position", null: false
    t.datetime "created_at", null: false
    t.datetime "updated_at", null: false
    t.integer "created_by_id", null: false
    t.integer "updated_by_id", null: false
    t.integer "project_id", null: false
    t.index ["biocuration_class_id"], name: "index_biocuration_classifications_on_biocuration_class_id"
    t.index ["biological_collection_object_id"], name: "bio_c_bio_collection_object"
    t.index ["created_by_id"], name: "index_biocuration_classifications_on_created_by_id"
    t.index ["position"], name: "index_biocuration_classifications_on_position"
    t.index ["project_id"], name: "index_biocuration_classifications_on_project_id"
    t.index ["updated_by_id"], name: "index_biocuration_classifications_on_updated_by_id"
  end

  create_table "biological_associations", id: :serial, force: :cascade do |t|
    t.integer "biological_relationship_id", null: false
    t.integer "biological_association_subject_id", null: false
    t.string "biological_association_subject_type", null: false
    t.integer "biological_association_object_id", null: false
    t.string "biological_association_object_type", null: false
    t.datetime "created_at", null: false
    t.datetime "updated_at", null: false
    t.integer "created_by_id", null: false
    t.integer "updated_by_id", null: false
    t.integer "project_id", null: false
    t.index ["biological_association_object_id", "biological_association_object_type"], name: "index_biological_associations_on_object_id_and_type"
    t.index ["biological_association_subject_id", "biological_association_subject_type"], name: "index_biological_associations_on_subject_id_and_type"
    t.index ["biological_relationship_id"], name: "index_biological_associations_on_biological_relationship_id"
    t.index ["created_by_id"], name: "index_biological_associations_on_created_by_id"
    t.index ["project_id"], name: "index_biological_associations_on_project_id"
    t.index ["updated_by_id"], name: "index_biological_associations_on_updated_by_id"
  end

  create_table "biological_associations_biological_associations_graphs", id: :serial, force: :cascade do |t|
    t.integer "biological_associations_graph_id", null: false
    t.integer "biological_association_id", null: false
    t.datetime "created_at", null: false
    t.datetime "updated_at", null: false
    t.integer "created_by_id", null: false
    t.integer "updated_by_id", null: false
    t.integer "project_id", null: false
    t.index ["biological_association_id"], name: "bio_asc_bio_asc_graph_bio_asc"
    t.index ["biological_associations_graph_id"], name: "bio_asc_bio_asc_graph_bio_asc_graph"
    t.index ["created_by_id"], name: "bio_asc_bio_asc_graph_created_by"
    t.index ["project_id"], name: "bio_asc_bio_asc_graph_project"
    t.index ["updated_by_id"], name: "bio_asc_bio_asc_graph_updated_by"
  end

  create_table "biological_associations_graphs", id: :serial, force: :cascade do |t|
    t.datetime "created_at", null: false
    t.datetime "updated_at", null: false
    t.integer "created_by_id", null: false
    t.integer "updated_by_id", null: false
    t.integer "project_id", null: false
    t.string "name"
    t.index ["created_by_id"], name: "index_biological_associations_graphs_on_created_by_id"
    t.index ["project_id"], name: "index_biological_associations_graphs_on_project_id"
    t.index ["updated_by_id"], name: "index_biological_associations_graphs_on_updated_by_id"
  end

  create_table "biological_relationship_types", id: :serial, force: :cascade do |t|
    t.string "type", null: false
    t.integer "biological_property_id", null: false
    t.integer "biological_relationship_id", null: false
    t.datetime "created_at", null: false
    t.datetime "updated_at", null: false
    t.integer "created_by_id", null: false
    t.integer "updated_by_id", null: false
    t.integer "project_id", null: false
    t.index ["biological_property_id"], name: "index_biological_relationship_types_on_biological_property_id"
    t.index ["biological_relationship_id"], name: "bio_rel_type_bio_rel"
    t.index ["created_by_id"], name: "bio_rel_type_created_by"
    t.index ["project_id"], name: "bio_rel_type_project"
    t.index ["type"], name: "index_biological_relationship_types_on_type"
    t.index ["updated_by_id"], name: "bio_rel_type_updated_by"
  end

  create_table "biological_relationships", id: :serial, force: :cascade do |t|
    t.string "name", null: false
    t.boolean "is_transitive"
    t.boolean "is_reflexive"
    t.datetime "created_at", null: false
    t.datetime "updated_at", null: false
    t.integer "created_by_id", null: false
    t.integer "updated_by_id", null: false
    t.integer "project_id", null: false
    t.string "inverted_name"
    t.index ["created_by_id"], name: "bio_rel_created_by"
    t.index ["project_id"], name: "bio_rel_project"
    t.index ["updated_by_id"], name: "bio_rel_updated_by"
  end

  create_table "character_states", id: :serial, force: :cascade do |t|
    t.string "name", null: false
    t.string "label", null: false
    t.integer "descriptor_id", null: false
    t.integer "position"
    t.integer "project_id"
    t.integer "updated_by_id", null: false
    t.integer "created_by_id", null: false
    t.datetime "created_at", null: false
    t.datetime "updated_at", null: false
    t.string "description_name"
    t.string "key_name"
    t.index ["created_by_id"], name: "index_character_states_on_created_by_id"
    t.index ["descriptor_id"], name: "index_character_states_on_descriptor_id"
    t.index ["label"], name: "index_character_states_on_label"
    t.index ["name"], name: "index_character_states_on_name"
    t.index ["project_id"], name: "index_character_states_on_project_id"
    t.index ["updated_by_id"], name: "index_character_states_on_updated_by_id"
  end

  create_table "citation_topics", id: :serial, force: :cascade do |t|
    t.integer "topic_id", null: false
    t.integer "citation_id", null: false
    t.string "pages"
    t.datetime "created_at", null: false
    t.datetime "updated_at", null: false
    t.integer "created_by_id", null: false
    t.integer "updated_by_id", null: false
    t.integer "project_id", null: false
    t.index ["citation_id"], name: "index_citation_topics_on_citation_id"
    t.index ["created_by_id"], name: "index_citation_topics_on_created_by_id"
    t.index ["project_id"], name: "index_citation_topics_on_project_id"
    t.index ["topic_id"], name: "index_citation_topics_on_topic_id"
    t.index ["updated_by_id"], name: "index_citation_topics_on_updated_by_id"
  end

  create_table "citations", id: :serial, force: :cascade do |t|
    t.string "citation_object_type", null: false
    t.integer "source_id", null: false
    t.datetime "created_at", null: false
    t.datetime "updated_at", null: false
    t.integer "created_by_id", null: false
    t.integer "updated_by_id", null: false
    t.integer "project_id", null: false
    t.integer "citation_object_id", null: false
    t.string "pages"
    t.boolean "is_original"
    t.index ["citation_object_id"], name: "index_citations_on_citation_object_id"
    t.index ["citation_object_type"], name: "index_citations_on_citation_object_type"
    t.index ["created_by_id"], name: "index_citations_on_created_by_id"
    t.index ["project_id"], name: "index_citations_on_project_id"
    t.index ["source_id"], name: "index_citations_on_source_id"
    t.index ["updated_by_id"], name: "index_citations_on_updated_by_id"
  end

  create_table "collecting_events", id: :serial, force: :cascade do |t|
    t.text "verbatim_label"
    t.text "print_label"
    t.text "document_label"
    t.string "verbatim_locality"
    t.string "verbatim_longitude"
    t.string "verbatim_latitude"
    t.string "verbatim_geolocation_uncertainty"
    t.string "verbatim_trip_identifier"
    t.string "verbatim_collectors"
    t.string "verbatim_method"
    t.integer "geographic_area_id"
    t.decimal "minimum_elevation"
    t.decimal "maximum_elevation"
    t.string "elevation_precision"
    t.text "field_notes"
    t.string "md5_of_verbatim_label"
    t.datetime "created_at", null: false
    t.datetime "updated_at", null: false
    t.text "cached"
    t.integer "created_by_id", null: false
    t.integer "updated_by_id", null: false
    t.integer "project_id", null: false
    t.integer "start_date_year"
    t.integer "end_date_year"
    t.integer "start_date_day"
    t.integer "end_date_day"
    t.string "verbatim_elevation"
    t.text "verbatim_habitat"
    t.string "verbatim_datum"
    t.integer "time_start_hour", limit: 2
    t.integer "time_start_minute", limit: 2
    t.integer "time_start_second", limit: 2
    t.integer "time_end_hour", limit: 2
    t.integer "time_end_minute", limit: 2
    t.integer "time_end_second", limit: 2
    t.string "verbatim_date"
    t.integer "start_date_month"
    t.integer "end_date_month"
    t.string "cached_level0_geographic_name"
    t.string "cached_level1_geographic_name"
    t.string "cached_level2_geographic_name"
    t.string "group"
    t.string "formation"
    t.string "member"
    t.string "lithology"
    t.decimal "max_ma"
    t.decimal "min_ma"
    t.index ["created_by_id"], name: "index_collecting_events_on_created_by_id"
    t.index ["geographic_area_id"], name: "index_collecting_events_on_geographic_area_id"
    t.index ["project_id"], name: "index_collecting_events_on_project_id"
    t.index ["updated_by_id"], name: "index_collecting_events_on_updated_by_id"
  end

  create_table "collection_object_observations", id: :serial, force: :cascade do |t|
    t.text "data", null: false
    t.integer "project_id", null: false
    t.integer "created_by_id", null: false
    t.integer "updated_by_id", null: false
    t.datetime "created_at", null: false
    t.datetime "updated_at", null: false
    t.index ["created_by_id"], name: "index_collection_object_observations_on_created_by_id"
    t.index ["data"], name: "index_collection_object_observations_on_data"
    t.index ["project_id"], name: "index_collection_object_observations_on_project_id"
    t.index ["updated_by_id"], name: "index_collection_object_observations_on_updated_by_id"
  end

  create_table "collection_objects", id: :serial, force: :cascade do |t|
    t.integer "total"
    t.string "type", null: false
    t.datetime "created_at", null: false
    t.datetime "updated_at", null: false
    t.integer "preparation_type_id"
    t.integer "repository_id"
    t.integer "created_by_id", null: false
    t.integer "updated_by_id", null: false
    t.integer "project_id", null: false
    t.text "buffered_collecting_event"
    t.text "buffered_determinations"
    t.text "buffered_other_labels"
    t.integer "ranged_lot_category_id"
    t.integer "collecting_event_id"
    t.date "accessioned_at"
    t.string "deaccession_reason"
    t.date "deaccessioned_at"
    t.index ["collecting_event_id"], name: "index_collection_objects_on_collecting_event_id"
    t.index ["created_by_id"], name: "index_collection_objects_on_created_by_id"
    t.index ["preparation_type_id"], name: "index_collection_objects_on_preparation_type_id"
    t.index ["project_id"], name: "index_collection_objects_on_project_id"
    t.index ["ranged_lot_category_id"], name: "index_collection_objects_on_ranged_lot_category_id"
    t.index ["repository_id"], name: "index_collection_objects_on_repository_id"
    t.index ["type"], name: "index_collection_objects_on_type"
    t.index ["updated_by_id"], name: "index_collection_objects_on_updated_by_id"
  end

  create_table "collection_profiles", id: :serial, force: :cascade do |t|
    t.integer "container_id"
    t.integer "otu_id"
    t.integer "conservation_status"
    t.integer "processing_state"
    t.integer "container_condition"
    t.integer "condition_of_labels"
    t.integer "identification_level"
    t.integer "arrangement_level"
    t.integer "data_quality"
    t.integer "computerization_level"
    t.integer "number_of_collection_objects"
    t.integer "number_of_containers"
    t.integer "created_by_id", null: false
    t.integer "updated_by_id", null: false
    t.integer "project_id", null: false
    t.datetime "created_at", null: false
    t.datetime "updated_at", null: false
    t.string "collection_type"
    t.index ["collection_type"], name: "index_collection_profiles_on_collection_type"
    t.index ["container_id"], name: "index_collection_profiles_on_container_id"
    t.index ["created_by_id"], name: "index_collection_profiles_on_created_by_id"
    t.index ["otu_id"], name: "index_collection_profiles_on_otu_id"
    t.index ["project_id"], name: "index_collection_profiles_on_project_id"
    t.index ["updated_by_id"], name: "index_collection_profiles_on_updated_by_id"
  end

  create_table "common_names", id: :serial, force: :cascade do |t|
    t.string "name", null: false
    t.integer "geographic_area_id"
    t.integer "otu_id"
    t.integer "language_id"
    t.integer "start_year"
    t.integer "end_year"
    t.integer "project_id", null: false
    t.integer "created_by_id", null: false
    t.integer "updated_by_id", null: false
    t.datetime "created_at", null: false
    t.datetime "updated_at", null: false
    t.index ["created_by_id"], name: "index_common_names_on_created_by_id"
    t.index ["geographic_area_id"], name: "index_common_names_on_geographic_area_id"
    t.index ["language_id"], name: "index_common_names_on_language_id"
    t.index ["name"], name: "index_common_names_on_name"
    t.index ["otu_id"], name: "index_common_names_on_otu_id"
    t.index ["project_id"], name: "index_common_names_on_project_id"
    t.index ["updated_by_id"], name: "index_common_names_on_updated_by_id"
  end

  create_table "confidences", id: :serial, force: :cascade do |t|
    t.integer "confidence_object_id", null: false
    t.string "confidence_object_type", null: false
    t.integer "position", null: false
    t.integer "created_by_id", null: false
    t.integer "updated_by_id", null: false
    t.integer "project_id", null: false
    t.datetime "created_at", null: false
    t.datetime "updated_at", null: false
    t.integer "confidence_level_id", null: false
    t.index ["project_id"], name: "index_confidences_on_project_id"
  end

  create_table "container_item_hierarchies", id: false, force: :cascade do |t|
    t.integer "ancestor_id", null: false
    t.integer "descendant_id", null: false
    t.integer "generations", null: false
    t.index ["ancestor_id", "descendant_id", "generations"], name: "container_item_anc_desc_idx", unique: true
    t.index ["descendant_id"], name: "container_item_desc_idx"
  end

  create_table "container_items", id: :serial, force: :cascade do |t|
    t.datetime "created_at", null: false
    t.datetime "updated_at", null: false
    t.integer "contained_object_id", null: false
    t.string "contained_object_type", null: false
    t.string "disposition"
    t.integer "created_by_id", null: false
    t.integer "updated_by_id", null: false
    t.integer "project_id", null: false
    t.integer "disposition_x"
    t.integer "disposition_y"
    t.integer "disposition_z"
    t.integer "parent_id"
    t.index ["contained_object_id", "contained_object_type"], name: "index_container_items_on_contained_object_id_and_type"
    t.index ["created_by_id"], name: "index_container_items_on_created_by_id"
    t.index ["project_id"], name: "index_container_items_on_project_id"
    t.index ["updated_by_id"], name: "index_container_items_on_updated_by_id"
  end

  create_table "containers", id: :serial, force: :cascade do |t|
    t.datetime "created_at", null: false
    t.datetime "updated_at", null: false
    t.string "type", null: false
    t.integer "created_by_id", null: false
    t.integer "updated_by_id", null: false
    t.integer "project_id", null: false
    t.string "name"
    t.string "disposition"
    t.integer "size_x"
    t.integer "size_y"
    t.integer "size_z"
    t.text "print_label"
    t.index ["created_by_id"], name: "index_containers_on_created_by_id"
    t.index ["disposition"], name: "index_containers_on_disposition"
    t.index ["project_id"], name: "index_containers_on_project_id"
    t.index ["type"], name: "index_containers_on_type"
    t.index ["updated_by_id"], name: "index_containers_on_updated_by_id"
  end

  create_table "contents", id: :serial, force: :cascade do |t|
    t.text "text", null: false
    t.integer "otu_id", null: false
    t.integer "topic_id", null: false
    t.datetime "created_at", null: false
    t.datetime "updated_at", null: false
    t.integer "created_by_id", null: false
    t.integer "updated_by_id", null: false
    t.integer "project_id", null: false
    t.integer "revision_id"
    t.index ["created_by_id"], name: "index_contents_on_created_by_id"
    t.index ["otu_id"], name: "index_contents_on_otu_id"
    t.index ["project_id"], name: "index_contents_on_project_id"
    t.index ["revision_id"], name: "index_contents_on_revision_id"
    t.index ["topic_id"], name: "index_contents_on_topic_id"
    t.index ["updated_by_id"], name: "index_contents_on_updated_by_id"
  end

  create_table "controlled_vocabulary_terms", id: :serial, force: :cascade do |t|
    t.string "type", null: false
    t.string "name", null: false
    t.text "definition", null: false
    t.datetime "created_at", null: false
    t.datetime "updated_at", null: false
    t.integer "created_by_id", null: false
    t.integer "updated_by_id", null: false
    t.integer "project_id", null: false
    t.string "uri"
    t.string "uri_relation"
    t.string "css_color"
    t.integer "position"
    t.index ["created_by_id"], name: "index_controlled_vocabulary_terms_on_created_by_id"
    t.index ["project_id"], name: "index_controlled_vocabulary_terms_on_project_id"
    t.index ["type"], name: "index_controlled_vocabulary_terms_on_type"
    t.index ["updated_by_id"], name: "index_controlled_vocabulary_terms_on_updated_by_id"
  end

  create_table "data_attributes", id: :serial, force: :cascade do |t|
    t.string "type", null: false
    t.integer "attribute_subject_id", null: false
    t.string "attribute_subject_type", null: false
    t.integer "controlled_vocabulary_term_id"
    t.string "import_predicate"
    t.text "value", null: false
    t.integer "created_by_id", null: false
    t.integer "updated_by_id", null: false
    t.integer "project_id"
    t.datetime "created_at", null: false
    t.datetime "updated_at", null: false
    t.index ["attribute_subject_id", "attribute_subject_type"], name: "index_data_attributes_on_attribute_subject_id_and_type"
    t.index ["attribute_subject_type"], name: "index_data_attributes_on_attribute_subject_type"
    t.index ["controlled_vocabulary_term_id"], name: "index_data_attributes_on_controlled_vocabulary_term_id"
    t.index ["created_by_id"], name: "index_data_attributes_on_created_by_id"
    t.index ["project_id"], name: "index_data_attributes_on_project_id"
    t.index ["type"], name: "index_data_attributes_on_type"
    t.index ["updated_by_id"], name: "index_data_attributes_on_updated_by_id"
  end

  create_table "delayed_jobs", id: :serial, force: :cascade do |t|
    t.integer "priority", default: 0, null: false
    t.integer "attempts", default: 0, null: false
    t.text "handler", null: false
    t.text "last_error"
    t.datetime "run_at"
    t.datetime "locked_at"
    t.datetime "failed_at"
    t.string "locked_by"
    t.string "queue"
    t.datetime "created_at"
    t.datetime "updated_at"
    t.index ["priority", "run_at"], name: "delayed_jobs_priority"
  end

  create_table "depictions", id: :serial, force: :cascade do |t|
    t.string "depiction_object_type", null: false
    t.integer "depiction_object_id", null: false
    t.integer "image_id", null: false
    t.integer "created_by_id", null: false
    t.integer "updated_by_id", null: false
    t.integer "project_id", null: false
    t.datetime "created_at", null: false
    t.datetime "updated_at", null: false
    t.integer "position"
    t.text "caption"
    t.string "figure_label"
    t.index ["created_by_id"], name: "index_depictions_on_created_by_id"
    t.index ["depiction_object_id"], name: "index_depictions_on_depiction_object_id"
    t.index ["depiction_object_type"], name: "index_depictions_on_depiction_object_type"
    t.index ["image_id"], name: "index_depictions_on_image_id"
    t.index ["project_id"], name: "index_depictions_on_project_id"
    t.index ["updated_by_id"], name: "index_depictions_on_updated_by_id"
  end

  create_table "derived_collection_objects", id: :serial, force: :cascade do |t|
    t.integer "collection_object_observation_id", null: false
    t.integer "collection_object_id", null: false
    t.integer "position"
    t.integer "project_id", null: false
    t.integer "created_by_id", null: false
    t.integer "updated_by_id", null: false
    t.datetime "created_at", null: false
    t.datetime "updated_at", null: false
    t.index ["collection_object_id"], name: "dco_collection_object"
    t.index ["collection_object_observation_id"], name: "dco_collection_object_observation"
    t.index ["project_id"], name: "index_derived_collection_objects_on_project_id"
  end

  create_table "descriptors", id: :serial, force: :cascade do |t|
    t.string "name", null: false
    t.string "short_name"
    t.string "type", null: false
    t.integer "created_by_id", null: false
    t.integer "updated_by_id", null: false
    t.integer "project_id", null: false
    t.datetime "created_at", null: false
    t.datetime "updated_at", null: false
    t.integer "position"
    t.text "description"
    t.string "gene_attribute_logic"
    t.string "cached_gene_attribute_sql"
    t.string "default_unit"
    t.string "description_name"
    t.string "key_name"
    t.index ["created_by_id"], name: "index_descriptors_on_created_by_id"
    t.index ["name"], name: "index_descriptors_on_name"
    t.index ["project_id"], name: "index_descriptors_on_project_id"
    t.index ["short_name"], name: "index_descriptors_on_short_name"
    t.index ["updated_by_id"], name: "index_descriptors_on_updated_by_id"
  end

  create_table "documentation", id: :serial, force: :cascade do |t|
    t.integer "documentation_object_id", null: false
    t.string "documentation_object_type", null: false
    t.integer "document_id", null: false
    t.integer "project_id", null: false
    t.integer "created_by_id", null: false
    t.integer "updated_by_id", null: false
    t.datetime "created_at", null: false
    t.datetime "updated_at", null: false
    t.integer "position"
    t.index ["created_by_id"], name: "index_documentation_on_created_by_id"
    t.index ["document_id"], name: "index_documentation_on_document_id"
    t.index ["documentation_object_id", "documentation_object_type"], name: "index_doc_on_doc_object_type_and_doc_object_id"
    t.index ["project_id"], name: "index_documentation_on_project_id"
    t.index ["updated_by_id"], name: "index_documentation_on_updated_by_id"
  end

  create_table "documents", id: :serial, force: :cascade do |t|
    t.string "document_file_file_name", null: false
    t.string "document_file_content_type", null: false
    t.integer "document_file_file_size", null: false
    t.datetime "document_file_updated_at", null: false
    t.integer "project_id", null: false
    t.integer "created_by_id", null: false
    t.integer "updated_by_id", null: false
    t.datetime "created_at", null: false
    t.datetime "updated_at", null: false
    t.jsonb "page_map", default: {}
    t.integer "page_total"
    t.string "document_file_fingerprint"
    t.index ["document_file_content_type"], name: "index_documents_on_document_file_content_type"
    t.index ["document_file_file_name"], name: "index_documents_on_document_file_file_name"
    t.index ["document_file_file_size"], name: "index_documents_on_document_file_file_size"
    t.index ["document_file_updated_at"], name: "index_documents_on_document_file_updated_at"
  end

  create_table "dwc_occurrences", id: :serial, force: :cascade do |t|
    t.string "acceptedNameUsage"
    t.string "acceptedNameUsageID"
    t.string "accessRights"
    t.string "associatedMedia"
    t.string "associatedOccurrences"
    t.string "associatedOrganisms"
    t.string "associatedReferences"
    t.string "associatedSequences"
    t.string "associatedTaxa"
    t.string "basisOfRecord"
    t.string "bed"
    t.string "behavior"
    t.string "bibliographicCitation"
    t.string "catalogNumber"
    t.string "dwcClass"
    t.string "collectionCode"
    t.string "collectionID"
    t.string "continent"
    t.string "coordinatePrecision"
    t.string "coordinateUncertaintyInMeters"
    t.string "country"
    t.string "countryCode"
    t.string "county"
    t.string "dataGeneralizations"
    t.string "datasetID"
    t.string "datasetName"
    t.string "dateIdentified"
    t.string "day"
    t.string "decimalLatitude"
    t.string "decimalLongitude"
    t.string "disposition"
    t.string "dynamicProperties"
    t.string "earliestAgeOrLowestStage"
    t.string "earliestEonOrLowestEonothem"
    t.string "earliestEpochOrLowestSeries"
    t.string "earliestEraOrLowestErathem"
    t.string "earliestPeriodOrLowestSystem"
    t.string "endDayOfYear"
    t.string "establishmentMeans"
    t.string "eventDate"
    t.string "eventID"
    t.string "eventRemarks"
    t.string "eventTime"
    t.string "family"
    t.string "fieldNotes"
    t.string "fieldNumber"
    t.string "footprintSRS"
    t.string "footprintSpatialFit"
    t.string "footprintWKT"
    t.string "formation"
    t.string "genus"
    t.string "geodeticDatum"
    t.string "geologicalContextID"
    t.string "georeferenceProtocol"
    t.string "georeferenceRemarks"
    t.string "georeferenceSources"
    t.string "georeferenceVerificationStatus"
    t.string "georeferencedBy"
    t.string "georeferencedDate"
    t.string "group"
    t.string "habitat"
    t.string "higherClassification"
    t.string "higherGeography"
    t.string "higherGeographyID"
    t.string "highestBiostratigraphicZone"
    t.string "identificationID"
    t.string "identificationQualifier"
    t.string "identificationReferences"
    t.string "identificationRemarks"
    t.string "identificationVerificationStatus"
    t.string "identifiedBy"
    t.string "individualCount"
    t.string "informationWithheld"
    t.string "infraspecificEpithet"
    t.string "institutionCode"
    t.string "institutionID"
    t.string "island"
    t.string "islandGroup"
    t.string "kingdom"
    t.string "language"
    t.string "latestAgeOrHighestStage"
    t.string "latestEonOrHighestEonothem"
    t.string "latestEpochOrHighestSeries"
    t.string "latestEraOrHighestErathem"
    t.string "latestPeriodOrHighestSystem"
    t.string "license"
    t.string "lifeStage"
    t.string "lithostratigraphicTerms"
    t.string "locality"
    t.string "locationAccordingTo"
    t.string "locationID"
    t.string "locationRemarks"
    t.string "lowestBiostratigraphicZone"
    t.string "materialSampleID"
    t.string "maximumDepthInMeters"
    t.string "maximumDistanceAboveSurfaceInMeters"
    t.string "maximumElevationInMeters"
    t.string "member"
    t.string "minimumDepthInMeters"
    t.string "minimumDistanceAboveSurfaceInMeters"
    t.string "minimumElevationInMeters"
    t.string "modified"
    t.string "month"
    t.string "municipality"
    t.string "nameAccordingTo"
    t.string "nameAccordingToID"
    t.string "namePublishedIn"
    t.string "namePublishedInID"
    t.string "namePublishedInYear"
    t.string "nomenclaturalCode"
    t.string "nomenclaturalStatus"
    t.string "occurrenceID"
    t.string "occurrenceRemarks"
    t.string "occurrenceStatus"
    t.string "order"
    t.string "organismID"
    t.string "organismName"
    t.string "organismQuantity"
    t.string "organismQuantityType"
    t.string "organismRemarks"
    t.string "organismScope"
    t.string "originalNameUsage"
    t.string "originalNameUsageID"
    t.string "otherCatalogNumbers"
    t.string "ownerInstitutionCode"
    t.string "parentEventID"
    t.string "parentNameUsage"
    t.string "parentNameUsageID"
    t.string "phylum"
    t.string "pointRadiusSpatialFit"
    t.string "preparations"
    t.string "previousIdentifications"
    t.string "recordNumber"
    t.string "recordedBy"
    t.string "references"
    t.string "reproductiveCondition"
    t.string "rightsHolder"
    t.string "sampleSizeUnit"
    t.string "sampleSizeValue"
    t.string "samplingEffort"
    t.string "samplingProtocol"
    t.string "scientificName"
    t.string "scientificNameAuthorship"
    t.string "scientificNameID"
    t.string "sex"
    t.string "specificEpithet"
    t.string "startDayOfYear"
    t.string "stateProvince"
    t.string "subgenus"
    t.string "taxonConceptID"
    t.string "taxonID"
    t.string "taxonRank"
    t.string "taxonRemarks"
    t.string "taxonomicStatus"
    t.string "type"
    t.string "typeStatus"
    t.string "verbatimCoordinateSystem"
    t.string "verbatimCoordinates"
    t.string "verbatimDepth"
    t.string "verbatimElevation"
    t.string "verbatimEventDate"
    t.string "verbatimLatitude"
    t.string "verbatimLocality"
    t.string "verbatimLongitude"
    t.string "verbatimSRS"
    t.string "verbatimTaxonRank"
    t.string "vernacularName"
    t.string "waterBody"
    t.string "year"
    t.integer "dwc_occurrence_object_id"
    t.string "dwc_occurrence_object_type"
    t.integer "created_by_id", null: false
    t.integer "updated_by_id", null: false
    t.integer "project_id"
    t.datetime "created_at"
    t.datetime "updated_at"
    t.index ["project_id"], name: "index_dwc_occurrences_on_project_id"
  end

  create_table "extracts", id: :serial, force: :cascade do |t|
    t.decimal "quantity_value", null: false
    t.string "quantity_unit", null: false
    t.string "verbatim_anatomical_origin"
    t.integer "year_made", null: false
    t.integer "month_made", null: false
    t.integer "day_made", null: false
    t.integer "created_by_id", null: false
    t.integer "updated_by_id", null: false
    t.integer "project_id", null: false
    t.datetime "created_at", null: false
    t.datetime "updated_at", null: false
    t.decimal "concentration_value"
    t.string "concentration_unit"
    t.index ["project_id"], name: "index_extracts_on_project_id"
  end

  create_table "gene_attributes", id: :serial, force: :cascade do |t|
    t.integer "descriptor_id", null: false
    t.integer "sequence_id", null: false
    t.string "sequence_relationship_type"
    t.integer "controlled_vocabulary_term_id"
    t.integer "position"
    t.integer "created_by_id", null: false
    t.integer "updated_by_id", null: false
    t.integer "project_id", null: false
    t.datetime "created_at", null: false
    t.datetime "updated_at", null: false
    t.index ["controlled_vocabulary_term_id"], name: "index_gene_attributes_on_controlled_vocabulary_term_id"
    t.index ["project_id"], name: "index_gene_attributes_on_project_id"
    t.index ["sequence_id"], name: "index_gene_attributes_on_sequence_id"
  end

  create_table "geographic_area_hierarchies", id: false, force: :cascade do |t|
    t.integer "ancestor_id", null: false
    t.integer "descendant_id", null: false
    t.integer "generations", null: false
    t.index ["ancestor_id", "descendant_id", "generations"], name: "geographic_area_anc_desc_idx", unique: true
    t.index ["descendant_id"], name: "geographic_area_desc_idx"
  end

  create_table "geographic_area_types", id: :serial, force: :cascade do |t|
    t.string "name", null: false
    t.datetime "created_at", null: false
    t.datetime "updated_at", null: false
    t.integer "created_by_id", null: false
    t.integer "updated_by_id", null: false
    t.index ["created_by_id"], name: "index_geographic_area_types_on_created_by_id"
    t.index ["name"], name: "index_geographic_area_types_on_name"
    t.index ["updated_by_id"], name: "index_geographic_area_types_on_updated_by_id"
  end

  create_table "geographic_areas", id: :serial, force: :cascade do |t|
    t.string "name", null: false
    t.integer "level0_id"
    t.integer "level1_id"
    t.integer "level2_id"
    t.integer "parent_id"
    t.integer "geographic_area_type_id"
    t.datetime "created_at", null: false
    t.datetime "updated_at", null: false
    t.string "iso_3166_a2"
    t.string "iso_3166_a3"
    t.string "tdwgID"
    t.string "data_origin", null: false
    t.integer "created_by_id", null: false
    t.integer "updated_by_id", null: false
    t.index ["created_by_id"], name: "index_geographic_areas_on_created_by_id"
    t.index ["geographic_area_type_id"], name: "index_geographic_areas_on_geographic_area_type_id"
    t.index ["level0_id"], name: "index_geographic_areas_on_level0_id"
    t.index ["level1_id"], name: "index_geographic_areas_on_level1_id"
    t.index ["level2_id"], name: "index_geographic_areas_on_level2_id"
    t.index ["name"], name: "index_geographic_areas_on_name"
    t.index ["parent_id"], name: "index_geographic_areas_on_parent_id"
    t.index ["updated_by_id"], name: "index_geographic_areas_on_updated_by_id"
  end

  create_table "geographic_areas_geographic_items", id: :serial, force: :cascade do |t|
    t.integer "geographic_area_id", null: false
    t.integer "geographic_item_id"
    t.string "data_origin"
    t.integer "origin_gid"
    t.string "date_valid_from"
    t.string "date_valid_to"
    t.datetime "created_at", null: false
    t.datetime "updated_at", null: false
    t.index ["geographic_area_id"], name: "index_geographic_areas_geographic_items_on_geographic_area_id"
    t.index ["geographic_item_id"], name: "index_geographic_areas_geographic_items_on_geographic_item_id"
  end

  create_table "geographic_items", id: :serial, force: :cascade do |t|
    t.datetime "created_at", null: false
    t.datetime "updated_at", null: false
    t.geography "point", limit: {:srid=>4326, :type=>"st_point", :has_z=>true, :geographic=>true}
    t.geography "line_string", limit: {:srid=>4326, :type=>"line_string", :has_z=>true, :geographic=>true}
    t.geography "polygon", limit: {:srid=>4326, :type=>"st_polygon", :has_z=>true, :geographic=>true}
    t.geography "multi_point", limit: {:srid=>4326, :type=>"multi_point", :has_z=>true, :geographic=>true}
    t.geography "multi_line_string", limit: {:srid=>4326, :type=>"multi_line_string", :has_z=>true, :geographic=>true}
    t.geography "multi_polygon", limit: {:srid=>4326, :type=>"multi_polygon", :has_z=>true, :geographic=>true}
    t.geography "geometry_collection", limit: {:srid=>4326, :type=>"geometry_collection", :has_z=>true, :geographic=>true}
    t.integer "created_by_id", null: false
    t.integer "updated_by_id", null: false
    t.string "type", null: false
    t.index ["created_by_id"], name: "index_geographic_items_on_created_by_id"
    t.index ["geometry_collection"], name: "geometry_collection_gix", using: :gist
    t.index ["line_string"], name: "line_string_gix", using: :gist
    t.index ["multi_line_string"], name: "multi_line_string_gix", using: :gist
    t.index ["multi_point"], name: "multi_point_gix", using: :gist
    t.index ["multi_polygon"], name: "multi_polygon_gix", using: :gist
    t.index ["point"], name: "point_gix", using: :gist
    t.index ["polygon"], name: "polygon_gix", using: :gist
    t.index ["type"], name: "index_geographic_items_on_type"
    t.index ["updated_by_id"], name: "index_geographic_items_on_updated_by_id"
  end

  create_table "georeferences", id: :serial, force: :cascade do |t|
    t.integer "geographic_item_id", null: false
    t.integer "collecting_event_id", null: false
    t.decimal "error_radius"
    t.decimal "error_depth"
    t.integer "error_geographic_item_id"
    t.string "type", null: false
    t.integer "position", null: false
    t.datetime "created_at", null: false
    t.datetime "updated_at", null: false
    t.boolean "is_public", default: false, null: false
    t.string "api_request"
    t.integer "created_by_id", null: false
    t.integer "updated_by_id", null: false
    t.integer "project_id", null: false
    t.boolean "is_undefined_z"
    t.boolean "is_median_z"
    t.index ["collecting_event_id"], name: "index_georeferences_on_collecting_event_id"
    t.index ["created_by_id"], name: "index_georeferences_on_created_by_id"
    t.index ["error_geographic_item_id"], name: "index_georeferences_on_error_geographic_item_id"
    t.index ["geographic_item_id"], name: "index_georeferences_on_geographic_item_id"
    t.index ["position"], name: "index_georeferences_on_position"
    t.index ["project_id"], name: "index_georeferences_on_project_id"
    t.index ["type"], name: "index_georeferences_on_type"
    t.index ["updated_by_id"], name: "index_georeferences_on_updated_by_id"
  end

  create_table "identifiers", id: :serial, force: :cascade do |t|
    t.string "identifier", null: false
    t.string "type", null: false
    t.datetime "created_at", null: false
    t.datetime "updated_at", null: false
    t.integer "namespace_id"
    t.integer "created_by_id", null: false
    t.integer "updated_by_id", null: false
    t.integer "project_id"
    t.text "cached"
    t.integer "identifier_object_id", null: false
    t.string "identifier_object_type", null: false
    t.string "relation"
    t.integer "position"
    t.index ["created_by_id"], name: "index_identifiers_on_created_by_id"
    t.index ["identifier_object_id", "identifier_object_type"], name: "index_identifiers_on_identifier_object_id_and_type"
    t.index ["namespace_id"], name: "index_identifiers_on_namespace_id"
    t.index ["project_id"], name: "index_identifiers_on_project_id"
    t.index ["type"], name: "index_identifiers_on_type"
    t.index ["updated_by_id"], name: "index_identifiers_on_updated_by_id"
  end

  create_table "images", id: :serial, force: :cascade do |t|
    t.string "user_file_name"
    t.integer "height"
    t.integer "width"
    t.string "image_file_fingerprint"
    t.integer "created_by_id", null: false
    t.integer "project_id", null: false
    t.datetime "created_at", null: false
    t.datetime "updated_at", null: false
    t.string "image_file_file_name"
    t.string "image_file_content_type"
    t.integer "image_file_file_size"
    t.datetime "image_file_updated_at"
    t.integer "updated_by_id", null: false
    t.text "image_file_meta"
    t.index ["created_by_id"], name: "index_images_on_created_by_id"
    t.index ["image_file_content_type"], name: "index_images_on_image_file_content_type"
    t.index ["project_id"], name: "index_images_on_project_id"
    t.index ["updated_by_id"], name: "index_images_on_updated_by_id"
  end

  create_table "imports", id: :serial, force: :cascade do |t|
    t.string "name"
    t.hstore "metadata"
    t.datetime "created_at"
    t.datetime "updated_at"
    t.json "metadata_json"
  end

  create_table "labels", force: :cascade do |t|
    t.string "text", null: false
    t.integer "total", null: false
    t.string "style"
<<<<<<< HEAD
    t.string "label_object_type", null: false
    t.bigint "label_object_id", null: false
=======
    t.string "label_object_type"
    t.bigint "label_object_id"
>>>>>>> be56f485
    t.boolean "is_copy_edited", default: false
    t.boolean "is_printed", default: false
    t.integer "project_id"
    t.integer "created_by_id"
    t.integer "updated_by_id"
    t.datetime "created_at", null: false
    t.datetime "updated_at", null: false
    t.index ["created_by_id"], name: "labels_created_by_id_index"
    t.index ["label_object_type", "label_object_id"], name: "index_labels_on_label_object_type_and_label_object_id"
    t.index ["project_id"], name: "index_labels_on_project_id"
    t.index ["updated_by_id"], name: "labels_updated_by_id_index"
  end

  create_table "languages", id: :serial, force: :cascade do |t|
    t.string "alpha_3_bibliographic"
    t.string "alpha_3_terminologic"
    t.string "alpha_2"
    t.string "english_name"
    t.string "french_name"
    t.datetime "created_at", null: false
    t.datetime "updated_at", null: false
    t.integer "created_by_id", null: false
    t.integer "updated_by_id", null: false
    t.index ["created_by_id"], name: "index_languages_on_created_by_id"
    t.index ["updated_by_id"], name: "index_languages_on_updated_by_id"
  end

  create_table "loan_items", id: :serial, force: :cascade do |t|
    t.integer "loan_id", null: false
    t.date "date_returned"
    t.integer "position", null: false
    t.integer "created_by_id", null: false
    t.integer "updated_by_id", null: false
    t.integer "project_id", null: false
    t.datetime "created_at", null: false
    t.datetime "updated_at", null: false
    t.integer "loan_item_object_id"
    t.string "loan_item_object_type"
    t.integer "total"
    t.string "disposition"
    t.index ["created_by_id"], name: "index_loan_items_on_created_by_id"
    t.index ["loan_id"], name: "index_loan_items_on_loan_id"
    t.index ["position"], name: "index_loan_items_on_position"
    t.index ["project_id"], name: "index_loan_items_on_project_id"
    t.index ["updated_by_id"], name: "index_loan_items_on_updated_by_id"
  end

  create_table "loans", id: :serial, force: :cascade do |t|
    t.date "date_requested"
    t.string "request_method"
    t.date "date_sent"
    t.date "date_received"
    t.date "date_return_expected"
    t.string "recipient_address"
    t.string "recipient_email"
    t.string "recipient_phone"
    t.string "supervisor_email"
    t.string "supervisor_phone"
    t.date "date_closed"
    t.integer "created_by_id", null: false
    t.integer "updated_by_id", null: false
    t.integer "project_id", null: false
    t.datetime "created_at", null: false
    t.datetime "updated_at", null: false
    t.string "recipient_honorific"
    t.string "recipient_country"
    t.text "lender_address", default: "Lender's address not provided.", null: false
    t.index ["created_by_id"], name: "index_loans_on_created_by_id"
    t.index ["project_id"], name: "index_loans_on_project_id"
    t.index ["updated_by_id"], name: "index_loans_on_updated_by_id"
  end

  create_table "namespaces", id: :serial, force: :cascade do |t|
    t.string "institution"
    t.string "name", null: false
    t.string "short_name", null: false
    t.datetime "created_at", null: false
    t.datetime "updated_at", null: false
    t.integer "created_by_id", null: false
    t.integer "updated_by_id", null: false
    t.string "verbatim_short_name"
    t.index ["created_by_id"], name: "index_namespaces_on_created_by_id"
    t.index ["updated_by_id"], name: "index_namespaces_on_updated_by_id"
  end

  create_table "notes", id: :serial, force: :cascade do |t|
    t.text "text", null: false
    t.integer "note_object_id", null: false
    t.string "note_object_type", null: false
    t.string "note_object_attribute"
    t.datetime "created_at", null: false
    t.datetime "updated_at", null: false
    t.integer "created_by_id", null: false
    t.integer "updated_by_id", null: false
    t.integer "project_id", null: false
    t.index ["created_by_id"], name: "index_notes_on_created_by_id"
    t.index ["note_object_id", "note_object_type"], name: "index_notes_on_note_object_id_and_type"
    t.index ["project_id"], name: "index_notes_on_project_id"
    t.index ["updated_by_id"], name: "index_notes_on_updated_by_id"
  end

  create_table "observation_matrices", id: :serial, force: :cascade do |t|
    t.string "name", null: false
    t.integer "created_by_id", null: false
    t.integer "updated_by_id", null: false
    t.integer "project_id"
    t.datetime "created_at", null: false
    t.datetime "updated_at", null: false
    t.index ["created_by_id"], name: "index_observation_matrices_on_created_by_id"
    t.index ["name"], name: "index_observation_matrices_on_name"
    t.index ["project_id"], name: "index_observation_matrices_on_project_id"
    t.index ["updated_by_id"], name: "index_observation_matrices_on_updated_by_id"
  end

  create_table "observation_matrix_column_items", id: :serial, force: :cascade do |t|
    t.integer "observation_matrix_id", null: false
    t.string "type", null: false
    t.integer "descriptor_id"
    t.integer "controlled_vocabulary_term_id"
    t.integer "created_by_id", null: false
    t.integer "updated_by_id", null: false
    t.integer "project_id", null: false
    t.datetime "created_at", null: false
    t.datetime "updated_at", null: false
    t.integer "position"
    t.index ["controlled_vocabulary_term_id"], name: "omrc_cvt_index"
    t.index ["created_by_id"], name: "index_observation_matrix_column_items_on_created_by_id"
    t.index ["descriptor_id"], name: "omci_d_index"
    t.index ["observation_matrix_id"], name: "omci_om_index"
    t.index ["project_id"], name: "index_observation_matrix_column_items_on_project_id"
    t.index ["updated_by_id"], name: "index_observation_matrix_column_items_on_updated_by_id"
  end

  create_table "observation_matrix_columns", id: :serial, force: :cascade do |t|
    t.integer "observation_matrix_id", null: false
    t.integer "descriptor_id", null: false
    t.integer "position"
    t.integer "created_by_id", null: false
    t.integer "updated_by_id", null: false
    t.integer "project_id", null: false
    t.datetime "created_at", null: false
    t.datetime "updated_at", null: false
    t.integer "reference_count"
    t.integer "cached_observation_matrix_column_item_id"
    t.index ["created_by_id"], name: "index_observation_matrix_columns_on_created_by_id"
    t.index ["descriptor_id"], name: "index_observation_matrix_columns_on_descriptor_id"
    t.index ["observation_matrix_id"], name: "imc_om_index"
    t.index ["project_id"], name: "index_observation_matrix_columns_on_project_id"
    t.index ["updated_by_id"], name: "index_observation_matrix_columns_on_updated_by_id"
  end

  create_table "observation_matrix_row_items", id: :serial, force: :cascade do |t|
    t.integer "observation_matrix_id", null: false
    t.string "type", null: false
    t.integer "collection_object_id"
    t.integer "otu_id"
    t.integer "controlled_vocabulary_term_id"
    t.integer "created_by_id", null: false
    t.integer "updated_by_id", null: false
    t.integer "project_id", null: false
    t.datetime "created_at", null: false
    t.datetime "updated_at", null: false
    t.integer "position"
    t.index ["collection_object_id"], name: "omri_co_index"
    t.index ["controlled_vocabulary_term_id"], name: "omri_cvt_index"
    t.index ["created_by_id"], name: "index_observation_matrix_row_items_on_created_by_id"
    t.index ["observation_matrix_id"], name: "omri_om_index"
    t.index ["otu_id"], name: "index_observation_matrix_row_items_on_otu_id"
    t.index ["project_id"], name: "index_observation_matrix_row_items_on_project_id"
    t.index ["updated_by_id"], name: "index_observation_matrix_row_items_on_updated_by_id"
  end

  create_table "observation_matrix_rows", id: :serial, force: :cascade do |t|
    t.integer "observation_matrix_id", null: false
    t.integer "otu_id"
    t.integer "collection_object_id"
    t.integer "position"
    t.integer "created_by_id", null: false
    t.integer "updated_by_id", null: false
    t.integer "project_id", null: false
    t.datetime "created_at", null: false
    t.datetime "updated_at", null: false
    t.integer "reference_count"
    t.integer "cached_observation_matrix_row_item_id"
    t.index ["collection_object_id"], name: "index_observation_matrix_rows_on_collection_object_id"
    t.index ["created_by_id"], name: "index_observation_matrix_rows_on_created_by_id"
    t.index ["observation_matrix_id"], name: "omr_om_index"
    t.index ["otu_id"], name: "index_observation_matrix_rows_on_otu_id"
    t.index ["project_id"], name: "index_observation_matrix_rows_on_project_id"
    t.index ["updated_by_id"], name: "index_observation_matrix_rows_on_updated_by_id"
  end

  create_table "observations", id: :serial, force: :cascade do |t|
    t.integer "descriptor_id"
    t.integer "otu_id"
    t.integer "collection_object_id"
    t.integer "character_state_id"
    t.string "frequency"
    t.decimal "continuous_value"
    t.string "continuous_unit"
    t.integer "sample_n"
    t.decimal "sample_min"
    t.decimal "sample_max"
    t.decimal "sample_median"
    t.decimal "sample_mean"
    t.string "sample_units"
    t.decimal "sample_standard_deviation"
    t.decimal "sample_standard_error"
    t.boolean "presence"
    t.text "description"
    t.string "cached"
    t.string "cached_column_label"
    t.string "cached_row_label"
    t.integer "created_by_id", null: false
    t.integer "updated_by_id", null: false
    t.integer "project_id", null: false
    t.datetime "created_at", null: false
    t.datetime "updated_at", null: false
    t.string "type", null: false
    t.index ["character_state_id"], name: "index_observations_on_character_state_id"
    t.index ["collection_object_id"], name: "index_observations_on_collection_object_id"
    t.index ["descriptor_id"], name: "index_observations_on_descriptor_id"
    t.index ["otu_id"], name: "index_observations_on_otu_id"
    t.index ["project_id"], name: "index_observations_on_project_id"
  end

  create_table "origin_relationships", id: :serial, force: :cascade do |t|
    t.integer "old_object_id", null: false
    t.string "old_object_type", null: false
    t.integer "new_object_id", null: false
    t.string "new_object_type", null: false
    t.integer "position"
    t.integer "created_by_id", null: false
    t.integer "updated_by_id", null: false
    t.integer "project_id", null: false
    t.datetime "created_at", null: false
    t.datetime "updated_at", null: false
    t.index ["created_by_id"], name: "index_origin_relationships_on_created_by_id"
    t.index ["new_object_type", "new_object_id"], name: "index_origin_relationships_on_new_object_type_and_new_object_id"
    t.index ["old_object_type", "old_object_id"], name: "index_origin_relationships_on_old_object_type_and_old_object_id"
    t.index ["project_id"], name: "index_origin_relationships_on_project_id"
    t.index ["updated_by_id"], name: "index_origin_relationships_on_updated_by_id"
  end

  create_table "otu_page_layout_sections", id: :serial, force: :cascade do |t|
    t.integer "otu_page_layout_id", null: false
    t.string "type", null: false
    t.integer "position", null: false
    t.integer "topic_id"
    t.string "dynamic_content_class"
    t.integer "created_by_id", null: false
    t.integer "updated_by_id", null: false
    t.integer "project_id", null: false
    t.datetime "created_at", null: false
    t.datetime "updated_at", null: false
    t.index ["created_by_id"], name: "index_otu_page_layout_sections_on_created_by_id"
    t.index ["otu_page_layout_id"], name: "index_otu_page_layout_sections_on_otu_page_layout_id"
    t.index ["position"], name: "index_otu_page_layout_sections_on_position"
    t.index ["project_id"], name: "index_otu_page_layout_sections_on_project_id"
    t.index ["topic_id"], name: "index_otu_page_layout_sections_on_topic_id"
    t.index ["type"], name: "index_otu_page_layout_sections_on_type"
    t.index ["updated_by_id"], name: "index_otu_page_layout_sections_on_updated_by_id"
  end

  create_table "otu_page_layouts", id: :serial, force: :cascade do |t|
    t.string "name", null: false
    t.integer "created_by_id", null: false
    t.integer "updated_by_id", null: false
    t.integer "project_id", null: false
    t.datetime "created_at", null: false
    t.datetime "updated_at", null: false
    t.index ["created_by_id"], name: "index_otu_page_layouts_on_created_by_id"
    t.index ["project_id"], name: "index_otu_page_layouts_on_project_id"
    t.index ["updated_by_id"], name: "index_otu_page_layouts_on_updated_by_id"
  end

  create_table "otus", id: :serial, force: :cascade do |t|
    t.string "name"
    t.datetime "created_at", null: false
    t.datetime "updated_at", null: false
    t.integer "created_by_id", null: false
    t.integer "updated_by_id", null: false
    t.integer "project_id", null: false
    t.integer "taxon_name_id"
    t.index ["created_by_id"], name: "index_otus_on_created_by_id"
    t.index ["project_id"], name: "index_otus_on_project_id"
    t.index ["taxon_name_id"], name: "index_otus_on_taxon_name_id"
    t.index ["updated_by_id"], name: "index_otus_on_updated_by_id"
  end

  create_table "people", id: :serial, force: :cascade do |t|
    t.string "type", null: false
    t.string "last_name", null: false
    t.string "first_name"
    t.datetime "created_at", null: false
    t.datetime "updated_at", null: false
    t.string "suffix"
    t.string "prefix"
    t.integer "created_by_id", null: false
    t.integer "updated_by_id", null: false
    t.text "cached"
    t.integer "year_born"
    t.integer "year_died"
    t.integer "year_active_start"
    t.integer "year_active_end"
    t.index ["created_by_id"], name: "index_people_on_created_by_id"
    t.index ["type"], name: "index_people_on_type"
    t.index ["updated_by_id"], name: "index_people_on_updated_by_id"
  end

  create_table "pinboard_items", id: :serial, force: :cascade do |t|
    t.integer "pinned_object_id", null: false
    t.string "pinned_object_type", null: false
    t.integer "user_id", null: false
    t.integer "project_id", null: false
    t.integer "position", null: false
    t.boolean "is_inserted"
    t.boolean "is_cross_project"
    t.integer "inserted_count"
    t.integer "created_by_id", null: false
    t.integer "updated_by_id", null: false
    t.datetime "created_at", null: false
    t.datetime "updated_at", null: false
    t.index ["created_by_id"], name: "index_pinboard_items_on_created_by_id"
    t.index ["pinned_object_type", "pinned_object_id"], name: "index_pinboard_items_on_pinned_object_type_and_pinned_object_id"
    t.index ["position"], name: "index_pinboard_items_on_position"
    t.index ["project_id"], name: "index_pinboard_items_on_project_id"
    t.index ["updated_by_id"], name: "index_pinboard_items_on_updated_by_id"
    t.index ["user_id"], name: "index_pinboard_items_on_user_id"
  end

  create_table "preparation_types", id: :serial, force: :cascade do |t|
    t.string "name", null: false
    t.datetime "created_at", null: false
    t.datetime "updated_at", null: false
    t.integer "created_by_id", null: false
    t.integer "updated_by_id", null: false
    t.text "definition", null: false
    t.index ["created_by_id"], name: "index_preparation_types_on_created_by_id"
    t.index ["updated_by_id"], name: "index_preparation_types_on_updated_by_id"
  end

  create_table "project_members", id: :serial, force: :cascade do |t|
    t.integer "project_id", null: false
    t.integer "user_id", null: false
    t.datetime "created_at", null: false
    t.datetime "updated_at", null: false
    t.integer "created_by_id", null: false
    t.integer "updated_by_id", null: false
    t.boolean "is_project_administrator"
    t.jsonb "clipboard", default: {}
    t.index ["created_by_id"], name: "index_project_members_on_created_by_id"
    t.index ["project_id"], name: "index_project_members_on_project_id"
    t.index ["updated_by_id"], name: "index_project_members_on_updated_by_id"
    t.index ["user_id"], name: "index_project_members_on_user_id"
  end

  create_table "project_sources", id: :serial, force: :cascade do |t|
    t.integer "project_id", null: false
    t.integer "source_id", null: false
    t.integer "created_by_id", null: false
    t.integer "updated_by_id", null: false
    t.datetime "created_at", null: false
    t.datetime "updated_at", null: false
    t.index ["created_by_id"], name: "index_project_sources_on_created_by_id"
    t.index ["project_id"], name: "index_project_sources_on_project_id"
    t.index ["source_id"], name: "index_project_sources_on_source_id"
    t.index ["updated_by_id"], name: "index_project_sources_on_updated_by_id"
  end

  create_table "projects", id: :serial, force: :cascade do |t|
    t.string "name", null: false
    t.datetime "created_at", null: false
    t.datetime "updated_at", null: false
    t.integer "created_by_id", null: false
    t.integer "updated_by_id", null: false
    t.jsonb "preferences", default: {}, null: false
    t.index ["created_by_id"], name: "index_projects_on_created_by_id"
    t.index ["updated_by_id"], name: "index_projects_on_updated_by_id"
  end

  create_table "protocol_relationships", id: :serial, force: :cascade do |t|
    t.integer "protocol_id", null: false
    t.integer "protocol_relationship_object_id", null: false
    t.string "protocol_relationship_object_type", null: false
    t.integer "position", null: false
    t.integer "created_by_id", null: false
    t.integer "updated_by_id", null: false
    t.integer "project_id", null: false
    t.datetime "created_at", null: false
    t.datetime "updated_at", null: false
    t.index ["project_id"], name: "index_protocol_relationships_on_project_id"
    t.index ["protocol_id"], name: "index_protocol_relationships_on_protocol_id"
  end

  create_table "protocols", id: :serial, force: :cascade do |t|
    t.string "name", null: false
    t.text "short_name", null: false
    t.text "description", null: false
    t.integer "created_by_id", null: false
    t.integer "updated_by_id", null: false
    t.integer "project_id", null: false
    t.datetime "created_at", null: false
    t.datetime "updated_at", null: false
    t.index ["project_id"], name: "index_protocols_on_project_id"
  end

  create_table "public_contents", id: :serial, force: :cascade do |t|
    t.integer "otu_id", null: false
    t.integer "topic_id", null: false
    t.text "text", null: false
    t.integer "project_id", null: false
    t.integer "created_by_id", null: false
    t.integer "updated_by_id", null: false
    t.datetime "created_at", null: false
    t.datetime "updated_at", null: false
    t.integer "content_id", null: false
    t.index ["content_id"], name: "index_public_contents_on_content_id"
    t.index ["created_by_id"], name: "index_public_contents_on_created_by_id"
    t.index ["otu_id"], name: "index_public_contents_on_otu_id"
    t.index ["project_id"], name: "index_public_contents_on_project_id"
    t.index ["topic_id"], name: "index_public_contents_on_topic_id"
    t.index ["updated_by_id"], name: "index_public_contents_on_updated_by_id"
  end

  create_table "ranged_lot_categories", id: :serial, force: :cascade do |t|
    t.string "name", null: false
    t.integer "minimum_value", null: false
    t.integer "maximum_value"
    t.datetime "created_at", null: false
    t.datetime "updated_at", null: false
    t.integer "created_by_id", null: false
    t.integer "updated_by_id", null: false
    t.integer "project_id", null: false
    t.index ["created_by_id"], name: "index_ranged_lot_categories_on_created_by_id"
    t.index ["project_id"], name: "index_ranged_lot_categories_on_project_id"
    t.index ["updated_by_id"], name: "index_ranged_lot_categories_on_updated_by_id"
  end

  create_table "repositories", id: :serial, force: :cascade do |t|
    t.string "name", null: false
    t.string "url"
    t.string "acronym"
    t.string "status"
    t.string "institutional_LSID"
    t.datetime "created_at", null: false
    t.datetime "updated_at", null: false
    t.integer "created_by_id", null: false
    t.integer "updated_by_id", null: false
    t.boolean "is_index_herbariorum"
    t.index ["created_by_id"], name: "index_repositories_on_created_by_id"
    t.index ["updated_by_id"], name: "index_repositories_on_updated_by_id"
  end

  create_table "roles", id: :serial, force: :cascade do |t|
    t.integer "person_id", null: false
    t.string "type", null: false
    t.integer "role_object_id", null: false
    t.string "role_object_type", null: false
    t.integer "position", null: false
    t.datetime "created_at", null: false
    t.datetime "updated_at", null: false
    t.integer "created_by_id", null: false
    t.integer "updated_by_id", null: false
    t.integer "project_id"
    t.index ["created_by_id"], name: "index_roles_on_created_by_id"
    t.index ["person_id"], name: "index_roles_on_person_id"
    t.index ["position"], name: "index_roles_on_position"
    t.index ["project_id"], name: "index_roles_on_project_id"
    t.index ["role_object_id", "role_object_type"], name: "index_roles_on_role_object_id_and_type"
    t.index ["type"], name: "index_roles_on_type"
    t.index ["updated_by_id"], name: "index_roles_on_updated_by_id"
  end

  create_table "sequence_relationships", id: :serial, force: :cascade do |t|
    t.integer "subject_sequence_id", null: false
    t.integer "object_sequence_id", null: false
    t.integer "created_by_id", null: false
    t.integer "updated_by_id", null: false
    t.datetime "created_at", null: false
    t.datetime "updated_at", null: false
    t.integer "project_id", null: false
    t.string "type", null: false
  end

  create_table "sequences", id: :serial, force: :cascade do |t|
    t.integer "created_by_id", null: false
    t.integer "updated_by_id", null: false
    t.datetime "created_at", null: false
    t.datetime "updated_at", null: false
    t.text "sequence", null: false
    t.string "sequence_type", null: false
    t.integer "project_id", null: false
    t.string "name"
    t.index ["created_by_id"], name: "index_sequences_on_created_by_id"
    t.index ["updated_by_id"], name: "index_sequences_on_updated_by_id"
  end

  create_table "serial_chronologies", id: :serial, force: :cascade do |t|
    t.integer "preceding_serial_id", null: false
    t.integer "succeeding_serial_id", null: false
    t.integer "created_by_id", null: false
    t.datetime "created_at", null: false
    t.datetime "updated_at", null: false
    t.integer "updated_by_id", null: false
    t.string "type", null: false
    t.index ["created_by_id"], name: "index_serial_chronologies_on_created_by_id"
    t.index ["preceding_serial_id"], name: "index_serial_chronologies_on_preceding_serial_id"
    t.index ["succeeding_serial_id"], name: "index_serial_chronologies_on_succeeding_serial_id"
    t.index ["type"], name: "index_serial_chronologies_on_type"
    t.index ["updated_by_id"], name: "index_serial_chronologies_on_updated_by_id"
  end

  create_table "serials", id: :serial, force: :cascade do |t|
    t.integer "created_by_id", null: false
    t.integer "updated_by_id", null: false
    t.datetime "created_at", null: false
    t.datetime "updated_at", null: false
    t.string "place_published"
    t.integer "primary_language_id"
    t.integer "first_year_of_issue", limit: 2
    t.integer "last_year_of_issue", limit: 2
    t.integer "translated_from_serial_id"
    t.text "publisher"
    t.text "name", null: false
    t.index ["created_by_id"], name: "index_serials_on_created_by_id"
    t.index ["primary_language_id"], name: "index_serials_on_primary_language_id"
    t.index ["translated_from_serial_id"], name: "index_serials_on_translated_from_serial_id"
    t.index ["updated_by_id"], name: "index_serials_on_updated_by_id"
  end

  create_table "shortened_urls", id: :serial, force: :cascade do |t|
    t.integer "owner_id"
    t.string "owner_type", limit: 20
    t.text "url", null: false
    t.string "unique_key", limit: 10, null: false
    t.string "category"
    t.integer "use_count", default: 0, null: false
    t.datetime "expires_at"
    t.datetime "created_at"
    t.datetime "updated_at"
    t.index ["category"], name: "index_shortened_urls_on_category"
    t.index ["owner_id", "owner_type"], name: "index_shortened_urls_on_owner_id_and_owner_type"
    t.index ["unique_key"], name: "index_shortened_urls_on_unique_key", unique: true
    t.index ["url"], name: "index_shortened_urls_on_url"
  end

  create_table "sources", id: :serial, force: :cascade do |t|
    t.integer "serial_id"
    t.string "address"
    t.string "annote"
    t.string "booktitle"
    t.string "chapter"
    t.string "crossref"
    t.string "edition"
    t.string "editor"
    t.string "howpublished"
    t.string "institution"
    t.string "journal"
    t.string "key"
    t.string "month"
    t.string "note"
    t.string "number"
    t.string "organization"
    t.string "pages"
    t.string "publisher"
    t.string "school"
    t.string "series"
    t.text "title"
    t.string "type", null: false
    t.string "volume"
    t.string "doi"
    t.text "abstract"
    t.text "copyright"
    t.string "language"
    t.string "stated_year"
    t.string "verbatim"
    t.datetime "created_at", null: false
    t.datetime "updated_at", null: false
    t.string "bibtex_type"
    t.integer "created_by_id", null: false
    t.integer "updated_by_id", null: false
    t.integer "day", limit: 2
    t.integer "year", limit: 2
    t.string "isbn"
    t.string "issn"
    t.text "verbatim_contents"
    t.text "verbatim_keywords"
    t.integer "language_id"
    t.string "translator"
    t.string "year_suffix"
    t.string "url"
    t.text "author"
    t.text "cached"
    t.text "cached_author_string"
    t.date "cached_nomenclature_date"
    t.index ["bibtex_type"], name: "index_sources_on_bibtex_type"
    t.index ["cached"], name: "index_sources_on_cached"
    t.index ["cached_author_string"], name: "index_sources_on_cached_author_string"
    t.index ["cached_nomenclature_date"], name: "index_sources_on_cached_nomenclature_date"
    t.index ["created_by_id"], name: "index_sources_on_created_by_id"
    t.index ["language_id"], name: "index_sources_on_language_id"
    t.index ["serial_id"], name: "index_sources_on_serial_id"
    t.index ["type"], name: "index_sources_on_type"
    t.index ["updated_by_id"], name: "index_sources_on_updated_by_id"
  end

  create_table "sqed_depictions", id: :serial, force: :cascade do |t|
    t.integer "depiction_id", null: false
    t.string "boundary_color", null: false
    t.string "boundary_finder", null: false
    t.boolean "has_border", null: false
    t.string "layout", null: false
    t.jsonb "metadata_map", default: {}, null: false
    t.jsonb "specimen_coordinates", default: {}, null: false
    t.integer "project_id", null: false
    t.integer "created_by_id", null: false
    t.integer "updated_by_id", null: false
    t.datetime "created_at", null: false
    t.datetime "updated_at", null: false
    t.json "result_boundary_coordinates"
    t.json "result_ocr"
    t.index ["depiction_id"], name: "index_sqed_depictions_on_depiction_id"
    t.index ["project_id"], name: "index_sqed_depictions_on_project_id"
  end

  create_table "tagged_section_keywords", id: :serial, force: :cascade do |t|
    t.integer "otu_page_layout_section_id", null: false
    t.integer "position", null: false
    t.integer "created_by_id", null: false
    t.integer "updated_by_id", null: false
    t.integer "project_id", null: false
    t.datetime "created_at", null: false
    t.datetime "updated_at", null: false
    t.integer "keyword_id", null: false
    t.index ["created_by_id"], name: "index_tagged_section_keywords_on_created_by_id"
    t.index ["keyword_id"], name: "index_tagged_section_keywords_on_keyword_id"
    t.index ["otu_page_layout_section_id"], name: "index_tagged_section_keywords_on_otu_page_layout_section_id"
    t.index ["position"], name: "index_tagged_section_keywords_on_position"
    t.index ["project_id"], name: "index_tagged_section_keywords_on_project_id"
    t.index ["updated_by_id"], name: "index_tagged_section_keywords_on_updated_by_id"
  end

  create_table "tags", id: :serial, force: :cascade do |t|
    t.integer "keyword_id", null: false
    t.integer "tag_object_id", null: false
    t.string "tag_object_type", null: false
    t.string "tag_object_attribute"
    t.datetime "created_at", null: false
    t.datetime "updated_at", null: false
    t.integer "created_by_id", null: false
    t.integer "updated_by_id", null: false
    t.integer "project_id", null: false
    t.integer "position", null: false
    t.index ["created_by_id"], name: "index_tags_on_created_by_id"
    t.index ["keyword_id"], name: "index_tags_on_keyword_id"
    t.index ["position"], name: "index_tags_on_position"
    t.index ["project_id"], name: "index_tags_on_project_id"
    t.index ["tag_object_id", "tag_object_type"], name: "index_tags_on_tag_object_id_and_type"
    t.index ["updated_by_id"], name: "index_tags_on_updated_by_id"
  end

  create_table "taxon_determinations", id: :serial, force: :cascade do |t|
    t.integer "biological_collection_object_id", null: false
    t.integer "otu_id", null: false
    t.integer "position", null: false
    t.datetime "created_at", null: false
    t.datetime "updated_at", null: false
    t.integer "created_by_id", null: false
    t.integer "updated_by_id", null: false
    t.integer "project_id", null: false
    t.integer "year_made"
    t.integer "month_made"
    t.integer "day_made"
    t.text "print_label"
    t.index ["biological_collection_object_id"], name: "index_taxon_determinations_on_biological_collection_object_id"
    t.index ["created_by_id"], name: "index_taxon_determinations_on_created_by_id"
    t.index ["otu_id"], name: "index_taxon_determinations_on_otu_id"
    t.index ["position"], name: "index_taxon_determinations_on_position"
    t.index ["project_id"], name: "index_taxon_determinations_on_project_id"
    t.index ["updated_by_id"], name: "index_taxon_determinations_on_updated_by_id"
  end

  create_table "taxon_name_classifications", id: :serial, force: :cascade do |t|
    t.integer "taxon_name_id", null: false
    t.string "type", null: false
    t.datetime "created_at", null: false
    t.datetime "updated_at", null: false
    t.integer "created_by_id", null: false
    t.integer "updated_by_id", null: false
    t.integer "project_id", null: false
    t.index ["created_by_id"], name: "index_taxon_name_classifications_on_created_by_id"
    t.index ["project_id"], name: "index_taxon_name_classifications_on_project_id"
    t.index ["taxon_name_id"], name: "index_taxon_name_classifications_on_taxon_name_id"
    t.index ["type"], name: "index_taxon_name_classifications_on_type"
    t.index ["updated_by_id"], name: "index_taxon_name_classifications_on_updated_by_id"
  end

  create_table "taxon_name_hierarchies", id: false, force: :cascade do |t|
    t.integer "ancestor_id", null: false
    t.integer "descendant_id", null: false
    t.integer "generations", null: false
    t.index ["ancestor_id", "descendant_id", "generations"], name: "taxon_name_anc_desc_idx", unique: true
    t.index ["descendant_id"], name: "taxon_name_desc_idx"
  end

  create_table "taxon_name_relationships", id: :serial, force: :cascade do |t|
    t.integer "subject_taxon_name_id", null: false
    t.integer "object_taxon_name_id", null: false
    t.string "type", null: false
    t.datetime "created_at", null: false
    t.datetime "updated_at", null: false
    t.integer "created_by_id", null: false
    t.integer "updated_by_id", null: false
    t.integer "project_id", null: false
    t.index ["created_by_id"], name: "index_taxon_name_relationships_on_created_by_id"
    t.index ["object_taxon_name_id"], name: "index_taxon_name_relationships_on_object_taxon_name_id"
    t.index ["project_id"], name: "index_taxon_name_relationships_on_project_id"
    t.index ["subject_taxon_name_id"], name: "index_taxon_name_relationships_on_subject_taxon_name_id"
    t.index ["type"], name: "index_taxon_name_relationships_on_type"
    t.index ["updated_by_id"], name: "index_taxon_name_relationships_on_updated_by_id"
  end

  create_table "taxon_names", id: :serial, force: :cascade do |t|
    t.string "name"
    t.integer "parent_id"
    t.string "cached_html"
    t.string "cached_author_year"
    t.string "cached_higher_classification"
    t.datetime "created_at", null: false
    t.datetime "updated_at", null: false
    t.integer "year_of_publication"
    t.string "verbatim_author"
    t.string "rank_class"
    t.string "type", null: false
    t.integer "created_by_id", null: false
    t.integer "updated_by_id", null: false
    t.integer "project_id", null: false
    t.string "cached_original_combination_html"
    t.string "cached_secondary_homonym"
    t.string "cached_primary_homonym"
    t.string "cached_secondary_homonym_alternative_spelling"
    t.string "cached_primary_homonym_alternative_spelling"
    t.boolean "cached_misspelling"
    t.string "masculine_name"
    t.string "feminine_name"
    t.string "neuter_name"
    t.string "cached_classified_as"
    t.string "cached"
    t.string "verbatim_name"
    t.integer "cached_valid_taxon_name_id"
    t.text "etymology"
    t.string "cached_original_combination"
    t.index ["created_by_id"], name: "index_taxon_names_on_created_by_id"
    t.index ["name"], name: "index_taxon_names_on_name"
    t.index ["parent_id"], name: "index_taxon_names_on_parent_id"
    t.index ["project_id"], name: "index_taxon_names_on_project_id"
    t.index ["rank_class"], name: "index_taxon_names_on_rank_class"
    t.index ["type"], name: "index_taxon_names_on_type"
    t.index ["updated_by_id"], name: "index_taxon_names_on_updated_by_id"
  end

  create_table "test_classes", id: :serial, force: :cascade do |t|
    t.integer "project_id"
    t.integer "created_by_id"
    t.integer "updated_by_id"
    t.string "string"
    t.boolean "boolean"
    t.text "text"
    t.integer "integer"
    t.datetime "created_at"
    t.datetime "updated_at"
    t.string "type"
    t.integer "sti_id"
    t.string "sti_type"
    t.index ["created_by_id"], name: "index_test_classes_on_created_by_id"
    t.index ["project_id"], name: "index_test_classes_on_project_id"
    t.index ["updated_by_id"], name: "index_test_classes_on_updated_by_id"
  end

  create_table "type_materials", id: :serial, force: :cascade do |t|
    t.integer "protonym_id", null: false
    t.integer "biological_object_id", null: false
    t.string "type_type", null: false
    t.integer "created_by_id", null: false
    t.integer "updated_by_id", null: false
    t.integer "project_id", null: false
    t.datetime "created_at", null: false
    t.datetime "updated_at", null: false
    t.index ["biological_object_id"], name: "index_type_materials_on_biological_object_id"
    t.index ["created_by_id"], name: "index_type_materials_on_created_by_id"
    t.index ["project_id"], name: "index_type_materials_on_project_id"
    t.index ["protonym_id"], name: "index_type_materials_on_protonym_id"
    t.index ["type_type"], name: "index_type_materials_on_type_type"
    t.index ["updated_by_id"], name: "index_type_materials_on_updated_by_id"
  end

  create_table "users", id: :serial, force: :cascade do |t|
    t.string "email", null: false
    t.string "password_digest", null: false
    t.datetime "created_at", null: false
    t.datetime "updated_at", null: false
    t.string "remember_token"
    t.integer "created_by_id"
    t.integer "updated_by_id"
    t.boolean "is_administrator"
    t.string "password_reset_token"
    t.datetime "password_reset_token_date"
    t.string "name", null: false
    t.datetime "current_sign_in_at"
    t.datetime "last_sign_in_at"
    t.string "current_sign_in_ip"
    t.string "last_sign_in_ip"
    t.text "hub_tab_order", default: [], array: true
    t.string "api_access_token"
    t.boolean "is_flagged_for_password_reset", default: false
    t.json "footprints", default: {}
    t.integer "sign_in_count", default: 0
    t.json "hub_favorites"
    t.datetime "last_seen_at"
    t.integer "time_active", default: 0
    t.json "preferences", default: {}
    t.index ["created_by_id"], name: "index_users_on_created_by_id"
    t.index ["remember_token"], name: "index_users_on_remember_token"
    t.index ["updated_by_id"], name: "index_users_on_updated_by_id"
  end

  create_table "version_associations", id: :serial, force: :cascade do |t|
    t.integer "version_id"
    t.string "foreign_key_name", null: false
    t.integer "foreign_key_id"
    t.index ["foreign_key_name", "foreign_key_id"], name: "index_version_associations_on_foreign_key"
    t.index ["version_id"], name: "index_version_associations_on_version_id"
  end

  create_table "versions", id: :serial, force: :cascade do |t|
    t.string "item_type", null: false
    t.integer "item_id", null: false
    t.string "event", null: false
    t.string "whodunnit"
    t.text "object"
    t.datetime "created_at", null: false
    t.integer "transaction_id"
    t.index ["item_type", "item_id"], name: "index_versions_on_item_type_and_item_id"
    t.index ["transaction_id"], name: "index_versions_on_transaction_id"
  end

  add_foreign_key "alternate_values", "languages", name: "alternate_values_language_id_fkey"
  add_foreign_key "alternate_values", "projects", name: "alternate_values_project_id_fkey"
  add_foreign_key "alternate_values", "users", column: "created_by_id", name: "alternate_values_created_by_id_fkey"
  add_foreign_key "alternate_values", "users", column: "updated_by_id", name: "alternate_values_updated_by_id_fkey"
  add_foreign_key "asserted_distributions", "geographic_areas", name: "asserted_distributions_geographic_area_id_fkey"
  add_foreign_key "asserted_distributions", "otus", name: "asserted_distributions_otu_id_fkey"
  add_foreign_key "asserted_distributions", "projects", name: "asserted_distributions_project_id_fkey"
  add_foreign_key "asserted_distributions", "users", column: "created_by_id", name: "asserted_distributions_created_by_id_fkey"
  add_foreign_key "asserted_distributions", "users", column: "updated_by_id", name: "asserted_distributions_updated_by_id_fkey"
  add_foreign_key "attributions", "projects"
  add_foreign_key "attributions", "users", column: "created_by_id"
  add_foreign_key "attributions", "users", column: "updated_by_id"
  add_foreign_key "biocuration_classifications", "collection_objects", column: "biological_collection_object_id", name: "biocuration_classifications_biological_collection_object_i_fkey"
  add_foreign_key "biocuration_classifications", "controlled_vocabulary_terms", column: "biocuration_class_id", name: "biocuration_classifications_biocuration_class_id_fkey"
  add_foreign_key "biocuration_classifications", "projects", name: "biocuration_classifications_project_id_fkey"
  add_foreign_key "biocuration_classifications", "users", column: "created_by_id", name: "biocuration_classifications_created_by_id_fkey"
  add_foreign_key "biocuration_classifications", "users", column: "updated_by_id", name: "biocuration_classifications_updated_by_id_fkey"
  add_foreign_key "biological_associations", "biological_relationships", name: "biological_associations_biological_relationship_id_fkey"
  add_foreign_key "biological_associations", "projects", name: "biological_associations_project_id_fkey"
  add_foreign_key "biological_associations", "users", column: "created_by_id", name: "biological_associations_created_by_id_fkey"
  add_foreign_key "biological_associations", "users", column: "updated_by_id", name: "biological_associations_updated_by_id_fkey"
  add_foreign_key "biological_associations_biological_associations_graphs", "biological_associations", name: "biological_associations_biologic_biological_association_id_fkey"
  add_foreign_key "biological_associations_biological_associations_graphs", "biological_associations_graphs", name: "biological_associations_biolo_biological_associations_grap_fkey"
  add_foreign_key "biological_associations_biological_associations_graphs", "projects", name: "biological_associations_biological_associations_project_id_fkey"
  add_foreign_key "biological_associations_biological_associations_graphs", "users", column: "created_by_id", name: "biological_associations_biological_associati_created_by_id_fkey"
  add_foreign_key "biological_associations_biological_associations_graphs", "users", column: "updated_by_id", name: "biological_associations_biological_associati_updated_by_id_fkey"
  add_foreign_key "biological_associations_graphs", "projects", name: "biological_associations_graphs_project_id_fkey"
  add_foreign_key "biological_associations_graphs", "users", column: "created_by_id", name: "biological_associations_graphs_created_by_id_fkey"
  add_foreign_key "biological_associations_graphs", "users", column: "updated_by_id", name: "biological_associations_graphs_updated_by_id_fkey"
  add_foreign_key "biological_relationship_types", "biological_relationships", name: "biological_relationship_types_biological_relationship_id_fkey"
  add_foreign_key "biological_relationship_types", "controlled_vocabulary_terms", column: "biological_property_id", name: "biological_relationship_types_biological_property_id_fkey"
  add_foreign_key "biological_relationship_types", "projects", name: "biological_relationship_types_project_id_fkey"
  add_foreign_key "biological_relationship_types", "users", column: "created_by_id", name: "biological_relationship_types_created_by_id_fkey"
  add_foreign_key "biological_relationship_types", "users", column: "updated_by_id", name: "biological_relationship_types_updated_by_id_fkey"
  add_foreign_key "biological_relationships", "projects", name: "biological_relationships_project_id_fkey"
  add_foreign_key "biological_relationships", "users", column: "created_by_id", name: "biological_relationships_created_by_id_fkey"
  add_foreign_key "biological_relationships", "users", column: "updated_by_id", name: "biological_relationships_updated_by_id_fkey"
  add_foreign_key "character_states", "descriptors"
  add_foreign_key "character_states", "projects"
  add_foreign_key "character_states", "users", column: "created_by_id"
  add_foreign_key "character_states", "users", column: "updated_by_id"
  add_foreign_key "citation_topics", "citations", name: "citation_topics_citation_id_fkey"
  add_foreign_key "citation_topics", "controlled_vocabulary_terms", column: "topic_id", name: "citation_topics_topic_id_fkey"
  add_foreign_key "citation_topics", "projects", name: "citation_topics_project_id_fkey"
  add_foreign_key "citation_topics", "users", column: "created_by_id", name: "citation_topics_created_by_id_fkey"
  add_foreign_key "citation_topics", "users", column: "updated_by_id", name: "citation_topics_updated_by_id_fkey"
  add_foreign_key "citations", "projects", name: "citations_project_id_fkey"
  add_foreign_key "citations", "sources", name: "citations_source_id_fkey"
  add_foreign_key "citations", "users", column: "created_by_id", name: "citations_created_by_id_fkey"
  add_foreign_key "citations", "users", column: "updated_by_id", name: "citations_updated_by_id_fkey"
  add_foreign_key "collecting_events", "geographic_areas", name: "collecting_events_geographic_area_id_fkey"
  add_foreign_key "collecting_events", "projects", name: "collecting_events_project_id_fkey"
  add_foreign_key "collecting_events", "users", column: "created_by_id", name: "collecting_events_created_by_id_fkey"
  add_foreign_key "collecting_events", "users", column: "updated_by_id", name: "collecting_events_updated_by_id_fkey"
  add_foreign_key "collection_objects", "collecting_events", name: "collection_objects_collecting_event_id_fkey"
  add_foreign_key "collection_objects", "preparation_types", name: "collection_objects_preparation_type_id_fkey"
  add_foreign_key "collection_objects", "projects", name: "collection_objects_project_id_fkey"
  add_foreign_key "collection_objects", "ranged_lot_categories", name: "collection_objects_ranged_lot_category_id_fkey"
  add_foreign_key "collection_objects", "repositories", name: "collection_objects_repository_id_fkey"
  add_foreign_key "collection_objects", "users", column: "created_by_id", name: "collection_objects_created_by_id_fkey"
  add_foreign_key "collection_objects", "users", column: "updated_by_id", name: "collection_objects_updated_by_id_fkey"
  add_foreign_key "collection_profiles", "containers", name: "collection_profiles_container_id_fkey"
  add_foreign_key "collection_profiles", "otus", name: "collection_profiles_otu_id_fkey"
  add_foreign_key "collection_profiles", "projects", name: "collection_profiles_project_id_fkey"
  add_foreign_key "collection_profiles", "users", column: "created_by_id", name: "collection_profiles_created_by_id_fkey"
  add_foreign_key "collection_profiles", "users", column: "updated_by_id", name: "collection_profiles_updated_by_id_fkey"
  add_foreign_key "common_names", "geographic_areas"
  add_foreign_key "common_names", "languages"
  add_foreign_key "common_names", "otus"
  add_foreign_key "common_names", "projects"
  add_foreign_key "common_names", "users", column: "created_by_id"
  add_foreign_key "common_names", "users", column: "updated_by_id"
  add_foreign_key "confidences", "controlled_vocabulary_terms", column: "confidence_level_id"
  add_foreign_key "confidences", "projects"
  add_foreign_key "confidences", "users", column: "created_by_id"
  add_foreign_key "confidences", "users", column: "updated_by_id"
  add_foreign_key "container_items", "projects", name: "container_items_project_id_fkey"
  add_foreign_key "container_items", "users", column: "created_by_id", name: "container_items_created_by_id_fkey"
  add_foreign_key "container_items", "users", column: "updated_by_id", name: "container_items_updated_by_id_fkey"
  add_foreign_key "containers", "projects", name: "containers_project_id_fkey"
  add_foreign_key "containers", "users", column: "created_by_id", name: "containers_created_by_id_fkey"
  add_foreign_key "containers", "users", column: "updated_by_id", name: "containers_updated_by_id_fkey"
  add_foreign_key "contents", "controlled_vocabulary_terms", column: "topic_id", name: "contents_topic_id_fkey"
  add_foreign_key "contents", "otus", name: "contents_otu_id_fkey"
  add_foreign_key "contents", "projects", name: "contents_project_id_fkey"
  add_foreign_key "contents", "users", column: "created_by_id", name: "contents_created_by_id_fkey"
  add_foreign_key "contents", "users", column: "updated_by_id", name: "contents_updated_by_id_fkey"
  add_foreign_key "controlled_vocabulary_terms", "projects", name: "controlled_vocabulary_terms_project_id_fkey"
  add_foreign_key "controlled_vocabulary_terms", "users", column: "created_by_id", name: "controlled_vocabulary_terms_created_by_id_fkey"
  add_foreign_key "controlled_vocabulary_terms", "users", column: "updated_by_id", name: "controlled_vocabulary_terms_updated_by_id_fkey"
  add_foreign_key "data_attributes", "controlled_vocabulary_terms", name: "data_attributes_controlled_vocabulary_term_id_fkey"
  add_foreign_key "data_attributes", "projects", name: "data_attributes_project_id_fkey"
  add_foreign_key "data_attributes", "users", column: "created_by_id", name: "data_attributes_created_by_id_fkey"
  add_foreign_key "data_attributes", "users", column: "updated_by_id", name: "data_attributes_updated_by_id_fkey"
  add_foreign_key "descriptors", "projects"
  add_foreign_key "descriptors", "users", column: "created_by_id"
  add_foreign_key "descriptors", "users", column: "updated_by_id"
  add_foreign_key "documentation", "documents"
  add_foreign_key "documentation", "projects"
  add_foreign_key "documentation", "users", column: "created_by_id"
  add_foreign_key "documentation", "users", column: "updated_by_id"
  add_foreign_key "documents", "users", column: "created_by_id"
  add_foreign_key "documents", "users", column: "updated_by_id"
  add_foreign_key "dwc_occurrences", "projects"
  add_foreign_key "dwc_occurrences", "users", column: "created_by_id"
  add_foreign_key "dwc_occurrences", "users", column: "updated_by_id"
  add_foreign_key "extracts", "projects"
  add_foreign_key "extracts", "users", column: "created_by_id"
  add_foreign_key "extracts", "users", column: "updated_by_id"
  add_foreign_key "gene_attributes", "controlled_vocabulary_terms"
  add_foreign_key "gene_attributes", "projects"
  add_foreign_key "gene_attributes", "sequences"
  add_foreign_key "gene_attributes", "users", column: "created_by_id"
  add_foreign_key "gene_attributes", "users", column: "updated_by_id"
  add_foreign_key "geographic_area_types", "users", column: "created_by_id", name: "geographic_area_types_created_by_id_fkey"
  add_foreign_key "geographic_area_types", "users", column: "updated_by_id", name: "geographic_area_types_updated_by_id_fkey"
  add_foreign_key "geographic_areas", "geographic_area_types", name: "geographic_areas_geographic_area_type_id_fkey"
  add_foreign_key "geographic_areas", "geographic_areas", column: "level0_id", name: "geographic_areas_level0_id_fkey"
  add_foreign_key "geographic_areas", "geographic_areas", column: "level1_id", name: "geographic_areas_level1_id_fkey"
  add_foreign_key "geographic_areas", "geographic_areas", column: "level2_id", name: "geographic_areas_level2_id_fkey"
  add_foreign_key "geographic_areas", "geographic_areas", column: "parent_id", name: "geographic_areas_parent_id_fkey"
  add_foreign_key "geographic_areas", "users", column: "created_by_id", name: "geographic_areas_created_by_id_fkey"
  add_foreign_key "geographic_areas", "users", column: "updated_by_id", name: "geographic_areas_updated_by_id_fkey"
  add_foreign_key "geographic_areas_geographic_items", "geographic_areas", name: "geographic_areas_geographic_items_geographic_area_id_fkey"
  add_foreign_key "geographic_areas_geographic_items", "geographic_items", name: "geographic_areas_geographic_items_geographic_item_id_fkey"
  add_foreign_key "geographic_items", "users", column: "created_by_id", name: "geographic_items_created_by_id_fkey"
  add_foreign_key "geographic_items", "users", column: "updated_by_id", name: "geographic_items_updated_by_id_fkey"
  add_foreign_key "georeferences", "collecting_events", name: "georeferences_collecting_event_id_fkey"
  add_foreign_key "georeferences", "geographic_items", column: "error_geographic_item_id", name: "georeferences_error_geographic_item_id_fkey"
  add_foreign_key "georeferences", "geographic_items", name: "georeferences_geographic_item_id_fkey"
  add_foreign_key "georeferences", "projects", name: "georeferences_project_id_fkey"
  add_foreign_key "georeferences", "users", column: "created_by_id", name: "georeferences_created_by_id_fkey"
  add_foreign_key "georeferences", "users", column: "updated_by_id", name: "georeferences_updated_by_id_fkey"
  add_foreign_key "identifiers", "namespaces", name: "identifiers_namespace_id_fkey"
  add_foreign_key "identifiers", "projects", name: "identifiers_project_id_fkey"
  add_foreign_key "identifiers", "users", column: "created_by_id", name: "identifiers_created_by_id_fkey"
  add_foreign_key "identifiers", "users", column: "updated_by_id", name: "identifiers_updated_by_id_fkey"
  add_foreign_key "images", "projects", name: "images_project_id_fkey"
  add_foreign_key "images", "users", column: "created_by_id", name: "images_created_by_id_fkey"
  add_foreign_key "images", "users", column: "updated_by_id", name: "images_updated_by_id_fkey"
  add_foreign_key "labels", "projects"
  add_foreign_key "labels", "users", column: "created_by_id", name: "labels_created_by_id_fk"
  add_foreign_key "labels", "users", column: "updated_by_id", name: "labels_updated_by_id_fk"
  add_foreign_key "languages", "users", column: "created_by_id", name: "languages_created_by_id_fkey"
  add_foreign_key "languages", "users", column: "updated_by_id", name: "languages_updated_by_id_fkey"
  add_foreign_key "loan_items", "loans", name: "loan_items_loan_id_fkey"
  add_foreign_key "loan_items", "projects", name: "loan_items_project_id_fkey"
  add_foreign_key "loan_items", "users", column: "created_by_id", name: "loan_items_created_by_id_fkey"
  add_foreign_key "loan_items", "users", column: "updated_by_id", name: "loan_items_updated_by_id_fkey"
  add_foreign_key "loans", "projects", name: "loans_project_id_fkey"
  add_foreign_key "loans", "users", column: "created_by_id", name: "loans_created_by_id_fkey"
  add_foreign_key "loans", "users", column: "updated_by_id", name: "loans_updated_by_id_fkey"
  add_foreign_key "namespaces", "users", column: "created_by_id", name: "namespaces_created_by_id_fkey"
  add_foreign_key "namespaces", "users", column: "updated_by_id", name: "namespaces_updated_by_id_fkey"
  add_foreign_key "notes", "projects", name: "notes_project_id_fkey"
  add_foreign_key "notes", "users", column: "created_by_id", name: "notes_created_by_id_fkey"
  add_foreign_key "notes", "users", column: "updated_by_id", name: "notes_updated_by_id_fkey"
  add_foreign_key "observation_matrices", "projects"
  add_foreign_key "observation_matrices", "users", column: "created_by_id"
  add_foreign_key "observation_matrices", "users", column: "updated_by_id"
  add_foreign_key "observation_matrix_column_items", "controlled_vocabulary_terms"
  add_foreign_key "observation_matrix_column_items", "descriptors"
  add_foreign_key "observation_matrix_column_items", "observation_matrices"
  add_foreign_key "observation_matrix_column_items", "projects"
  add_foreign_key "observation_matrix_column_items", "users", column: "created_by_id"
  add_foreign_key "observation_matrix_column_items", "users", column: "updated_by_id"
  add_foreign_key "observation_matrix_columns", "descriptors"
  add_foreign_key "observation_matrix_columns", "observation_matrices"
  add_foreign_key "observation_matrix_columns", "projects"
  add_foreign_key "observation_matrix_columns", "users", column: "created_by_id"
  add_foreign_key "observation_matrix_columns", "users", column: "updated_by_id"
  add_foreign_key "observation_matrix_row_items", "collection_objects"
  add_foreign_key "observation_matrix_row_items", "controlled_vocabulary_terms"
  add_foreign_key "observation_matrix_row_items", "observation_matrices"
  add_foreign_key "observation_matrix_row_items", "otus"
  add_foreign_key "observation_matrix_row_items", "projects"
  add_foreign_key "observation_matrix_row_items", "users", column: "created_by_id"
  add_foreign_key "observation_matrix_row_items", "users", column: "updated_by_id"
  add_foreign_key "observation_matrix_rows", "collection_objects"
  add_foreign_key "observation_matrix_rows", "observation_matrices"
  add_foreign_key "observation_matrix_rows", "otus"
  add_foreign_key "observation_matrix_rows", "projects"
  add_foreign_key "observation_matrix_rows", "users", column: "created_by_id"
  add_foreign_key "observation_matrix_rows", "users", column: "updated_by_id"
  add_foreign_key "observations", "collection_objects"
  add_foreign_key "observations", "descriptors"
  add_foreign_key "observations", "otus"
  add_foreign_key "observations", "projects"
  add_foreign_key "observations", "users", column: "created_by_id"
  add_foreign_key "observations", "users", column: "updated_by_id"
  add_foreign_key "origin_relationships", "projects"
  add_foreign_key "origin_relationships", "users", column: "created_by_id"
  add_foreign_key "origin_relationships", "users", column: "updated_by_id"
  add_foreign_key "otu_page_layout_sections", "controlled_vocabulary_terms", column: "topic_id", name: "otu_page_layout_sections_topic_id_fkey"
  add_foreign_key "otu_page_layout_sections", "otu_page_layouts", name: "otu_page_layout_sections_otu_page_layout_id_fkey"
  add_foreign_key "otu_page_layout_sections", "projects", name: "otu_page_layout_sections_project_id_fkey"
  add_foreign_key "otu_page_layout_sections", "users", column: "created_by_id", name: "otu_page_layout_sections_created_by_id_fkey"
  add_foreign_key "otu_page_layout_sections", "users", column: "updated_by_id", name: "otu_page_layout_sections_updated_by_id_fkey"
  add_foreign_key "otu_page_layouts", "projects", name: "otu_page_layouts_project_id_fkey"
  add_foreign_key "otu_page_layouts", "users", column: "created_by_id", name: "otu_page_layouts_created_by_id_fkey"
  add_foreign_key "otu_page_layouts", "users", column: "updated_by_id", name: "otu_page_layouts_updated_by_id_fkey"
  add_foreign_key "otus", "projects", name: "otus_project_id_fkey"
  add_foreign_key "otus", "taxon_names", name: "otus_taxon_name_id_fkey"
  add_foreign_key "otus", "users", column: "created_by_id", name: "otus_created_by_id_fkey"
  add_foreign_key "otus", "users", column: "updated_by_id", name: "otus_updated_by_id_fkey"
  add_foreign_key "people", "users", column: "created_by_id", name: "people_created_by_id_fkey"
  add_foreign_key "people", "users", column: "updated_by_id", name: "people_updated_by_id_fkey"
  add_foreign_key "pinboard_items", "projects", name: "pinboard_items_project_id_fkey"
  add_foreign_key "pinboard_items", "users", column: "created_by_id", name: "pinboard_items_created_by_id_fkey"
  add_foreign_key "pinboard_items", "users", column: "updated_by_id", name: "pinboard_items_updated_by_id_fkey"
  add_foreign_key "pinboard_items", "users", name: "pinboard_items_user_id_fkey"
  add_foreign_key "preparation_types", "users", column: "created_by_id", name: "preparation_types_created_by_id_fkey"
  add_foreign_key "preparation_types", "users", column: "updated_by_id", name: "preparation_types_updated_by_id_fkey"
  add_foreign_key "project_members", "projects", name: "project_members_project_id_fkey"
  add_foreign_key "project_members", "users", column: "created_by_id", name: "project_members_created_by_id_fkey"
  add_foreign_key "project_members", "users", column: "updated_by_id", name: "project_members_updated_by_id_fkey"
  add_foreign_key "project_members", "users", name: "project_members_user_id_fkey"
  add_foreign_key "project_sources", "projects", name: "project_sources_project_id_fkey"
  add_foreign_key "project_sources", "sources", name: "project_sources_source_id_fkey"
  add_foreign_key "project_sources", "users", column: "created_by_id", name: "project_sources_created_by_id_fkey"
  add_foreign_key "project_sources", "users", column: "updated_by_id", name: "project_sources_updated_by_id_fkey"
  add_foreign_key "projects", "users", column: "created_by_id", name: "projects_created_by_id_fkey"
  add_foreign_key "projects", "users", column: "updated_by_id", name: "projects_updated_by_id_fkey"
  add_foreign_key "protocol_relationships", "projects"
  add_foreign_key "protocol_relationships", "protocols"
  add_foreign_key "protocol_relationships", "users", column: "created_by_id"
  add_foreign_key "protocol_relationships", "users", column: "updated_by_id"
  add_foreign_key "protocols", "projects"
  add_foreign_key "protocols", "users", column: "created_by_id"
  add_foreign_key "protocols", "users", column: "updated_by_id"
  add_foreign_key "public_contents", "contents", name: "public_contents_content_id_fkey"
  add_foreign_key "public_contents", "controlled_vocabulary_terms", column: "topic_id", name: "public_contents_topic_id_fkey"
  add_foreign_key "public_contents", "otus", name: "public_contents_otu_id_fkey"
  add_foreign_key "public_contents", "projects", name: "public_contents_project_id_fkey"
  add_foreign_key "public_contents", "users", column: "created_by_id", name: "public_contents_created_by_id_fkey"
  add_foreign_key "public_contents", "users", column: "updated_by_id", name: "public_contents_updated_by_id_fkey"
  add_foreign_key "ranged_lot_categories", "projects", name: "ranged_lot_categories_project_id_fkey"
  add_foreign_key "ranged_lot_categories", "users", column: "created_by_id", name: "ranged_lot_categories_created_by_id_fkey"
  add_foreign_key "ranged_lot_categories", "users", column: "updated_by_id", name: "ranged_lot_categories_updated_by_id_fkey"
  add_foreign_key "repositories", "users", column: "created_by_id", name: "repositories_created_by_id_fkey"
  add_foreign_key "repositories", "users", column: "updated_by_id", name: "repositories_updated_by_id_fkey"
  add_foreign_key "roles", "people", name: "roles_person_id_fkey"
  add_foreign_key "roles", "projects", name: "roles_project_id_fkey"
  add_foreign_key "roles", "users", column: "created_by_id", name: "roles_created_by_id_fkey"
  add_foreign_key "roles", "users", column: "updated_by_id", name: "roles_updated_by_id_fkey"
  add_foreign_key "sequence_relationships", "projects"
  add_foreign_key "sequence_relationships", "sequences", column: "object_sequence_id"
  add_foreign_key "sequence_relationships", "sequences", column: "subject_sequence_id"
  add_foreign_key "sequence_relationships", "users", column: "created_by_id"
  add_foreign_key "sequence_relationships", "users", column: "updated_by_id"
  add_foreign_key "sequences", "projects"
  add_foreign_key "sequences", "users", column: "created_by_id"
  add_foreign_key "sequences", "users", column: "updated_by_id"
  add_foreign_key "serial_chronologies", "serials", column: "preceding_serial_id", name: "serial_chronologies_preceding_serial_id_fkey"
  add_foreign_key "serial_chronologies", "serials", column: "succeeding_serial_id", name: "serial_chronologies_succeeding_serial_id_fkey"
  add_foreign_key "serial_chronologies", "users", column: "created_by_id", name: "serial_chronologies_created_by_id_fkey"
  add_foreign_key "serial_chronologies", "users", column: "updated_by_id", name: "serial_chronologies_updated_by_id_fkey"
  add_foreign_key "serials", "languages", column: "primary_language_id", name: "serials_primary_language_id_fkey"
  add_foreign_key "serials", "serials", column: "translated_from_serial_id", name: "serials_translated_from_serial_id_fkey"
  add_foreign_key "serials", "users", column: "created_by_id", name: "serials_created_by_id_fkey"
  add_foreign_key "serials", "users", column: "updated_by_id", name: "serials_updated_by_id_fkey"
  add_foreign_key "sources", "languages", name: "sources_language_id_fkey"
  add_foreign_key "sources", "serials", name: "sources_serial_id_fkey"
  add_foreign_key "sources", "users", column: "created_by_id", name: "sources_created_by_id_fkey"
  add_foreign_key "sources", "users", column: "updated_by_id", name: "sources_updated_by_id_fkey"
  add_foreign_key "sqed_depictions", "depictions"
  add_foreign_key "sqed_depictions", "projects"
  add_foreign_key "sqed_depictions", "users", column: "created_by_id"
  add_foreign_key "sqed_depictions", "users", column: "updated_by_id"
  add_foreign_key "tagged_section_keywords", "controlled_vocabulary_terms", column: "keyword_id", name: "tagged_section_keywords_keyword_id_fkey"
  add_foreign_key "tagged_section_keywords", "otu_page_layout_sections", name: "tagged_section_keywords_otu_page_layout_section_id_fkey"
  add_foreign_key "tagged_section_keywords", "projects", name: "tagged_section_keywords_project_id_fkey"
  add_foreign_key "tagged_section_keywords", "users", column: "created_by_id", name: "tagged_section_keywords_created_by_id_fkey"
  add_foreign_key "tagged_section_keywords", "users", column: "updated_by_id", name: "tagged_section_keywords_updated_by_id_fkey"
  add_foreign_key "tags", "controlled_vocabulary_terms", column: "keyword_id", name: "tags_keyword_id_fkey"
  add_foreign_key "tags", "projects", name: "tags_project_id_fkey"
  add_foreign_key "tags", "users", column: "created_by_id", name: "tags_created_by_id_fkey"
  add_foreign_key "tags", "users", column: "updated_by_id", name: "tags_updated_by_id_fkey"
  add_foreign_key "taxon_determinations", "collection_objects", column: "biological_collection_object_id", name: "taxon_determinations_biological_collection_object_id_fkey"
  add_foreign_key "taxon_determinations", "otus", name: "taxon_determinations_otu_id_fkey"
  add_foreign_key "taxon_determinations", "projects", name: "taxon_determinations_project_id_fkey"
  add_foreign_key "taxon_determinations", "users", column: "created_by_id", name: "taxon_determinations_created_by_id_fkey"
  add_foreign_key "taxon_determinations", "users", column: "updated_by_id", name: "taxon_determinations_updated_by_id_fkey"
  add_foreign_key "taxon_name_classifications", "projects", name: "taxon_name_classifications_project_id_fkey"
  add_foreign_key "taxon_name_classifications", "taxon_names", name: "taxon_name_classifications_taxon_name_id_fkey"
  add_foreign_key "taxon_name_classifications", "users", column: "created_by_id", name: "taxon_name_classifications_created_by_id_fkey"
  add_foreign_key "taxon_name_classifications", "users", column: "updated_by_id", name: "taxon_name_classifications_updated_by_id_fkey"
  add_foreign_key "taxon_name_relationships", "projects", name: "taxon_name_relationships_project_id_fkey"
  add_foreign_key "taxon_name_relationships", "taxon_names", column: "object_taxon_name_id", name: "taxon_name_relationships_object_taxon_name_id_fkey"
  add_foreign_key "taxon_name_relationships", "taxon_names", column: "subject_taxon_name_id", name: "taxon_name_relationships_subject_taxon_name_id_fkey"
  add_foreign_key "taxon_name_relationships", "users", column: "created_by_id", name: "taxon_name_relationships_created_by_id_fkey"
  add_foreign_key "taxon_name_relationships", "users", column: "updated_by_id", name: "taxon_name_relationships_updated_by_id_fkey"
  add_foreign_key "taxon_names", "projects", name: "taxon_names_project_id_fkey"
  add_foreign_key "taxon_names", "taxon_names", column: "parent_id", name: "taxon_names_parent_id_fkey"
  add_foreign_key "taxon_names", "users", column: "created_by_id", name: "taxon_names_created_by_id_fkey"
  add_foreign_key "taxon_names", "users", column: "updated_by_id", name: "taxon_names_updated_by_id_fkey"
  add_foreign_key "type_materials", "collection_objects", column: "biological_object_id", name: "type_materials_biological_object_id_fkey"
  add_foreign_key "type_materials", "projects", name: "type_materials_project_id_fkey"
  add_foreign_key "type_materials", "taxon_names", column: "protonym_id", name: "type_materials_protonym_id_fkey"
  add_foreign_key "type_materials", "users", column: "created_by_id", name: "type_materials_created_by_id_fkey"
  add_foreign_key "type_materials", "users", column: "updated_by_id", name: "type_materials_updated_by_id_fkey"
  add_foreign_key "users", "users", column: "created_by_id", name: "users_created_by_id_fkey"
  add_foreign_key "users", "users", column: "updated_by_id", name: "users_updated_by_id_fkey"
end<|MERGE_RESOLUTION|>--- conflicted
+++ resolved
@@ -968,13 +968,8 @@
     t.string "text", null: false
     t.integer "total", null: false
     t.string "style"
-<<<<<<< HEAD
-    t.string "label_object_type", null: false
-    t.bigint "label_object_id", null: false
-=======
     t.string "label_object_type"
     t.bigint "label_object_id"
->>>>>>> be56f485
     t.boolean "is_copy_edited", default: false
     t.boolean "is_printed", default: false
     t.integer "project_id"
