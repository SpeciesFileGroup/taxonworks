# encoding: UTF-8
# This file is auto-generated from the current state of the database. Instead
# of editing this file, please use the migrations feature of Active Record to
# incrementally modify your database, and then regenerate this schema definition.
#
# Note that this schema.rb definition is the authoritative source for your
# database schema. If you need to create the application database on another
# system, you should be using db:schema:load, not running all the migrations
# from scratch. The latter is a flawed and unsustainable approach (the more migrations
# you'll amass, the slower it'll run and the greater likelihood for issues).
#
# It's strongly recommended that you check this file into your version control system.

<<<<<<< HEAD
ActiveRecord::Schema.define(version: 20160503184056) do
=======
ActiveRecord::Schema.define(version: 20160504190531) do
>>>>>>> 89fe37fd

  # These are extensions that must be enabled in order to support this database
  enable_extension "plpgsql"
  enable_extension "postgis"
  enable_extension "fuzzystrmatch"
  enable_extension "hstore"

  create_table "alternate_values", force: :cascade do |t|
    t.text "value", null: false
    t.string "type", limit: 255, null: false
    t.integer  "language_id"
    t.datetime "created_at", null: false
    t.datetime "updated_at", null: false
    t.integer "created_by_id", null: false
    t.integer "updated_by_id", null: false
    t.string "alternate_value_object_attribute", limit: 255
    t.integer "alternate_value_object_id", null: false
    t.string "alternate_value_object_type", limit: 255, null: false
    t.integer  "project_id"
  end

  add_index "alternate_values", ["alternate_value_object_id", "alternate_value_object_type"], name: "index_alternate_values_on_alternate_value_object_id_and_type", using: :btree
  add_index "alternate_values", ["created_by_id"], name: "index_alternate_values_on_created_by_id", using: :btree
  add_index "alternate_values", ["language_id"], name: "index_alternate_values_on_language_id", using: :btree
  add_index "alternate_values", ["project_id"], name: "index_alternate_values_on_project_id", using: :btree
  add_index "alternate_values", ["type"], name: "index_alternate_values_on_type", using: :btree
  add_index "alternate_values", ["updated_by_id"], name: "index_alternate_values_on_updated_by_id", using: :btree

  create_table "asserted_distributions", force: :cascade do |t|
    t.integer  "otu_id",             null: false
    t.integer  "geographic_area_id", null: false
    t.integer  "source_id",          null: false
    t.integer  "project_id",         null: false
    t.integer  "created_by_id",      null: false
    t.integer  "updated_by_id",      null: false
    t.datetime "created_at",         null: false
    t.datetime "updated_at",         null: false
    t.boolean  "is_absent"
  end

  add_index "asserted_distributions", ["created_by_id"], name: "index_asserted_distributions_on_created_by_id", using: :btree
  add_index "asserted_distributions", ["geographic_area_id"], name: "index_asserted_distributions_on_geographic_area_id", using: :btree
  add_index "asserted_distributions", ["otu_id"], name: "index_asserted_distributions_on_otu_id", using: :btree
  add_index "asserted_distributions", ["project_id"], name: "index_asserted_distributions_on_project_id", using: :btree
  add_index "asserted_distributions", ["source_id"], name: "index_asserted_distributions_on_source_id", using: :btree
  add_index "asserted_distributions", ["updated_by_id"], name: "index_asserted_distributions_on_updated_by_id", using: :btree

  create_table "biocuration_classifications", force: :cascade do |t|
    t.integer  "biocuration_class_id",            null: false
    t.integer  "biological_collection_object_id", null: false
    t.integer  "position",                        null: false
    t.datetime "created_at",                      null: false
    t.datetime "updated_at",                      null: false
    t.integer  "created_by_id",                   null: false
    t.integer  "updated_by_id",                   null: false
    t.integer  "project_id",                      null: false
  end

  add_index "biocuration_classifications", ["biocuration_class_id"], name: "index_biocuration_classifications_on_biocuration_class_id", using: :btree
  add_index "biocuration_classifications", ["biological_collection_object_id"], name: "bio_c_bio_collection_object", using: :btree
  add_index "biocuration_classifications", ["created_by_id"], name: "index_biocuration_classifications_on_created_by_id", using: :btree
  add_index "biocuration_classifications", ["position"], name: "index_biocuration_classifications_on_position", using: :btree
  add_index "biocuration_classifications", ["project_id"], name: "index_biocuration_classifications_on_project_id", using: :btree
  add_index "biocuration_classifications", ["updated_by_id"], name: "index_biocuration_classifications_on_updated_by_id", using: :btree

  create_table "biological_associations", force: :cascade do |t|
    t.integer "biological_relationship_id", null: false
    t.integer "biological_association_subject_id", null: false
    t.string "biological_association_subject_type", limit: 255, null: false
    t.integer "biological_association_object_id", null: false
    t.string "biological_association_object_type", limit: 255, null: false
    t.datetime "created_at", null: false
    t.datetime "updated_at", null: false
    t.integer "created_by_id", null: false
    t.integer "updated_by_id", null: false
    t.integer "project_id", null: false
  end

  add_index "biological_associations", ["biological_association_object_id", "biological_association_object_type"], name: "index_biological_associations_on_object_id_and_type", using: :btree
  add_index "biological_associations", ["biological_association_subject_id", "biological_association_subject_type"], name: "index_biological_associations_on_subject_id_and_type", using: :btree
  add_index "biological_associations", ["biological_relationship_id"], name: "index_biological_associations_on_biological_relationship_id", using: :btree
  add_index "biological_associations", ["created_by_id"], name: "index_biological_associations_on_created_by_id", using: :btree
  add_index "biological_associations", ["project_id"], name: "index_biological_associations_on_project_id", using: :btree
  add_index "biological_associations", ["updated_by_id"], name: "index_biological_associations_on_updated_by_id", using: :btree

  create_table "biological_associations_biological_associations_graphs", force: :cascade do |t|
    t.integer  "biological_associations_graph_id", null: false
    t.integer  "biological_association_id",        null: false
    t.datetime "created_at",                       null: false
    t.datetime "updated_at",                       null: false
    t.integer  "created_by_id",                    null: false
    t.integer  "updated_by_id",                    null: false
    t.integer  "project_id",                       null: false
  end

  add_index "biological_associations_biological_associations_graphs", ["biological_association_id"], name: "bio_asc_bio_asc_graph_bio_asc", using: :btree
  add_index "biological_associations_biological_associations_graphs", ["biological_associations_graph_id"], name: "bio_asc_bio_asc_graph_bio_asc_graph", using: :btree
  add_index "biological_associations_biological_associations_graphs", ["created_by_id"], name: "bio_asc_bio_asc_graph_created_by", using: :btree
  add_index "biological_associations_biological_associations_graphs", ["project_id"], name: "bio_asc_bio_asc_graph_project", using: :btree
  add_index "biological_associations_biological_associations_graphs", ["updated_by_id"], name: "bio_asc_bio_asc_graph_updated_by", using: :btree

  create_table "biological_associations_graphs", force: :cascade do |t|
    t.datetime "created_at", null: false
    t.datetime "updated_at", null: false
    t.integer "created_by_id", null: false
    t.integer "updated_by_id", null: false
    t.integer "project_id", null: false
    t.string "name", limit: 255
  end

  add_index "biological_associations_graphs", ["created_by_id"], name: "index_biological_associations_graphs_on_created_by_id", using: :btree
  add_index "biological_associations_graphs", ["project_id"], name: "index_biological_associations_graphs_on_project_id", using: :btree
  add_index "biological_associations_graphs", ["updated_by_id"], name: "index_biological_associations_graphs_on_updated_by_id", using: :btree

  create_table "biological_relationship_types", force: :cascade do |t|
    t.string "type", limit: 255, null: false
    t.integer "biological_property_id", null: false
    t.integer "biological_relationship_id", null: false
    t.datetime "created_at", null: false
    t.datetime "updated_at", null: false
    t.integer "created_by_id", null: false
    t.integer "updated_by_id", null: false
    t.integer "project_id", null: false
  end

  add_index "biological_relationship_types", ["biological_property_id"], name: "index_biological_relationship_types_on_biological_property_id", using: :btree
  add_index "biological_relationship_types", ["biological_relationship_id"], name: "bio_rel_type_bio_rel", using: :btree
  add_index "biological_relationship_types", ["created_by_id"], name: "bio_rel_type_created_by", using: :btree
  add_index "biological_relationship_types", ["project_id"], name: "bio_rel_type_project", using: :btree
  add_index "biological_relationship_types", ["type"], name: "index_biological_relationship_types_on_type", using: :btree
  add_index "biological_relationship_types", ["updated_by_id"], name: "bio_rel_type_updated_by", using: :btree

  create_table "biological_relationships", force: :cascade do |t|
    t.string "name", limit: 255, null: false
    t.boolean  "is_transitive"
    t.boolean  "is_reflexive"
    t.datetime "created_at", null: false
    t.datetime "updated_at", null: false
    t.integer "created_by_id", null: false
    t.integer "updated_by_id", null: false
    t.integer "project_id", null: false
  end

  add_index "biological_relationships", ["created_by_id"], name: "bio_rel_created_by", using: :btree
  add_index "biological_relationships", ["project_id"], name: "bio_rel_project", using: :btree
  add_index "biological_relationships", ["updated_by_id"], name: "bio_rel_updated_by", using: :btree

  create_table "citation_topics", force: :cascade do |t|
    t.integer "topic_id", null: false
    t.integer "citation_id", null: false
    t.string "pages", limit: 255
    t.datetime "created_at", null: false
    t.datetime "updated_at", null: false
    t.integer "created_by_id", null: false
    t.integer "updated_by_id", null: false
    t.integer "project_id", null: false
  end

  add_index "citation_topics", ["citation_id"], name: "index_citation_topics_on_citation_id", using: :btree
  add_index "citation_topics", ["created_by_id"], name: "index_citation_topics_on_created_by_id", using: :btree
  add_index "citation_topics", ["project_id"], name: "index_citation_topics_on_project_id", using: :btree
  add_index "citation_topics", ["topic_id"], name: "index_citation_topics_on_topic_id", using: :btree
  add_index "citation_topics", ["updated_by_id"], name: "index_citation_topics_on_updated_by_id", using: :btree

  create_table "citations", force: :cascade do |t|
    t.string "citation_object_type", limit: 255, null: false
    t.integer "source_id", null: false
    t.datetime "created_at", null: false
    t.datetime "updated_at", null: false
    t.integer "created_by_id", null: false
    t.integer "updated_by_id", null: false
    t.integer "project_id", null: false
    t.integer "citation_object_id", null: false
    t.string "pages", limit: 255
    t.boolean  "is_original"
  end

  add_index "citations", ["citation_object_id"], name: "index_citations_on_citation_object_id", using: :btree
  add_index "citations", ["citation_object_type"], name: "index_citations_on_citation_object_type", using: :btree
  add_index "citations", ["created_by_id"], name: "index_citations_on_created_by_id", using: :btree
  add_index "citations", ["project_id"], name: "index_citations_on_project_id", using: :btree
  add_index "citations", ["source_id"], name: "index_citations_on_source_id", using: :btree
  add_index "citations", ["updated_by_id"], name: "index_citations_on_updated_by_id", using: :btree

  create_table "collecting_events", force: :cascade do |t|
    t.text     "verbatim_label"
    t.text     "print_label"
    t.text     "document_label"
    t.string "verbatim_locality", limit: 255
    t.string "verbatim_longitude", limit: 255
    t.string "verbatim_latitude", limit: 255
    t.string "verbatim_geolocation_uncertainty", limit: 255
    t.string "verbatim_trip_identifier", limit: 255
    t.string "verbatim_collectors", limit: 255
    t.string "verbatim_method", limit: 255
    t.integer  "geographic_area_id"
    t.decimal  "minimum_elevation"
    t.decimal  "maximum_elevation"
    t.string "elevation_precision", limit: 255
    t.text     "field_notes"
    t.string "md5_of_verbatim_label", limit: 255
    t.datetime "created_at", null: false
    t.datetime "updated_at", null: false
    t.text     "cached"
    t.integer "created_by_id", null: false
    t.integer "updated_by_id", null: false
    t.integer "project_id", null: false
    t.integer  "start_date_year"
    t.integer  "end_date_year"
    t.integer  "start_date_day"
    t.integer  "end_date_day"
    t.string "verbatim_elevation", limit: 255
    t.text     "verbatim_habitat"
    t.string "verbatim_datum", limit: 255
    t.integer  "time_start_hour",                  limit: 2
    t.integer  "time_start_minute",                limit: 2
    t.integer  "time_start_second",                limit: 2
    t.integer  "time_end_hour",                    limit: 2
    t.integer  "time_end_minute",                  limit: 2
    t.integer  "time_end_second",                  limit: 2
    t.string "verbatim_date", limit: 255
    t.integer  "start_date_month"
    t.integer  "end_date_month"
    t.string   "cached_level0_geographic_name"
    t.string   "cached_level1_geographic_name"
    t.string   "cached_level2_geographic_name"
  end

  add_index "collecting_events", ["created_by_id"], name: "index_collecting_events_on_created_by_id", using: :btree
  add_index "collecting_events", ["geographic_area_id"], name: "index_collecting_events_on_geographic_area_id", using: :btree
  add_index "collecting_events", ["project_id"], name: "index_collecting_events_on_project_id", using: :btree
  add_index "collecting_events", ["updated_by_id"], name: "index_collecting_events_on_updated_by_id", using: :btree

  create_table "collection_object_observations", force: :cascade do |t|
    t.text     "data",          null: false
    t.integer  "project_id",    null: false
    t.integer  "created_by_id", null: false
    t.integer  "updated_by_id", null: false
    t.datetime "created_at",    null: false
    t.datetime "updated_at",    null: false
  end

  add_index "collection_object_observations", ["project_id"], name: "index_collection_object_observations_on_project_id", using: :btree

  create_table "collection_objects", force: :cascade do |t|
    t.integer  "total"
    t.string "type", limit: 255, null: false
    t.datetime "created_at", null: false
    t.datetime "updated_at", null: false
    t.integer  "preparation_type_id"
    t.integer  "repository_id"
    t.integer "created_by_id", null: false
    t.integer "updated_by_id", null: false
    t.integer "project_id", null: false
    t.text     "buffered_collecting_event"
    t.text     "buffered_determinations"
    t.text     "buffered_other_labels"
    t.integer  "ranged_lot_category_id"
    t.integer  "collecting_event_id"
    t.date     "accessioned_at"
    t.string "deaccession_reason", limit: 255
    t.date     "deaccessioned_at"
  end

  add_index "collection_objects", ["collecting_event_id"], name: "index_collection_objects_on_collecting_event_id", using: :btree
  add_index "collection_objects", ["created_by_id"], name: "index_collection_objects_on_created_by_id", using: :btree
  add_index "collection_objects", ["preparation_type_id"], name: "index_collection_objects_on_preparation_type_id", using: :btree
  add_index "collection_objects", ["project_id"], name: "index_collection_objects_on_project_id", using: :btree
  add_index "collection_objects", ["ranged_lot_category_id"], name: "index_collection_objects_on_ranged_lot_category_id", using: :btree
  add_index "collection_objects", ["repository_id"], name: "index_collection_objects_on_repository_id", using: :btree
  add_index "collection_objects", ["type"], name: "index_collection_objects_on_type", using: :btree
  add_index "collection_objects", ["updated_by_id"], name: "index_collection_objects_on_updated_by_id", using: :btree

  create_table "collection_profiles", force: :cascade do |t|
    t.integer  "container_id"
    t.integer  "otu_id"
    t.integer  "conservation_status"
    t.integer  "processing_state"
    t.integer  "container_condition"
    t.integer  "condition_of_labels"
    t.integer  "identification_level"
    t.integer  "arrangement_level"
    t.integer  "data_quality"
    t.integer  "computerization_level"
    t.integer  "number_of_collection_objects"
    t.integer  "number_of_containers"
    t.integer "created_by_id", null: false
    t.integer "updated_by_id", null: false
    t.integer "project_id", null: false
    t.datetime "created_at", null: false
    t.datetime "updated_at", null: false
    t.string "collection_type", limit: 255
  end

  add_index "collection_profiles", ["collection_type"], name: "index_collection_profiles_on_collection_type", using: :btree
  add_index "collection_profiles", ["container_id"], name: "index_collection_profiles_on_container_id", using: :btree
  add_index "collection_profiles", ["created_by_id"], name: "index_collection_profiles_on_created_by_id", using: :btree
  add_index "collection_profiles", ["otu_id"], name: "index_collection_profiles_on_otu_id", using: :btree
  add_index "collection_profiles", ["project_id"], name: "index_collection_profiles_on_project_id", using: :btree
  add_index "collection_profiles", ["updated_by_id"], name: "index_collection_profiles_on_updated_by_id", using: :btree

  create_table "common_names", force: :cascade do |t|
    t.string   "name",               null: false
    t.integer  "geographic_area_id"
    t.integer  "otu_id"
    t.integer  "language_id"
    t.integer  "start_year"
    t.integer  "end_year"
    t.integer  "project_id",         null: false
    t.integer  "created_by_id",      null: false
    t.integer  "updated_by_id",      null: false
    t.datetime "created_at",         null: false
    t.datetime "updated_at",         null: false
  end

  add_index "common_names", ["created_by_id"], name: "index_common_names_on_created_by_id", using: :btree
  add_index "common_names", ["geographic_area_id"], name: "index_common_names_on_geographic_area_id", using: :btree
  add_index "common_names", ["language_id"], name: "index_common_names_on_language_id", using: :btree
  add_index "common_names", ["name"], name: "index_common_names_on_name", using: :btree
  add_index "common_names", ["otu_id"], name: "index_common_names_on_otu_id", using: :btree
  add_index "common_names", ["project_id"], name: "index_common_names_on_project_id", using: :btree
  add_index "common_names", ["updated_by_id"], name: "index_common_names_on_updated_by_id", using: :btree

  create_table "container_hierarchies", id: false, force: :cascade do |t|
    t.integer "ancestor_id",   null: false
    t.integer "descendant_id", null: false
    t.integer "generations",   null: false
  end

  add_index "container_hierarchies", ["ancestor_id", "descendant_id", "generations"], name: "container_anc_desc_idx", unique: true, using: :btree
  add_index "container_hierarchies", ["descendant_id"], name: "container_desc_idx", using: :btree

  create_table "container_items", force: :cascade do |t|
    t.integer "container_id", null: false
    t.integer "position", null: false
    t.datetime "created_at", null: false
    t.datetime "updated_at", null: false
    t.integer "contained_object_id", null: false
    t.string "contained_object_type", limit: 255, null: false
    t.string "disposition", limit: 255
    t.integer "created_by_id", null: false
    t.integer "updated_by_id", null: false
    t.integer "project_id", null: false
  end

  add_index "container_items", ["contained_object_id", "contained_object_type"], name: "index_container_items_on_contained_object_id_and_type", using: :btree
  add_index "container_items", ["container_id"], name: "index_container_items_on_container_id", using: :btree
  add_index "container_items", ["created_by_id"], name: "index_container_items_on_created_by_id", using: :btree
  add_index "container_items", ["position"], name: "index_container_items_on_position", using: :btree
  add_index "container_items", ["project_id"], name: "index_container_items_on_project_id", using: :btree
  add_index "container_items", ["updated_by_id"], name: "index_container_items_on_updated_by_id", using: :btree

  create_table "container_labels", force: :cascade do |t|
    t.text "label", null: false
    t.date     "date_printed"
    t.string "print_style", limit: 255
    t.integer "position", null: false
    t.integer "created_by_id", null: false
    t.integer "updated_by_id", null: false
    t.integer "project_id", null: false
    t.datetime "created_at", null: false
    t.datetime "updated_at", null: false
    t.integer "container_id", null: false
  end

  add_index "container_labels", ["container_id"], name: "index_container_labels_on_container_id", using: :btree
  add_index "container_labels", ["created_by_id"], name: "index_container_labels_on_created_by_id", using: :btree
  add_index "container_labels", ["position"], name: "index_container_labels_on_position", using: :btree
  add_index "container_labels", ["project_id"], name: "index_container_labels_on_project_id", using: :btree
  add_index "container_labels", ["updated_by_id"], name: "index_container_labels_on_updated_by_id", using: :btree

  create_table "containers", force: :cascade do |t|
    t.datetime "created_at", null: false
    t.datetime "updated_at", null: false
    t.integer  "parent_id"
    t.integer  "depth"
    t.string "type", limit: 255, null: false
    t.integer "created_by_id", null: false
    t.integer "updated_by_id", null: false
    t.integer "project_id", null: false
    t.string "name", limit: 255
    t.string "disposition", limit: 255
  end

  add_index "containers", ["created_by_id"], name: "index_containers_on_created_by_id", using: :btree
  add_index "containers", ["disposition"], name: "index_containers_on_disposition", using: :btree
  add_index "containers", ["parent_id"], name: "index_containers_on_parent_id", using: :btree
  add_index "containers", ["project_id"], name: "index_containers_on_project_id", using: :btree
  add_index "containers", ["type"], name: "index_containers_on_type", using: :btree
  add_index "containers", ["updated_by_id"], name: "index_containers_on_updated_by_id", using: :btree

  create_table "contents", force: :cascade do |t|
    t.text     "text",          null: false
    t.integer  "otu_id",        null: false
    t.integer  "topic_id",      null: false
    t.datetime "created_at",    null: false
    t.datetime "updated_at",    null: false
    t.integer  "created_by_id", null: false
    t.integer  "updated_by_id", null: false
    t.integer  "project_id",    null: false
    t.integer  "revision_id"
  end

  add_index "contents", ["created_by_id"], name: "index_contents_on_created_by_id", using: :btree
  add_index "contents", ["otu_id"], name: "index_contents_on_otu_id", using: :btree
  add_index "contents", ["project_id"], name: "index_contents_on_project_id", using: :btree
  add_index "contents", ["revision_id"], name: "index_contents_on_revision_id", using: :btree
  add_index "contents", ["topic_id"], name: "index_contents_on_topic_id", using: :btree
  add_index "contents", ["updated_by_id"], name: "index_contents_on_updated_by_id", using: :btree

  create_table "controlled_vocabulary_terms", force: :cascade do |t|
    t.string "type", limit: 255, null: false
    t.string "name", limit: 255, null: false
    t.text "definition", null: false
    t.datetime "created_at", null: false
    t.datetime "updated_at", null: false
    t.integer "created_by_id", null: false
    t.integer "updated_by_id", null: false
    t.integer "project_id", null: false
    t.string "uri", limit: 255
    t.string "uri_relation", limit: 255
  end

  add_index "controlled_vocabulary_terms", ["created_by_id"], name: "index_controlled_vocabulary_terms_on_created_by_id", using: :btree
  add_index "controlled_vocabulary_terms", ["project_id"], name: "index_controlled_vocabulary_terms_on_project_id", using: :btree
  add_index "controlled_vocabulary_terms", ["type"], name: "index_controlled_vocabulary_terms_on_type", using: :btree
  add_index "controlled_vocabulary_terms", ["updated_by_id"], name: "index_controlled_vocabulary_terms_on_updated_by_id", using: :btree

  create_table "data_attributes", force: :cascade do |t|
    t.string "type", limit: 255, null: false
    t.integer "attribute_subject_id", null: false
    t.string "attribute_subject_type", limit: 255, null: false
    t.integer  "controlled_vocabulary_term_id"
    t.string "import_predicate", limit: 255
    t.text "value", null: false
    t.integer "created_by_id", null: false
    t.integer "updated_by_id", null: false
    t.integer  "project_id"
    t.datetime "created_at", null: false
    t.datetime "updated_at", null: false
  end

  add_index "data_attributes", ["attribute_subject_id", "attribute_subject_type"], name: "index_data_attributes_on_attribute_subject_id_and_type", using: :btree
  add_index "data_attributes", ["attribute_subject_type"], name: "index_data_attributes_on_attribute_subject_type", using: :btree
  add_index "data_attributes", ["controlled_vocabulary_term_id"], name: "index_data_attributes_on_controlled_vocabulary_term_id", using: :btree
  add_index "data_attributes", ["created_by_id"], name: "index_data_attributes_on_created_by_id", using: :btree
  add_index "data_attributes", ["project_id"], name: "index_data_attributes_on_project_id", using: :btree
  add_index "data_attributes", ["type"], name: "index_data_attributes_on_type", using: :btree
  add_index "data_attributes", ["updated_by_id"], name: "index_data_attributes_on_updated_by_id", using: :btree

  create_table "depictions", force: :cascade do |t|
    t.string "depiction_object_type", limit: 255, null: false
    t.integer "depiction_object_id", null: false
    t.integer "image_id", null: false
    t.integer "created_by_id", null: false
    t.integer "updated_by_id", null: false
    t.integer "project_id", null: false
    t.datetime "created_at", null: false
    t.datetime "updated_at", null: false
  end

  add_index "depictions", ["image_id"], name: "index_depictions_on_image_id", using: :btree
  add_index "depictions", ["project_id"], name: "index_depictions_on_project_id", using: :btree

  create_table "derived_collection_objects", force: :cascade do |t|
    t.integer  "collection_object_observation_id", null: false
    t.integer  "collection_object_id",             null: false
    t.integer  "position"
    t.integer  "project_id",                       null: false
    t.integer  "created_by_id",                    null: false
    t.integer  "updated_by_id",                    null: false
    t.datetime "created_at",                       null: false
    t.datetime "updated_at",                       null: false
  end

  add_index "derived_collection_objects", ["collection_object_id"], name: "dco_collection_object", using: :btree
  add_index "derived_collection_objects", ["collection_object_observation_id"], name: "dco_collection_object_observation", using: :btree
  add_index "derived_collection_objects", ["project_id"], name: "index_derived_collection_objects_on_project_id", using: :btree

  create_table "documentation", force: :cascade do |t|
    t.integer  "documentation_object_id",   null: false
    t.string   "documentation_object_type", null: false
    t.integer  "document_id",               null: false
    t.string   "type",                      null: false
    t.json     "page_map"
    t.integer  "project_id",                null: false
    t.integer  "created_by_id",             null: false
    t.integer  "updated_by_id",             null: false
    t.datetime "created_at",                null: false
    t.datetime "updated_at",                null: false
  end

  add_index "documentation", ["created_by_id"], name: "index_documentation_on_created_by_id", using: :btree
  add_index "documentation", ["document_id"], name: "index_documentation_on_document_id", using: :btree
  add_index "documentation", ["documentation_object_id", "documentation_object_type"], name: "index_doc_on_doc_object_type_and_doc_object_id", using: :btree
  add_index "documentation", ["project_id"], name: "index_documentation_on_project_id", using: :btree
  add_index "documentation", ["type"], name: "index_documentation_on_type", using: :btree
  add_index "documentation", ["updated_by_id"], name: "index_documentation_on_updated_by_id", using: :btree

  create_table "documents", force: :cascade do |t|
    t.string   "document_file_file_name",    null: false
    t.string   "document_file_content_type", null: false
    t.integer  "document_file_file_size",    null: false
    t.datetime "document_file_updated_at",   null: false
    t.integer  "project_id",                 null: false
    t.integer  "created_by_id",              null: false
    t.integer  "updated_by_id",              null: false
    t.datetime "created_at",                 null: false
    t.datetime "updated_at",                 null: false
  end

  add_index "documents", ["document_file_content_type"], name: "index_documents_on_document_file_content_type", using: :btree
  add_index "documents", ["document_file_file_name"], name: "index_documents_on_document_file_file_name", using: :btree
  add_index "documents", ["document_file_file_size"], name: "index_documents_on_document_file_file_size", using: :btree
  add_index "documents", ["document_file_updated_at"], name: "index_documents_on_document_file_updated_at", using: :btree

  create_table "geographic_area_hierarchies", id: false, force: :cascade do |t|
    t.integer "ancestor_id",   null: false
    t.integer "descendant_id", null: false
    t.integer "generations",   null: false
  end

  add_index "geographic_area_hierarchies", ["ancestor_id", "descendant_id", "generations"], name: "geographic_area_anc_desc_idx", unique: true, using: :btree
  add_index "geographic_area_hierarchies", ["descendant_id"], name: "geographic_area_desc_idx", using: :btree

  create_table "geographic_area_types", force: :cascade do |t|
    t.string "name", limit: 255, null: false
    t.datetime "created_at", null: false
    t.datetime "updated_at", null: false
    t.integer "created_by_id", null: false
    t.integer "updated_by_id", null: false
  end

  add_index "geographic_area_types", ["created_by_id"], name: "index_geographic_area_types_on_created_by_id", using: :btree
  add_index "geographic_area_types", ["name"], name: "index_geographic_area_types_on_name", using: :btree
  add_index "geographic_area_types", ["updated_by_id"], name: "index_geographic_area_types_on_updated_by_id", using: :btree

  create_table "geographic_areas", force: :cascade do |t|
    t.string "name", limit: 255, null: false
    t.integer  "level0_id"
    t.integer  "level1_id"
    t.integer  "level2_id"
    t.integer  "parent_id"
    t.integer  "geographic_area_type_id"
    t.datetime "created_at", null: false
    t.datetime "updated_at", null: false
    t.string "iso_3166_a2", limit: 255
    t.string "iso_3166_a3", limit: 255
    t.string "tdwgID", limit: 255
    t.string "data_origin", limit: 255, null: false
    t.integer "created_by_id", null: false
    t.integer "updated_by_id", null: false
  end

  add_index "geographic_areas", ["created_by_id"], name: "index_geographic_areas_on_created_by_id", using: :btree
  add_index "geographic_areas", ["geographic_area_type_id"], name: "index_geographic_areas_on_geographic_area_type_id", using: :btree
  add_index "geographic_areas", ["level0_id"], name: "index_geographic_areas_on_level0_id", using: :btree
  add_index "geographic_areas", ["level1_id"], name: "index_geographic_areas_on_level1_id", using: :btree
  add_index "geographic_areas", ["level2_id"], name: "index_geographic_areas_on_level2_id", using: :btree
  add_index "geographic_areas", ["name"], name: "index_geographic_areas_on_name", using: :btree
  add_index "geographic_areas", ["parent_id"], name: "index_geographic_areas_on_parent_id", using: :btree
  add_index "geographic_areas", ["updated_by_id"], name: "index_geographic_areas_on_updated_by_id", using: :btree

  create_table "geographic_areas_geographic_items", force: :cascade do |t|
    t.integer "geographic_area_id", null: false
    t.integer  "geographic_item_id"
    t.string "data_origin", limit: 255
    t.integer  "origin_gid"
    t.string "date_valid_from", limit: 255
    t.string "date_valid_to", limit: 255
    t.datetime "created_at", null: false
    t.datetime "updated_at", null: false
  end

  add_index "geographic_areas_geographic_items", ["geographic_area_id"], name: "index_geographic_areas_geographic_items_on_geographic_area_id", using: :btree
  add_index "geographic_areas_geographic_items", ["geographic_item_id"], name: "index_geographic_areas_geographic_items_on_geographic_item_id", using: :btree

  create_table "geographic_items", force: :cascade do |t|
    t.datetime "created_at", null: false
    t.datetime "updated_at", null: false
    t.geography "point",               limit: {:srid=>4326, :type=>"point", :has_z=>true, :geographic=>true}
    t.geography "line_string",         limit: {:srid=>4326, :type=>"line_string", :has_z=>true, :geographic=>true}
    t.geography "polygon",             limit: {:srid=>4326, :type=>"polygon", :has_z=>true, :geographic=>true}
    t.geography "multi_point",         limit: {:srid=>4326, :type=>"multi_point", :has_z=>true, :geographic=>true}
    t.geography "multi_line_string",   limit: {:srid=>4326, :type=>"multi_line_string", :has_z=>true, :geographic=>true}
    t.geography "multi_polygon",       limit: {:srid=>4326, :type=>"multi_polygon", :has_z=>true, :geographic=>true}
    t.geography "geometry_collection", limit: {:srid => 4326, :type => "geometry", :has_z => true, :geographic => true}
    t.integer "created_by_id", null: false
    t.integer "updated_by_id", null: false
    t.string "type", limit: 255, null: false
  end

  add_index "geographic_items", ["created_by_id"], name: "index_geographic_items_on_created_by_id", using: :btree
  add_index "geographic_items", ["geometry_collection"], name: "geometry_collection_gix", using: :gist
  add_index "geographic_items", ["line_string"], name: "line_string_gix", using: :gist
  add_index "geographic_items", ["multi_line_string"], name: "multi_line_string_gix", using: :gist
  add_index "geographic_items", ["multi_point"], name: "multi_point_gix", using: :gist
  add_index "geographic_items", ["multi_polygon"], name: "multi_polygon_gix", using: :gist
  add_index "geographic_items", ["point"], name: "point_gix", using: :gist
  add_index "geographic_items", ["polygon"], name: "polygon_gix", using: :gist
  add_index "geographic_items", ["type"], name: "index_geographic_items_on_type", using: :btree
  add_index "geographic_items", ["updated_by_id"], name: "index_geographic_items_on_updated_by_id", using: :btree

  create_table "georeferences", force: :cascade do |t|
    t.integer "geographic_item_id", null: false
    t.integer "collecting_event_id", null: false
    t.decimal  "error_radius"
    t.decimal  "error_depth"
    t.integer  "error_geographic_item_id"
    t.string "type", limit: 255, null: false
    t.integer "position", null: false
    t.datetime "created_at", null: false
    t.datetime "updated_at", null: false
    t.boolean "is_public", default: false, null: false
    t.string "api_request", limit: 255
    t.integer "created_by_id", null: false
    t.integer "updated_by_id", null: false
    t.integer "project_id", null: false
    t.boolean  "is_undefined_z"
    t.boolean  "is_median_z"
  end

  add_index "georeferences", ["collecting_event_id"], name: "index_georeferences_on_collecting_event_id", using: :btree
  add_index "georeferences", ["created_by_id"], name: "index_georeferences_on_created_by_id", using: :btree
  add_index "georeferences", ["error_geographic_item_id"], name: "index_georeferences_on_error_geographic_item_id", using: :btree
  add_index "georeferences", ["geographic_item_id"], name: "index_georeferences_on_geographic_item_id", using: :btree
  add_index "georeferences", ["position"], name: "index_georeferences_on_position", using: :btree
  add_index "georeferences", ["project_id"], name: "index_georeferences_on_project_id", using: :btree
  add_index "georeferences", ["type"], name: "index_georeferences_on_type", using: :btree
  add_index "georeferences", ["updated_by_id"], name: "index_georeferences_on_updated_by_id", using: :btree

  create_table "identifiers", force: :cascade do |t|
    t.string "identifier", limit: 255, null: false
    t.string "type", limit: 255, null: false
    t.datetime "created_at", null: false
    t.datetime "updated_at", null: false
    t.integer  "namespace_id"
    t.integer "created_by_id", null: false
    t.integer "updated_by_id", null: false
    t.integer  "project_id"
    t.text     "cached"
    t.integer "identifier_object_id", null: false
    t.string "identifier_object_type", limit: 255, null: false
    t.string "relation", limit: 255
    t.integer  "position"
  end

  add_index "identifiers", ["created_by_id"], name: "index_identifiers_on_created_by_id", using: :btree
  add_index "identifiers", ["identifier_object_id", "identifier_object_type"], name: "index_identifiers_on_identifier_object_id_and_type", using: :btree
  add_index "identifiers", ["namespace_id"], name: "index_identifiers_on_namespace_id", using: :btree
  add_index "identifiers", ["project_id"], name: "index_identifiers_on_project_id", using: :btree
  add_index "identifiers", ["type"], name: "index_identifiers_on_type", using: :btree
  add_index "identifiers", ["updated_by_id"], name: "index_identifiers_on_updated_by_id", using: :btree

  create_table "images", force: :cascade do |t|
    t.string "user_file_name", limit: 255
    t.integer  "height"
    t.integer  "width"
    t.string "image_file_fingerprint", limit: 255
    t.integer "created_by_id", null: false
    t.integer "project_id", null: false
    t.datetime "created_at", null: false
    t.datetime "updated_at", null: false
    t.string "image_file_file_name", limit: 255
    t.string "image_file_content_type", limit: 255
    t.integer  "image_file_file_size"
    t.datetime "image_file_updated_at"
    t.integer "updated_by_id", null: false
    t.text     "image_file_meta"
  end

  add_index "images", ["created_by_id"], name: "index_images_on_created_by_id", using: :btree
  add_index "images", ["image_file_content_type"], name: "index_images_on_image_file_content_type", using: :btree
  add_index "images", ["project_id"], name: "index_images_on_project_id", using: :btree
  add_index "images", ["updated_by_id"], name: "index_images_on_updated_by_id", using: :btree

  create_table "imports", force: :cascade do |t|
    t.string "name", limit: 255
    t.hstore   "metadata"
    t.datetime "created_at"
    t.datetime "updated_at"
    t.json     "metadata_json"
  end

  create_table "languages", force: :cascade do |t|
    t.string "alpha_3_bibliographic", limit: 255
    t.string "alpha_3_terminologic", limit: 255
    t.string "alpha_2", limit: 255
    t.string "english_name", limit: 255
    t.string "french_name", limit: 255
    t.datetime "created_at", null: false
    t.datetime "updated_at", null: false
    t.integer "created_by_id", null: false
    t.integer "updated_by_id", null: false
  end

  add_index "languages", ["created_by_id"], name: "index_languages_on_created_by_id", using: :btree
  add_index "languages", ["updated_by_id"], name: "index_languages_on_updated_by_id", using: :btree

  create_table "loan_items", force: :cascade do |t|
<<<<<<< HEAD
    t.integer "loan_id", null: false
    t.date     "date_returned"
    t.string "collection_object_status", limit: 255
    t.integer "position", null: false
    t.integer "created_by_id", null: false
    t.integer "updated_by_id", null: false
    t.integer "project_id", null: false
    t.datetime "created_at", null: false
    t.datetime "updated_at", null: false
=======
    t.integer  "loan_id",               null: false
    t.date     "date_returned"
    t.integer  "position",              null: false
    t.integer  "created_by_id",         null: false
    t.integer  "updated_by_id",         null: false
    t.integer  "project_id",            null: false
    t.datetime "created_at",            null: false
    t.datetime "updated_at",            null: false
>>>>>>> 89fe37fd
    t.integer  "loan_item_object_id"
    t.string   "loan_item_object_type"
    t.integer  "total"
    t.string   "disposition"
  end

  add_index "loan_items", ["created_by_id"], name: "index_loan_items_on_created_by_id", using: :btree
  add_index "loan_items", ["loan_id"], name: "index_loan_items_on_loan_id", using: :btree
  add_index "loan_items", ["position"], name: "index_loan_items_on_position", using: :btree
  add_index "loan_items", ["project_id"], name: "index_loan_items_on_project_id", using: :btree
  add_index "loan_items", ["updated_by_id"], name: "index_loan_items_on_updated_by_id", using: :btree

  create_table "loans", force: :cascade do |t|
    t.date     "date_requested"
    t.string "request_method", limit: 255
    t.date     "date_sent"
    t.date     "date_received"
    t.date     "date_return_expected"
    t.string "recipient_address", limit: 255
    t.string "recipient_email", limit: 255
    t.string "recipient_phone", limit: 255
    t.string "supervisor_email", limit: 255
    t.string "supervisor_phone", limit: 255
    t.date     "date_closed"
<<<<<<< HEAD
    t.integer "created_by_id", null: false
    t.integer "updated_by_id", null: false
    t.integer "project_id", null: false
    t.datetime "created_at", null: false
    t.datetime "updated_at", null: false
    t.string "recipient_honorarium", limit: 255
=======
    t.integer  "created_by_id",                                                   null: false
    t.integer  "updated_by_id",                                                   null: false
    t.integer  "project_id",                                                      null: false
    t.datetime "created_at",                                                      null: false
    t.datetime "updated_at",                                                      null: false
    t.string   "recipient_honorarium"
>>>>>>> 89fe37fd
    t.string   "recipient_country"
    t.text     "lender_address",       default: "Lender's address not provided.", null: false
  end

  add_index "loans", ["created_by_id"], name: "index_loans_on_created_by_id", using: :btree
  add_index "loans", ["project_id"], name: "index_loans_on_project_id", using: :btree
  add_index "loans", ["updated_by_id"], name: "index_loans_on_updated_by_id", using: :btree

  create_table "namespaces", force: :cascade do |t|
    t.string "institution", limit: 255
    t.string "name", limit: 255, null: false
    t.string "short_name", limit: 255, null: false
    t.datetime "created_at", null: false
    t.datetime "updated_at", null: false
    t.integer "created_by_id", null: false
    t.integer "updated_by_id", null: false
    t.string "verbatim_short_name", limit: 255
  end

  add_index "namespaces", ["created_by_id"], name: "index_namespaces_on_created_by_id", using: :btree
  add_index "namespaces", ["updated_by_id"], name: "index_namespaces_on_updated_by_id", using: :btree

  create_table "notes", force: :cascade do |t|
    t.text "text", null: false
    t.integer "note_object_id", null: false
    t.string "note_object_type", limit: 255, null: false
    t.string "note_object_attribute", limit: 255
    t.datetime "created_at", null: false
    t.datetime "updated_at", null: false
    t.integer "created_by_id", null: false
    t.integer "updated_by_id", null: false
    t.integer "project_id", null: false
  end

  add_index "notes", ["created_by_id"], name: "index_notes_on_created_by_id", using: :btree
  add_index "notes", ["note_object_id", "note_object_type"], name: "index_notes_on_note_object_id_and_type", using: :btree
  add_index "notes", ["project_id"], name: "index_notes_on_project_id", using: :btree
  add_index "notes", ["updated_by_id"], name: "index_notes_on_updated_by_id", using: :btree

  create_table "otu_page_layout_sections", force: :cascade do |t|
    t.integer "otu_page_layout_id", null: false
    t.string "type", limit: 255, null: false
    t.integer "position", null: false
    t.integer  "topic_id"
    t.string "dynamic_content_class", limit: 255
    t.integer "created_by_id", null: false
    t.integer "updated_by_id", null: false
    t.integer "project_id", null: false
    t.datetime "created_at", null: false
    t.datetime "updated_at", null: false
  end

  add_index "otu_page_layout_sections", ["created_by_id"], name: "index_otu_page_layout_sections_on_created_by_id", using: :btree
  add_index "otu_page_layout_sections", ["otu_page_layout_id"], name: "index_otu_page_layout_sections_on_otu_page_layout_id", using: :btree
  add_index "otu_page_layout_sections", ["position"], name: "index_otu_page_layout_sections_on_position", using: :btree
  add_index "otu_page_layout_sections", ["project_id"], name: "index_otu_page_layout_sections_on_project_id", using: :btree
  add_index "otu_page_layout_sections", ["topic_id"], name: "index_otu_page_layout_sections_on_topic_id", using: :btree
  add_index "otu_page_layout_sections", ["type"], name: "index_otu_page_layout_sections_on_type", using: :btree
  add_index "otu_page_layout_sections", ["updated_by_id"], name: "index_otu_page_layout_sections_on_updated_by_id", using: :btree

  create_table "otu_page_layouts", force: :cascade do |t|
    t.string "name", limit: 255, null: false
    t.integer "created_by_id", null: false
    t.integer "updated_by_id", null: false
    t.integer "project_id", null: false
    t.datetime "created_at", null: false
    t.datetime "updated_at", null: false
  end

  add_index "otu_page_layouts", ["created_by_id"], name: "index_otu_page_layouts_on_created_by_id", using: :btree
  add_index "otu_page_layouts", ["project_id"], name: "index_otu_page_layouts_on_project_id", using: :btree
  add_index "otu_page_layouts", ["updated_by_id"], name: "index_otu_page_layouts_on_updated_by_id", using: :btree

  create_table "otus", force: :cascade do |t|
    t.string "name", limit: 255
    t.datetime "created_at", null: false
    t.datetime "updated_at", null: false
    t.integer "created_by_id", null: false
    t.integer "updated_by_id", null: false
    t.integer "project_id", null: false
    t.integer  "taxon_name_id"
  end

  add_index "otus", ["created_by_id"], name: "index_otus_on_created_by_id", using: :btree
  add_index "otus", ["project_id"], name: "index_otus_on_project_id", using: :btree
  add_index "otus", ["taxon_name_id"], name: "index_otus_on_taxon_name_id", using: :btree
  add_index "otus", ["updated_by_id"], name: "index_otus_on_updated_by_id", using: :btree

  create_table "people", force: :cascade do |t|
    t.string "type", limit: 255, null: false
    t.string "last_name", limit: 255, null: false
    t.string "first_name", limit: 255
    t.datetime "created_at", null: false
    t.datetime "updated_at", null: false
    t.string "suffix", limit: 255
    t.string "prefix", limit: 255
    t.integer "created_by_id", null: false
    t.integer "updated_by_id", null: false
    t.text     "cached"
  end

  add_index "people", ["created_by_id"], name: "index_people_on_created_by_id", using: :btree
  add_index "people", ["type"], name: "index_people_on_type", using: :btree
  add_index "people", ["updated_by_id"], name: "index_people_on_updated_by_id", using: :btree

  create_table "pinboard_items", force: :cascade do |t|
    t.integer "pinned_object_id", null: false
    t.string "pinned_object_type", limit: 255, null: false
    t.integer "user_id", null: false
    t.integer "project_id", null: false
    t.integer "position", null: false
    t.boolean  "is_inserted"
    t.boolean  "is_cross_project"
    t.integer  "inserted_count"
    t.integer "created_by_id", null: false
    t.integer "updated_by_id", null: false
    t.datetime "created_at", null: false
    t.datetime "updated_at", null: false
  end

  add_index "pinboard_items", ["created_by_id"], name: "index_pinboard_items_on_created_by_id", using: :btree
  add_index "pinboard_items", ["pinned_object_id", "pinned_object_type"], name: "index_pinboard_items_on_pinned_object_id_and_pinned_object_type", using: :btree
  add_index "pinboard_items", ["position"], name: "index_pinboard_items_on_position", using: :btree
  add_index "pinboard_items", ["project_id"], name: "index_pinboard_items_on_project_id", using: :btree
  add_index "pinboard_items", ["updated_by_id"], name: "index_pinboard_items_on_updated_by_id", using: :btree
  add_index "pinboard_items", ["user_id"], name: "index_pinboard_items_on_user_id", using: :btree

  create_table "preparation_types", force: :cascade do |t|
    t.string "name", limit: 255, null: false
    t.datetime "created_at", null: false
    t.datetime "updated_at", null: false
    t.integer "created_by_id", null: false
    t.integer "updated_by_id", null: false
    t.text "definition", null: false
  end

  add_index "preparation_types", ["created_by_id"], name: "index_preparation_types_on_created_by_id", using: :btree
  add_index "preparation_types", ["updated_by_id"], name: "index_preparation_types_on_updated_by_id", using: :btree

  create_table "project_members", force: :cascade do |t|
    t.integer  "project_id",               null: false
    t.integer  "user_id",                  null: false
    t.datetime "created_at",               null: false
    t.datetime "updated_at",               null: false
    t.integer  "created_by_id",            null: false
    t.integer  "updated_by_id",            null: false
    t.boolean  "is_project_administrator"
  end

  add_index "project_members", ["created_by_id"], name: "index_project_members_on_created_by_id", using: :btree
  add_index "project_members", ["project_id"], name: "index_project_members_on_project_id", using: :btree
  add_index "project_members", ["updated_by_id"], name: "index_project_members_on_updated_by_id", using: :btree
  add_index "project_members", ["user_id"], name: "index_project_members_on_user_id", using: :btree

  create_table "project_sources", force: :cascade do |t|
    t.integer  "project_id"
    t.integer  "source_id",     null: false
    t.integer  "created_by_id", null: false
    t.integer  "updated_by_id", null: false
    t.datetime "created_at",    null: false
    t.datetime "updated_at",    null: false
  end

  add_index "project_sources", ["created_by_id"], name: "index_project_sources_on_created_by_id", using: :btree
  add_index "project_sources", ["project_id"], name: "index_project_sources_on_project_id", using: :btree
  add_index "project_sources", ["source_id"], name: "index_project_sources_on_source_id", using: :btree
  add_index "project_sources", ["updated_by_id"], name: "index_project_sources_on_updated_by_id", using: :btree

  create_table "projects", force: :cascade do |t|
    t.string "name", limit: 255, null: false
    t.datetime "created_at", null: false
    t.datetime "updated_at", null: false
    t.integer "created_by_id", null: false
    t.integer "updated_by_id", null: false
    t.hstore "workbench_settings", null: false
  end

  add_index "projects", ["created_by_id"], name: "index_projects_on_created_by_id", using: :btree
  add_index "projects", ["updated_by_id"], name: "index_projects_on_updated_by_id", using: :btree

  create_table "public_contents", force: :cascade do |t|
    t.integer  "otu_id",        null: false
    t.integer  "topic_id",      null: false
    t.text     "text",          null: false
    t.integer  "project_id",    null: false
    t.integer  "created_by_id", null: false
    t.integer  "updated_by_id", null: false
    t.datetime "created_at",    null: false
    t.datetime "updated_at",    null: false
    t.integer  "content_id",    null: false
  end

  add_index "public_contents", ["content_id"], name: "index_public_contents_on_content_id", using: :btree
  add_index "public_contents", ["created_by_id"], name: "index_public_contents_on_created_by_id", using: :btree
  add_index "public_contents", ["otu_id"], name: "index_public_contents_on_otu_id", using: :btree
  add_index "public_contents", ["project_id"], name: "index_public_contents_on_project_id", using: :btree
  add_index "public_contents", ["topic_id"], name: "index_public_contents_on_topic_id", using: :btree
  add_index "public_contents", ["updated_by_id"], name: "index_public_contents_on_updated_by_id", using: :btree

  create_table "ranged_lot_categories", force: :cascade do |t|
    t.string "name", limit: 255, null: false
    t.integer "minimum_value", null: false
    t.integer  "maximum_value"
    t.datetime "created_at", null: false
    t.datetime "updated_at", null: false
    t.integer "created_by_id", null: false
    t.integer "updated_by_id", null: false
    t.integer "project_id", null: false
  end

  add_index "ranged_lot_categories", ["created_by_id"], name: "index_ranged_lot_categories_on_created_by_id", using: :btree
  add_index "ranged_lot_categories", ["project_id"], name: "index_ranged_lot_categories_on_project_id", using: :btree
  add_index "ranged_lot_categories", ["updated_by_id"], name: "index_ranged_lot_categories_on_updated_by_id", using: :btree

  create_table "repositories", force: :cascade do |t|
    t.string "name", limit: 255, null: false
    t.string "url", limit: 255
    t.string "acronym", limit: 255
    t.string "status", limit: 255
    t.string "institutional_LSID", limit: 255
    t.datetime "created_at", null: false
    t.datetime "updated_at", null: false
    t.integer "created_by_id", null: false
    t.integer "updated_by_id", null: false
    t.boolean  "is_index_herbariorum"
  end

  add_index "repositories", ["created_by_id"], name: "index_repositories_on_created_by_id", using: :btree
  add_index "repositories", ["updated_by_id"], name: "index_repositories_on_updated_by_id", using: :btree

  create_table "roles", force: :cascade do |t|
    t.integer "person_id", null: false
    t.string "type", limit: 255, null: false
    t.integer "role_object_id", null: false
    t.string "role_object_type", limit: 255, null: false
    t.integer "position", null: false
    t.datetime "created_at", null: false
    t.datetime "updated_at", null: false
    t.integer "created_by_id", null: false
    t.integer "updated_by_id", null: false
    t.integer  "project_id"
  end

  add_index "roles", ["created_by_id"], name: "index_roles_on_created_by_id", using: :btree
  add_index "roles", ["person_id"], name: "index_roles_on_person_id", using: :btree
  add_index "roles", ["position"], name: "index_roles_on_position", using: :btree
  add_index "roles", ["project_id"], name: "index_roles_on_project_id", using: :btree
  add_index "roles", ["role_object_id", "role_object_type"], name: "index_roles_on_role_object_id_and_type", using: :btree
  add_index "roles", ["type"], name: "index_roles_on_type", using: :btree
  add_index "roles", ["updated_by_id"], name: "index_roles_on_updated_by_id", using: :btree

  create_table "serial_chronologies", force: :cascade do |t|
    t.integer "preceding_serial_id", null: false
    t.integer "succeeding_serial_id", null: false
    t.integer "created_by_id", null: false
    t.datetime "created_at", null: false
    t.datetime "updated_at", null: false
    t.integer "updated_by_id", null: false
    t.string "type", limit: 255, null: false
  end

  add_index "serial_chronologies", ["created_by_id"], name: "index_serial_chronologies_on_created_by_id", using: :btree
  add_index "serial_chronologies", ["preceding_serial_id"], name: "index_serial_chronologies_on_preceding_serial_id", using: :btree
  add_index "serial_chronologies", ["succeeding_serial_id"], name: "index_serial_chronologies_on_succeeding_serial_id", using: :btree
  add_index "serial_chronologies", ["type"], name: "index_serial_chronologies_on_type", using: :btree
  add_index "serial_chronologies", ["updated_by_id"], name: "index_serial_chronologies_on_updated_by_id", using: :btree

  create_table "serials", force: :cascade do |t|
    t.integer "created_by_id", null: false
    t.integer "updated_by_id", null: false
    t.datetime "created_at", null: false
    t.datetime "updated_at", null: false
    t.string "place_published", limit: 255
    t.integer  "primary_language_id"
    t.integer  "first_year_of_issue",       limit: 2
    t.integer  "last_year_of_issue",        limit: 2
    t.integer  "translated_from_serial_id"
    t.text     "publisher"
    t.text "name", null: false
  end

  add_index "serials", ["created_by_id"], name: "index_serials_on_created_by_id", using: :btree
  add_index "serials", ["primary_language_id"], name: "index_serials_on_primary_language_id", using: :btree
  add_index "serials", ["translated_from_serial_id"], name: "index_serials_on_translated_from_serial_id", using: :btree
  add_index "serials", ["updated_by_id"], name: "index_serials_on_updated_by_id", using: :btree

  create_table "sources", force: :cascade do |t|
    t.integer  "serial_id"
    t.string "address", limit: 255
    t.string "annote", limit: 255
    t.string "booktitle", limit: 255
    t.string "chapter", limit: 255
    t.string "crossref", limit: 255
    t.string "edition", limit: 255
    t.string "editor", limit: 255
    t.string "howpublished", limit: 255
    t.string "institution", limit: 255
    t.string "journal", limit: 255
    t.string "key", limit: 255
    t.string "month", limit: 255
    t.string "note", limit: 255
    t.string "number", limit: 255
    t.string "organization", limit: 255
    t.string "pages", limit: 255
    t.string "publisher", limit: 255
    t.string "school", limit: 255
    t.string "series", limit: 255
    t.text     "title"
    t.string "type", limit: 255, null: false
    t.string "volume", limit: 255
    t.string "doi", limit: 255
    t.text     "abstract"
    t.text     "copyright"
    t.string "language", limit: 255
    t.string "stated_year", limit: 255
    t.string "verbatim", limit: 255
    t.datetime "created_at", null: false
    t.datetime "updated_at", null: false
    t.string "bibtex_type", limit: 255
    t.integer "created_by_id", null: false
    t.integer "updated_by_id", null: false
    t.integer  "day",                      limit: 2
    t.integer  "year",                     limit: 2
    t.string "isbn", limit: 255
    t.string "issn", limit: 255
    t.text     "verbatim_contents"
    t.text     "verbatim_keywords"
    t.integer  "language_id"
    t.string "translator", limit: 255
    t.string "year_suffix", limit: 255
    t.string "url", limit: 255
    t.text     "author"
    t.text     "cached"
    t.text     "cached_author_string"
    t.date     "cached_nomenclature_date"
  end

  add_index "sources", ["bibtex_type"], name: "index_sources_on_bibtex_type", using: :btree
  add_index "sources", ["created_by_id"], name: "index_sources_on_created_by_id", using: :btree
  add_index "sources", ["language_id"], name: "index_sources_on_language_id", using: :btree
  add_index "sources", ["serial_id"], name: "index_sources_on_serial_id", using: :btree
  add_index "sources", ["type"], name: "index_sources_on_type", using: :btree
  add_index "sources", ["updated_by_id"], name: "index_sources_on_updated_by_id", using: :btree

  create_table "sqed_depictions", force: :cascade do |t|
    t.integer  "depiction_id",                null: false
    t.string   "boundary_color",              null: false
    t.string   "boundary_finder",             null: false
    t.boolean  "has_border",                  null: false
    t.string   "layout",                      null: false
    t.hstore   "metadata_map",                null: false
    t.hstore   "specimen_coordinates"
    t.integer  "project_id",                  null: false
    t.integer  "created_by_id",               null: false
    t.integer  "updated_by_id",               null: false
    t.datetime "created_at",                  null: false
    t.datetime "updated_at",                  null: false
    t.json     "result_boundary_coordinates"
    t.json     "result_ocr"
  end

  add_index "sqed_depictions", ["depiction_id"], name: "index_sqed_depictions_on_depiction_id", using: :btree
  add_index "sqed_depictions", ["project_id"], name: "index_sqed_depictions_on_project_id", using: :btree

  create_table "tagged_section_keywords", force: :cascade do |t|
    t.integer  "otu_page_layout_section_id", null: false
    t.integer  "position",                   null: false
    t.integer  "created_by_id",              null: false
    t.integer  "updated_by_id",              null: false
    t.integer  "project_id",                 null: false
    t.datetime "created_at",                 null: false
    t.datetime "updated_at",                 null: false
    t.integer  "keyword_id",                 null: false
  end

  add_index "tagged_section_keywords", ["created_by_id"], name: "index_tagged_section_keywords_on_created_by_id", using: :btree
  add_index "tagged_section_keywords", ["keyword_id"], name: "index_tagged_section_keywords_on_keyword_id", using: :btree
  add_index "tagged_section_keywords", ["otu_page_layout_section_id"], name: "index_tagged_section_keywords_on_otu_page_layout_section_id", using: :btree
  add_index "tagged_section_keywords", ["position"], name: "index_tagged_section_keywords_on_position", using: :btree
  add_index "tagged_section_keywords", ["project_id"], name: "index_tagged_section_keywords_on_project_id", using: :btree
  add_index "tagged_section_keywords", ["updated_by_id"], name: "index_tagged_section_keywords_on_updated_by_id", using: :btree

  create_table "tags", force: :cascade do |t|
    t.integer "keyword_id", null: false
    t.integer "tag_object_id", null: false
    t.string "tag_object_type", limit: 255, null: false
    t.string "tag_object_attribute", limit: 255
    t.datetime "created_at", null: false
    t.datetime "updated_at", null: false
    t.integer "created_by_id", null: false
    t.integer "updated_by_id", null: false
    t.integer "project_id", null: false
    t.integer "position", null: false
  end

  add_index "tags", ["created_by_id"], name: "index_tags_on_created_by_id", using: :btree
  add_index "tags", ["keyword_id"], name: "index_tags_on_keyword_id", using: :btree
  add_index "tags", ["position"], name: "index_tags_on_position", using: :btree
  add_index "tags", ["project_id"], name: "index_tags_on_project_id", using: :btree
  add_index "tags", ["tag_object_id", "tag_object_type"], name: "index_tags_on_tag_object_id_and_type", using: :btree
  add_index "tags", ["updated_by_id"], name: "index_tags_on_updated_by_id", using: :btree

  create_table "taxon_determinations", force: :cascade do |t|
    t.integer  "biological_collection_object_id", null: false
    t.integer  "otu_id",                          null: false
    t.integer  "position",                        null: false
    t.datetime "created_at",                      null: false
    t.datetime "updated_at",                      null: false
    t.integer  "created_by_id",                   null: false
    t.integer  "updated_by_id",                   null: false
    t.integer  "project_id",                      null: false
    t.integer  "year_made"
    t.integer  "month_made"
    t.integer  "day_made"
  end

  add_index "taxon_determinations", ["biological_collection_object_id"], name: "index_taxon_determinations_on_biological_collection_object_id", using: :btree
  add_index "taxon_determinations", ["created_by_id"], name: "index_taxon_determinations_on_created_by_id", using: :btree
  add_index "taxon_determinations", ["otu_id"], name: "index_taxon_determinations_on_otu_id", using: :btree
  add_index "taxon_determinations", ["position"], name: "index_taxon_determinations_on_position", using: :btree
  add_index "taxon_determinations", ["project_id"], name: "index_taxon_determinations_on_project_id", using: :btree
  add_index "taxon_determinations", ["updated_by_id"], name: "index_taxon_determinations_on_updated_by_id", using: :btree

  create_table "taxon_name_classifications", force: :cascade do |t|
    t.integer "taxon_name_id", null: false
    t.string "type", limit: 255, null: false
    t.datetime "created_at", null: false
    t.datetime "updated_at", null: false
    t.integer "created_by_id", null: false
    t.integer "updated_by_id", null: false
    t.integer "project_id", null: false
  end

  add_index "taxon_name_classifications", ["created_by_id"], name: "index_taxon_name_classifications_on_created_by_id", using: :btree
  add_index "taxon_name_classifications", ["project_id"], name: "index_taxon_name_classifications_on_project_id", using: :btree
  add_index "taxon_name_classifications", ["taxon_name_id"], name: "index_taxon_name_classifications_on_taxon_name_id", using: :btree
  add_index "taxon_name_classifications", ["type"], name: "index_taxon_name_classifications_on_type", using: :btree
  add_index "taxon_name_classifications", ["updated_by_id"], name: "index_taxon_name_classifications_on_updated_by_id", using: :btree

  create_table "taxon_name_hierarchies", id: false, force: :cascade do |t|
    t.integer "ancestor_id",   null: false
    t.integer "descendant_id", null: false
    t.integer "generations",   null: false
  end

  add_index "taxon_name_hierarchies", ["ancestor_id", "descendant_id", "generations"], name: "taxon_name_anc_desc_idx", unique: true, using: :btree
  add_index "taxon_name_hierarchies", ["descendant_id"], name: "taxon_name_desc_idx", using: :btree

  create_table "taxon_name_relationships", force: :cascade do |t|
    t.integer "subject_taxon_name_id", null: false
    t.integer "object_taxon_name_id", null: false
    t.string "type", limit: 255, null: false
    t.datetime "created_at", null: false
    t.datetime "updated_at", null: false
    t.integer "created_by_id", null: false
    t.integer "updated_by_id", null: false
    t.integer "project_id", null: false
  end

  add_index "taxon_name_relationships", ["created_by_id"], name: "index_taxon_name_relationships_on_created_by_id", using: :btree
  add_index "taxon_name_relationships", ["object_taxon_name_id"], name: "index_taxon_name_relationships_on_object_taxon_name_id", using: :btree
  add_index "taxon_name_relationships", ["project_id"], name: "index_taxon_name_relationships_on_project_id", using: :btree
  add_index "taxon_name_relationships", ["subject_taxon_name_id"], name: "index_taxon_name_relationships_on_subject_taxon_name_id", using: :btree
  add_index "taxon_name_relationships", ["type"], name: "index_taxon_name_relationships_on_type", using: :btree
  add_index "taxon_name_relationships", ["updated_by_id"], name: "index_taxon_name_relationships_on_updated_by_id", using: :btree

  create_table "taxon_names", force: :cascade do |t|
    t.string "name", limit: 255
    t.integer  "parent_id"
    t.string "cached_html", limit: 255, null: false
    t.string "cached_author_year", limit: 255
    t.string "cached_higher_classification", limit: 255
    t.datetime "created_at", null: false
    t.datetime "updated_at", null: false
    t.integer  "year_of_publication"
    t.string "verbatim_author", limit: 255
    t.string "rank_class", limit: 255
    t.string "type", limit: 255, null: false
    t.integer "created_by_id", null: false
    t.integer "updated_by_id", null: false
    t.integer "project_id", null: false
    t.string "cached_original_combination", limit: 255
    t.string "cached_secondary_homonym", limit: 255
    t.string "cached_primary_homonym", limit: 255
    t.string "cached_secondary_homonym_alternative_spelling", limit: 255
    t.string "cached_primary_homonym_alternative_spelling", limit: 255
    t.boolean  "cached_misspelling"
    t.string "masculine_name", limit: 255
    t.string "feminine_name", limit: 255
    t.string "neuter_name", limit: 255
    t.string "cached_classified_as", limit: 255
    t.string "cached", limit: 255
    t.string "verbatim_name", limit: 255
    t.integer  "cached_valid_taxon_name_id"
  end

  add_index "taxon_names", ["cached", "cached_author_year"], name: "index_taxon_names_on_cached_and_cached_author_year", using: :btree
  add_index "taxon_names", ["cached"], name: "index_taxon_names_on_cached", using: :btree
  add_index "taxon_names", ["cached_author_year"], name: "index_taxon_names_on_cached_author_year", using: :btree
  add_index "taxon_names", ["created_by_id"], name: "index_taxon_names_on_created_by_id", using: :btree
  add_index "taxon_names", ["name"], name: "index_taxon_names_on_name", using: :btree
  add_index "taxon_names", ["parent_id"], name: "index_taxon_names_on_parent_id", using: :btree
  add_index "taxon_names", ["project_id"], name: "index_taxon_names_on_project_id", using: :btree
  add_index "taxon_names", ["rank_class"], name: "index_taxon_names_on_rank_class", using: :btree
  add_index "taxon_names", ["type"], name: "index_taxon_names_on_type", using: :btree
  add_index "taxon_names", ["updated_by_id"], name: "index_taxon_names_on_updated_by_id", using: :btree

  create_table "test_classes", force: :cascade do |t|
    t.integer  "project_id"
    t.integer  "created_by_id"
    t.integer  "updated_by_id"
    t.string "string", limit: 255
    t.boolean  "boolean"
    t.text     "text"
    t.integer  "integer"
    t.datetime "created_at"
    t.datetime "updated_at"
    t.string "type", limit: 255
    t.integer  "sti_id"
    t.string "sti_type", limit: 255
  end

  add_index "test_classes", ["created_by_id"], name: "index_test_classes_on_created_by_id", using: :btree
  add_index "test_classes", ["project_id"], name: "index_test_classes_on_project_id", using: :btree
  add_index "test_classes", ["updated_by_id"], name: "index_test_classes_on_updated_by_id", using: :btree

  create_table "type_materials", force: :cascade do |t|
    t.integer "protonym_id", null: false
    t.integer "biological_object_id", null: false
    t.string "type_type", limit: 255, null: false
    t.integer "created_by_id", null: false
    t.integer "updated_by_id", null: false
    t.integer "project_id", null: false
    t.datetime "created_at", null: false
    t.datetime "updated_at", null: false
  end

  add_index "type_materials", ["biological_object_id"], name: "index_type_materials_on_biological_object_id", using: :btree
  add_index "type_materials", ["created_by_id"], name: "index_type_materials_on_created_by_id", using: :btree
  add_index "type_materials", ["project_id"], name: "index_type_materials_on_project_id", using: :btree
  add_index "type_materials", ["protonym_id"], name: "index_type_materials_on_protonym_id", using: :btree
  add_index "type_materials", ["type_type"], name: "index_type_materials_on_type_type", using: :btree
  add_index "type_materials", ["updated_by_id"], name: "index_type_materials_on_updated_by_id", using: :btree

  create_table "users", force: :cascade do |t|
    t.string "email", limit: 255, null: false
    t.string "password_digest", limit: 255, null: false
    t.datetime "created_at", null: false
    t.datetime "updated_at", null: false
    t.string "remember_token", limit: 255
    t.integer  "created_by_id"
    t.integer  "updated_by_id"
    t.boolean  "is_administrator"
    t.string "password_reset_token", limit: 255
    t.datetime "password_reset_token_date"
    t.string "name", limit: 255, null: false
    t.datetime "current_sign_in_at"
    t.datetime "last_sign_in_at"
    t.string "current_sign_in_ip", limit: 255
    t.string "last_sign_in_ip", limit: 255
    t.text "hub_tab_order", default: [], array: true
    t.string "api_access_token", limit: 255
    t.boolean "is_flagged_for_password_reset", default: false
    t.json "footprints", default: {}
    t.integer "sign_in_count", default: 0
    t.json     "hub_favorites"
  end

  add_index "users", ["created_by_id"], name: "index_users_on_created_by_id", using: :btree
  add_index "users", ["remember_token"], name: "index_users_on_remember_token", using: :btree
  add_index "users", ["updated_by_id"], name: "index_users_on_updated_by_id", using: :btree

  create_table "version_associations", force: :cascade do |t|
    t.integer "version_id"
    t.string  "foreign_key_name", null: false
    t.integer "foreign_key_id"
  end

  add_index "version_associations", ["foreign_key_name", "foreign_key_id"], name: "index_version_associations_on_foreign_key", using: :btree
  add_index "version_associations", ["version_id"], name: "index_version_associations_on_version_id", using: :btree

  create_table "versions", force: :cascade do |t|
    t.string "item_type", limit: 255, null: false
    t.integer "item_id", null: false
    t.string "event", limit: 255, null: false
    t.string "whodunnit", limit: 255
    t.text     "object"
    t.datetime "created_at", null: false
    t.integer  "transaction_id"
  end

  add_index "versions", ["item_type", "item_id"], name: "index_versions_on_item_type_and_item_id", using: :btree
  add_index "versions", ["transaction_id"], name: "index_versions_on_transaction_id", using: :btree

  add_foreign_key "common_names", "geographic_areas"
  add_foreign_key "common_names", "languages"
  add_foreign_key "common_names", "otus"
  add_foreign_key "common_names", "projects"
  add_foreign_key "common_names", "users", column: "created_by_id"
  add_foreign_key "common_names", "users", column: "updated_by_id"
  add_foreign_key "documentation", "documents"
  add_foreign_key "documentation", "projects"
  add_foreign_key "documentation", "users", column: "created_by_id"
  add_foreign_key "documentation", "users", column: "updated_by_id"
  add_foreign_key "documents", "users", column: "created_by_id"
  add_foreign_key "documents", "users", column: "updated_by_id"
  add_foreign_key "sqed_depictions", "depictions"
  add_foreign_key "sqed_depictions", "projects"
  add_foreign_key "sqed_depictions", "users", column: "created_by_id"
  add_foreign_key "sqed_depictions", "users", column: "updated_by_id"
end<|MERGE_RESOLUTION|>--- conflicted
+++ resolved
@@ -11,11 +11,7 @@
 #
 # It's strongly recommended that you check this file into your version control system.
 
-<<<<<<< HEAD
-ActiveRecord::Schema.define(version: 20160503184056) do
-=======
 ActiveRecord::Schema.define(version: 20160504190531) do
->>>>>>> 89fe37fd
 
   # These are extensions that must be enabled in order to support this database
   enable_extension "plpgsql"
@@ -24,16 +20,16 @@
   enable_extension "hstore"
 
   create_table "alternate_values", force: :cascade do |t|
-    t.text "value", null: false
-    t.string "type", limit: 255, null: false
+    t.text     "value",                            null: false
+    t.string   "type",                             null: false
     t.integer  "language_id"
-    t.datetime "created_at", null: false
-    t.datetime "updated_at", null: false
-    t.integer "created_by_id", null: false
-    t.integer "updated_by_id", null: false
-    t.string "alternate_value_object_attribute", limit: 255
-    t.integer "alternate_value_object_id", null: false
-    t.string "alternate_value_object_type", limit: 255, null: false
+    t.datetime "created_at",                       null: false
+    t.datetime "updated_at",                       null: false
+    t.integer  "created_by_id",                    null: false
+    t.integer  "updated_by_id",                    null: false
+    t.string   "alternate_value_object_attribute"
+    t.integer  "alternate_value_object_id",        null: false
+    t.string   "alternate_value_object_type",      null: false
     t.integer  "project_id"
   end
 
@@ -82,16 +78,16 @@
   add_index "biocuration_classifications", ["updated_by_id"], name: "index_biocuration_classifications_on_updated_by_id", using: :btree
 
   create_table "biological_associations", force: :cascade do |t|
-    t.integer "biological_relationship_id", null: false
-    t.integer "biological_association_subject_id", null: false
-    t.string "biological_association_subject_type", limit: 255, null: false
-    t.integer "biological_association_object_id", null: false
-    t.string "biological_association_object_type", limit: 255, null: false
-    t.datetime "created_at", null: false
-    t.datetime "updated_at", null: false
-    t.integer "created_by_id", null: false
-    t.integer "updated_by_id", null: false
-    t.integer "project_id", null: false
+    t.integer  "biological_relationship_id",          null: false
+    t.integer  "biological_association_subject_id",   null: false
+    t.string   "biological_association_subject_type", null: false
+    t.integer  "biological_association_object_id",    null: false
+    t.string   "biological_association_object_type",  null: false
+    t.datetime "created_at",                          null: false
+    t.datetime "updated_at",                          null: false
+    t.integer  "created_by_id",                       null: false
+    t.integer  "updated_by_id",                       null: false
+    t.integer  "project_id",                          null: false
   end
 
   add_index "biological_associations", ["biological_association_object_id", "biological_association_object_type"], name: "index_biological_associations_on_object_id_and_type", using: :btree
@@ -118,12 +114,12 @@
   add_index "biological_associations_biological_associations_graphs", ["updated_by_id"], name: "bio_asc_bio_asc_graph_updated_by", using: :btree
 
   create_table "biological_associations_graphs", force: :cascade do |t|
-    t.datetime "created_at", null: false
-    t.datetime "updated_at", null: false
-    t.integer "created_by_id", null: false
-    t.integer "updated_by_id", null: false
-    t.integer "project_id", null: false
-    t.string "name", limit: 255
+    t.datetime "created_at",    null: false
+    t.datetime "updated_at",    null: false
+    t.integer  "created_by_id", null: false
+    t.integer  "updated_by_id", null: false
+    t.integer  "project_id",    null: false
+    t.string   "name"
   end
 
   add_index "biological_associations_graphs", ["created_by_id"], name: "index_biological_associations_graphs_on_created_by_id", using: :btree
@@ -131,14 +127,14 @@
   add_index "biological_associations_graphs", ["updated_by_id"], name: "index_biological_associations_graphs_on_updated_by_id", using: :btree
 
   create_table "biological_relationship_types", force: :cascade do |t|
-    t.string "type", limit: 255, null: false
-    t.integer "biological_property_id", null: false
-    t.integer "biological_relationship_id", null: false
-    t.datetime "created_at", null: false
-    t.datetime "updated_at", null: false
-    t.integer "created_by_id", null: false
-    t.integer "updated_by_id", null: false
-    t.integer "project_id", null: false
+    t.string   "type",                       null: false
+    t.integer  "biological_property_id",     null: false
+    t.integer  "biological_relationship_id", null: false
+    t.datetime "created_at",                 null: false
+    t.datetime "updated_at",                 null: false
+    t.integer  "created_by_id",              null: false
+    t.integer  "updated_by_id",              null: false
+    t.integer  "project_id",                 null: false
   end
 
   add_index "biological_relationship_types", ["biological_property_id"], name: "index_biological_relationship_types_on_biological_property_id", using: :btree
@@ -149,14 +145,14 @@
   add_index "biological_relationship_types", ["updated_by_id"], name: "bio_rel_type_updated_by", using: :btree
 
   create_table "biological_relationships", force: :cascade do |t|
-    t.string "name", limit: 255, null: false
+    t.string   "name",          null: false
     t.boolean  "is_transitive"
     t.boolean  "is_reflexive"
-    t.datetime "created_at", null: false
-    t.datetime "updated_at", null: false
-    t.integer "created_by_id", null: false
-    t.integer "updated_by_id", null: false
-    t.integer "project_id", null: false
+    t.datetime "created_at",    null: false
+    t.datetime "updated_at",    null: false
+    t.integer  "created_by_id", null: false
+    t.integer  "updated_by_id", null: false
+    t.integer  "project_id",    null: false
   end
 
   add_index "biological_relationships", ["created_by_id"], name: "bio_rel_created_by", using: :btree
@@ -164,14 +160,14 @@
   add_index "biological_relationships", ["updated_by_id"], name: "bio_rel_updated_by", using: :btree
 
   create_table "citation_topics", force: :cascade do |t|
-    t.integer "topic_id", null: false
-    t.integer "citation_id", null: false
-    t.string "pages", limit: 255
-    t.datetime "created_at", null: false
-    t.datetime "updated_at", null: false
-    t.integer "created_by_id", null: false
-    t.integer "updated_by_id", null: false
-    t.integer "project_id", null: false
+    t.integer  "topic_id",      null: false
+    t.integer  "citation_id",   null: false
+    t.string   "pages"
+    t.datetime "created_at",    null: false
+    t.datetime "updated_at",    null: false
+    t.integer  "created_by_id", null: false
+    t.integer  "updated_by_id", null: false
+    t.integer  "project_id",    null: false
   end
 
   add_index "citation_topics", ["citation_id"], name: "index_citation_topics_on_citation_id", using: :btree
@@ -181,15 +177,15 @@
   add_index "citation_topics", ["updated_by_id"], name: "index_citation_topics_on_updated_by_id", using: :btree
 
   create_table "citations", force: :cascade do |t|
-    t.string "citation_object_type", limit: 255, null: false
-    t.integer "source_id", null: false
-    t.datetime "created_at", null: false
-    t.datetime "updated_at", null: false
-    t.integer "created_by_id", null: false
-    t.integer "updated_by_id", null: false
-    t.integer "project_id", null: false
-    t.integer "citation_object_id", null: false
-    t.string "pages", limit: 255
+    t.string   "citation_object_type", null: false
+    t.integer  "source_id",            null: false
+    t.datetime "created_at",           null: false
+    t.datetime "updated_at",           null: false
+    t.integer  "created_by_id",        null: false
+    t.integer  "updated_by_id",        null: false
+    t.integer  "project_id",           null: false
+    t.integer  "citation_object_id",   null: false
+    t.string   "pages"
     t.boolean  "is_original"
   end
 
@@ -204,39 +200,39 @@
     t.text     "verbatim_label"
     t.text     "print_label"
     t.text     "document_label"
-    t.string "verbatim_locality", limit: 255
-    t.string "verbatim_longitude", limit: 255
-    t.string "verbatim_latitude", limit: 255
-    t.string "verbatim_geolocation_uncertainty", limit: 255
-    t.string "verbatim_trip_identifier", limit: 255
-    t.string "verbatim_collectors", limit: 255
-    t.string "verbatim_method", limit: 255
+    t.string   "verbatim_locality"
+    t.string   "verbatim_longitude"
+    t.string   "verbatim_latitude"
+    t.string   "verbatim_geolocation_uncertainty"
+    t.string   "verbatim_trip_identifier"
+    t.string   "verbatim_collectors"
+    t.string   "verbatim_method"
     t.integer  "geographic_area_id"
     t.decimal  "minimum_elevation"
     t.decimal  "maximum_elevation"
-    t.string "elevation_precision", limit: 255
+    t.string   "elevation_precision"
     t.text     "field_notes"
-    t.string "md5_of_verbatim_label", limit: 255
-    t.datetime "created_at", null: false
-    t.datetime "updated_at", null: false
+    t.string   "md5_of_verbatim_label"
+    t.datetime "created_at",                                 null: false
+    t.datetime "updated_at",                                 null: false
     t.text     "cached"
-    t.integer "created_by_id", null: false
-    t.integer "updated_by_id", null: false
-    t.integer "project_id", null: false
+    t.integer  "created_by_id",                              null: false
+    t.integer  "updated_by_id",                              null: false
+    t.integer  "project_id",                                 null: false
     t.integer  "start_date_year"
     t.integer  "end_date_year"
     t.integer  "start_date_day"
     t.integer  "end_date_day"
-    t.string "verbatim_elevation", limit: 255
+    t.string   "verbatim_elevation"
     t.text     "verbatim_habitat"
-    t.string "verbatim_datum", limit: 255
+    t.string   "verbatim_datum"
     t.integer  "time_start_hour",                  limit: 2
     t.integer  "time_start_minute",                limit: 2
     t.integer  "time_start_second",                limit: 2
     t.integer  "time_end_hour",                    limit: 2
     t.integer  "time_end_minute",                  limit: 2
     t.integer  "time_end_second",                  limit: 2
-    t.string "verbatim_date", limit: 255
+    t.string   "verbatim_date"
     t.integer  "start_date_month"
     t.integer  "end_date_month"
     t.string   "cached_level0_geographic_name"
@@ -258,25 +254,28 @@
     t.datetime "updated_at",    null: false
   end
 
+  add_index "collection_object_observations", ["created_by_id"], name: "index_collection_object_observations_on_created_by_id", using: :btree
+  add_index "collection_object_observations", ["data"], name: "index_collection_object_observations_on_data", using: :btree
   add_index "collection_object_observations", ["project_id"], name: "index_collection_object_observations_on_project_id", using: :btree
+  add_index "collection_object_observations", ["updated_by_id"], name: "index_collection_object_observations_on_updated_by_id", using: :btree
 
   create_table "collection_objects", force: :cascade do |t|
     t.integer  "total"
-    t.string "type", limit: 255, null: false
-    t.datetime "created_at", null: false
-    t.datetime "updated_at", null: false
+    t.string   "type",                      null: false
+    t.datetime "created_at",                null: false
+    t.datetime "updated_at",                null: false
     t.integer  "preparation_type_id"
     t.integer  "repository_id"
-    t.integer "created_by_id", null: false
-    t.integer "updated_by_id", null: false
-    t.integer "project_id", null: false
+    t.integer  "created_by_id",             null: false
+    t.integer  "updated_by_id",             null: false
+    t.integer  "project_id",                null: false
     t.text     "buffered_collecting_event"
     t.text     "buffered_determinations"
     t.text     "buffered_other_labels"
     t.integer  "ranged_lot_category_id"
     t.integer  "collecting_event_id"
     t.date     "accessioned_at"
-    t.string "deaccession_reason", limit: 255
+    t.string   "deaccession_reason"
     t.date     "deaccessioned_at"
   end
 
@@ -302,12 +301,12 @@
     t.integer  "computerization_level"
     t.integer  "number_of_collection_objects"
     t.integer  "number_of_containers"
-    t.integer "created_by_id", null: false
-    t.integer "updated_by_id", null: false
-    t.integer "project_id", null: false
-    t.datetime "created_at", null: false
-    t.datetime "updated_at", null: false
-    t.string "collection_type", limit: 255
+    t.integer  "created_by_id",                null: false
+    t.integer  "updated_by_id",                null: false
+    t.integer  "project_id",                   null: false
+    t.datetime "created_at",                   null: false
+    t.datetime "updated_at",                   null: false
+    t.string   "collection_type"
   end
 
   add_index "collection_profiles", ["collection_type"], name: "index_collection_profiles_on_collection_type", using: :btree
@@ -349,16 +348,16 @@
   add_index "container_hierarchies", ["descendant_id"], name: "container_desc_idx", using: :btree
 
   create_table "container_items", force: :cascade do |t|
-    t.integer "container_id", null: false
-    t.integer "position", null: false
-    t.datetime "created_at", null: false
-    t.datetime "updated_at", null: false
-    t.integer "contained_object_id", null: false
-    t.string "contained_object_type", limit: 255, null: false
-    t.string "disposition", limit: 255
-    t.integer "created_by_id", null: false
-    t.integer "updated_by_id", null: false
-    t.integer "project_id", null: false
+    t.integer  "container_id",          null: false
+    t.integer  "position",              null: false
+    t.datetime "created_at",            null: false
+    t.datetime "updated_at",            null: false
+    t.integer  "contained_object_id",   null: false
+    t.string   "contained_object_type", null: false
+    t.string   "disposition"
+    t.integer  "created_by_id",         null: false
+    t.integer  "updated_by_id",         null: false
+    t.integer  "project_id",            null: false
   end
 
   add_index "container_items", ["contained_object_id", "contained_object_type"], name: "index_container_items_on_contained_object_id_and_type", using: :btree
@@ -369,16 +368,16 @@
   add_index "container_items", ["updated_by_id"], name: "index_container_items_on_updated_by_id", using: :btree
 
   create_table "container_labels", force: :cascade do |t|
-    t.text "label", null: false
+    t.text     "label",         null: false
     t.date     "date_printed"
-    t.string "print_style", limit: 255
-    t.integer "position", null: false
-    t.integer "created_by_id", null: false
-    t.integer "updated_by_id", null: false
-    t.integer "project_id", null: false
-    t.datetime "created_at", null: false
-    t.datetime "updated_at", null: false
-    t.integer "container_id", null: false
+    t.string   "print_style"
+    t.integer  "position",      null: false
+    t.integer  "created_by_id", null: false
+    t.integer  "updated_by_id", null: false
+    t.integer  "project_id",    null: false
+    t.datetime "created_at",    null: false
+    t.datetime "updated_at",    null: false
+    t.integer  "container_id",  null: false
   end
 
   add_index "container_labels", ["container_id"], name: "index_container_labels_on_container_id", using: :btree
@@ -388,16 +387,16 @@
   add_index "container_labels", ["updated_by_id"], name: "index_container_labels_on_updated_by_id", using: :btree
 
   create_table "containers", force: :cascade do |t|
-    t.datetime "created_at", null: false
-    t.datetime "updated_at", null: false
+    t.datetime "created_at",    null: false
+    t.datetime "updated_at",    null: false
     t.integer  "parent_id"
     t.integer  "depth"
-    t.string "type", limit: 255, null: false
-    t.integer "created_by_id", null: false
-    t.integer "updated_by_id", null: false
-    t.integer "project_id", null: false
-    t.string "name", limit: 255
-    t.string "disposition", limit: 255
+    t.string   "type",          null: false
+    t.integer  "created_by_id", null: false
+    t.integer  "updated_by_id", null: false
+    t.integer  "project_id",    null: false
+    t.string   "name"
+    t.string   "disposition"
   end
 
   add_index "containers", ["created_by_id"], name: "index_containers_on_created_by_id", using: :btree
@@ -427,16 +426,16 @@
   add_index "contents", ["updated_by_id"], name: "index_contents_on_updated_by_id", using: :btree
 
   create_table "controlled_vocabulary_terms", force: :cascade do |t|
-    t.string "type", limit: 255, null: false
-    t.string "name", limit: 255, null: false
-    t.text "definition", null: false
-    t.datetime "created_at", null: false
-    t.datetime "updated_at", null: false
-    t.integer "created_by_id", null: false
-    t.integer "updated_by_id", null: false
-    t.integer "project_id", null: false
-    t.string "uri", limit: 255
-    t.string "uri_relation", limit: 255
+    t.string   "type",          null: false
+    t.string   "name",          null: false
+    t.text     "definition",    null: false
+    t.datetime "created_at",    null: false
+    t.datetime "updated_at",    null: false
+    t.integer  "created_by_id", null: false
+    t.integer  "updated_by_id", null: false
+    t.integer  "project_id",    null: false
+    t.string   "uri"
+    t.string   "uri_relation"
   end
 
   add_index "controlled_vocabulary_terms", ["created_by_id"], name: "index_controlled_vocabulary_terms_on_created_by_id", using: :btree
@@ -445,17 +444,17 @@
   add_index "controlled_vocabulary_terms", ["updated_by_id"], name: "index_controlled_vocabulary_terms_on_updated_by_id", using: :btree
 
   create_table "data_attributes", force: :cascade do |t|
-    t.string "type", limit: 255, null: false
-    t.integer "attribute_subject_id", null: false
-    t.string "attribute_subject_type", limit: 255, null: false
+    t.string   "type",                          null: false
+    t.integer  "attribute_subject_id",          null: false
+    t.string   "attribute_subject_type",        null: false
     t.integer  "controlled_vocabulary_term_id"
-    t.string "import_predicate", limit: 255
-    t.text "value", null: false
-    t.integer "created_by_id", null: false
-    t.integer "updated_by_id", null: false
+    t.string   "import_predicate"
+    t.text     "value",                         null: false
+    t.integer  "created_by_id",                 null: false
+    t.integer  "updated_by_id",                 null: false
     t.integer  "project_id"
-    t.datetime "created_at", null: false
-    t.datetime "updated_at", null: false
+    t.datetime "created_at",                    null: false
+    t.datetime "updated_at",                    null: false
   end
 
   add_index "data_attributes", ["attribute_subject_id", "attribute_subject_type"], name: "index_data_attributes_on_attribute_subject_id_and_type", using: :btree
@@ -467,18 +466,22 @@
   add_index "data_attributes", ["updated_by_id"], name: "index_data_attributes_on_updated_by_id", using: :btree
 
   create_table "depictions", force: :cascade do |t|
-    t.string "depiction_object_type", limit: 255, null: false
-    t.integer "depiction_object_id", null: false
-    t.integer "image_id", null: false
-    t.integer "created_by_id", null: false
-    t.integer "updated_by_id", null: false
-    t.integer "project_id", null: false
-    t.datetime "created_at", null: false
-    t.datetime "updated_at", null: false
-  end
-
+    t.string   "depiction_object_type", null: false
+    t.integer  "depiction_object_id",   null: false
+    t.integer  "image_id",              null: false
+    t.integer  "created_by_id",         null: false
+    t.integer  "updated_by_id",         null: false
+    t.integer  "project_id",            null: false
+    t.datetime "created_at",            null: false
+    t.datetime "updated_at",            null: false
+  end
+
+  add_index "depictions", ["created_by_id"], name: "index_depictions_on_created_by_id", using: :btree
+  add_index "depictions", ["depiction_object_id"], name: "index_depictions_on_depiction_object_id", using: :btree
+  add_index "depictions", ["depiction_object_type"], name: "index_depictions_on_depiction_object_type", using: :btree
   add_index "depictions", ["image_id"], name: "index_depictions_on_image_id", using: :btree
   add_index "depictions", ["project_id"], name: "index_depictions_on_project_id", using: :btree
+  add_index "depictions", ["updated_by_id"], name: "index_depictions_on_updated_by_id", using: :btree
 
   create_table "derived_collection_objects", force: :cascade do |t|
     t.integer  "collection_object_observation_id", null: false
@@ -542,11 +545,11 @@
   add_index "geographic_area_hierarchies", ["descendant_id"], name: "geographic_area_desc_idx", using: :btree
 
   create_table "geographic_area_types", force: :cascade do |t|
-    t.string "name", limit: 255, null: false
-    t.datetime "created_at", null: false
-    t.datetime "updated_at", null: false
-    t.integer "created_by_id", null: false
-    t.integer "updated_by_id", null: false
+    t.string   "name",          null: false
+    t.datetime "created_at",    null: false
+    t.datetime "updated_at",    null: false
+    t.integer  "created_by_id", null: false
+    t.integer  "updated_by_id", null: false
   end
 
   add_index "geographic_area_types", ["created_by_id"], name: "index_geographic_area_types_on_created_by_id", using: :btree
@@ -554,20 +557,20 @@
   add_index "geographic_area_types", ["updated_by_id"], name: "index_geographic_area_types_on_updated_by_id", using: :btree
 
   create_table "geographic_areas", force: :cascade do |t|
-    t.string "name", limit: 255, null: false
+    t.string   "name",                    null: false
     t.integer  "level0_id"
     t.integer  "level1_id"
     t.integer  "level2_id"
     t.integer  "parent_id"
     t.integer  "geographic_area_type_id"
-    t.datetime "created_at", null: false
-    t.datetime "updated_at", null: false
-    t.string "iso_3166_a2", limit: 255
-    t.string "iso_3166_a3", limit: 255
-    t.string "tdwgID", limit: 255
-    t.string "data_origin", limit: 255, null: false
-    t.integer "created_by_id", null: false
-    t.integer "updated_by_id", null: false
+    t.datetime "created_at",              null: false
+    t.datetime "updated_at",              null: false
+    t.string   "iso_3166_a2"
+    t.string   "iso_3166_a3"
+    t.string   "tdwgID"
+    t.string   "data_origin",             null: false
+    t.integer  "created_by_id",           null: false
+    t.integer  "updated_by_id",           null: false
   end
 
   add_index "geographic_areas", ["created_by_id"], name: "index_geographic_areas_on_created_by_id", using: :btree
@@ -580,32 +583,32 @@
   add_index "geographic_areas", ["updated_by_id"], name: "index_geographic_areas_on_updated_by_id", using: :btree
 
   create_table "geographic_areas_geographic_items", force: :cascade do |t|
-    t.integer "geographic_area_id", null: false
+    t.integer  "geographic_area_id", null: false
     t.integer  "geographic_item_id"
-    t.string "data_origin", limit: 255
+    t.string   "data_origin"
     t.integer  "origin_gid"
-    t.string "date_valid_from", limit: 255
-    t.string "date_valid_to", limit: 255
-    t.datetime "created_at", null: false
-    t.datetime "updated_at", null: false
+    t.string   "date_valid_from"
+    t.string   "date_valid_to"
+    t.datetime "created_at",         null: false
+    t.datetime "updated_at",         null: false
   end
 
   add_index "geographic_areas_geographic_items", ["geographic_area_id"], name: "index_geographic_areas_geographic_items_on_geographic_area_id", using: :btree
   add_index "geographic_areas_geographic_items", ["geographic_item_id"], name: "index_geographic_areas_geographic_items_on_geographic_item_id", using: :btree
 
   create_table "geographic_items", force: :cascade do |t|
-    t.datetime "created_at", null: false
-    t.datetime "updated_at", null: false
+    t.datetime  "created_at",                                                                                               null: false
+    t.datetime  "updated_at",                                                                                               null: false
     t.geography "point",               limit: {:srid=>4326, :type=>"point", :has_z=>true, :geographic=>true}
     t.geography "line_string",         limit: {:srid=>4326, :type=>"line_string", :has_z=>true, :geographic=>true}
     t.geography "polygon",             limit: {:srid=>4326, :type=>"polygon", :has_z=>true, :geographic=>true}
     t.geography "multi_point",         limit: {:srid=>4326, :type=>"multi_point", :has_z=>true, :geographic=>true}
     t.geography "multi_line_string",   limit: {:srid=>4326, :type=>"multi_line_string", :has_z=>true, :geographic=>true}
     t.geography "multi_polygon",       limit: {:srid=>4326, :type=>"multi_polygon", :has_z=>true, :geographic=>true}
-    t.geography "geometry_collection", limit: {:srid => 4326, :type => "geometry", :has_z => true, :geographic => true}
-    t.integer "created_by_id", null: false
-    t.integer "updated_by_id", null: false
-    t.string "type", limit: 255, null: false
+    t.geography "geometry_collection", limit: {:srid=>4326, :type=>"geometry_collection", :has_z=>true, :geographic=>true}
+    t.integer   "created_by_id",                                                                                            null: false
+    t.integer   "updated_by_id",                                                                                            null: false
+    t.string    "type",                                                                                                     null: false
   end
 
   add_index "geographic_items", ["created_by_id"], name: "index_geographic_items_on_created_by_id", using: :btree
@@ -620,20 +623,20 @@
   add_index "geographic_items", ["updated_by_id"], name: "index_geographic_items_on_updated_by_id", using: :btree
 
   create_table "georeferences", force: :cascade do |t|
-    t.integer "geographic_item_id", null: false
-    t.integer "collecting_event_id", null: false
+    t.integer  "geographic_item_id",                       null: false
+    t.integer  "collecting_event_id",                      null: false
     t.decimal  "error_radius"
     t.decimal  "error_depth"
     t.integer  "error_geographic_item_id"
-    t.string "type", limit: 255, null: false
-    t.integer "position", null: false
-    t.datetime "created_at", null: false
-    t.datetime "updated_at", null: false
-    t.boolean "is_public", default: false, null: false
-    t.string "api_request", limit: 255
-    t.integer "created_by_id", null: false
-    t.integer "updated_by_id", null: false
-    t.integer "project_id", null: false
+    t.string   "type",                                     null: false
+    t.integer  "position",                                 null: false
+    t.datetime "created_at",                               null: false
+    t.datetime "updated_at",                               null: false
+    t.boolean  "is_public",                default: false, null: false
+    t.string   "api_request"
+    t.integer  "created_by_id",                            null: false
+    t.integer  "updated_by_id",                            null: false
+    t.integer  "project_id",                               null: false
     t.boolean  "is_undefined_z"
     t.boolean  "is_median_z"
   end
@@ -648,18 +651,18 @@
   add_index "georeferences", ["updated_by_id"], name: "index_georeferences_on_updated_by_id", using: :btree
 
   create_table "identifiers", force: :cascade do |t|
-    t.string "identifier", limit: 255, null: false
-    t.string "type", limit: 255, null: false
-    t.datetime "created_at", null: false
-    t.datetime "updated_at", null: false
+    t.string   "identifier",             null: false
+    t.string   "type",                   null: false
+    t.datetime "created_at",             null: false
+    t.datetime "updated_at",             null: false
     t.integer  "namespace_id"
-    t.integer "created_by_id", null: false
-    t.integer "updated_by_id", null: false
+    t.integer  "created_by_id",          null: false
+    t.integer  "updated_by_id",          null: false
     t.integer  "project_id"
     t.text     "cached"
-    t.integer "identifier_object_id", null: false
-    t.string "identifier_object_type", limit: 255, null: false
-    t.string "relation", limit: 255
+    t.integer  "identifier_object_id",   null: false
+    t.string   "identifier_object_type", null: false
+    t.string   "relation"
     t.integer  "position"
   end
 
@@ -671,19 +674,19 @@
   add_index "identifiers", ["updated_by_id"], name: "index_identifiers_on_updated_by_id", using: :btree
 
   create_table "images", force: :cascade do |t|
-    t.string "user_file_name", limit: 255
+    t.string   "user_file_name"
     t.integer  "height"
     t.integer  "width"
-    t.string "image_file_fingerprint", limit: 255
-    t.integer "created_by_id", null: false
-    t.integer "project_id", null: false
-    t.datetime "created_at", null: false
-    t.datetime "updated_at", null: false
-    t.string "image_file_file_name", limit: 255
-    t.string "image_file_content_type", limit: 255
+    t.string   "image_file_fingerprint"
+    t.integer  "created_by_id",           null: false
+    t.integer  "project_id",              null: false
+    t.datetime "created_at",              null: false
+    t.datetime "updated_at",              null: false
+    t.string   "image_file_file_name"
+    t.string   "image_file_content_type"
     t.integer  "image_file_file_size"
     t.datetime "image_file_updated_at"
-    t.integer "updated_by_id", null: false
+    t.integer  "updated_by_id",           null: false
     t.text     "image_file_meta"
   end
 
@@ -693,7 +696,7 @@
   add_index "images", ["updated_by_id"], name: "index_images_on_updated_by_id", using: :btree
 
   create_table "imports", force: :cascade do |t|
-    t.string "name", limit: 255
+    t.string   "name"
     t.hstore   "metadata"
     t.datetime "created_at"
     t.datetime "updated_at"
@@ -701,32 +704,21 @@
   end
 
   create_table "languages", force: :cascade do |t|
-    t.string "alpha_3_bibliographic", limit: 255
-    t.string "alpha_3_terminologic", limit: 255
-    t.string "alpha_2", limit: 255
-    t.string "english_name", limit: 255
-    t.string "french_name", limit: 255
-    t.datetime "created_at", null: false
-    t.datetime "updated_at", null: false
-    t.integer "created_by_id", null: false
-    t.integer "updated_by_id", null: false
+    t.string   "alpha_3_bibliographic"
+    t.string   "alpha_3_terminologic"
+    t.string   "alpha_2"
+    t.string   "english_name"
+    t.string   "french_name"
+    t.datetime "created_at",            null: false
+    t.datetime "updated_at",            null: false
+    t.integer  "created_by_id",         null: false
+    t.integer  "updated_by_id",         null: false
   end
 
   add_index "languages", ["created_by_id"], name: "index_languages_on_created_by_id", using: :btree
   add_index "languages", ["updated_by_id"], name: "index_languages_on_updated_by_id", using: :btree
 
   create_table "loan_items", force: :cascade do |t|
-<<<<<<< HEAD
-    t.integer "loan_id", null: false
-    t.date     "date_returned"
-    t.string "collection_object_status", limit: 255
-    t.integer "position", null: false
-    t.integer "created_by_id", null: false
-    t.integer "updated_by_id", null: false
-    t.integer "project_id", null: false
-    t.datetime "created_at", null: false
-    t.datetime "updated_at", null: false
-=======
     t.integer  "loan_id",               null: false
     t.date     "date_returned"
     t.integer  "position",              null: false
@@ -735,7 +727,6 @@
     t.integer  "project_id",            null: false
     t.datetime "created_at",            null: false
     t.datetime "updated_at",            null: false
->>>>>>> 89fe37fd
     t.integer  "loan_item_object_id"
     t.string   "loan_item_object_type"
     t.integer  "total"
@@ -750,31 +741,22 @@
 
   create_table "loans", force: :cascade do |t|
     t.date     "date_requested"
-    t.string "request_method", limit: 255
+    t.string   "request_method"
     t.date     "date_sent"
     t.date     "date_received"
     t.date     "date_return_expected"
-    t.string "recipient_address", limit: 255
-    t.string "recipient_email", limit: 255
-    t.string "recipient_phone", limit: 255
-    t.string "supervisor_email", limit: 255
-    t.string "supervisor_phone", limit: 255
+    t.string   "recipient_address"
+    t.string   "recipient_email"
+    t.string   "recipient_phone"
+    t.string   "supervisor_email"
+    t.string   "supervisor_phone"
     t.date     "date_closed"
-<<<<<<< HEAD
-    t.integer "created_by_id", null: false
-    t.integer "updated_by_id", null: false
-    t.integer "project_id", null: false
-    t.datetime "created_at", null: false
-    t.datetime "updated_at", null: false
-    t.string "recipient_honorarium", limit: 255
-=======
     t.integer  "created_by_id",                                                   null: false
     t.integer  "updated_by_id",                                                   null: false
     t.integer  "project_id",                                                      null: false
     t.datetime "created_at",                                                      null: false
     t.datetime "updated_at",                                                      null: false
     t.string   "recipient_honorarium"
->>>>>>> 89fe37fd
     t.string   "recipient_country"
     t.text     "lender_address",       default: "Lender's address not provided.", null: false
   end
@@ -784,29 +766,29 @@
   add_index "loans", ["updated_by_id"], name: "index_loans_on_updated_by_id", using: :btree
 
   create_table "namespaces", force: :cascade do |t|
-    t.string "institution", limit: 255
-    t.string "name", limit: 255, null: false
-    t.string "short_name", limit: 255, null: false
-    t.datetime "created_at", null: false
-    t.datetime "updated_at", null: false
-    t.integer "created_by_id", null: false
-    t.integer "updated_by_id", null: false
-    t.string "verbatim_short_name", limit: 255
+    t.string   "institution"
+    t.string   "name",                null: false
+    t.string   "short_name",          null: false
+    t.datetime "created_at",          null: false
+    t.datetime "updated_at",          null: false
+    t.integer  "created_by_id",       null: false
+    t.integer  "updated_by_id",       null: false
+    t.string   "verbatim_short_name"
   end
 
   add_index "namespaces", ["created_by_id"], name: "index_namespaces_on_created_by_id", using: :btree
   add_index "namespaces", ["updated_by_id"], name: "index_namespaces_on_updated_by_id", using: :btree
 
   create_table "notes", force: :cascade do |t|
-    t.text "text", null: false
-    t.integer "note_object_id", null: false
-    t.string "note_object_type", limit: 255, null: false
-    t.string "note_object_attribute", limit: 255
-    t.datetime "created_at", null: false
-    t.datetime "updated_at", null: false
-    t.integer "created_by_id", null: false
-    t.integer "updated_by_id", null: false
-    t.integer "project_id", null: false
+    t.text     "text",                  null: false
+    t.integer  "note_object_id",        null: false
+    t.string   "note_object_type",      null: false
+    t.string   "note_object_attribute"
+    t.datetime "created_at",            null: false
+    t.datetime "updated_at",            null: false
+    t.integer  "created_by_id",         null: false
+    t.integer  "updated_by_id",         null: false
+    t.integer  "project_id",            null: false
   end
 
   add_index "notes", ["created_by_id"], name: "index_notes_on_created_by_id", using: :btree
@@ -815,16 +797,16 @@
   add_index "notes", ["updated_by_id"], name: "index_notes_on_updated_by_id", using: :btree
 
   create_table "otu_page_layout_sections", force: :cascade do |t|
-    t.integer "otu_page_layout_id", null: false
-    t.string "type", limit: 255, null: false
-    t.integer "position", null: false
+    t.integer  "otu_page_layout_id",    null: false
+    t.string   "type",                  null: false
+    t.integer  "position",              null: false
     t.integer  "topic_id"
-    t.string "dynamic_content_class", limit: 255
-    t.integer "created_by_id", null: false
-    t.integer "updated_by_id", null: false
-    t.integer "project_id", null: false
-    t.datetime "created_at", null: false
-    t.datetime "updated_at", null: false
+    t.string   "dynamic_content_class"
+    t.integer  "created_by_id",         null: false
+    t.integer  "updated_by_id",         null: false
+    t.integer  "project_id",            null: false
+    t.datetime "created_at",            null: false
+    t.datetime "updated_at",            null: false
   end
 
   add_index "otu_page_layout_sections", ["created_by_id"], name: "index_otu_page_layout_sections_on_created_by_id", using: :btree
@@ -836,12 +818,12 @@
   add_index "otu_page_layout_sections", ["updated_by_id"], name: "index_otu_page_layout_sections_on_updated_by_id", using: :btree
 
   create_table "otu_page_layouts", force: :cascade do |t|
-    t.string "name", limit: 255, null: false
-    t.integer "created_by_id", null: false
-    t.integer "updated_by_id", null: false
-    t.integer "project_id", null: false
-    t.datetime "created_at", null: false
-    t.datetime "updated_at", null: false
+    t.string   "name",          null: false
+    t.integer  "created_by_id", null: false
+    t.integer  "updated_by_id", null: false
+    t.integer  "project_id",    null: false
+    t.datetime "created_at",    null: false
+    t.datetime "updated_at",    null: false
   end
 
   add_index "otu_page_layouts", ["created_by_id"], name: "index_otu_page_layouts_on_created_by_id", using: :btree
@@ -849,12 +831,12 @@
   add_index "otu_page_layouts", ["updated_by_id"], name: "index_otu_page_layouts_on_updated_by_id", using: :btree
 
   create_table "otus", force: :cascade do |t|
-    t.string "name", limit: 255
-    t.datetime "created_at", null: false
-    t.datetime "updated_at", null: false
-    t.integer "created_by_id", null: false
-    t.integer "updated_by_id", null: false
-    t.integer "project_id", null: false
+    t.string   "name"
+    t.datetime "created_at",    null: false
+    t.datetime "updated_at",    null: false
+    t.integer  "created_by_id", null: false
+    t.integer  "updated_by_id", null: false
+    t.integer  "project_id",    null: false
     t.integer  "taxon_name_id"
   end
 
@@ -864,15 +846,15 @@
   add_index "otus", ["updated_by_id"], name: "index_otus_on_updated_by_id", using: :btree
 
   create_table "people", force: :cascade do |t|
-    t.string "type", limit: 255, null: false
-    t.string "last_name", limit: 255, null: false
-    t.string "first_name", limit: 255
-    t.datetime "created_at", null: false
-    t.datetime "updated_at", null: false
-    t.string "suffix", limit: 255
-    t.string "prefix", limit: 255
-    t.integer "created_by_id", null: false
-    t.integer "updated_by_id", null: false
+    t.string   "type",          null: false
+    t.string   "last_name",     null: false
+    t.string   "first_name"
+    t.datetime "created_at",    null: false
+    t.datetime "updated_at",    null: false
+    t.string   "suffix"
+    t.string   "prefix"
+    t.integer  "created_by_id", null: false
+    t.integer  "updated_by_id", null: false
     t.text     "cached"
   end
 
@@ -881,34 +863,34 @@
   add_index "people", ["updated_by_id"], name: "index_people_on_updated_by_id", using: :btree
 
   create_table "pinboard_items", force: :cascade do |t|
-    t.integer "pinned_object_id", null: false
-    t.string "pinned_object_type", limit: 255, null: false
-    t.integer "user_id", null: false
-    t.integer "project_id", null: false
-    t.integer "position", null: false
+    t.integer  "pinned_object_id",   null: false
+    t.string   "pinned_object_type", null: false
+    t.integer  "user_id",            null: false
+    t.integer  "project_id",         null: false
+    t.integer  "position",           null: false
     t.boolean  "is_inserted"
     t.boolean  "is_cross_project"
     t.integer  "inserted_count"
-    t.integer "created_by_id", null: false
-    t.integer "updated_by_id", null: false
-    t.datetime "created_at", null: false
-    t.datetime "updated_at", null: false
+    t.integer  "created_by_id",      null: false
+    t.integer  "updated_by_id",      null: false
+    t.datetime "created_at",         null: false
+    t.datetime "updated_at",         null: false
   end
 
   add_index "pinboard_items", ["created_by_id"], name: "index_pinboard_items_on_created_by_id", using: :btree
-  add_index "pinboard_items", ["pinned_object_id", "pinned_object_type"], name: "index_pinboard_items_on_pinned_object_id_and_pinned_object_type", using: :btree
+  add_index "pinboard_items", ["pinned_object_type", "pinned_object_id"], name: "index_pinboard_items_on_pinned_object_type_and_pinned_object_id", using: :btree
   add_index "pinboard_items", ["position"], name: "index_pinboard_items_on_position", using: :btree
   add_index "pinboard_items", ["project_id"], name: "index_pinboard_items_on_project_id", using: :btree
   add_index "pinboard_items", ["updated_by_id"], name: "index_pinboard_items_on_updated_by_id", using: :btree
   add_index "pinboard_items", ["user_id"], name: "index_pinboard_items_on_user_id", using: :btree
 
   create_table "preparation_types", force: :cascade do |t|
-    t.string "name", limit: 255, null: false
-    t.datetime "created_at", null: false
-    t.datetime "updated_at", null: false
-    t.integer "created_by_id", null: false
-    t.integer "updated_by_id", null: false
-    t.text "definition", null: false
+    t.string   "name",          null: false
+    t.datetime "created_at",    null: false
+    t.datetime "updated_at",    null: false
+    t.integer  "created_by_id", null: false
+    t.integer  "updated_by_id", null: false
+    t.text     "definition",    null: false
   end
 
   add_index "preparation_types", ["created_by_id"], name: "index_preparation_types_on_created_by_id", using: :btree
@@ -944,12 +926,12 @@
   add_index "project_sources", ["updated_by_id"], name: "index_project_sources_on_updated_by_id", using: :btree
 
   create_table "projects", force: :cascade do |t|
-    t.string "name", limit: 255, null: false
-    t.datetime "created_at", null: false
-    t.datetime "updated_at", null: false
-    t.integer "created_by_id", null: false
-    t.integer "updated_by_id", null: false
-    t.hstore "workbench_settings", null: false
+    t.string   "name",               null: false
+    t.datetime "created_at",         null: false
+    t.datetime "updated_at",         null: false
+    t.integer  "created_by_id",      null: false
+    t.integer  "updated_by_id",      null: false
+    t.hstore   "workbench_settings", null: false
   end
 
   add_index "projects", ["created_by_id"], name: "index_projects_on_created_by_id", using: :btree
@@ -975,14 +957,14 @@
   add_index "public_contents", ["updated_by_id"], name: "index_public_contents_on_updated_by_id", using: :btree
 
   create_table "ranged_lot_categories", force: :cascade do |t|
-    t.string "name", limit: 255, null: false
-    t.integer "minimum_value", null: false
+    t.string   "name",          null: false
+    t.integer  "minimum_value", null: false
     t.integer  "maximum_value"
-    t.datetime "created_at", null: false
-    t.datetime "updated_at", null: false
-    t.integer "created_by_id", null: false
-    t.integer "updated_by_id", null: false
-    t.integer "project_id", null: false
+    t.datetime "created_at",    null: false
+    t.datetime "updated_at",    null: false
+    t.integer  "created_by_id", null: false
+    t.integer  "updated_by_id", null: false
+    t.integer  "project_id",    null: false
   end
 
   add_index "ranged_lot_categories", ["created_by_id"], name: "index_ranged_lot_categories_on_created_by_id", using: :btree
@@ -990,15 +972,15 @@
   add_index "ranged_lot_categories", ["updated_by_id"], name: "index_ranged_lot_categories_on_updated_by_id", using: :btree
 
   create_table "repositories", force: :cascade do |t|
-    t.string "name", limit: 255, null: false
-    t.string "url", limit: 255
-    t.string "acronym", limit: 255
-    t.string "status", limit: 255
-    t.string "institutional_LSID", limit: 255
-    t.datetime "created_at", null: false
-    t.datetime "updated_at", null: false
-    t.integer "created_by_id", null: false
-    t.integer "updated_by_id", null: false
+    t.string   "name",                 null: false
+    t.string   "url"
+    t.string   "acronym"
+    t.string   "status"
+    t.string   "institutional_LSID"
+    t.datetime "created_at",           null: false
+    t.datetime "updated_at",           null: false
+    t.integer  "created_by_id",        null: false
+    t.integer  "updated_by_id",        null: false
     t.boolean  "is_index_herbariorum"
   end
 
@@ -1006,15 +988,15 @@
   add_index "repositories", ["updated_by_id"], name: "index_repositories_on_updated_by_id", using: :btree
 
   create_table "roles", force: :cascade do |t|
-    t.integer "person_id", null: false
-    t.string "type", limit: 255, null: false
-    t.integer "role_object_id", null: false
-    t.string "role_object_type", limit: 255, null: false
-    t.integer "position", null: false
-    t.datetime "created_at", null: false
-    t.datetime "updated_at", null: false
-    t.integer "created_by_id", null: false
-    t.integer "updated_by_id", null: false
+    t.integer  "person_id",        null: false
+    t.string   "type",             null: false
+    t.integer  "role_object_id",   null: false
+    t.string   "role_object_type", null: false
+    t.integer  "position",         null: false
+    t.datetime "created_at",       null: false
+    t.datetime "updated_at",       null: false
+    t.integer  "created_by_id",    null: false
+    t.integer  "updated_by_id",    null: false
     t.integer  "project_id"
   end
 
@@ -1027,13 +1009,13 @@
   add_index "roles", ["updated_by_id"], name: "index_roles_on_updated_by_id", using: :btree
 
   create_table "serial_chronologies", force: :cascade do |t|
-    t.integer "preceding_serial_id", null: false
-    t.integer "succeeding_serial_id", null: false
-    t.integer "created_by_id", null: false
-    t.datetime "created_at", null: false
-    t.datetime "updated_at", null: false
-    t.integer "updated_by_id", null: false
-    t.string "type", limit: 255, null: false
+    t.integer  "preceding_serial_id",  null: false
+    t.integer  "succeeding_serial_id", null: false
+    t.integer  "created_by_id",        null: false
+    t.datetime "created_at",           null: false
+    t.datetime "updated_at",           null: false
+    t.integer  "updated_by_id",        null: false
+    t.string   "type",                 null: false
   end
 
   add_index "serial_chronologies", ["created_by_id"], name: "index_serial_chronologies_on_created_by_id", using: :btree
@@ -1043,17 +1025,17 @@
   add_index "serial_chronologies", ["updated_by_id"], name: "index_serial_chronologies_on_updated_by_id", using: :btree
 
   create_table "serials", force: :cascade do |t|
-    t.integer "created_by_id", null: false
-    t.integer "updated_by_id", null: false
-    t.datetime "created_at", null: false
-    t.datetime "updated_at", null: false
-    t.string "place_published", limit: 255
+    t.integer  "created_by_id",                       null: false
+    t.integer  "updated_by_id",                       null: false
+    t.datetime "created_at",                          null: false
+    t.datetime "updated_at",                          null: false
+    t.string   "place_published"
     t.integer  "primary_language_id"
     t.integer  "first_year_of_issue",       limit: 2
     t.integer  "last_year_of_issue",        limit: 2
     t.integer  "translated_from_serial_id"
     t.text     "publisher"
-    t.text "name", null: false
+    t.text     "name",                                null: false
   end
 
   add_index "serials", ["created_by_id"], name: "index_serials_on_created_by_id", using: :btree
@@ -1063,49 +1045,49 @@
 
   create_table "sources", force: :cascade do |t|
     t.integer  "serial_id"
-    t.string "address", limit: 255
-    t.string "annote", limit: 255
-    t.string "booktitle", limit: 255
-    t.string "chapter", limit: 255
-    t.string "crossref", limit: 255
-    t.string "edition", limit: 255
-    t.string "editor", limit: 255
-    t.string "howpublished", limit: 255
-    t.string "institution", limit: 255
-    t.string "journal", limit: 255
-    t.string "key", limit: 255
-    t.string "month", limit: 255
-    t.string "note", limit: 255
-    t.string "number", limit: 255
-    t.string "organization", limit: 255
-    t.string "pages", limit: 255
-    t.string "publisher", limit: 255
-    t.string "school", limit: 255
-    t.string "series", limit: 255
+    t.string   "address"
+    t.string   "annote"
+    t.string   "booktitle"
+    t.string   "chapter"
+    t.string   "crossref"
+    t.string   "edition"
+    t.string   "editor"
+    t.string   "howpublished"
+    t.string   "institution"
+    t.string   "journal"
+    t.string   "key"
+    t.string   "month"
+    t.string   "note"
+    t.string   "number"
+    t.string   "organization"
+    t.string   "pages"
+    t.string   "publisher"
+    t.string   "school"
+    t.string   "series"
     t.text     "title"
-    t.string "type", limit: 255, null: false
-    t.string "volume", limit: 255
-    t.string "doi", limit: 255
+    t.string   "type",                               null: false
+    t.string   "volume"
+    t.string   "doi"
     t.text     "abstract"
     t.text     "copyright"
-    t.string "language", limit: 255
-    t.string "stated_year", limit: 255
-    t.string "verbatim", limit: 255
-    t.datetime "created_at", null: false
-    t.datetime "updated_at", null: false
-    t.string "bibtex_type", limit: 255
-    t.integer "created_by_id", null: false
-    t.integer "updated_by_id", null: false
+    t.string   "language"
+    t.string   "stated_year"
+    t.string   "verbatim"
+    t.datetime "created_at",                         null: false
+    t.datetime "updated_at",                         null: false
+    t.string   "bibtex_type"
+    t.integer  "created_by_id",                      null: false
+    t.integer  "updated_by_id",                      null: false
     t.integer  "day",                      limit: 2
     t.integer  "year",                     limit: 2
-    t.string "isbn", limit: 255
-    t.string "issn", limit: 255
+    t.string   "isbn"
+    t.string   "issn"
     t.text     "verbatim_contents"
     t.text     "verbatim_keywords"
     t.integer  "language_id"
-    t.string "translator", limit: 255
-    t.string "year_suffix", limit: 255
-    t.string "url", limit: 255
+    t.string   "translator"
+    t.string   "year_suffix"
+    t.string   "url"
     t.text     "author"
     t.text     "cached"
     t.text     "cached_author_string"
@@ -1158,16 +1140,16 @@
   add_index "tagged_section_keywords", ["updated_by_id"], name: "index_tagged_section_keywords_on_updated_by_id", using: :btree
 
   create_table "tags", force: :cascade do |t|
-    t.integer "keyword_id", null: false
-    t.integer "tag_object_id", null: false
-    t.string "tag_object_type", limit: 255, null: false
-    t.string "tag_object_attribute", limit: 255
-    t.datetime "created_at", null: false
-    t.datetime "updated_at", null: false
-    t.integer "created_by_id", null: false
-    t.integer "updated_by_id", null: false
-    t.integer "project_id", null: false
-    t.integer "position", null: false
+    t.integer  "keyword_id",           null: false
+    t.integer  "tag_object_id",        null: false
+    t.string   "tag_object_type",      null: false
+    t.string   "tag_object_attribute"
+    t.datetime "created_at",           null: false
+    t.datetime "updated_at",           null: false
+    t.integer  "created_by_id",        null: false
+    t.integer  "updated_by_id",        null: false
+    t.integer  "project_id",           null: false
+    t.integer  "position",             null: false
   end
 
   add_index "tags", ["created_by_id"], name: "index_tags_on_created_by_id", using: :btree
@@ -1199,13 +1181,13 @@
   add_index "taxon_determinations", ["updated_by_id"], name: "index_taxon_determinations_on_updated_by_id", using: :btree
 
   create_table "taxon_name_classifications", force: :cascade do |t|
-    t.integer "taxon_name_id", null: false
-    t.string "type", limit: 255, null: false
-    t.datetime "created_at", null: false
-    t.datetime "updated_at", null: false
-    t.integer "created_by_id", null: false
-    t.integer "updated_by_id", null: false
-    t.integer "project_id", null: false
+    t.integer  "taxon_name_id", null: false
+    t.string   "type",          null: false
+    t.datetime "created_at",    null: false
+    t.datetime "updated_at",    null: false
+    t.integer  "created_by_id", null: false
+    t.integer  "updated_by_id", null: false
+    t.integer  "project_id",    null: false
   end
 
   add_index "taxon_name_classifications", ["created_by_id"], name: "index_taxon_name_classifications_on_created_by_id", using: :btree
@@ -1224,14 +1206,14 @@
   add_index "taxon_name_hierarchies", ["descendant_id"], name: "taxon_name_desc_idx", using: :btree
 
   create_table "taxon_name_relationships", force: :cascade do |t|
-    t.integer "subject_taxon_name_id", null: false
-    t.integer "object_taxon_name_id", null: false
-    t.string "type", limit: 255, null: false
-    t.datetime "created_at", null: false
-    t.datetime "updated_at", null: false
-    t.integer "created_by_id", null: false
-    t.integer "updated_by_id", null: false
-    t.integer "project_id", null: false
+    t.integer  "subject_taxon_name_id", null: false
+    t.integer  "object_taxon_name_id",  null: false
+    t.string   "type",                  null: false
+    t.datetime "created_at",            null: false
+    t.datetime "updated_at",            null: false
+    t.integer  "created_by_id",         null: false
+    t.integer  "updated_by_id",         null: false
+    t.integer  "project_id",            null: false
   end
 
   add_index "taxon_name_relationships", ["created_by_id"], name: "index_taxon_name_relationships_on_created_by_id", using: :btree
@@ -1242,32 +1224,32 @@
   add_index "taxon_name_relationships", ["updated_by_id"], name: "index_taxon_name_relationships_on_updated_by_id", using: :btree
 
   create_table "taxon_names", force: :cascade do |t|
-    t.string "name", limit: 255
+    t.string   "name"
     t.integer  "parent_id"
-    t.string "cached_html", limit: 255, null: false
-    t.string "cached_author_year", limit: 255
-    t.string "cached_higher_classification", limit: 255
-    t.datetime "created_at", null: false
-    t.datetime "updated_at", null: false
+    t.string   "cached_html",                                   null: false
+    t.string   "cached_author_year"
+    t.string   "cached_higher_classification"
+    t.datetime "created_at",                                    null: false
+    t.datetime "updated_at",                                    null: false
     t.integer  "year_of_publication"
-    t.string "verbatim_author", limit: 255
-    t.string "rank_class", limit: 255
-    t.string "type", limit: 255, null: false
-    t.integer "created_by_id", null: false
-    t.integer "updated_by_id", null: false
-    t.integer "project_id", null: false
-    t.string "cached_original_combination", limit: 255
-    t.string "cached_secondary_homonym", limit: 255
-    t.string "cached_primary_homonym", limit: 255
-    t.string "cached_secondary_homonym_alternative_spelling", limit: 255
-    t.string "cached_primary_homonym_alternative_spelling", limit: 255
+    t.string   "verbatim_author"
+    t.string   "rank_class"
+    t.string   "type",                                          null: false
+    t.integer  "created_by_id",                                 null: false
+    t.integer  "updated_by_id",                                 null: false
+    t.integer  "project_id",                                    null: false
+    t.string   "cached_original_combination"
+    t.string   "cached_secondary_homonym"
+    t.string   "cached_primary_homonym"
+    t.string   "cached_secondary_homonym_alternative_spelling"
+    t.string   "cached_primary_homonym_alternative_spelling"
     t.boolean  "cached_misspelling"
-    t.string "masculine_name", limit: 255
-    t.string "feminine_name", limit: 255
-    t.string "neuter_name", limit: 255
-    t.string "cached_classified_as", limit: 255
-    t.string "cached", limit: 255
-    t.string "verbatim_name", limit: 255
+    t.string   "masculine_name"
+    t.string   "feminine_name"
+    t.string   "neuter_name"
+    t.string   "cached_classified_as"
+    t.string   "cached"
+    t.string   "verbatim_name"
     t.integer  "cached_valid_taxon_name_id"
   end
 
@@ -1286,15 +1268,15 @@
     t.integer  "project_id"
     t.integer  "created_by_id"
     t.integer  "updated_by_id"
-    t.string "string", limit: 255
+    t.string   "string"
     t.boolean  "boolean"
     t.text     "text"
     t.integer  "integer"
     t.datetime "created_at"
     t.datetime "updated_at"
-    t.string "type", limit: 255
+    t.string   "type"
     t.integer  "sti_id"
-    t.string "sti_type", limit: 255
+    t.string   "sti_type"
   end
 
   add_index "test_classes", ["created_by_id"], name: "index_test_classes_on_created_by_id", using: :btree
@@ -1302,14 +1284,14 @@
   add_index "test_classes", ["updated_by_id"], name: "index_test_classes_on_updated_by_id", using: :btree
 
   create_table "type_materials", force: :cascade do |t|
-    t.integer "protonym_id", null: false
-    t.integer "biological_object_id", null: false
-    t.string "type_type", limit: 255, null: false
-    t.integer "created_by_id", null: false
-    t.integer "updated_by_id", null: false
-    t.integer "project_id", null: false
-    t.datetime "created_at", null: false
-    t.datetime "updated_at", null: false
+    t.integer  "protonym_id",          null: false
+    t.integer  "biological_object_id", null: false
+    t.string   "type_type",            null: false
+    t.integer  "created_by_id",        null: false
+    t.integer  "updated_by_id",        null: false
+    t.integer  "project_id",           null: false
+    t.datetime "created_at",           null: false
+    t.datetime "updated_at",           null: false
   end
 
   add_index "type_materials", ["biological_object_id"], name: "index_type_materials_on_biological_object_id", using: :btree
@@ -1320,26 +1302,26 @@
   add_index "type_materials", ["updated_by_id"], name: "index_type_materials_on_updated_by_id", using: :btree
 
   create_table "users", force: :cascade do |t|
-    t.string "email", limit: 255, null: false
-    t.string "password_digest", limit: 255, null: false
-    t.datetime "created_at", null: false
-    t.datetime "updated_at", null: false
-    t.string "remember_token", limit: 255
+    t.string   "email",                                         null: false
+    t.string   "password_digest",                               null: false
+    t.datetime "created_at",                                    null: false
+    t.datetime "updated_at",                                    null: false
+    t.string   "remember_token"
     t.integer  "created_by_id"
     t.integer  "updated_by_id"
     t.boolean  "is_administrator"
-    t.string "password_reset_token", limit: 255
+    t.string   "password_reset_token"
     t.datetime "password_reset_token_date"
-    t.string "name", limit: 255, null: false
+    t.string   "name",                                          null: false
     t.datetime "current_sign_in_at"
     t.datetime "last_sign_in_at"
-    t.string "current_sign_in_ip", limit: 255
-    t.string "last_sign_in_ip", limit: 255
-    t.text "hub_tab_order", default: [], array: true
-    t.string "api_access_token", limit: 255
-    t.boolean "is_flagged_for_password_reset", default: false
-    t.json "footprints", default: {}
-    t.integer "sign_in_count", default: 0
+    t.string   "current_sign_in_ip"
+    t.string   "last_sign_in_ip"
+    t.text     "hub_tab_order",                 default: [],                 array: true
+    t.string   "api_access_token"
+    t.boolean  "is_flagged_for_password_reset", default: false
+    t.json     "footprints",                    default: {}
+    t.integer  "sign_in_count",                 default: 0
     t.json     "hub_favorites"
   end
 
@@ -1357,32 +1339,247 @@
   add_index "version_associations", ["version_id"], name: "index_version_associations_on_version_id", using: :btree
 
   create_table "versions", force: :cascade do |t|
-    t.string "item_type", limit: 255, null: false
-    t.integer "item_id", null: false
-    t.string "event", limit: 255, null: false
-    t.string "whodunnit", limit: 255
+    t.string   "item_type",      null: false
+    t.integer  "item_id",        null: false
+    t.string   "event",          null: false
+    t.string   "whodunnit"
     t.text     "object"
-    t.datetime "created_at", null: false
+    t.datetime "created_at",     null: false
     t.integer  "transaction_id"
   end
 
   add_index "versions", ["item_type", "item_id"], name: "index_versions_on_item_type_and_item_id", using: :btree
   add_index "versions", ["transaction_id"], name: "index_versions_on_transaction_id", using: :btree
 
+  add_foreign_key "alternate_values", "languages", name: "alternate_values_language_id_fkey"
+  add_foreign_key "alternate_values", "projects", name: "alternate_values_project_id_fkey"
+  add_foreign_key "alternate_values", "users", column: "created_by_id", name: "alternate_values_created_by_id_fkey"
+  add_foreign_key "alternate_values", "users", column: "updated_by_id", name: "alternate_values_updated_by_id_fkey"
+  add_foreign_key "asserted_distributions", "geographic_areas", name: "asserted_distributions_geographic_area_id_fkey"
+  add_foreign_key "asserted_distributions", "otus", name: "asserted_distributions_otu_id_fkey"
+  add_foreign_key "asserted_distributions", "projects", name: "asserted_distributions_project_id_fkey"
+  add_foreign_key "asserted_distributions", "sources", name: "asserted_distributions_source_id_fkey"
+  add_foreign_key "asserted_distributions", "users", column: "created_by_id", name: "asserted_distributions_created_by_id_fkey"
+  add_foreign_key "asserted_distributions", "users", column: "updated_by_id", name: "asserted_distributions_updated_by_id_fkey"
+  add_foreign_key "biocuration_classifications", "collection_objects", column: "biological_collection_object_id", name: "biocuration_classifications_biological_collection_object_i_fkey"
+  add_foreign_key "biocuration_classifications", "controlled_vocabulary_terms", column: "biocuration_class_id", name: "biocuration_classifications_biocuration_class_id_fkey"
+  add_foreign_key "biocuration_classifications", "projects", name: "biocuration_classifications_project_id_fkey"
+  add_foreign_key "biocuration_classifications", "users", column: "created_by_id", name: "biocuration_classifications_created_by_id_fkey"
+  add_foreign_key "biocuration_classifications", "users", column: "updated_by_id", name: "biocuration_classifications_updated_by_id_fkey"
+  add_foreign_key "biological_associations", "biological_relationships", name: "biological_associations_biological_relationship_id_fkey"
+  add_foreign_key "biological_associations", "projects", name: "biological_associations_project_id_fkey"
+  add_foreign_key "biological_associations", "users", column: "created_by_id", name: "biological_associations_created_by_id_fkey"
+  add_foreign_key "biological_associations", "users", column: "updated_by_id", name: "biological_associations_updated_by_id_fkey"
+  add_foreign_key "biological_associations_biological_associations_graphs", "biological_associations", name: "biological_associations_biologic_biological_association_id_fkey"
+  add_foreign_key "biological_associations_biological_associations_graphs", "biological_associations_graphs", name: "biological_associations_biolo_biological_associations_grap_fkey"
+  add_foreign_key "biological_associations_biological_associations_graphs", "projects", name: "biological_associations_biological_associations_project_id_fkey"
+  add_foreign_key "biological_associations_biological_associations_graphs", "users", column: "created_by_id", name: "biological_associations_biological_associati_created_by_id_fkey"
+  add_foreign_key "biological_associations_biological_associations_graphs", "users", column: "updated_by_id", name: "biological_associations_biological_associati_updated_by_id_fkey"
+  add_foreign_key "biological_associations_graphs", "projects", name: "biological_associations_graphs_project_id_fkey"
+  add_foreign_key "biological_associations_graphs", "users", column: "created_by_id", name: "biological_associations_graphs_created_by_id_fkey"
+  add_foreign_key "biological_associations_graphs", "users", column: "updated_by_id", name: "biological_associations_graphs_updated_by_id_fkey"
+  add_foreign_key "biological_relationship_types", "biological_relationships", name: "biological_relationship_types_biological_relationship_id_fkey"
+  add_foreign_key "biological_relationship_types", "controlled_vocabulary_terms", column: "biological_property_id", name: "biological_relationship_types_biological_property_id_fkey"
+  add_foreign_key "biological_relationship_types", "projects", name: "biological_relationship_types_project_id_fkey"
+  add_foreign_key "biological_relationship_types", "users", column: "created_by_id", name: "biological_relationship_types_created_by_id_fkey"
+  add_foreign_key "biological_relationship_types", "users", column: "updated_by_id", name: "biological_relationship_types_updated_by_id_fkey"
+  add_foreign_key "biological_relationships", "projects", name: "biological_relationships_project_id_fkey"
+  add_foreign_key "biological_relationships", "users", column: "created_by_id", name: "biological_relationships_created_by_id_fkey"
+  add_foreign_key "biological_relationships", "users", column: "updated_by_id", name: "biological_relationships_updated_by_id_fkey"
+  add_foreign_key "citation_topics", "citations", name: "citation_topics_citation_id_fkey"
+  add_foreign_key "citation_topics", "controlled_vocabulary_terms", column: "topic_id", name: "citation_topics_topic_id_fkey"
+  add_foreign_key "citation_topics", "projects", name: "citation_topics_project_id_fkey"
+  add_foreign_key "citation_topics", "users", column: "created_by_id", name: "citation_topics_created_by_id_fkey"
+  add_foreign_key "citation_topics", "users", column: "updated_by_id", name: "citation_topics_updated_by_id_fkey"
+  add_foreign_key "citations", "projects", name: "citations_project_id_fkey"
+  add_foreign_key "citations", "sources", name: "citations_source_id_fkey"
+  add_foreign_key "citations", "users", column: "created_by_id", name: "citations_created_by_id_fkey"
+  add_foreign_key "citations", "users", column: "updated_by_id", name: "citations_updated_by_id_fkey"
+  add_foreign_key "collecting_events", "geographic_areas", name: "collecting_events_geographic_area_id_fkey"
+  add_foreign_key "collecting_events", "projects", name: "collecting_events_project_id_fkey"
+  add_foreign_key "collecting_events", "users", column: "created_by_id", name: "collecting_events_created_by_id_fkey"
+  add_foreign_key "collecting_events", "users", column: "updated_by_id", name: "collecting_events_updated_by_id_fkey"
+  add_foreign_key "collection_objects", "collecting_events", name: "collection_objects_collecting_event_id_fkey"
+  add_foreign_key "collection_objects", "preparation_types", name: "collection_objects_preparation_type_id_fkey"
+  add_foreign_key "collection_objects", "projects", name: "collection_objects_project_id_fkey"
+  add_foreign_key "collection_objects", "ranged_lot_categories", name: "collection_objects_ranged_lot_category_id_fkey"
+  add_foreign_key "collection_objects", "repositories", name: "collection_objects_repository_id_fkey"
+  add_foreign_key "collection_objects", "users", column: "created_by_id", name: "collection_objects_created_by_id_fkey"
+  add_foreign_key "collection_objects", "users", column: "updated_by_id", name: "collection_objects_updated_by_id_fkey"
+  add_foreign_key "collection_profiles", "containers", name: "collection_profiles_container_id_fkey"
+  add_foreign_key "collection_profiles", "otus", name: "collection_profiles_otu_id_fkey"
+  add_foreign_key "collection_profiles", "projects", name: "collection_profiles_project_id_fkey"
+  add_foreign_key "collection_profiles", "users", column: "created_by_id", name: "collection_profiles_created_by_id_fkey"
+  add_foreign_key "collection_profiles", "users", column: "updated_by_id", name: "collection_profiles_updated_by_id_fkey"
   add_foreign_key "common_names", "geographic_areas"
   add_foreign_key "common_names", "languages"
   add_foreign_key "common_names", "otus"
   add_foreign_key "common_names", "projects"
   add_foreign_key "common_names", "users", column: "created_by_id"
   add_foreign_key "common_names", "users", column: "updated_by_id"
+  add_foreign_key "container_items", "containers", name: "container_items_container_id_fkey"
+  add_foreign_key "container_items", "projects", name: "container_items_project_id_fkey"
+  add_foreign_key "container_items", "users", column: "created_by_id", name: "container_items_created_by_id_fkey"
+  add_foreign_key "container_items", "users", column: "updated_by_id", name: "container_items_updated_by_id_fkey"
+  add_foreign_key "container_labels", "containers", name: "container_labels_container_id_fkey"
+  add_foreign_key "container_labels", "projects", name: "container_labels_project_id_fkey"
+  add_foreign_key "container_labels", "users", column: "created_by_id", name: "container_labels_created_by_id_fkey"
+  add_foreign_key "container_labels", "users", column: "updated_by_id", name: "container_labels_updated_by_id_fkey"
+  add_foreign_key "containers", "containers", column: "parent_id", name: "containers_parent_id_fkey"
+  add_foreign_key "containers", "projects", name: "containers_project_id_fkey"
+  add_foreign_key "containers", "users", column: "created_by_id", name: "containers_created_by_id_fkey"
+  add_foreign_key "containers", "users", column: "updated_by_id", name: "containers_updated_by_id_fkey"
+  add_foreign_key "contents", "controlled_vocabulary_terms", column: "topic_id", name: "contents_topic_id_fkey"
+  add_foreign_key "contents", "otus", name: "contents_otu_id_fkey"
+  add_foreign_key "contents", "projects", name: "contents_project_id_fkey"
+  add_foreign_key "contents", "users", column: "created_by_id", name: "contents_created_by_id_fkey"
+  add_foreign_key "contents", "users", column: "updated_by_id", name: "contents_updated_by_id_fkey"
+  add_foreign_key "controlled_vocabulary_terms", "projects", name: "controlled_vocabulary_terms_project_id_fkey"
+  add_foreign_key "controlled_vocabulary_terms", "users", column: "created_by_id", name: "controlled_vocabulary_terms_created_by_id_fkey"
+  add_foreign_key "controlled_vocabulary_terms", "users", column: "updated_by_id", name: "controlled_vocabulary_terms_updated_by_id_fkey"
+  add_foreign_key "data_attributes", "controlled_vocabulary_terms", name: "data_attributes_controlled_vocabulary_term_id_fkey"
+  add_foreign_key "data_attributes", "projects", name: "data_attributes_project_id_fkey"
+  add_foreign_key "data_attributes", "users", column: "created_by_id", name: "data_attributes_created_by_id_fkey"
+  add_foreign_key "data_attributes", "users", column: "updated_by_id", name: "data_attributes_updated_by_id_fkey"
   add_foreign_key "documentation", "documents"
   add_foreign_key "documentation", "projects"
   add_foreign_key "documentation", "users", column: "created_by_id"
   add_foreign_key "documentation", "users", column: "updated_by_id"
   add_foreign_key "documents", "users", column: "created_by_id"
   add_foreign_key "documents", "users", column: "updated_by_id"
+  add_foreign_key "geographic_area_types", "users", column: "created_by_id", name: "geographic_area_types_created_by_id_fkey"
+  add_foreign_key "geographic_area_types", "users", column: "updated_by_id", name: "geographic_area_types_updated_by_id_fkey"
+  add_foreign_key "geographic_areas", "geographic_area_types", name: "geographic_areas_geographic_area_type_id_fkey"
+  add_foreign_key "geographic_areas", "geographic_areas", column: "level0_id", name: "geographic_areas_level0_id_fkey"
+  add_foreign_key "geographic_areas", "geographic_areas", column: "level1_id", name: "geographic_areas_level1_id_fkey"
+  add_foreign_key "geographic_areas", "geographic_areas", column: "level2_id", name: "geographic_areas_level2_id_fkey"
+  add_foreign_key "geographic_areas", "geographic_areas", column: "parent_id", name: "geographic_areas_parent_id_fkey"
+  add_foreign_key "geographic_areas", "users", column: "created_by_id", name: "geographic_areas_created_by_id_fkey"
+  add_foreign_key "geographic_areas", "users", column: "updated_by_id", name: "geographic_areas_updated_by_id_fkey"
+  add_foreign_key "geographic_areas_geographic_items", "geographic_areas", name: "geographic_areas_geographic_items_geographic_area_id_fkey"
+  add_foreign_key "geographic_areas_geographic_items", "geographic_items", name: "geographic_areas_geographic_items_geographic_item_id_fkey"
+  add_foreign_key "geographic_items", "users", column: "created_by_id", name: "geographic_items_created_by_id_fkey"
+  add_foreign_key "geographic_items", "users", column: "updated_by_id", name: "geographic_items_updated_by_id_fkey"
+  add_foreign_key "georeferences", "collecting_events", name: "georeferences_collecting_event_id_fkey"
+  add_foreign_key "georeferences", "geographic_items", column: "error_geographic_item_id", name: "georeferences_error_geographic_item_id_fkey"
+  add_foreign_key "georeferences", "geographic_items", name: "georeferences_geographic_item_id_fkey"
+  add_foreign_key "georeferences", "projects", name: "georeferences_project_id_fkey"
+  add_foreign_key "georeferences", "users", column: "created_by_id", name: "georeferences_created_by_id_fkey"
+  add_foreign_key "georeferences", "users", column: "updated_by_id", name: "georeferences_updated_by_id_fkey"
+  add_foreign_key "identifiers", "namespaces", name: "identifiers_namespace_id_fkey"
+  add_foreign_key "identifiers", "projects", name: "identifiers_project_id_fkey"
+  add_foreign_key "identifiers", "users", column: "created_by_id", name: "identifiers_created_by_id_fkey"
+  add_foreign_key "identifiers", "users", column: "updated_by_id", name: "identifiers_updated_by_id_fkey"
+  add_foreign_key "images", "projects", name: "images_project_id_fkey"
+  add_foreign_key "images", "users", column: "created_by_id", name: "images_created_by_id_fkey"
+  add_foreign_key "images", "users", column: "updated_by_id", name: "images_updated_by_id_fkey"
+  add_foreign_key "languages", "users", column: "created_by_id", name: "languages_created_by_id_fkey"
+  add_foreign_key "languages", "users", column: "updated_by_id", name: "languages_updated_by_id_fkey"
+  add_foreign_key "loan_items", "loans", name: "loan_items_loan_id_fkey"
+  add_foreign_key "loan_items", "projects", name: "loan_items_project_id_fkey"
+  add_foreign_key "loan_items", "users", column: "created_by_id", name: "loan_items_created_by_id_fkey"
+  add_foreign_key "loan_items", "users", column: "updated_by_id", name: "loan_items_updated_by_id_fkey"
+  add_foreign_key "loans", "projects", name: "loans_project_id_fkey"
+  add_foreign_key "loans", "users", column: "created_by_id", name: "loans_created_by_id_fkey"
+  add_foreign_key "loans", "users", column: "updated_by_id", name: "loans_updated_by_id_fkey"
+  add_foreign_key "namespaces", "users", column: "created_by_id", name: "namespaces_created_by_id_fkey"
+  add_foreign_key "namespaces", "users", column: "updated_by_id", name: "namespaces_updated_by_id_fkey"
+  add_foreign_key "notes", "projects", name: "notes_project_id_fkey"
+  add_foreign_key "notes", "users", column: "created_by_id", name: "notes_created_by_id_fkey"
+  add_foreign_key "notes", "users", column: "updated_by_id", name: "notes_updated_by_id_fkey"
+  add_foreign_key "otu_page_layout_sections", "controlled_vocabulary_terms", column: "topic_id", name: "otu_page_layout_sections_topic_id_fkey"
+  add_foreign_key "otu_page_layout_sections", "otu_page_layouts", name: "otu_page_layout_sections_otu_page_layout_id_fkey"
+  add_foreign_key "otu_page_layout_sections", "projects", name: "otu_page_layout_sections_project_id_fkey"
+  add_foreign_key "otu_page_layout_sections", "users", column: "created_by_id", name: "otu_page_layout_sections_created_by_id_fkey"
+  add_foreign_key "otu_page_layout_sections", "users", column: "updated_by_id", name: "otu_page_layout_sections_updated_by_id_fkey"
+  add_foreign_key "otu_page_layouts", "projects", name: "otu_page_layouts_project_id_fkey"
+  add_foreign_key "otu_page_layouts", "users", column: "created_by_id", name: "otu_page_layouts_created_by_id_fkey"
+  add_foreign_key "otu_page_layouts", "users", column: "updated_by_id", name: "otu_page_layouts_updated_by_id_fkey"
+  add_foreign_key "otus", "projects", name: "otus_project_id_fkey"
+  add_foreign_key "otus", "taxon_names", name: "otus_taxon_name_id_fkey"
+  add_foreign_key "otus", "users", column: "created_by_id", name: "otus_created_by_id_fkey"
+  add_foreign_key "otus", "users", column: "updated_by_id", name: "otus_updated_by_id_fkey"
+  add_foreign_key "people", "users", column: "created_by_id", name: "people_created_by_id_fkey"
+  add_foreign_key "people", "users", column: "updated_by_id", name: "people_updated_by_id_fkey"
+  add_foreign_key "pinboard_items", "projects", name: "pinboard_items_project_id_fkey"
+  add_foreign_key "pinboard_items", "users", column: "created_by_id", name: "pinboard_items_created_by_id_fkey"
+  add_foreign_key "pinboard_items", "users", column: "updated_by_id", name: "pinboard_items_updated_by_id_fkey"
+  add_foreign_key "pinboard_items", "users", name: "pinboard_items_user_id_fkey"
+  add_foreign_key "preparation_types", "users", column: "created_by_id", name: "preparation_types_created_by_id_fkey"
+  add_foreign_key "preparation_types", "users", column: "updated_by_id", name: "preparation_types_updated_by_id_fkey"
+  add_foreign_key "project_members", "projects", name: "project_members_project_id_fkey"
+  add_foreign_key "project_members", "users", column: "created_by_id", name: "project_members_created_by_id_fkey"
+  add_foreign_key "project_members", "users", column: "updated_by_id", name: "project_members_updated_by_id_fkey"
+  add_foreign_key "project_members", "users", name: "project_members_user_id_fkey"
+  add_foreign_key "project_sources", "projects", name: "project_sources_project_id_fkey"
+  add_foreign_key "project_sources", "sources", name: "project_sources_source_id_fkey"
+  add_foreign_key "project_sources", "users", column: "created_by_id", name: "project_sources_created_by_id_fkey"
+  add_foreign_key "project_sources", "users", column: "updated_by_id", name: "project_sources_updated_by_id_fkey"
+  add_foreign_key "projects", "users", column: "created_by_id", name: "projects_created_by_id_fkey"
+  add_foreign_key "projects", "users", column: "updated_by_id", name: "projects_updated_by_id_fkey"
+  add_foreign_key "public_contents", "contents", name: "public_contents_content_id_fkey"
+  add_foreign_key "public_contents", "controlled_vocabulary_terms", column: "topic_id", name: "public_contents_topic_id_fkey"
+  add_foreign_key "public_contents", "otus", name: "public_contents_otu_id_fkey"
+  add_foreign_key "public_contents", "projects", name: "public_contents_project_id_fkey"
+  add_foreign_key "public_contents", "users", column: "created_by_id", name: "public_contents_created_by_id_fkey"
+  add_foreign_key "public_contents", "users", column: "updated_by_id", name: "public_contents_updated_by_id_fkey"
+  add_foreign_key "ranged_lot_categories", "projects", name: "ranged_lot_categories_project_id_fkey"
+  add_foreign_key "ranged_lot_categories", "users", column: "created_by_id", name: "ranged_lot_categories_created_by_id_fkey"
+  add_foreign_key "ranged_lot_categories", "users", column: "updated_by_id", name: "ranged_lot_categories_updated_by_id_fkey"
+  add_foreign_key "repositories", "users", column: "created_by_id", name: "repositories_created_by_id_fkey"
+  add_foreign_key "repositories", "users", column: "updated_by_id", name: "repositories_updated_by_id_fkey"
+  add_foreign_key "roles", "people", name: "roles_person_id_fkey"
+  add_foreign_key "roles", "projects", name: "roles_project_id_fkey"
+  add_foreign_key "roles", "users", column: "created_by_id", name: "roles_created_by_id_fkey"
+  add_foreign_key "roles", "users", column: "updated_by_id", name: "roles_updated_by_id_fkey"
+  add_foreign_key "serial_chronologies", "serials", column: "preceding_serial_id", name: "serial_chronologies_preceding_serial_id_fkey"
+  add_foreign_key "serial_chronologies", "serials", column: "succeeding_serial_id", name: "serial_chronologies_succeeding_serial_id_fkey"
+  add_foreign_key "serial_chronologies", "users", column: "created_by_id", name: "serial_chronologies_created_by_id_fkey"
+  add_foreign_key "serial_chronologies", "users", column: "updated_by_id", name: "serial_chronologies_updated_by_id_fkey"
+  add_foreign_key "serials", "languages", column: "primary_language_id", name: "serials_primary_language_id_fkey"
+  add_foreign_key "serials", "serials", column: "translated_from_serial_id", name: "serials_translated_from_serial_id_fkey"
+  add_foreign_key "serials", "users", column: "created_by_id", name: "serials_created_by_id_fkey"
+  add_foreign_key "serials", "users", column: "updated_by_id", name: "serials_updated_by_id_fkey"
+  add_foreign_key "sources", "languages", name: "sources_language_id_fkey"
+  add_foreign_key "sources", "serials", name: "sources_serial_id_fkey"
+  add_foreign_key "sources", "users", column: "created_by_id", name: "sources_created_by_id_fkey"
+  add_foreign_key "sources", "users", column: "updated_by_id", name: "sources_updated_by_id_fkey"
   add_foreign_key "sqed_depictions", "depictions"
   add_foreign_key "sqed_depictions", "projects"
   add_foreign_key "sqed_depictions", "users", column: "created_by_id"
   add_foreign_key "sqed_depictions", "users", column: "updated_by_id"
+  add_foreign_key "tagged_section_keywords", "controlled_vocabulary_terms", column: "keyword_id", name: "tagged_section_keywords_keyword_id_fkey"
+  add_foreign_key "tagged_section_keywords", "otu_page_layout_sections", name: "tagged_section_keywords_otu_page_layout_section_id_fkey"
+  add_foreign_key "tagged_section_keywords", "projects", name: "tagged_section_keywords_project_id_fkey"
+  add_foreign_key "tagged_section_keywords", "users", column: "created_by_id", name: "tagged_section_keywords_created_by_id_fkey"
+  add_foreign_key "tagged_section_keywords", "users", column: "updated_by_id", name: "tagged_section_keywords_updated_by_id_fkey"
+  add_foreign_key "tags", "controlled_vocabulary_terms", column: "keyword_id", name: "tags_keyword_id_fkey"
+  add_foreign_key "tags", "projects", name: "tags_project_id_fkey"
+  add_foreign_key "tags", "users", column: "created_by_id", name: "tags_created_by_id_fkey"
+  add_foreign_key "tags", "users", column: "updated_by_id", name: "tags_updated_by_id_fkey"
+  add_foreign_key "taxon_determinations", "collection_objects", column: "biological_collection_object_id", name: "taxon_determinations_biological_collection_object_id_fkey"
+  add_foreign_key "taxon_determinations", "otus", name: "taxon_determinations_otu_id_fkey"
+  add_foreign_key "taxon_determinations", "projects", name: "taxon_determinations_project_id_fkey"
+  add_foreign_key "taxon_determinations", "users", column: "created_by_id", name: "taxon_determinations_created_by_id_fkey"
+  add_foreign_key "taxon_determinations", "users", column: "updated_by_id", name: "taxon_determinations_updated_by_id_fkey"
+  add_foreign_key "taxon_name_classifications", "projects", name: "taxon_name_classifications_project_id_fkey"
+  add_foreign_key "taxon_name_classifications", "taxon_names", name: "taxon_name_classifications_taxon_name_id_fkey"
+  add_foreign_key "taxon_name_classifications", "users", column: "created_by_id", name: "taxon_name_classifications_created_by_id_fkey"
+  add_foreign_key "taxon_name_classifications", "users", column: "updated_by_id", name: "taxon_name_classifications_updated_by_id_fkey"
+  add_foreign_key "taxon_name_relationships", "projects", name: "taxon_name_relationships_project_id_fkey"
+  add_foreign_key "taxon_name_relationships", "taxon_names", column: "object_taxon_name_id", name: "taxon_name_relationships_object_taxon_name_id_fkey"
+  add_foreign_key "taxon_name_relationships", "taxon_names", column: "subject_taxon_name_id", name: "taxon_name_relationships_subject_taxon_name_id_fkey"
+  add_foreign_key "taxon_name_relationships", "users", column: "created_by_id", name: "taxon_name_relationships_created_by_id_fkey"
+  add_foreign_key "taxon_name_relationships", "users", column: "updated_by_id", name: "taxon_name_relationships_updated_by_id_fkey"
+  add_foreign_key "taxon_names", "projects", name: "taxon_names_project_id_fkey"
+  add_foreign_key "taxon_names", "taxon_names", column: "parent_id", name: "taxon_names_parent_id_fkey"
+  add_foreign_key "taxon_names", "users", column: "created_by_id", name: "taxon_names_created_by_id_fkey"
+  add_foreign_key "taxon_names", "users", column: "updated_by_id", name: "taxon_names_updated_by_id_fkey"
+  add_foreign_key "type_materials", "collection_objects", column: "biological_object_id", name: "type_materials_biological_object_id_fkey"
+  add_foreign_key "type_materials", "projects", name: "type_materials_project_id_fkey"
+  add_foreign_key "type_materials", "taxon_names", column: "protonym_id", name: "type_materials_protonym_id_fkey"
+  add_foreign_key "type_materials", "users", column: "created_by_id", name: "type_materials_created_by_id_fkey"
+  add_foreign_key "type_materials", "users", column: "updated_by_id", name: "type_materials_updated_by_id_fkey"
+  add_foreign_key "users", "users", column: "created_by_id", name: "users_created_by_id_fkey"
+  add_foreign_key "users", "users", column: "updated_by_id", name: "users_updated_by_id_fkey"
 end