--- conflicted
+++ resolved
@@ -10,11 +10,7 @@
 #
 # It's strongly recommended that you check this file into your version control system.
 
-<<<<<<< HEAD
-ActiveRecord::Schema[7.1].define(version: 2024_07_16_191947) do
-=======
 ActiveRecord::Schema[7.1].define(version: 2024_09_23_214129) do
->>>>>>> f7484885
   # These are extensions that must be enabled in order to support this database
   enable_extension "btree_gin"
   enable_extension "fuzzystrmatch"
