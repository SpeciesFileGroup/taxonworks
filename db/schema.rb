--- conflicted
+++ resolved
@@ -10,11 +10,7 @@
 #
 # It's strongly recommended that you check this file into your version control system.
 
-<<<<<<< HEAD
-ActiveRecord::Schema.define(version: 2019_08_14_194707) do
-=======
 ActiveRecord::Schema.define(version: 2019_08_26_145305) do
->>>>>>> 98f1a9b9
 
   # These are extensions that must be enabled in order to support this database
   enable_extension "fuzzystrmatch"
