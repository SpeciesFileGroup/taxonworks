# This file is auto-generated from the current state of the database. Instead
# of editing this file, please use the migrations feature of Active Record to
# incrementally modify your database, and then regenerate this schema definition.
#
# This file is the source Rails uses to define your schema when running `bin/rails
# db:schema:load`. When creating a new database, `bin/rails db:schema:load` tends to
# be faster and is potentially less error prone than running all of your
# migrations from scratch. Old migrations may fail to apply correctly if those
# migrations use external dependencies or application code.
#
# It's strongly recommended that you check this file into your version control system.

ActiveRecord::Schema[7.2].define(version: 2025_06_02_194448) do
  # These are extensions that must be enabled in order to support this database
  enable_extension "btree_gin"
  enable_extension "fuzzystrmatch"
  enable_extension "hstore"
  enable_extension "pg_trgm"
  enable_extension "plpgsql"
  enable_extension "postgis"
  enable_extension "postgis_raster"
  enable_extension "tablefunc"

  create_table "active_storage_attachments", force: :cascade do |t|
    t.string "name", null: false
    t.string "record_type", null: false
    t.bigint "record_id", null: false
    t.bigint "blob_id", null: false
    t.datetime "created_at", null: false
    t.index ["blob_id"], name: "index_active_storage_attachments_on_blob_id"
    t.index ["record_type", "record_id", "name", "blob_id"], name: "index_active_storage_attachments_uniqueness", unique: true
  end

  create_table "active_storage_blobs", force: :cascade do |t|
    t.string "key", null: false
    t.string "filename", null: false
    t.string "content_type"
    t.text "metadata"
    t.string "service_name", null: false
    t.bigint "byte_size", null: false
    t.string "checksum"
    t.datetime "created_at", null: false
    t.index ["key"], name: "index_active_storage_blobs_on_key", unique: true
  end

  create_table "active_storage_variant_records", force: :cascade do |t|
    t.bigint "blob_id", null: false
    t.string "variation_digest", null: false
    t.index ["blob_id", "variation_digest"], name: "index_active_storage_variant_records_uniqueness", unique: true
  end

  create_table "alternate_values", id: :serial, force: :cascade do |t|
    t.text "value", null: false
    t.string "type", null: false
    t.integer "language_id"
    t.datetime "created_at", precision: nil, null: false
    t.datetime "updated_at", precision: nil, null: false
    t.integer "created_by_id", null: false
    t.integer "updated_by_id", null: false
    t.string "alternate_value_object_attribute"
    t.integer "alternate_value_object_id", null: false
    t.string "alternate_value_object_type", null: false
    t.integer "project_id"
    t.index ["alternate_value_object_id", "alternate_value_object_type"], name: "index_alternate_values_on_alternate_value_object_id_and_type"
    t.index ["created_by_id"], name: "index_alternate_values_on_created_by_id"
    t.index ["language_id"], name: "index_alternate_values_on_language_id"
    t.index ["project_id"], name: "index_alternate_values_on_project_id"
    t.index ["type"], name: "index_alternate_values_on_type"
    t.index ["updated_by_id"], name: "index_alternate_values_on_updated_by_id"
  end

  create_table "asserted_distributions", id: :serial, force: :cascade do |t|
    t.integer "otu_id", null: false
    t.integer "geographic_area_id"
    t.integer "project_id", null: false
    t.integer "created_by_id", null: false
    t.integer "updated_by_id", null: false
    t.datetime "created_at", precision: nil, null: false
    t.datetime "updated_at", precision: nil, null: false
    t.boolean "is_absent"
    t.integer "asserted_distribution_shape_id", null: false
    t.string "asserted_distribution_shape_type", null: false
    t.index ["asserted_distribution_shape_id", "asserted_distribution_shape_type"], name: "asserted_distribution_polymorphic_shape_index"
    t.index ["created_by_id"], name: "index_asserted_distributions_on_created_by_id"
    t.index ["geographic_area_id"], name: "index_asserted_distributions_on_geographic_area_id"
    t.index ["otu_id"], name: "index_asserted_distributions_on_otu_id"
    t.index ["project_id"], name: "index_asserted_distributions_on_project_id"
    t.index ["updated_by_id"], name: "index_asserted_distributions_on_updated_by_id"
  end

  create_table "attributions", force: :cascade do |t|
    t.string "attribution_object_type", null: false
    t.bigint "attribution_object_id", null: false
    t.integer "copyright_year"
    t.string "license"
    t.bigint "project_id", null: false
    t.integer "created_by_id", null: false
    t.integer "updated_by_id", null: false
    t.datetime "created_at", precision: nil, null: false
    t.datetime "updated_at", precision: nil, null: false
    t.index ["attribution_object_id"], name: "attr_obj_id_index"
    t.index ["attribution_object_type", "attribution_object_id"], name: "attribution_object_index"
    t.index ["attribution_object_type"], name: "attr_obj_type_index"
    t.index ["created_by_id"], name: "index_attributions_on_created_by_id"
    t.index ["project_id"], name: "index_attributions_on_project_id"
    t.index ["updated_by_id"], name: "index_attributions_on_updated_by_id"
  end

  create_table "biocuration_classifications", id: :serial, force: :cascade do |t|
    t.integer "biocuration_class_id", null: false
    t.bigint "biological_collection_object_id"
    t.integer "position", null: false
    t.datetime "created_at", precision: nil, null: false
    t.datetime "updated_at", precision: nil, null: false
    t.integer "created_by_id", null: false
    t.integer "updated_by_id", null: false
    t.integer "project_id", null: false
    t.bigint "biocuration_classification_object_id"
    t.string "biocuration_classification_object_type"
    t.index ["biocuration_class_id"], name: "index_biocuration_classifications_on_biocuration_class_id"
    t.index ["biocuration_classification_object_type", "biocuration_classification_object_id"], name: "bc_poly"
    t.index ["biological_collection_object_id"], name: "bio_c_bio_collection_object"
    t.index ["created_by_id"], name: "index_biocuration_classifications_on_created_by_id"
    t.index ["position"], name: "index_biocuration_classifications_on_position"
    t.index ["project_id"], name: "index_biocuration_classifications_on_project_id"
    t.index ["updated_by_id"], name: "index_biocuration_classifications_on_updated_by_id"
  end

  create_table "biological_associations", id: :serial, force: :cascade do |t|
    t.integer "biological_relationship_id", null: false
    t.integer "biological_association_subject_id", null: false
    t.string "biological_association_subject_type", null: false
    t.integer "biological_association_object_id", null: false
    t.string "biological_association_object_type", null: false
    t.datetime "created_at", precision: nil, null: false
    t.datetime "updated_at", precision: nil, null: false
    t.integer "created_by_id", null: false
    t.integer "updated_by_id", null: false
    t.integer "project_id", null: false
    t.index ["biological_association_object_id", "biological_association_object_type"], name: "index_biological_associations_on_object_id_and_type"
    t.index ["biological_association_subject_id", "biological_association_subject_type"], name: "index_biological_associations_on_subject_id_and_type"
    t.index ["biological_relationship_id"], name: "index_biological_associations_on_biological_relationship_id"
    t.index ["created_by_id"], name: "index_biological_associations_on_created_by_id"
    t.index ["project_id"], name: "index_biological_associations_on_project_id"
    t.index ["updated_at"], name: "index_biological_associations_on_updated_at"
    t.index ["updated_by_id"], name: "index_biological_associations_on_updated_by_id"
  end

  create_table "biological_associations_biological_associations_graphs", id: :serial, force: :cascade do |t|
    t.integer "biological_associations_graph_id", null: false
    t.integer "biological_association_id", null: false
    t.datetime "created_at", precision: nil, null: false
    t.datetime "updated_at", precision: nil, null: false
    t.integer "created_by_id", null: false
    t.integer "updated_by_id", null: false
    t.integer "project_id", null: false
    t.index ["biological_association_id"], name: "bio_asc_bio_asc_graph_bio_asc"
    t.index ["biological_associations_graph_id"], name: "bio_asc_bio_asc_graph_bio_asc_graph"
    t.index ["created_by_id"], name: "bio_asc_bio_asc_graph_created_by"
    t.index ["project_id"], name: "bio_asc_bio_asc_graph_project"
    t.index ["updated_by_id"], name: "bio_asc_bio_asc_graph_updated_by"
  end

  create_table "biological_associations_graphs", id: :serial, force: :cascade do |t|
    t.datetime "created_at", precision: nil, null: false
    t.datetime "updated_at", precision: nil, null: false
    t.integer "created_by_id", null: false
    t.integer "updated_by_id", null: false
    t.integer "project_id", null: false
    t.string "name"
    t.jsonb "layout"
    t.index ["created_by_id"], name: "index_biological_associations_graphs_on_created_by_id"
    t.index ["project_id"], name: "index_biological_associations_graphs_on_project_id"
    t.index ["updated_by_id"], name: "index_biological_associations_graphs_on_updated_by_id"
  end

  create_table "biological_relationship_types", id: :serial, force: :cascade do |t|
    t.string "type", null: false
    t.integer "biological_property_id", null: false
    t.integer "biological_relationship_id", null: false
    t.datetime "created_at", precision: nil, null: false
    t.datetime "updated_at", precision: nil, null: false
    t.integer "created_by_id", null: false
    t.integer "updated_by_id", null: false
    t.integer "project_id", null: false
    t.index ["biological_property_id"], name: "index_biological_relationship_types_on_biological_property_id"
    t.index ["biological_relationship_id"], name: "bio_rel_type_bio_rel"
    t.index ["created_by_id"], name: "bio_rel_type_created_by"
    t.index ["project_id"], name: "bio_rel_type_project"
    t.index ["type"], name: "index_biological_relationship_types_on_type"
    t.index ["updated_by_id"], name: "bio_rel_type_updated_by"
  end

  create_table "biological_relationships", id: :serial, force: :cascade do |t|
    t.string "name", null: false
    t.boolean "is_transitive"
    t.boolean "is_reflexive"
    t.datetime "created_at", precision: nil, null: false
    t.datetime "updated_at", precision: nil, null: false
    t.integer "created_by_id", null: false
    t.integer "updated_by_id", null: false
    t.integer "project_id", null: false
    t.string "inverted_name"
    t.text "definition"
    t.index ["created_by_id"], name: "bio_rel_created_by"
    t.index ["project_id"], name: "bio_rel_project"
    t.index ["updated_by_id"], name: "bio_rel_updated_by"
  end

  create_table "cached_map_item_translations", force: :cascade do |t|
    t.bigint "geographic_item_id"
    t.bigint "translated_geographic_item_id"
    t.string "cached_map_type"
    t.datetime "created_at", null: false
    t.datetime "updated_at", null: false
    t.index ["cached_map_type"], name: "cmgit_cmt"
    t.index ["geographic_item_id", "translated_geographic_item_id", "cached_map_type"], name: "cmgit_translation", unique: true
    t.index ["geographic_item_id"], name: "cmgit_gi"
    t.index ["translated_geographic_item_id"], name: "cmgit_tgi"
  end

  create_table "cached_map_items", force: :cascade do |t|
    t.bigint "otu_id", null: false
    t.bigint "geographic_item_id", null: false
    t.string "type"
    t.integer "reference_count"
    t.boolean "is_absent"
    t.string "level0_geographic_name"
    t.string "level1_geographic_name"
    t.string "level2_geographic_name"
    t.bigint "project_id"
    t.datetime "created_at", null: false
    t.datetime "updated_at", null: false
    t.boolean "untranslated"
    t.index ["geographic_item_id"], name: "index_cached_map_items_on_geographic_item_id"
    t.index ["otu_id", "geographic_item_id"], name: "index_cached_map_items_on_otu_id_and_geographic_item_id"
    t.index ["otu_id"], name: "index_cached_map_items_on_otu_id"
    t.index ["project_id"], name: "index_cached_map_items_on_project_id"
  end

  create_table "cached_map_registers", force: :cascade do |t|
    t.string "cached_map_register_object_type"
    t.bigint "cached_map_register_object_id"
    t.bigint "project_id"
    t.datetime "created_at", null: false
    t.datetime "updated_at", null: false
    t.index ["cached_map_register_object_type", "cached_map_register_object_id"], name: "index_cached_map_registers_on_cached_map_register_object"
    t.index ["project_id"], name: "index_cached_map_registers_on_project_id"
  end

  create_table "cached_maps", force: :cascade do |t|
    t.bigint "otu_id", null: false
    t.geography "geometry", limit: {srid: 4326, type: "geometry", geographic: true}
    t.integer "reference_count"
    t.bigint "project_id", null: false
    t.datetime "created_at", null: false
    t.datetime "updated_at", null: false
    t.string "cached_map_type", null: false
    t.index ["otu_id"], name: "index_cached_maps_on_otu_id"
    t.index ["project_id"], name: "index_cached_maps_on_project_id"
  end

  create_table "character_states", id: :serial, force: :cascade do |t|
    t.string "name", null: false
    t.string "label", null: false
    t.integer "descriptor_id", null: false
    t.integer "position"
    t.integer "project_id"
    t.integer "updated_by_id", null: false
    t.integer "created_by_id", null: false
    t.datetime "created_at", precision: nil, null: false
    t.datetime "updated_at", precision: nil, null: false
    t.string "description_name"
    t.string "key_name"
    t.index ["created_by_id"], name: "index_character_states_on_created_by_id"
    t.index ["descriptor_id"], name: "index_character_states_on_descriptor_id"
    t.index ["label"], name: "index_character_states_on_label"
    t.index ["name"], name: "index_character_states_on_name"
    t.index ["project_id"], name: "index_character_states_on_project_id"
    t.index ["updated_by_id"], name: "index_character_states_on_updated_by_id"
  end

  create_table "citation_topics", id: :serial, force: :cascade do |t|
    t.integer "topic_id", null: false
    t.integer "citation_id", null: false
    t.string "pages"
    t.datetime "created_at", precision: nil, null: false
    t.datetime "updated_at", precision: nil, null: false
    t.integer "created_by_id", null: false
    t.integer "updated_by_id", null: false
    t.integer "project_id", null: false
    t.index ["citation_id"], name: "index_citation_topics_on_citation_id"
    t.index ["created_by_id"], name: "index_citation_topics_on_created_by_id"
    t.index ["project_id"], name: "index_citation_topics_on_project_id"
    t.index ["topic_id"], name: "index_citation_topics_on_topic_id"
    t.index ["updated_by_id"], name: "index_citation_topics_on_updated_by_id"
  end

  create_table "citations", id: :serial, force: :cascade do |t|
    t.string "citation_object_type", null: false
    t.integer "source_id", null: false
    t.datetime "created_at", precision: nil, null: false
    t.datetime "updated_at", precision: nil, null: false
    t.integer "created_by_id", null: false
    t.integer "updated_by_id", null: false
    t.integer "project_id", null: false
    t.integer "citation_object_id", null: false
    t.string "pages"
    t.boolean "is_original"
    t.index ["citation_object_id", "citation_object_type"], name: "index_citations_on_citation_object_id_and_citation_object_type"
    t.index ["citation_object_id"], name: "index_citations_on_citation_object_id"
    t.index ["citation_object_type"], name: "index_citations_on_citation_object_type"
    t.index ["created_by_id"], name: "index_citations_on_created_by_id"
    t.index ["project_id"], name: "index_citations_on_project_id"
    t.index ["source_id"], name: "index_citations_on_source_id"
    t.index ["updated_by_id"], name: "index_citations_on_updated_by_id"
  end

  create_table "collecting_events", id: :serial, force: :cascade do |t|
    t.text "verbatim_label"
    t.text "print_label"
    t.text "document_label"
    t.string "verbatim_locality"
    t.string "verbatim_longitude"
    t.string "verbatim_latitude"
    t.string "verbatim_geolocation_uncertainty"
    t.string "verbatim_field_number"
    t.string "verbatim_collectors"
    t.string "verbatim_method"
    t.integer "geographic_area_id"
    t.decimal "minimum_elevation"
    t.decimal "maximum_elevation"
    t.string "elevation_precision"
    t.text "field_notes"
    t.string "md5_of_verbatim_label"
    t.datetime "created_at", precision: nil, null: false
    t.datetime "updated_at", precision: nil, null: false
    t.text "cached"
    t.integer "created_by_id", null: false
    t.integer "updated_by_id", null: false
    t.integer "project_id", null: false
    t.integer "start_date_year"
    t.integer "end_date_year"
    t.integer "start_date_day"
    t.integer "end_date_day"
    t.string "verbatim_elevation"
    t.text "verbatim_habitat"
    t.string "verbatim_datum"
    t.integer "time_start_hour", limit: 2
    t.integer "time_start_minute", limit: 2
    t.integer "time_start_second", limit: 2
    t.integer "time_end_hour", limit: 2
    t.integer "time_end_minute", limit: 2
    t.integer "time_end_second", limit: 2
    t.string "verbatim_date"
    t.integer "start_date_month"
    t.integer "end_date_month"
    t.string "cached_level0_geographic_name"
    t.string "cached_level1_geographic_name"
    t.string "cached_level2_geographic_name"
    t.string "group"
    t.string "formation"
    t.string "member"
    t.string "lithology"
    t.decimal "max_ma"
    t.decimal "min_ma"
    t.boolean "meta_prioritize_geographic_area"
    t.index ["created_at"], name: "index_collecting_events_on_created_at"
    t.index ["created_by_id"], name: "index_collecting_events_on_created_by_id"
    t.index ["geographic_area_id"], name: "index_collecting_events_on_geographic_area_id"
    t.index ["project_id"], name: "index_collecting_events_on_project_id"
    t.index ["updated_at"], name: "index_collecting_events_on_updated_at"
    t.index ["updated_by_id"], name: "index_collecting_events_on_updated_by_id"
  end

  create_table "collection_object_observations", id: :serial, force: :cascade do |t|
    t.text "data", null: false
    t.integer "project_id", null: false
    t.integer "created_by_id", null: false
    t.integer "updated_by_id", null: false
    t.datetime "created_at", precision: nil, null: false
    t.datetime "updated_at", precision: nil, null: false
    t.index ["created_by_id"], name: "index_collection_object_observations_on_created_by_id"
    t.index ["data"], name: "index_collection_object_observations_on_data"
    t.index ["project_id"], name: "index_collection_object_observations_on_project_id"
    t.index ["updated_by_id"], name: "index_collection_object_observations_on_updated_by_id"
  end

  create_table "collection_objects", id: :serial, force: :cascade do |t|
    t.integer "total"
    t.string "type", null: false
    t.datetime "created_at", precision: nil, null: false
    t.datetime "updated_at", precision: nil, null: false
    t.integer "preparation_type_id"
    t.integer "repository_id"
    t.integer "created_by_id", null: false
    t.integer "updated_by_id", null: false
    t.integer "project_id", null: false
    t.text "buffered_collecting_event"
    t.text "buffered_determinations"
    t.text "buffered_other_labels"
    t.integer "ranged_lot_category_id"
    t.integer "collecting_event_id"
    t.date "accessioned_at"
    t.string "deaccession_reason"
    t.date "deaccessioned_at"
    t.integer "current_repository_id"
    t.index ["buffered_collecting_event"], name: "index_collection_objects_on_buffered_collecting_event"
    t.index ["buffered_determinations"], name: "index_collection_objects_on_buffered_determinations"
    t.index ["buffered_other_labels"], name: "index_collection_objects_on_buffered_other_labels"
    t.index ["collecting_event_id"], name: "index_collection_objects_on_collecting_event_id"
    t.index ["created_at"], name: "index_collection_objects_on_created_at"
    t.index ["created_by_id"], name: "index_collection_objects_on_created_by_id"
    t.index ["current_repository_id"], name: "index_collection_objects_on_current_repository_id"
    t.index ["preparation_type_id"], name: "index_collection_objects_on_preparation_type_id"
    t.index ["project_id"], name: "index_collection_objects_on_project_id"
    t.index ["ranged_lot_category_id"], name: "index_collection_objects_on_ranged_lot_category_id"
    t.index ["repository_id"], name: "index_collection_objects_on_repository_id"
    t.index ["type"], name: "index_collection_objects_on_type"
    t.index ["updated_at"], name: "index_collection_objects_on_updated_at"
    t.index ["updated_by_id"], name: "index_collection_objects_on_updated_by_id"
  end

  create_table "collection_profiles", id: :serial, force: :cascade do |t|
    t.integer "container_id"
    t.integer "otu_id"
    t.integer "conservation_status"
    t.integer "processing_state"
    t.integer "container_condition"
    t.integer "condition_of_labels"
    t.integer "identification_level"
    t.integer "arrangement_level"
    t.integer "data_quality"
    t.integer "computerization_level"
    t.integer "number_of_collection_objects"
    t.integer "number_of_containers"
    t.integer "created_by_id", null: false
    t.integer "updated_by_id", null: false
    t.integer "project_id", null: false
    t.datetime "created_at", precision: nil, null: false
    t.datetime "updated_at", precision: nil, null: false
    t.string "collection_type"
    t.index ["collection_type"], name: "index_collection_profiles_on_collection_type"
    t.index ["container_id"], name: "index_collection_profiles_on_container_id"
    t.index ["created_by_id"], name: "index_collection_profiles_on_created_by_id"
    t.index ["otu_id"], name: "index_collection_profiles_on_otu_id"
    t.index ["project_id"], name: "index_collection_profiles_on_project_id"
    t.index ["updated_by_id"], name: "index_collection_profiles_on_updated_by_id"
  end

  create_table "common_names", id: :serial, force: :cascade do |t|
    t.string "name", null: false
    t.integer "geographic_area_id"
    t.integer "otu_id"
    t.integer "language_id"
    t.integer "start_year"
    t.integer "end_year"
    t.integer "project_id", null: false
    t.integer "created_by_id", null: false
    t.integer "updated_by_id", null: false
    t.datetime "created_at", precision: nil, null: false
    t.datetime "updated_at", precision: nil, null: false
    t.index ["created_by_id"], name: "index_common_names_on_created_by_id"
    t.index ["geographic_area_id"], name: "index_common_names_on_geographic_area_id"
    t.index ["language_id"], name: "index_common_names_on_language_id"
    t.index ["name"], name: "index_common_names_on_name"
    t.index ["otu_id"], name: "index_common_names_on_otu_id"
    t.index ["project_id"], name: "index_common_names_on_project_id"
    t.index ["updated_by_id"], name: "index_common_names_on_updated_by_id"
  end

  create_table "confidences", id: :serial, force: :cascade do |t|
    t.string "confidence_object_type", null: false
    t.integer "confidence_object_id", null: false
    t.integer "position", null: false
    t.integer "created_by_id", null: false
    t.integer "updated_by_id", null: false
    t.integer "project_id", null: false
    t.datetime "created_at", precision: nil, null: false
    t.datetime "updated_at", precision: nil, null: false
    t.integer "confidence_level_id", null: false
    t.index ["project_id"], name: "index_confidences_on_project_id"
  end

  create_table "container_item_hierarchies", id: false, force: :cascade do |t|
    t.integer "ancestor_id", null: false
    t.integer "descendant_id", null: false
    t.integer "generations", null: false
    t.index ["ancestor_id", "descendant_id", "generations"], name: "container_item_anc_desc_idx", unique: true
    t.index ["descendant_id"], name: "container_item_desc_idx"
  end

  create_table "container_items", id: :serial, force: :cascade do |t|
    t.datetime "created_at", precision: nil, null: false
    t.datetime "updated_at", precision: nil, null: false
    t.integer "contained_object_id", null: false
    t.string "contained_object_type", null: false
    t.string "disposition"
    t.integer "created_by_id", null: false
    t.integer "updated_by_id", null: false
    t.integer "project_id", null: false
    t.integer "disposition_x"
    t.integer "disposition_y"
    t.integer "disposition_z"
    t.integer "parent_id"
    t.index ["contained_object_id", "contained_object_type"], name: "index_container_items_on_contained_object_id_and_type"
    t.index ["created_by_id"], name: "index_container_items_on_created_by_id"
    t.index ["project_id"], name: "index_container_items_on_project_id"
    t.index ["updated_by_id"], name: "index_container_items_on_updated_by_id"
  end

  create_table "containers", id: :serial, force: :cascade do |t|
    t.datetime "created_at", precision: nil, null: false
    t.datetime "updated_at", precision: nil, null: false
    t.string "type", null: false
    t.integer "created_by_id", null: false
    t.integer "updated_by_id", null: false
    t.integer "project_id", null: false
    t.string "name"
    t.string "disposition"
    t.integer "size_x"
    t.integer "size_y"
    t.integer "size_z"
    t.text "print_label"
    t.index ["created_by_id"], name: "index_containers_on_created_by_id"
    t.index ["disposition"], name: "index_containers_on_disposition"
    t.index ["project_id"], name: "index_containers_on_project_id"
    t.index ["type"], name: "index_containers_on_type"
    t.index ["updated_by_id"], name: "index_containers_on_updated_by_id"
  end

  create_table "contents", id: :serial, force: :cascade do |t|
    t.text "text", null: false
    t.integer "otu_id", null: false
    t.integer "topic_id", null: false
    t.datetime "created_at", precision: nil, null: false
    t.datetime "updated_at", precision: nil, null: false
    t.integer "created_by_id", null: false
    t.integer "updated_by_id", null: false
    t.integer "project_id", null: false
    t.integer "revision_id"
    t.bigint "language_id"
    t.index ["created_by_id"], name: "index_contents_on_created_by_id"
    t.index ["language_id"], name: "index_contents_on_language_id"
    t.index ["otu_id"], name: "index_contents_on_otu_id"
    t.index ["project_id"], name: "index_contents_on_project_id"
    t.index ["revision_id"], name: "index_contents_on_revision_id"
    t.index ["topic_id"], name: "index_contents_on_topic_id"
    t.index ["updated_at"], name: "index_contents_on_updated_at"
    t.index ["updated_by_id"], name: "index_contents_on_updated_by_id"
  end

  create_table "controlled_vocabulary_terms", id: :serial, force: :cascade do |t|
    t.string "type", null: false
    t.string "name", null: false
    t.text "definition", null: false
    t.datetime "created_at", precision: nil, null: false
    t.datetime "updated_at", precision: nil, null: false
    t.integer "created_by_id", null: false
    t.integer "updated_by_id", null: false
    t.integer "project_id", null: false
    t.string "uri"
    t.string "uri_relation"
    t.string "css_color"
    t.integer "position"
    t.index ["created_at"], name: "index_controlled_vocabulary_terms_on_created_at"
    t.index ["created_by_id"], name: "index_controlled_vocabulary_terms_on_created_by_id"
    t.index ["project_id"], name: "index_controlled_vocabulary_terms_on_project_id"
    t.index ["type"], name: "index_controlled_vocabulary_terms_on_type"
    t.index ["updated_at"], name: "index_controlled_vocabulary_terms_on_updated_at"
    t.index ["updated_by_id"], name: "index_controlled_vocabulary_terms_on_updated_by_id"
  end

  create_table "conveyances", force: :cascade do |t|
    t.bigint "sound_id", null: false
    t.string "conveyance_object_type", null: false
    t.bigint "conveyance_object_id", null: false
    t.bigint "project_id", null: false
    t.integer "position", null: false
    t.bigint "created_by_id", null: false
    t.bigint "updated_by_id", null: false
    t.datetime "created_at", null: false
    t.datetime "updated_at", null: false
    t.decimal "start_time"
    t.decimal "end_time"
    t.index ["conveyance_object_type", "conveyance_object_id"], name: "index_conveyances_on_conveyance_object"
    t.index ["created_by_id"], name: "index_conveyances_on_created_by_id"
    t.index ["position"], name: "index_conveyances_on_position"
    t.index ["project_id"], name: "index_conveyances_on_project_id"
    t.index ["sound_id"], name: "index_conveyances_on_sound_id"
    t.index ["updated_by_id"], name: "index_conveyances_on_updated_by_id"
  end

  create_table "data_attributes", id: :serial, force: :cascade do |t|
    t.string "type", null: false
    t.integer "attribute_subject_id", null: false
    t.string "attribute_subject_type", null: false
    t.integer "controlled_vocabulary_term_id"
    t.string "import_predicate"
    t.text "value", null: false
    t.integer "created_by_id", null: false
    t.integer "updated_by_id", null: false
    t.integer "project_id"
    t.datetime "created_at", precision: nil, null: false
    t.datetime "updated_at", precision: nil, null: false
    t.index ["attribute_subject_id", "attribute_subject_type"], name: "index_data_attributes_on_attribute_subject_id_and_type"
    t.index ["attribute_subject_id"], name: "index_data_attributes_on_attribute_subject_id"
    t.index ["attribute_subject_type"], name: "index_data_attributes_on_attribute_subject_type"
    t.index ["controlled_vocabulary_term_id"], name: "index_data_attributes_on_controlled_vocabulary_term_id"
    t.index ["created_by_id"], name: "index_data_attributes_on_created_by_id"
    t.index ["project_id"], name: "index_data_attributes_on_project_id"
    t.index ["type"], name: "index_data_attributes_on_type"
    t.index ["updated_at"], name: "index_data_attributes_on_updated_at"
    t.index ["updated_by_id"], name: "index_data_attributes_on_updated_by_id"
  end

  create_table "dataset_record_fields", force: :cascade do |t|
    t.integer "position", null: false
    t.string "value", null: false
    t.integer "encoded_dataset_record_type", null: false
    t.integer "project_id", null: false
    t.integer "import_dataset_id", null: false
    t.bigint "dataset_record_id", null: false
    t.index "import_dataset_id, encoded_dataset_record_type, \"position\", substr((value)::text, 1, 1000), dataset_record_id", name: "index_dataset_record_fields_for_filters", unique: true
    t.index ["dataset_record_id", "position"], name: "index_dataset_record_fields_on_dataset_record_id_and_position", unique: true
  end

  create_table "dataset_records", force: :cascade do |t|
    t.string "type", null: false
    t.string "status", null: false
    t.jsonb "metadata"
    t.datetime "created_at", null: false
    t.datetime "updated_at", null: false
    t.integer "created_by_id", null: false
    t.integer "updated_by_id", null: false
    t.bigint "project_id"
    t.bigint "import_dataset_id"
    t.index ["created_by_id"], name: "index_dataset_records_on_created_by_id"
    t.index ["import_dataset_id", "type", "id"], name: "index_dataset_records_on_import_dataset_id_and_type_and_id"
    t.index ["import_dataset_id"], name: "index_dataset_records_on_import_dataset_id"
    t.index ["project_id"], name: "index_dataset_records_on_project_id"
    t.index ["updated_by_id"], name: "index_dataset_records_on_updated_by_id"
  end

  create_table "delayed_jobs", id: :serial, force: :cascade do |t|
    t.integer "priority", default: 0, null: false
    t.integer "attempts", default: 0, null: false
    t.text "handler", null: false
    t.text "last_error"
    t.datetime "run_at", precision: nil
    t.datetime "locked_at", precision: nil
    t.datetime "failed_at", precision: nil
    t.string "locked_by"
    t.string "queue"
    t.datetime "created_at", precision: nil
    t.datetime "updated_at", precision: nil
    t.index ["priority", "run_at"], name: "delayed_jobs_priority"
  end

  create_table "depictions", id: :serial, force: :cascade do |t|
    t.string "depiction_object_type", null: false
    t.integer "depiction_object_id", null: false
    t.integer "image_id", null: false
    t.integer "created_by_id", null: false
    t.integer "updated_by_id", null: false
    t.integer "project_id", null: false
    t.datetime "created_at", precision: nil, null: false
    t.datetime "updated_at", precision: nil, null: false
    t.integer "position"
    t.text "caption"
    t.string "figure_label"
    t.boolean "is_metadata_depiction"
    t.xml "svg_clip"
    t.bigint "sled_image_id"
    t.integer "sled_image_x_position"
    t.integer "sled_image_y_position"
    t.string "svg_view_box"
    t.index ["created_by_id"], name: "index_depictions_on_created_by_id"
    t.index ["depiction_object_id"], name: "index_depictions_on_depiction_object_id"
    t.index ["depiction_object_type"], name: "index_depictions_on_depiction_object_type"
    t.index ["image_id"], name: "index_depictions_on_image_id"
    t.index ["project_id"], name: "index_depictions_on_project_id"
    t.index ["sled_image_id"], name: "index_depictions_on_sled_image_id"
    t.index ["updated_by_id"], name: "index_depictions_on_updated_by_id"
  end

  create_table "derived_collection_objects", id: :serial, force: :cascade do |t|
    t.integer "collection_object_observation_id", null: false
    t.integer "collection_object_id", null: false
    t.integer "position"
    t.integer "project_id", null: false
    t.integer "created_by_id", null: false
    t.integer "updated_by_id", null: false
    t.datetime "created_at", precision: nil, null: false
    t.datetime "updated_at", precision: nil, null: false
    t.index ["collection_object_id"], name: "dco_collection_object"
    t.index ["collection_object_observation_id"], name: "dco_collection_object_observation"
    t.index ["project_id"], name: "index_derived_collection_objects_on_project_id"
  end

  create_table "descriptors", id: :serial, force: :cascade do |t|
    t.string "name", null: false
    t.string "short_name"
    t.string "type", null: false
    t.integer "created_by_id", null: false
    t.integer "updated_by_id", null: false
    t.integer "project_id", null: false
    t.datetime "created_at", precision: nil, null: false
    t.datetime "updated_at", precision: nil, null: false
    t.integer "position"
    t.text "description"
    t.string "gene_attribute_logic"
    t.string "cached_gene_attribute_sql"
    t.string "default_unit"
    t.string "description_name"
    t.string "key_name"
    t.integer "weight"
    t.index ["created_by_id"], name: "index_descriptors_on_created_by_id"
    t.index ["name"], name: "index_descriptors_on_name"
    t.index ["project_id"], name: "index_descriptors_on_project_id"
    t.index ["short_name"], name: "index_descriptors_on_short_name"
    t.index ["updated_by_id"], name: "index_descriptors_on_updated_by_id"
  end

  create_table "documentation", id: :serial, force: :cascade do |t|
    t.integer "documentation_object_id", null: false
    t.string "documentation_object_type", null: false
    t.integer "document_id", null: false
    t.integer "project_id", null: false
    t.integer "created_by_id", null: false
    t.integer "updated_by_id", null: false
    t.datetime "created_at", precision: nil, null: false
    t.datetime "updated_at", precision: nil, null: false
    t.integer "position"
    t.index ["created_by_id"], name: "index_documentation_on_created_by_id"
    t.index ["document_id"], name: "index_documentation_on_document_id"
    t.index ["documentation_object_id", "documentation_object_type"], name: "index_doc_on_doc_object_type_and_doc_object_id"
    t.index ["project_id"], name: "index_documentation_on_project_id"
    t.index ["updated_by_id"], name: "index_documentation_on_updated_by_id"
  end

  create_table "documents", id: :serial, force: :cascade do |t|
    t.string "document_file_file_name", null: false
    t.string "document_file_content_type", null: false
    t.integer "document_file_file_size", null: false
    t.datetime "document_file_updated_at", precision: nil, null: false
    t.integer "project_id", null: false
    t.integer "created_by_id", null: false
    t.integer "updated_by_id", null: false
    t.datetime "created_at", precision: nil, null: false
    t.datetime "updated_at", precision: nil, null: false
    t.jsonb "page_map", default: {}
    t.integer "page_total"
    t.string "document_file_fingerprint"
    t.boolean "is_public"
    t.index ["document_file_content_type"], name: "index_documents_on_document_file_content_type"
    t.index ["document_file_file_name"], name: "index_documents_on_document_file_file_name"
    t.index ["document_file_file_size"], name: "index_documents_on_document_file_file_size"
    t.index ["document_file_updated_at"], name: "index_documents_on_document_file_updated_at"
  end

  create_table "downloads", force: :cascade do |t|
    t.string "name", null: false
    t.string "description"
    t.string "filename", null: false
    t.string "request"
    t.datetime "expires", precision: nil, null: false
    t.integer "times_downloaded", default: 0, null: false
    t.datetime "created_at", precision: nil, null: false
    t.datetime "updated_at", precision: nil, null: false
    t.integer "created_by_id", null: false
    t.integer "updated_by_id", null: false
    t.bigint "project_id"
    t.boolean "is_public"
    t.string "type"
    t.integer "total_records"
    t.index ["created_by_id"], name: "index_downloads_on_created_by_id"
    t.index ["filename"], name: "index_downloads_on_filename"
    t.index ["project_id"], name: "index_downloads_on_project_id"
    t.index ["request"], name: "index_downloads_on_request"
    t.index ["updated_by_id"], name: "index_downloads_on_updated_by_id"
  end

  create_table "dwc_occurrences", id: :serial, force: :cascade do |t|
    t.string "acceptedNameUsage"
    t.string "acceptedNameUsageID"
    t.string "accessRights"
    t.string "associatedMedia"
    t.string "associatedOccurrences"
    t.string "associatedOrganisms"
    t.string "associatedReferences"
    t.string "associatedSequences"
    t.string "associatedTaxa"
    t.string "basisOfRecord"
    t.string "bed"
    t.string "behavior"
    t.string "bibliographicCitation"
    t.string "catalogNumber"
    t.string "dwcClass"
    t.string "collectionCode"
    t.string "collectionID"
    t.string "continent"
    t.string "coordinatePrecision"
    t.string "coordinateUncertaintyInMeters"
    t.string "country"
    t.string "countryCode"
    t.string "county"
    t.string "dataGeneralizations"
    t.string "datasetID"
    t.string "datasetName"
    t.string "dateIdentified"
    t.string "day"
    t.string "decimalLatitude"
    t.string "decimalLongitude"
    t.string "disposition"
    t.string "dynamicProperties"
    t.string "earliestAgeOrLowestStage"
    t.string "earliestEonOrLowestEonothem"
    t.string "earliestEpochOrLowestSeries"
    t.string "earliestEraOrLowestErathem"
    t.string "earliestPeriodOrLowestSystem"
    t.string "endDayOfYear"
    t.string "establishmentMeans"
    t.string "eventDate"
    t.string "eventID"
    t.string "eventRemarks"
    t.string "eventTime"
    t.string "family"
    t.string "fieldNotes"
    t.string "fieldNumber"
    t.string "footprintSRS"
    t.string "footprintSpatialFit"
    t.string "footprintWKT"
    t.string "formation"
    t.string "genus"
    t.string "geodeticDatum"
    t.string "geologicalContextID"
    t.string "georeferenceProtocol"
    t.string "georeferenceRemarks"
    t.string "georeferenceSources"
    t.string "georeferenceVerificationStatus"
    t.string "georeferencedBy"
    t.string "georeferencedDate"
    t.string "group"
    t.string "habitat"
    t.string "higherClassification"
    t.string "higherGeography"
    t.string "higherGeographyID"
    t.string "highestBiostratigraphicZone"
    t.string "identificationID"
    t.string "identificationQualifier"
    t.string "identificationReferences"
    t.string "identificationRemarks"
    t.string "identificationVerificationStatus"
    t.string "identifiedBy"
    t.integer "individualCount"
    t.string "informationWithheld"
    t.string "infraspecificEpithet"
    t.string "institutionCode"
    t.string "institutionID"
    t.string "island"
    t.string "islandGroup"
    t.string "kingdom"
    t.string "language"
    t.string "latestAgeOrHighestStage"
    t.string "latestEonOrHighestEonothem"
    t.string "latestEpochOrHighestSeries"
    t.string "latestEraOrHighestErathem"
    t.string "latestPeriodOrHighestSystem"
    t.string "license"
    t.string "lifeStage"
    t.string "lithostratigraphicTerms"
    t.string "locality"
    t.string "locationAccordingTo"
    t.string "locationID"
    t.string "locationRemarks"
    t.string "lowestBiostratigraphicZone"
    t.string "materialSampleID"
    t.string "maximumDepthInMeters"
    t.string "maximumDistanceAboveSurfaceInMeters"
    t.string "maximumElevationInMeters"
    t.string "member"
    t.string "minimumDepthInMeters"
    t.string "minimumDistanceAboveSurfaceInMeters"
    t.string "minimumElevationInMeters"
    t.string "modified"
    t.string "month"
    t.string "municipality"
    t.string "nameAccordingTo"
    t.string "nameAccordingToID"
    t.string "namePublishedIn"
    t.string "namePublishedInID"
    t.string "namePublishedInYear"
    t.string "nomenclaturalCode"
    t.string "nomenclaturalStatus"
    t.string "occurrenceID"
    t.string "occurrenceRemarks"
    t.string "occurrenceStatus"
    t.string "order"
    t.string "organismID"
    t.string "organismName"
    t.string "organismQuantity"
    t.string "organismQuantityType"
    t.string "organismRemarks"
    t.string "organismScope"
    t.string "originalNameUsage"
    t.string "originalNameUsageID"
    t.string "otherCatalogNumbers"
    t.string "ownerInstitutionCode"
    t.string "parentEventID"
    t.string "parentNameUsage"
    t.string "parentNameUsageID"
    t.string "phylum"
    t.string "pointRadiusSpatialFit"
    t.string "preparations"
    t.string "previousIdentifications"
    t.string "recordNumber"
    t.string "recordedBy"
    t.string "references"
    t.string "reproductiveCondition"
    t.string "rightsHolder"
    t.string "sampleSizeUnit"
    t.string "sampleSizeValue"
    t.string "samplingEffort"
    t.string "samplingProtocol"
    t.string "scientificName"
    t.string "scientificNameAuthorship"
    t.string "scientificNameID"
    t.string "sex"
    t.string "specificEpithet"
    t.string "startDayOfYear"
    t.string "stateProvince"
    t.string "subgenus"
    t.string "taxonConceptID"
    t.string "taxonID"
    t.string "taxonRank"
    t.string "taxonRemarks"
    t.string "taxonomicStatus"
    t.string "type"
    t.string "typeStatus"
    t.string "verbatimCoordinateSystem"
    t.string "verbatimCoordinates"
    t.string "verbatimDepth"
    t.string "verbatimElevation"
    t.string "verbatimEventDate"
    t.string "verbatimLatitude"
    t.string "verbatimLocality"
    t.string "verbatimLongitude"
    t.string "verbatimSRS"
    t.string "verbatimTaxonRank"
    t.string "vernacularName"
    t.string "waterBody"
    t.string "year"
    t.string "dwc_occurrence_object_type"
    t.integer "dwc_occurrence_object_id"
    t.integer "created_by_id", null: false
    t.integer "updated_by_id", null: false
    t.integer "project_id"
    t.datetime "created_at", precision: nil
    t.datetime "updated_at", precision: nil
    t.string "identifiedByID"
    t.string "recordedByID"
    t.text "verbatimLabel"
    t.string "caste"
    t.string "superfamily"
    t.string "subfamily"
    t.string "tribe"
    t.string "subtribe"
    t.text "rebuild_set"
    t.index ["created_at"], name: "index_dwc_occurrences_on_created_at"
    t.index ["dwc_occurrence_object_id", "dwc_occurrence_object_type"], name: "dwc_occurrences_object_index"
    t.index ["project_id"], name: "index_dwc_occurrences_on_project_id"
    t.index ["updated_at"], name: "index_dwc_occurrences_on_updated_at"
  end

  create_table "extracts", id: :serial, force: :cascade do |t|
    t.string "verbatim_anatomical_origin"
    t.integer "year_made"
    t.integer "month_made"
    t.integer "day_made"
    t.integer "created_by_id", null: false
    t.integer "updated_by_id", null: false
    t.integer "project_id", null: false
    t.datetime "created_at", precision: nil, null: false
    t.datetime "updated_at", precision: nil, null: false
    t.bigint "repository_id"
    t.index ["project_id"], name: "index_extracts_on_project_id"
    t.index ["repository_id"], name: "index_extracts_on_repository_id"
  end

  create_table "field_occurrences", force: :cascade do |t|
    t.integer "total", null: false
    t.bigint "collecting_event_id", null: false
    t.bigint "ranged_lot_category_id"
    t.boolean "is_absent"
    t.integer "created_by_id", null: false
    t.integer "updated_by_id", null: false
    t.bigint "project_id", null: false
    t.datetime "created_at", null: false
    t.datetime "updated_at", null: false
    t.index ["collecting_event_id"], name: "index_field_occurrences_on_collecting_event_id"
    t.index ["created_by_id"], name: "index_field_occurrences_on_created_by_id"
    t.index ["is_absent"], name: "index_field_occurrences_on_is_absent"
    t.index ["project_id"], name: "index_field_occurrences_on_project_id"
    t.index ["ranged_lot_category_id"], name: "index_field_occurrences_on_ranged_lot_category_id"
    t.index ["updated_by_id"], name: "index_field_occurrences_on_updated_by_id"
  end

  create_table "gazetteer_imports", force: :cascade do |t|
    t.string "shapefile"
    t.integer "num_records"
    t.integer "num_records_imported"
    t.string "error_messages"
    t.datetime "started_at"
    t.datetime "ended_at"
    t.bigint "project_id"
    t.datetime "created_at", null: false
    t.datetime "updated_at", null: false
    t.integer "created_by_id", null: false
    t.integer "updated_by_id", null: false
    t.string "project_names"
    t.index ["created_by_id"], name: "index_gazetteer_imports_on_created_by_id"
    t.index ["project_id"], name: "index_gazetteer_imports_on_project_id"
    t.index ["updated_by_id"], name: "index_gazetteer_imports_on_updated_by_id"
  end

  create_table "gazetteers", force: :cascade do |t|
    t.integer "geographic_item_id", null: false
    t.string "name", null: false
    t.string "iso_3166_a2"
    t.string "iso_3166_a3"
    t.bigint "project_id"
    t.datetime "created_at", null: false
    t.datetime "updated_at", null: false
    t.integer "created_by_id", null: false
    t.integer "updated_by_id", null: false
    t.index ["created_by_id"], name: "index_gazetteers_on_created_by_id"
    t.index ["geographic_item_id"], name: "index_gazetteers_on_geographic_item_id"
    t.index ["iso_3166_a2"], name: "index_gazetteers_on_iso_3166_a2"
    t.index ["iso_3166_a3"], name: "index_gazetteers_on_iso_3166_a3"
    t.index ["name"], name: "index_gazetteers_on_name"
    t.index ["project_id"], name: "index_gazetteers_on_project_id"
    t.index ["updated_by_id"], name: "index_gazetteers_on_updated_by_id"
  end

  create_table "gene_attributes", id: :serial, force: :cascade do |t|
    t.integer "descriptor_id", null: false
    t.integer "sequence_id", null: false
    t.string "sequence_relationship_type"
    t.integer "controlled_vocabulary_term_id"
    t.integer "position"
    t.integer "created_by_id", null: false
    t.integer "updated_by_id", null: false
    t.integer "project_id", null: false
    t.datetime "created_at", precision: nil, null: false
    t.datetime "updated_at", precision: nil, null: false
    t.index ["controlled_vocabulary_term_id"], name: "index_gene_attributes_on_controlled_vocabulary_term_id"
    t.index ["project_id"], name: "index_gene_attributes_on_project_id"
    t.index ["sequence_id"], name: "index_gene_attributes_on_sequence_id"
  end

  create_table "geographic_area_hierarchies", id: false, force: :cascade do |t|
    t.integer "ancestor_id", null: false
    t.integer "descendant_id", null: false
    t.integer "generations", null: false
    t.index ["ancestor_id", "descendant_id", "generations"], name: "geographic_area_anc_desc_idx", unique: true
    t.index ["descendant_id"], name: "geographic_area_desc_idx"
  end

  create_table "geographic_area_types", id: :serial, force: :cascade do |t|
    t.string "name", null: false
    t.datetime "created_at", precision: nil, null: false
    t.datetime "updated_at", precision: nil, null: false
    t.integer "created_by_id", null: false
    t.integer "updated_by_id", null: false
    t.index ["created_by_id"], name: "index_geographic_area_types_on_created_by_id"
    t.index ["name"], name: "index_geographic_area_types_on_name"
    t.index ["updated_by_id"], name: "index_geographic_area_types_on_updated_by_id"
  end

  create_table "geographic_areas", id: :serial, force: :cascade do |t|
    t.string "name", null: false
    t.integer "level0_id"
    t.integer "level1_id"
    t.integer "level2_id"
    t.integer "parent_id"
    t.integer "geographic_area_type_id"
    t.datetime "created_at", precision: nil, null: false
    t.datetime "updated_at", precision: nil, null: false
    t.string "iso_3166_a2"
    t.string "iso_3166_a3"
    t.string "tdwgID"
    t.string "data_origin", null: false
    t.integer "created_by_id", null: false
    t.integer "updated_by_id", null: false
    t.index ["created_by_id"], name: "index_geographic_areas_on_created_by_id"
    t.index ["geographic_area_type_id"], name: "index_geographic_areas_on_geographic_area_type_id"
    t.index ["level0_id"], name: "index_geographic_areas_on_level0_id"
    t.index ["level1_id"], name: "index_geographic_areas_on_level1_id"
    t.index ["level2_id"], name: "index_geographic_areas_on_level2_id"
    t.index ["name"], name: "index_geographic_areas_on_name"
    t.index ["parent_id"], name: "index_geographic_areas_on_parent_id"
    t.index ["updated_by_id"], name: "index_geographic_areas_on_updated_by_id"
  end

  create_table "geographic_areas_geographic_items", id: :serial, force: :cascade do |t|
    t.integer "geographic_area_id", null: false
    t.integer "geographic_item_id"
    t.string "data_origin"
    t.integer "origin_gid"
    t.string "date_valid_from"
    t.string "date_valid_to"
    t.datetime "created_at", precision: nil, null: false
    t.datetime "updated_at", precision: nil, null: false
    t.index ["data_origin"], name: "index_geographic_areas_geographic_items_on_data_origin"
    t.index ["geographic_area_id"], name: "index_geographic_areas_geographic_items_on_geographic_area_id"
    t.index ["geographic_item_id"], name: "index_geographic_areas_geographic_items_on_geographic_item_id"
  end

  create_table "geographic_items", id: :serial, force: :cascade do |t|
    t.datetime "created_at", precision: nil, null: false
    t.datetime "updated_at", precision: nil, null: false
    t.integer "created_by_id", null: false
    t.integer "updated_by_id", null: false
    t.string "type"
    t.decimal "cached_total_area"
    t.geography "geography", limit: {srid: 4326, type: "geometry", has_z: true, geographic: true}
    t.index ["created_by_id"], name: "index_geographic_items_on_created_by_id"
    t.index ["geography"], name: "index_geographic_items_on_geography", using: :gist
    t.index ["type"], name: "index_geographic_items_on_type"
    t.index ["updated_by_id"], name: "index_geographic_items_on_updated_by_id"
  end

  create_table "georeferences", id: :serial, force: :cascade do |t|
    t.integer "geographic_item_id", null: false
    t.integer "collecting_event_id", null: false
    t.decimal "error_radius"
    t.decimal "error_depth"
    t.integer "error_geographic_item_id"
    t.string "type", null: false
    t.integer "position", null: false
    t.datetime "created_at", precision: nil, null: false
    t.datetime "updated_at", precision: nil, null: false
    t.boolean "is_public", default: false, null: false
    t.string "api_request"
    t.integer "created_by_id", null: false
    t.integer "updated_by_id", null: false
    t.integer "project_id", null: false
    t.integer "year_georeferenced"
    t.integer "month_georeferenced"
    t.integer "day_georeferenced"
    t.index ["collecting_event_id"], name: "index_georeferences_on_collecting_event_id"
    t.index ["created_by_id"], name: "index_georeferences_on_created_by_id"
    t.index ["error_geographic_item_id"], name: "index_georeferences_on_error_geographic_item_id"
    t.index ["geographic_item_id"], name: "index_georeferences_on_geographic_item_id"
    t.index ["position"], name: "index_georeferences_on_position"
    t.index ["project_id"], name: "index_georeferences_on_project_id"
    t.index ["type"], name: "index_georeferences_on_type"
    t.index ["updated_by_id"], name: "index_georeferences_on_updated_by_id"
  end

  create_table "identifiers", id: :serial, force: :cascade do |t|
    t.string "identifier", null: false
    t.string "type", null: false
    t.datetime "created_at", precision: nil, null: false
    t.datetime "updated_at", precision: nil, null: false
    t.integer "namespace_id"
    t.integer "created_by_id", null: false
    t.integer "updated_by_id", null: false
    t.integer "project_id"
    t.text "cached"
    t.integer "identifier_object_id", null: false
    t.string "identifier_object_type", null: false
    t.string "relation"
    t.integer "position"
    t.float "cached_numeric_identifier"
    t.index ["cached"], name: "index_identifiers_on_cached"
    t.index ["cached_numeric_identifier"], name: "index_identifiers_on_cached_numeric_identifier"
    t.index ["created_at"], name: "index_identifiers_on_created_at"
    t.index ["created_by_id"], name: "index_identifiers_on_created_by_id"
    t.index ["identifier"], name: "index_identifiers_on_identifier"
    t.index ["identifier_object_id", "identifier_object_type"], name: "index_identifiers_on_identifier_object_id_and_type"
    t.index ["namespace_id"], name: "index_identifiers_on_namespace_id"
    t.index ["project_id"], name: "index_identifiers_on_project_id"
    t.index ["type"], name: "index_identifiers_on_type"
    t.index ["updated_at"], name: "index_identifiers_on_updated_at"
    t.index ["updated_by_id"], name: "index_identifiers_on_updated_by_id"
  end

  create_table "images", id: :serial, force: :cascade do |t|
    t.string "user_file_name"
    t.integer "height"
    t.integer "width"
    t.string "image_file_fingerprint"
    t.integer "created_by_id", null: false
    t.integer "project_id", null: false
    t.datetime "created_at", precision: nil, null: false
    t.datetime "updated_at", precision: nil, null: false
    t.string "image_file_file_name"
    t.string "image_file_content_type"
    t.integer "image_file_file_size"
    t.datetime "image_file_updated_at", precision: nil
    t.integer "updated_by_id", null: false
    t.text "image_file_meta"
    t.float "pixels_to_centimeter"
    t.index ["created_by_id"], name: "index_images_on_created_by_id"
    t.index ["image_file_content_type"], name: "index_images_on_image_file_content_type"
    t.index ["project_id"], name: "index_images_on_project_id"
    t.index ["updated_by_id"], name: "index_images_on_updated_by_id"
  end

  create_table "import_datasets", force: :cascade do |t|
    t.string "type", null: false
    t.string "status", null: false
    t.string "description", null: false
    t.jsonb "metadata"
    t.datetime "created_at", null: false
    t.datetime "updated_at", null: false
    t.integer "created_by_id", null: false
    t.integer "updated_by_id", null: false
    t.bigint "project_id"
    t.string "source_file_name"
    t.string "source_content_type"
    t.bigint "source_file_size"
    t.datetime "source_updated_at", precision: nil
    t.index ["created_by_id"], name: "index_import_datasets_on_created_by_id"
    t.index ["project_id"], name: "index_import_datasets_on_project_id"
    t.index ["updated_by_id"], name: "index_import_datasets_on_updated_by_id"
  end

  create_table "imports", id: :serial, force: :cascade do |t|
    t.string "name"
    t.hstore "metadata"
    t.datetime "created_at", precision: nil
    t.datetime "updated_at", precision: nil
    t.json "metadata_json"
  end

  create_table "labels", force: :cascade do |t|
    t.string "text", null: false
    t.integer "total", null: false
    t.string "style"
    t.string "label_object_type"
    t.bigint "label_object_id"
    t.boolean "is_copy_edited", default: false
    t.boolean "is_printed", default: false
    t.integer "project_id"
    t.integer "created_by_id"
    t.integer "updated_by_id"
    t.datetime "created_at", precision: nil, null: false
    t.datetime "updated_at", precision: nil, null: false
    t.string "type"
    t.index ["created_by_id"], name: "labels_created_by_id_index"
    t.index ["label_object_type", "label_object_id"], name: "index_labels_on_label_object_type_and_label_object_id"
    t.index ["project_id"], name: "index_labels_on_project_id"
    t.index ["updated_by_id"], name: "labels_updated_by_id_index"
  end

  create_table "languages", id: :serial, force: :cascade do |t|
    t.string "alpha_3_bibliographic"
    t.string "alpha_3_terminologic"
    t.string "alpha_2"
    t.string "english_name"
    t.string "french_name"
    t.datetime "created_at", precision: nil, null: false
    t.datetime "updated_at", precision: nil, null: false
    t.integer "created_by_id", null: false
    t.integer "updated_by_id", null: false
    t.index ["created_by_id"], name: "index_languages_on_created_by_id"
    t.index ["updated_by_id"], name: "index_languages_on_updated_by_id"
  end

  create_table "lead_hierarchies", id: false, force: :cascade do |t|
    t.integer "ancestor_id", null: false
    t.integer "descendant_id", null: false
    t.integer "generations", null: false
    t.index ["ancestor_id", "descendant_id", "generations"], name: "lead_anc_desc_idx", unique: true
    t.index ["descendant_id"], name: "lead_desc_idx"
  end

  create_table "lead_items", force: :cascade do |t|
    t.integer "lead_id", null: false
    t.integer "otu_id", null: false
    t.bigint "project_id", null: false
    t.integer "created_by_id", null: false
    t.integer "updated_by_id", null: false
    t.integer "position"
    t.datetime "created_at", null: false
    t.datetime "updated_at", null: false
    t.index ["created_by_id"], name: "index_lead_items_on_created_by_id"
    t.index ["lead_id"], name: "index_lead_items_on_lead_id"
    t.index ["otu_id"], name: "index_lead_items_on_otu_id"
    t.index ["project_id"], name: "index_lead_items_on_project_id"
    t.index ["updated_by_id"], name: "index_lead_items_on_updated_by_id"
  end

  create_table "leads", force: :cascade do |t|
    t.bigint "parent_id"
    t.bigint "otu_id"
    t.text "text"
    t.string "origin_label"
    t.text "description"
    t.bigint "redirect_id"
    t.text "link_out"
    t.string "link_out_text"
    t.integer "position"
    t.boolean "is_public"
    t.bigint "project_id", null: false
    t.integer "created_by_id", null: false
    t.integer "updated_by_id", null: false
    t.datetime "created_at", null: false
    t.datetime "updated_at", null: false
    t.index ["created_by_id"], name: "index_leads_on_created_by_id"
    t.index ["otu_id"], name: "index_leads_on_otu_id"
    t.index ["parent_id"], name: "index_leads_on_parent_id"
    t.index ["position"], name: "index_leads_on_position"
    t.index ["project_id"], name: "index_leads_on_project_id"
    t.index ["redirect_id"], name: "index_leads_on_redirect_id"
    t.index ["text"], name: "index_leads_on_text"
    t.index ["updated_by_id"], name: "index_leads_on_updated_by_id"
  end

  create_table "loan_items", id: :serial, force: :cascade do |t|
    t.integer "loan_id", null: false
    t.date "date_returned"
    t.integer "position", null: false
    t.integer "created_by_id", null: false
    t.integer "updated_by_id", null: false
    t.integer "project_id", null: false
    t.datetime "created_at", precision: nil, null: false
    t.datetime "updated_at", precision: nil, null: false
    t.integer "loan_item_object_id"
    t.string "loan_item_object_type"
    t.integer "total"
    t.string "disposition"
    t.index ["created_by_id"], name: "index_loan_items_on_created_by_id"
    t.index ["loan_id"], name: "index_loan_items_on_loan_id"
    t.index ["position"], name: "index_loan_items_on_position"
    t.index ["project_id"], name: "index_loan_items_on_project_id"
    t.index ["updated_by_id"], name: "index_loan_items_on_updated_by_id"
  end

  create_table "loans", id: :serial, force: :cascade do |t|
    t.date "date_requested"
    t.string "request_method"
    t.date "date_sent"
    t.date "date_received"
    t.date "date_return_expected"
    t.string "recipient_address"
    t.string "recipient_email"
    t.string "recipient_phone"
    t.string "supervisor_email"
    t.string "supervisor_phone"
    t.date "date_closed"
    t.integer "created_by_id", null: false
    t.integer "updated_by_id", null: false
    t.integer "project_id", null: false
    t.datetime "created_at", precision: nil, null: false
    t.datetime "updated_at", precision: nil, null: false
    t.string "recipient_honorific"
    t.string "recipient_country"
    t.text "lender_address", null: false
    t.boolean "is_gift"
    t.index ["created_by_id"], name: "index_loans_on_created_by_id"
    t.index ["project_id"], name: "index_loans_on_project_id"
    t.index ["updated_at"], name: "index_loans_on_updated_at"
    t.index ["updated_by_id"], name: "index_loans_on_updated_by_id"
  end

  create_table "namespaces", id: :serial, force: :cascade do |t|
    t.string "institution"
    t.string "name", null: false
    t.string "short_name", null: false
    t.datetime "created_at", precision: nil, null: false
    t.datetime "updated_at", precision: nil, null: false
    t.integer "created_by_id", null: false
    t.integer "updated_by_id", null: false
    t.string "verbatim_short_name"
    t.string "delimiter"
    t.boolean "is_virtual", default: false
    t.index ["created_at"], name: "index_namespaces_on_created_at"
    t.index ["created_by_id"], name: "index_namespaces_on_created_by_id"
    t.index ["updated_at"], name: "index_namespaces_on_updated_at"
    t.index ["updated_by_id"], name: "index_namespaces_on_updated_by_id"
  end

  create_table "notes", id: :serial, force: :cascade do |t|
    t.text "text", null: false
    t.integer "note_object_id", null: false
    t.string "note_object_type", null: false
    t.string "note_object_attribute"
    t.datetime "created_at", precision: nil, null: false
    t.datetime "updated_at", precision: nil, null: false
    t.integer "created_by_id", null: false
    t.integer "updated_by_id", null: false
    t.integer "project_id", null: false
    t.index ["created_by_id"], name: "index_notes_on_created_by_id"
    t.index ["note_object_id", "note_object_type"], name: "index_notes_on_note_object_id_and_type"
    t.index ["project_id"], name: "index_notes_on_project_id"
    t.index ["updated_by_id"], name: "index_notes_on_updated_by_id"
  end

  create_table "observation_matrices", id: :serial, force: :cascade do |t|
    t.string "name", null: false
    t.integer "created_by_id", null: false
    t.integer "updated_by_id", null: false
    t.integer "project_id"
    t.datetime "created_at", precision: nil, null: false
    t.datetime "updated_at", precision: nil, null: false
    t.bigint "otu_id"
    t.boolean "is_public"
    t.index ["created_by_id"], name: "index_observation_matrices_on_created_by_id"
    t.index ["name"], name: "index_observation_matrices_on_name"
    t.index ["otu_id"], name: "index_observation_matrices_on_otu_id"
    t.index ["project_id"], name: "index_observation_matrices_on_project_id"
    t.index ["updated_by_id"], name: "index_observation_matrices_on_updated_by_id"
  end

  create_table "observation_matrix_column_items", id: :serial, force: :cascade do |t|
    t.integer "observation_matrix_id", null: false
    t.string "type", null: false
    t.integer "descriptor_id"
    t.integer "controlled_vocabulary_term_id"
    t.integer "created_by_id", null: false
    t.integer "updated_by_id", null: false
    t.integer "project_id", null: false
    t.datetime "created_at", precision: nil, null: false
    t.datetime "updated_at", precision: nil, null: false
    t.integer "position"
    t.index ["controlled_vocabulary_term_id"], name: "omrc_cvt_index"
    t.index ["created_by_id"], name: "index_observation_matrix_column_items_on_created_by_id"
    t.index ["descriptor_id"], name: "omci_d_index"
    t.index ["observation_matrix_id"], name: "omci_om_index"
    t.index ["project_id"], name: "index_observation_matrix_column_items_on_project_id"
    t.index ["updated_by_id"], name: "index_observation_matrix_column_items_on_updated_by_id"
  end

  create_table "observation_matrix_columns", id: :serial, force: :cascade do |t|
    t.integer "observation_matrix_id", null: false
    t.integer "descriptor_id", null: false
    t.integer "position"
    t.integer "created_by_id", null: false
    t.integer "updated_by_id", null: false
    t.integer "project_id", null: false
    t.datetime "created_at", precision: nil, null: false
    t.datetime "updated_at", precision: nil, null: false
    t.integer "reference_count"
    t.integer "cached_observation_matrix_column_item_id"
    t.index ["created_by_id"], name: "index_observation_matrix_columns_on_created_by_id"
    t.index ["descriptor_id"], name: "index_observation_matrix_columns_on_descriptor_id"
    t.index ["observation_matrix_id"], name: "imc_om_index"
    t.index ["project_id"], name: "index_observation_matrix_columns_on_project_id"
    t.index ["updated_by_id"], name: "index_observation_matrix_columns_on_updated_by_id"
  end

  create_table "observation_matrix_row_items", id: :serial, force: :cascade do |t|
    t.integer "observation_matrix_id", null: false
    t.string "type", null: false
    t.integer "controlled_vocabulary_term_id"
    t.integer "created_by_id", null: false
    t.integer "updated_by_id", null: false
    t.integer "project_id", null: false
    t.datetime "created_at", precision: nil, null: false
    t.datetime "updated_at", precision: nil, null: false
    t.integer "position"
    t.bigint "taxon_name_id"
    t.integer "observation_object_id"
    t.string "observation_object_type"
    t.index ["controlled_vocabulary_term_id"], name: "omri_cvt_index"
    t.index ["created_by_id"], name: "index_observation_matrix_row_items_on_created_by_id"
    t.index ["observation_matrix_id"], name: "omri_om_index"
    t.index ["observation_object_id", "observation_object_type"], name: "omrowitem_oo_polymorphic_index"
    t.index ["project_id"], name: "index_observation_matrix_row_items_on_project_id"
    t.index ["taxon_name_id"], name: "index_observation_matrix_row_items_on_taxon_name_id"
    t.index ["updated_by_id"], name: "index_observation_matrix_row_items_on_updated_by_id"
  end

  create_table "observation_matrix_rows", id: :serial, force: :cascade do |t|
    t.integer "observation_matrix_id", null: false
    t.integer "position"
    t.integer "created_by_id", null: false
    t.integer "updated_by_id", null: false
    t.integer "project_id", null: false
    t.datetime "created_at", precision: nil, null: false
    t.datetime "updated_at", precision: nil, null: false
    t.integer "reference_count"
    t.integer "cached_observation_matrix_row_item_id"
    t.string "name"
    t.integer "observation_object_id"
    t.string "observation_object_type"
    t.index ["created_by_id"], name: "index_observation_matrix_rows_on_created_by_id"
    t.index ["observation_matrix_id"], name: "omr_om_index"
    t.index ["observation_object_id", "observation_object_type"], name: "obmxrow_polymorphic_obj_index"
    t.index ["project_id"], name: "index_observation_matrix_rows_on_project_id"
    t.index ["updated_by_id"], name: "index_observation_matrix_rows_on_updated_by_id"
  end

  create_table "observations", id: :serial, force: :cascade do |t|
    t.integer "descriptor_id"
    t.integer "character_state_id"
    t.string "frequency"
    t.decimal "continuous_value"
    t.string "continuous_unit"
    t.integer "sample_n"
    t.decimal "sample_min"
    t.decimal "sample_max"
    t.decimal "sample_median"
    t.decimal "sample_mean"
    t.string "sample_units"
    t.decimal "sample_standard_deviation"
    t.decimal "sample_standard_error"
    t.boolean "presence"
    t.text "description"
    t.string "cached"
    t.string "cached_column_label"
    t.string "cached_row_label"
    t.integer "created_by_id", null: false
    t.integer "updated_by_id", null: false
    t.integer "project_id", null: false
    t.datetime "created_at", precision: nil, null: false
    t.datetime "updated_at", precision: nil, null: false
    t.string "type", null: false
    t.integer "observation_object_id"
    t.string "observation_object_type"
    t.integer "year_made"
    t.integer "month_made"
    t.integer "day_made"
    t.time "time_made"
    t.index ["character_state_id"], name: "index_observations_on_character_state_id"
    t.index ["descriptor_id"], name: "index_observations_on_descriptor_id"
    t.index ["observation_object_id", "observation_object_type"], name: "observation_polymorphic_index"
    t.index ["project_id"], name: "index_observations_on_project_id"
    t.index ["updated_at"], name: "index_observations_on_updated_at"
  end

  create_table "organizations", force: :cascade do |t|
    t.string "name", null: false
    t.string "alternate_name"
    t.text "description"
    t.text "disambiguating_description"
    t.string "address"
    t.string "email"
    t.string "telephone"
    t.string "duns"
    t.string "global_location_number"
    t.string "legal_name"
    t.integer "same_as_id"
    t.integer "area_served_id"
    t.integer "department_id"
    t.integer "parent_organization_id"
    t.integer "created_by_id", null: false
    t.integer "updated_by_id", null: false
    t.datetime "created_at", precision: nil, null: false
    t.datetime "updated_at", precision: nil, null: false
    t.index ["created_by_id"], name: "index_organizations_on_created_by_id"
    t.index ["name"], name: "index_organizations_on_name"
    t.index ["updated_by_id"], name: "index_organizations_on_updated_by_id"
  end

  create_table "origin_relationships", id: :serial, force: :cascade do |t|
    t.string "old_object_type", null: false
    t.integer "old_object_id", null: false
    t.string "new_object_type", null: false
    t.integer "new_object_id", null: false
    t.integer "position"
    t.integer "created_by_id", null: false
    t.integer "updated_by_id", null: false
    t.integer "project_id", null: false
    t.datetime "created_at", precision: nil, null: false
    t.datetime "updated_at", precision: nil, null: false
    t.index ["created_by_id"], name: "index_origin_relationships_on_created_by_id"
    t.index ["new_object_type", "new_object_id"], name: "index_origin_relationships_on_new_object_type_and_new_object_id"
    t.index ["old_object_type", "old_object_id"], name: "index_origin_relationships_on_old_object_type_and_old_object_id"
    t.index ["project_id"], name: "index_origin_relationships_on_project_id"
    t.index ["updated_by_id"], name: "index_origin_relationships_on_updated_by_id"
  end

  create_table "otu_page_layout_sections", id: :serial, force: :cascade do |t|
    t.integer "otu_page_layout_id", null: false
    t.string "type", null: false
    t.integer "position", null: false
    t.integer "topic_id"
    t.string "dynamic_content_class"
    t.integer "created_by_id", null: false
    t.integer "updated_by_id", null: false
    t.integer "project_id", null: false
    t.datetime "created_at", precision: nil, null: false
    t.datetime "updated_at", precision: nil, null: false
    t.index ["created_by_id"], name: "index_otu_page_layout_sections_on_created_by_id"
    t.index ["otu_page_layout_id"], name: "index_otu_page_layout_sections_on_otu_page_layout_id"
    t.index ["position"], name: "index_otu_page_layout_sections_on_position"
    t.index ["project_id"], name: "index_otu_page_layout_sections_on_project_id"
    t.index ["topic_id"], name: "index_otu_page_layout_sections_on_topic_id"
    t.index ["type"], name: "index_otu_page_layout_sections_on_type"
    t.index ["updated_by_id"], name: "index_otu_page_layout_sections_on_updated_by_id"
  end

  create_table "otu_page_layouts", id: :serial, force: :cascade do |t|
    t.string "name", null: false
    t.integer "created_by_id", null: false
    t.integer "updated_by_id", null: false
    t.integer "project_id", null: false
    t.datetime "created_at", precision: nil, null: false
    t.datetime "updated_at", precision: nil, null: false
    t.index ["created_by_id"], name: "index_otu_page_layouts_on_created_by_id"
    t.index ["project_id"], name: "index_otu_page_layouts_on_project_id"
    t.index ["updated_by_id"], name: "index_otu_page_layouts_on_updated_by_id"
  end

  create_table "otu_relationships", force: :cascade do |t|
    t.integer "subject_otu_id", null: false
    t.string "type", null: false
    t.integer "object_otu_id", null: false
    t.bigint "project_id"
    t.integer "created_by_id", null: false
    t.integer "updated_by_id", null: false
    t.datetime "created_at", null: false
    t.datetime "updated_at", null: false
    t.index ["created_by_id"], name: "index_otu_relationships_on_created_by_id"
    t.index ["object_otu_id"], name: "index_otu_relationships_on_object_otu_id"
    t.index ["project_id"], name: "index_otu_relationships_on_project_id"
    t.index ["subject_otu_id"], name: "index_otu_relationships_on_subject_otu_id"
    t.index ["updated_by_id"], name: "index_otu_relationships_on_updated_by_id"
  end

  create_table "otus", id: :serial, force: :cascade do |t|
    t.text "name"
    t.datetime "created_at", precision: nil, null: false
    t.datetime "updated_at", precision: nil, null: false
    t.integer "created_by_id", null: false
    t.integer "updated_by_id", null: false
    t.integer "project_id", null: false
    t.integer "taxon_name_id"
    t.index ["created_by_id"], name: "index_otus_on_created_by_id"
    t.index ["name"], name: "otu_name_gin_trgm", opclass: :gin_trgm_ops, using: :gin
    t.index ["project_id"], name: "index_otus_on_project_id"
    t.index ["taxon_name_id"], name: "index_otus_on_taxon_name_id"
    t.index ["updated_at"], name: "index_otus_on_updated_at"
    t.index ["updated_by_id"], name: "index_otus_on_updated_by_id"
  end

  create_table "people", id: :serial, force: :cascade do |t|
    t.string "type", null: false
    t.string "last_name", null: false
    t.string "first_name"
    t.datetime "created_at", precision: nil, null: false
    t.datetime "updated_at", precision: nil, null: false
    t.string "suffix"
    t.string "prefix"
    t.integer "created_by_id", null: false
    t.integer "updated_by_id", null: false
    t.text "cached"
    t.integer "year_born"
    t.integer "year_died"
    t.integer "year_active_start"
    t.integer "year_active_end"
    t.index ["cached"], name: "index_people_on_cached"
    t.index ["cached"], name: "ppl_cached_gin_trgm", opclass: :gin_trgm_ops, using: :gin
    t.index ["created_by_id"], name: "index_people_on_created_by_id"
    t.index ["last_name"], name: "index_people_on_last_name"
    t.index ["type"], name: "index_people_on_type"
    t.index ["updated_by_id"], name: "index_people_on_updated_by_id"
  end

  create_table "pinboard_items", id: :serial, force: :cascade do |t|
    t.integer "pinned_object_id", null: false
    t.string "pinned_object_type", null: false
    t.integer "user_id", null: false
    t.integer "project_id", null: false
    t.integer "position", null: false
    t.boolean "is_inserted"
    t.boolean "is_cross_project"
    t.integer "inserted_count"
    t.integer "created_by_id", null: false
    t.integer "updated_by_id", null: false
    t.datetime "created_at", precision: nil, null: false
    t.datetime "updated_at", precision: nil, null: false
    t.index ["created_by_id"], name: "index_pinboard_items_on_created_by_id"
    t.index ["pinned_object_type", "pinned_object_id"], name: "index_pinboard_items_on_pinned_object_type_and_pinned_object_id"
    t.index ["position"], name: "index_pinboard_items_on_position"
    t.index ["project_id"], name: "index_pinboard_items_on_project_id"
    t.index ["updated_by_id"], name: "index_pinboard_items_on_updated_by_id"
    t.index ["user_id"], name: "index_pinboard_items_on_user_id"
  end

  create_table "preparation_types", id: :serial, force: :cascade do |t|
    t.string "name", null: false
    t.datetime "created_at", precision: nil, null: false
    t.datetime "updated_at", precision: nil, null: false
    t.integer "created_by_id", null: false
    t.integer "updated_by_id", null: false
    t.text "definition", null: false
    t.index ["created_by_id"], name: "index_preparation_types_on_created_by_id"
    t.index ["updated_by_id"], name: "index_preparation_types_on_updated_by_id"
  end

  create_table "project_members", id: :serial, force: :cascade do |t|
    t.integer "project_id", null: false
    t.integer "user_id", null: false
    t.datetime "created_at", precision: nil, null: false
    t.datetime "updated_at", precision: nil, null: false
    t.integer "created_by_id", null: false
    t.integer "updated_by_id", null: false
    t.boolean "is_project_administrator"
    t.jsonb "clipboard", default: {}
    t.integer "time_active", default: 0
    t.datetime "last_seen_at", precision: nil
    t.index ["created_by_id"], name: "index_project_members_on_created_by_id"
    t.index ["project_id"], name: "index_project_members_on_project_id"
    t.index ["updated_by_id"], name: "index_project_members_on_updated_by_id"
    t.index ["user_id"], name: "index_project_members_on_user_id"
  end

  create_table "project_sources", id: :serial, force: :cascade do |t|
    t.integer "project_id", null: false
    t.integer "source_id", null: false
    t.integer "created_by_id", null: false
    t.integer "updated_by_id", null: false
    t.datetime "created_at", precision: nil, null: false
    t.datetime "updated_at", precision: nil, null: false
    t.index ["created_by_id"], name: "index_project_sources_on_created_by_id"
    t.index ["project_id"], name: "index_project_sources_on_project_id"
    t.index ["source_id"], name: "index_project_sources_on_source_id"
    t.index ["updated_by_id"], name: "index_project_sources_on_updated_by_id"
  end

  create_table "projects", id: :serial, force: :cascade do |t|
    t.string "name", null: false
    t.datetime "created_at", precision: nil, null: false
    t.datetime "updated_at", precision: nil, null: false
    t.integer "created_by_id", null: false
    t.integer "updated_by_id", null: false
    t.jsonb "preferences", default: {}, null: false
    t.string "api_access_token"
    t.string "data_curation_issue_tracker_url"
    t.index ["created_by_id"], name: "index_projects_on_created_by_id"
    t.index ["updated_by_id"], name: "index_projects_on_updated_by_id"
  end

  create_table "protocol_relationships", id: :serial, force: :cascade do |t|
    t.integer "protocol_id", null: false
    t.string "protocol_relationship_object_type", null: false
    t.integer "protocol_relationship_object_id", null: false
    t.integer "position", null: false
    t.integer "created_by_id", null: false
    t.integer "updated_by_id", null: false
    t.integer "project_id", null: false
    t.datetime "created_at", precision: nil, null: false
    t.datetime "updated_at", precision: nil, null: false
    t.index ["project_id"], name: "index_protocol_relationships_on_project_id"
    t.index ["protocol_id"], name: "index_protocol_relationships_on_protocol_id"
  end

  create_table "protocols", id: :serial, force: :cascade do |t|
    t.string "name", null: false
    t.text "short_name", null: false
    t.text "description", null: false
    t.integer "created_by_id", null: false
    t.integer "updated_by_id", null: false
    t.integer "project_id", null: false
    t.datetime "created_at", precision: nil, null: false
    t.datetime "updated_at", precision: nil, null: false
    t.boolean "is_machine_output"
    t.index ["project_id"], name: "index_protocols_on_project_id"
  end

  create_table "public_contents", id: :serial, force: :cascade do |t|
    t.integer "otu_id", null: false
    t.integer "topic_id", null: false
    t.text "text", null: false
    t.integer "project_id", null: false
    t.integer "created_by_id", null: false
    t.integer "updated_by_id", null: false
    t.datetime "created_at", precision: nil, null: false
    t.datetime "updated_at", precision: nil, null: false
    t.integer "content_id", null: false
    t.index ["content_id"], name: "index_public_contents_on_content_id"
    t.index ["created_by_id"], name: "index_public_contents_on_created_by_id"
    t.index ["otu_id"], name: "index_public_contents_on_otu_id"
    t.index ["project_id"], name: "index_public_contents_on_project_id"
    t.index ["topic_id"], name: "index_public_contents_on_topic_id"
    t.index ["updated_by_id"], name: "index_public_contents_on_updated_by_id"
  end

  create_table "ranged_lot_categories", id: :serial, force: :cascade do |t|
    t.string "name", null: false
    t.integer "minimum_value", null: false
    t.integer "maximum_value"
    t.datetime "created_at", precision: nil, null: false
    t.datetime "updated_at", precision: nil, null: false
    t.integer "created_by_id", null: false
    t.integer "updated_by_id", null: false
    t.integer "project_id", null: false
    t.index ["created_by_id"], name: "index_ranged_lot_categories_on_created_by_id"
    t.index ["project_id"], name: "index_ranged_lot_categories_on_project_id"
    t.index ["updated_by_id"], name: "index_ranged_lot_categories_on_updated_by_id"
  end

  create_table "repositories", id: :serial, force: :cascade do |t|
    t.string "name", null: false
    t.string "url"
    t.string "acronym"
    t.string "status"
    t.string "institutional_LSID"
    t.datetime "created_at", precision: nil, null: false
    t.datetime "updated_at", precision: nil, null: false
    t.integer "created_by_id", null: false
    t.integer "updated_by_id", null: false
    t.boolean "is_index_herbariorum"
    t.index ["created_by_id"], name: "index_repositories_on_created_by_id"
    t.index ["updated_by_id"], name: "index_repositories_on_updated_by_id"
  end

  create_table "roles", id: :serial, force: :cascade do |t|
    t.integer "person_id"
    t.string "type", null: false
    t.integer "role_object_id", null: false
    t.string "role_object_type", null: false
    t.integer "position", null: false
    t.datetime "created_at", precision: nil, null: false
    t.datetime "updated_at", precision: nil, null: false
    t.integer "created_by_id", null: false
    t.integer "updated_by_id", null: false
    t.integer "project_id"
    t.bigint "organization_id"
    t.index ["created_at"], name: "index_roles_on_created_at"
    t.index ["created_by_id"], name: "index_roles_on_created_by_id"
    t.index ["organization_id"], name: "index_roles_on_organization_id"
    t.index ["person_id"], name: "index_roles_on_person_id"
    t.index ["position"], name: "index_roles_on_position"
    t.index ["project_id"], name: "index_roles_on_project_id"
    t.index ["role_object_id", "role_object_type"], name: "index_roles_on_role_object_id_and_type"
    t.index ["type"], name: "index_roles_on_type"
    t.index ["updated_at"], name: "index_roles_on_updated_at"
    t.index ["updated_by_id"], name: "index_roles_on_updated_by_id"
  end

  create_table "sequence_relationships", id: :serial, force: :cascade do |t|
    t.integer "subject_sequence_id", null: false
    t.integer "object_sequence_id", null: false
    t.integer "created_by_id", null: false
    t.integer "updated_by_id", null: false
    t.datetime "created_at", precision: nil, null: false
    t.datetime "updated_at", precision: nil, null: false
    t.integer "project_id", null: false
    t.string "type", null: false
  end

  create_table "sequences", id: :serial, force: :cascade do |t|
    t.integer "created_by_id", null: false
    t.integer "updated_by_id", null: false
    t.datetime "created_at", precision: nil, null: false
    t.datetime "updated_at", precision: nil, null: false
    t.text "sequence", null: false
    t.string "sequence_type", null: false
    t.integer "project_id", null: false
    t.string "name"
    t.index ["created_by_id"], name: "index_sequences_on_created_by_id"
    t.index ["updated_at"], name: "index_sequences_on_updated_at"
    t.index ["updated_by_id"], name: "index_sequences_on_updated_by_id"
  end

  create_table "serial_chronologies", id: :serial, force: :cascade do |t|
    t.integer "preceding_serial_id", null: false
    t.integer "succeeding_serial_id", null: false
    t.integer "created_by_id", null: false
    t.datetime "created_at", precision: nil, null: false
    t.datetime "updated_at", precision: nil, null: false
    t.integer "updated_by_id", null: false
    t.string "type", null: false
    t.index ["created_by_id"], name: "index_serial_chronologies_on_created_by_id"
    t.index ["preceding_serial_id"], name: "index_serial_chronologies_on_preceding_serial_id"
    t.index ["succeeding_serial_id"], name: "index_serial_chronologies_on_succeeding_serial_id"
    t.index ["type"], name: "index_serial_chronologies_on_type"
    t.index ["updated_by_id"], name: "index_serial_chronologies_on_updated_by_id"
  end

  create_table "serials", id: :serial, force: :cascade do |t|
    t.integer "created_by_id", null: false
    t.integer "updated_by_id", null: false
    t.datetime "created_at", precision: nil, null: false
    t.datetime "updated_at", precision: nil, null: false
    t.string "place_published"
    t.integer "primary_language_id"
    t.integer "first_year_of_issue", limit: 2
    t.integer "last_year_of_issue", limit: 2
    t.integer "translated_from_serial_id"
    t.text "publisher"
    t.text "name", null: false
    t.boolean "is_electronic_only"
    t.index ["created_by_id"], name: "index_serials_on_created_by_id"
    t.index ["primary_language_id"], name: "index_serials_on_primary_language_id"
    t.index ["translated_from_serial_id"], name: "index_serials_on_translated_from_serial_id"
    t.index ["updated_by_id"], name: "index_serials_on_updated_by_id"
  end

  create_table "shortened_urls", id: :serial, force: :cascade do |t|
    t.integer "owner_id"
    t.string "owner_type", limit: 20
    t.text "url", null: false
    t.string "unique_key", limit: 10, null: false
    t.string "category"
    t.integer "use_count", default: 0, null: false
    t.datetime "expires_at", precision: nil
    t.datetime "created_at", precision: nil
    t.datetime "updated_at", precision: nil
    t.index ["category"], name: "index_shortened_urls_on_category"
    t.index ["owner_id", "owner_type"], name: "index_shortened_urls_on_owner_id_and_owner_type"
    t.index ["unique_key"], name: "index_shortened_urls_on_unique_key", unique: true
    t.index ["url"], name: "index_shortened_urls_on_url"
  end

  create_table "sled_images", force: :cascade do |t|
    t.bigint "image_id", null: false
    t.jsonb "metadata"
    t.jsonb "object_layout"
    t.integer "cached_total_rows"
    t.integer "cached_total_columns"
    t.integer "cached_total_collection_objects", default: 0, null: false
    t.integer "created_by_id", null: false
    t.integer "updated_by_id", null: false
    t.bigint "project_id"
    t.datetime "created_at", null: false
    t.datetime "updated_at", null: false
    t.index ["created_by_id"], name: "index_sled_images_on_created_by_id"
    t.index ["image_id"], name: "index_sled_images_on_image_id"
    t.index ["project_id"], name: "index_sled_images_on_project_id"
    t.index ["updated_by_id"], name: "index_sled_images_on_updated_by_id"
  end

  create_table "sounds", force: :cascade do |t|
    t.text "name"
    t.bigint "project_id", null: false
    t.bigint "created_by_id", null: false
    t.bigint "updated_by_id", null: false
    t.datetime "created_at", null: false
    t.datetime "updated_at", null: false
    t.index ["created_by_id"], name: "index_sounds_on_created_by_id"
    t.index ["project_id"], name: "index_sounds_on_project_id"
    t.index ["updated_by_id"], name: "index_sounds_on_updated_by_id"
  end

  create_table "sources", id: :serial, force: :cascade do |t|
    t.integer "serial_id"
    t.string "address"
    t.string "annote"
    t.string "booktitle"
    t.string "chapter"
    t.string "crossref"
    t.string "edition"
    t.string "editor"
    t.string "howpublished"
    t.string "institution"
    t.string "journal"
    t.string "key"
    t.string "month"
    t.string "note"
    t.string "number"
    t.string "organization"
    t.string "pages"
    t.string "publisher"
    t.string "school"
    t.string "series"
    t.text "title"
    t.string "type", null: false
    t.string "volume"
    t.string "doi"
    t.text "abstract"
    t.text "copyright"
    t.string "language"
    t.string "stated_year"
    t.string "verbatim"
    t.datetime "created_at", precision: nil, null: false
    t.datetime "updated_at", precision: nil, null: false
    t.string "bibtex_type"
    t.integer "created_by_id", null: false
    t.integer "updated_by_id", null: false
    t.integer "day", limit: 2
    t.integer "year", limit: 2
    t.string "isbn"
    t.string "issn"
    t.text "verbatim_contents"
    t.text "verbatim_keywords"
    t.integer "language_id"
    t.string "translator"
    t.string "year_suffix"
    t.string "url"
    t.text "author"
    t.text "cached"
    t.text "cached_author_string"
    t.date "cached_nomenclature_date"
    t.index ["author"], name: "index_sources_on_author"
    t.index ["bibtex_type"], name: "index_sources_on_bibtex_type"
    t.index ["cached"], name: "index_sources_on_cached"
    t.index ["cached_author_string"], name: "index_sources_on_cached_author_string"
    t.index ["cached_nomenclature_date"], name: "index_sources_on_cached_nomenclature_date"
    t.index ["created_at"], name: "index_sources_on_created_at"
    t.index ["created_by_id"], name: "index_sources_on_created_by_id"
    t.index ["language_id"], name: "index_sources_on_language_id"
    t.index ["serial_id"], name: "index_sources_on_serial_id"
    t.index ["title"], name: "index_sources_on_title"
    t.index ["type"], name: "index_sources_on_type"
    t.index ["updated_at"], name: "index_sources_on_updated_at"
    t.index ["updated_by_id"], name: "index_sources_on_updated_by_id"
    t.index ["year"], name: "index_sources_on_year"
  end

  create_table "sqed_depictions", id: :serial, force: :cascade do |t|
    t.integer "depiction_id", null: false
    t.string "boundary_color", null: false
    t.string "boundary_finder", null: false
    t.boolean "has_border", null: false
    t.string "layout", null: false
    t.jsonb "metadata_map", default: {}, null: false
    t.jsonb "specimen_coordinates", default: {}, null: false
    t.integer "project_id", null: false
    t.integer "created_by_id", null: false
    t.integer "updated_by_id", null: false
    t.datetime "created_at", precision: nil, null: false
    t.datetime "updated_at", precision: nil, null: false
    t.jsonb "result_boundary_coordinates"
    t.jsonb "result_ocr"
    t.datetime "in_progress", precision: nil
    t.index ["depiction_id"], name: "index_sqed_depictions_on_depiction_id"
    t.index ["project_id"], name: "index_sqed_depictions_on_project_id"
  end

  create_table "tagged_section_keywords", id: :serial, force: :cascade do |t|
    t.integer "otu_page_layout_section_id", null: false
    t.integer "position", null: false
    t.integer "created_by_id", null: false
    t.integer "updated_by_id", null: false
    t.integer "project_id", null: false
    t.datetime "created_at", precision: nil, null: false
    t.datetime "updated_at", precision: nil, null: false
    t.integer "keyword_id", null: false
    t.index ["created_by_id"], name: "index_tagged_section_keywords_on_created_by_id"
    t.index ["keyword_id"], name: "index_tagged_section_keywords_on_keyword_id"
    t.index ["otu_page_layout_section_id"], name: "index_tagged_section_keywords_on_otu_page_layout_section_id"
    t.index ["position"], name: "index_tagged_section_keywords_on_position"
    t.index ["project_id"], name: "index_tagged_section_keywords_on_project_id"
    t.index ["updated_by_id"], name: "index_tagged_section_keywords_on_updated_by_id"
  end

  create_table "tags", id: :serial, force: :cascade do |t|
    t.integer "keyword_id", null: false
    t.integer "tag_object_id", null: false
    t.string "tag_object_type", null: false
    t.string "tag_object_attribute"
    t.datetime "created_at", precision: nil, null: false
    t.datetime "updated_at", precision: nil, null: false
    t.integer "created_by_id", null: false
    t.integer "updated_by_id", null: false
    t.integer "project_id", null: false
    t.integer "position", null: false
    t.index ["created_at"], name: "index_tags_on_created_at"
    t.index ["created_by_id"], name: "index_tags_on_created_by_id"
    t.index ["keyword_id"], name: "index_tags_on_keyword_id"
    t.index ["position"], name: "index_tags_on_position"
    t.index ["project_id"], name: "index_tags_on_project_id"
    t.index ["tag_object_id", "tag_object_type"], name: "index_tags_on_tag_object_id_and_type"
    t.index ["updated_at"], name: "index_tags_on_updated_at"
    t.index ["updated_by_id"], name: "index_tags_on_updated_by_id"
  end

  create_table "taxon_determinations", id: :serial, force: :cascade do |t|
    t.bigint "biological_collection_object_id"
    t.integer "otu_id", null: false
    t.integer "position", null: false
    t.datetime "created_at", precision: nil, null: false
    t.datetime "updated_at", precision: nil, null: false
    t.integer "created_by_id", null: false
    t.integer "updated_by_id", null: false
    t.integer "project_id", null: false
    t.integer "year_made"
    t.integer "month_made"
    t.integer "day_made"
    t.text "print_label"
    t.bigint "taxon_determination_object_id"
    t.string "taxon_determination_object_type"
    t.index ["biological_collection_object_id"], name: "index_taxon_determinations_on_biological_collection_object_id"
    t.index ["created_by_id"], name: "index_taxon_determinations_on_created_by_id"
    t.index ["otu_id"], name: "index_taxon_determinations_on_otu_id"
    t.index ["position"], name: "index_taxon_determinations_on_position"
    t.index ["project_id"], name: "index_taxon_determinations_on_project_id"
    t.index ["updated_by_id"], name: "index_taxon_determinations_on_updated_by_id"
  end

  create_table "taxon_name_classifications", id: :serial, force: :cascade do |t|
    t.integer "taxon_name_id", null: false
    t.string "type", null: false
    t.datetime "created_at", precision: nil, null: false
    t.datetime "updated_at", precision: nil, null: false
    t.integer "created_by_id", null: false
    t.integer "updated_by_id", null: false
    t.integer "project_id", null: false
    t.index ["created_by_id"], name: "index_taxon_name_classifications_on_created_by_id"
    t.index ["project_id"], name: "index_taxon_name_classifications_on_project_id"
    t.index ["taxon_name_id"], name: "index_taxon_name_classifications_on_taxon_name_id"
    t.index ["type"], name: "index_taxon_name_classifications_on_type"
    t.index ["updated_by_id"], name: "index_taxon_name_classifications_on_updated_by_id"
  end

  create_table "taxon_name_hierarchies", id: false, force: :cascade do |t|
    t.integer "ancestor_id", null: false
    t.integer "descendant_id", null: false
    t.integer "generations", null: false
    t.index ["ancestor_id"], name: "index_taxon_name_hierarchies_on_ancestor_id"
  end

  create_table "taxon_name_relationships", id: :serial, force: :cascade do |t|
    t.integer "subject_taxon_name_id", null: false
    t.integer "object_taxon_name_id", null: false
    t.string "type", null: false
    t.datetime "created_at", precision: nil, null: false
    t.datetime "updated_at", precision: nil, null: false
    t.integer "created_by_id", null: false
    t.integer "updated_by_id", null: false
    t.integer "project_id", null: false
  end

  create_table "taxon_names", id: :serial, force: :cascade do |t|
    t.text "name"
    t.integer "parent_id"
    t.text "cached_html"
    t.text "cached_author_year"
    t.datetime "created_at", precision: nil, null: false
    t.datetime "updated_at", precision: nil, null: false
    t.integer "year_of_publication"
    t.text "verbatim_author"
    t.text "rank_class"
    t.string "type", null: false
    t.integer "created_by_id", null: false
    t.integer "updated_by_id", null: false
    t.integer "project_id", null: false
    t.text "cached_original_combination_html"
    t.text "cached_secondary_homonym"
    t.text "cached_primary_homonym"
    t.text "cached_secondary_homonym_alternative_spelling"
    t.text "cached_primary_homonym_alternative_spelling"
    t.boolean "cached_misspelling"
    t.text "masculine_name"
    t.text "feminine_name"
    t.text "neuter_name"
    t.text "cached_classified_as"
    t.text "cached"
    t.text "verbatim_name"
    t.integer "cached_valid_taxon_name_id"
    t.text "etymology"
    t.text "cached_original_combination"
    t.date "cached_nomenclature_date"
    t.boolean "cached_is_valid"
    t.text "cached_author"
    t.text "cached_gender"
    t.boolean "cached_is_available"
    t.index ["cached_gender"], name: "index_taxon_names_on_cached_gender"
    t.index ["cached_is_available"], name: "index_taxon_names_on_cached_is_available"
    t.index ["updated_by_id"], name: "index_taxon_names_on_updated_by_id"
  end

  create_table "test_classes", id: :serial, force: :cascade do |t|
    t.integer "project_id"
    t.integer "created_by_id"
    t.integer "updated_by_id"
    t.string "string"
    t.boolean "boolean"
    t.text "text"
    t.integer "integer"
    t.datetime "created_at", precision: nil
    t.datetime "updated_at", precision: nil
    t.string "type"
    t.integer "sti_id"
    t.string "sti_type"
    t.index ["created_by_id"], name: "index_test_classes_on_created_by_id"
    t.index ["project_id"], name: "index_test_classes_on_project_id"
    t.index ["updated_by_id"], name: "index_test_classes_on_updated_by_id"
  end

  create_table "type_materials", id: :serial, force: :cascade do |t|
    t.integer "protonym_id", null: false
    t.integer "collection_object_id", null: false
    t.string "type_type", null: false
    t.integer "created_by_id", null: false
    t.integer "updated_by_id", null: false
    t.integer "project_id", null: false
    t.datetime "created_at", precision: nil, null: false
    t.datetime "updated_at", precision: nil, null: false
    t.index ["collection_object_id"], name: "index_type_materials_on_collection_object_id"
    t.index ["created_by_id"], name: "index_type_materials_on_created_by_id"
    t.index ["project_id"], name: "index_type_materials_on_project_id"
    t.index ["protonym_id"], name: "index_type_materials_on_protonym_id"
    t.index ["type_type"], name: "index_type_materials_on_type_type"
    t.index ["updated_by_id"], name: "index_type_materials_on_updated_by_id"
  end

  create_table "users", id: :serial, force: :cascade do |t|
    t.string "email", null: false
    t.string "password_digest", null: false
    t.datetime "created_at", precision: nil, null: false
    t.datetime "updated_at", precision: nil, null: false
    t.string "remember_token"
    t.integer "created_by_id"
    t.integer "updated_by_id"
    t.boolean "is_administrator"
    t.string "password_reset_token"
    t.datetime "password_reset_token_date", precision: nil
    t.string "name", null: false
    t.datetime "current_sign_in_at", precision: nil
    t.datetime "last_sign_in_at", precision: nil
    t.string "current_sign_in_ip"
    t.string "last_sign_in_ip"
    t.text "hub_tab_order", default: [], array: true
    t.string "api_access_token"
    t.boolean "is_flagged_for_password_reset", default: false
    t.json "footprints", default: {}
    t.integer "sign_in_count", default: 0
    t.json "hub_favorites"
    t.datetime "last_seen_at", precision: nil
    t.integer "time_active", default: 0
    t.json "preferences", default: {}
    t.bigint "person_id"
    t.index ["created_by_id"], name: "index_users_on_created_by_id"
    t.index ["person_id"], name: "index_users_on_person_id"
    t.index ["remember_token"], name: "index_users_on_remember_token"
    t.index ["updated_by_id"], name: "index_users_on_updated_by_id"
  end

  create_table "version_associations", id: :serial, force: :cascade do |t|
    t.integer "version_id"
    t.string "foreign_key_name", null: false
    t.integer "foreign_key_id"
    t.index ["foreign_key_name", "foreign_key_id"], name: "index_version_associations_on_foreign_key"
    t.index ["version_id"], name: "index_version_associations_on_version_id"
  end

  create_table "versions", id: :serial, force: :cascade do |t|
    t.string "item_type", null: false
    t.integer "item_id", null: false
    t.string "event", null: false
    t.string "whodunnit"
    t.text "object"
    t.datetime "created_at", precision: nil, null: false
    t.integer "transaction_id"
    t.index ["item_type", "item_id"], name: "index_versions_on_item_type_and_item_id"
    t.index ["transaction_id"], name: "index_versions_on_transaction_id"
  end
<<<<<<< HEAD

  add_foreign_key "active_storage_attachments", "active_storage_blobs", column: "blob_id"
  add_foreign_key "active_storage_variant_records", "active_storage_blobs", column: "blob_id"
  add_foreign_key "alternate_values", "languages", name: "alternate_values_language_id_fkey"
  add_foreign_key "alternate_values", "projects", name: "alternate_values_project_id_fkey"
  add_foreign_key "alternate_values", "users", column: "created_by_id", name: "alternate_values_created_by_id_fkey"
  add_foreign_key "alternate_values", "users", column: "updated_by_id", name: "alternate_values_updated_by_id_fkey"
  add_foreign_key "asserted_distributions", "geographic_areas", name: "asserted_distributions_geographic_area_id_fkey"
  add_foreign_key "asserted_distributions", "otus", name: "asserted_distributions_otu_id_fkey"
  add_foreign_key "asserted_distributions", "projects", name: "asserted_distributions_project_id_fkey"
  add_foreign_key "asserted_distributions", "users", column: "created_by_id", name: "asserted_distributions_created_by_id_fkey"
  add_foreign_key "asserted_distributions", "users", column: "updated_by_id", name: "asserted_distributions_updated_by_id_fkey"
  add_foreign_key "attributions", "projects"
  add_foreign_key "attributions", "users", column: "created_by_id"
  add_foreign_key "attributions", "users", column: "updated_by_id"
  add_foreign_key "biocuration_classifications", "controlled_vocabulary_terms", column: "biocuration_class_id", name: "biocuration_classifications_biocuration_class_id_fkey"
  add_foreign_key "biocuration_classifications", "projects", name: "biocuration_classifications_project_id_fkey"
  add_foreign_key "biocuration_classifications", "users", column: "created_by_id", name: "biocuration_classifications_created_by_id_fkey"
  add_foreign_key "biocuration_classifications", "users", column: "updated_by_id", name: "biocuration_classifications_updated_by_id_fkey"
  add_foreign_key "biological_associations", "biological_relationships", name: "biological_associations_biological_relationship_id_fkey"
  add_foreign_key "biological_associations", "projects", name: "biological_associations_project_id_fkey"
  add_foreign_key "biological_associations", "users", column: "created_by_id", name: "biological_associations_created_by_id_fkey"
  add_foreign_key "biological_associations", "users", column: "updated_by_id", name: "biological_associations_updated_by_id_fkey"
  add_foreign_key "biological_associations_biological_associations_graphs", "biological_associations", name: "biological_associations_biologic_biological_association_id_fkey"
  add_foreign_key "biological_associations_biological_associations_graphs", "biological_associations_graphs", name: "biological_associations_biolo_biological_associations_grap_fkey"
  add_foreign_key "biological_associations_biological_associations_graphs", "projects", name: "biological_associations_biological_associations_project_id_fkey"
  add_foreign_key "biological_associations_biological_associations_graphs", "users", column: "created_by_id", name: "biological_associations_biological_associati_created_by_id_fkey"
  add_foreign_key "biological_associations_biological_associations_graphs", "users", column: "updated_by_id", name: "biological_associations_biological_associati_updated_by_id_fkey"
  add_foreign_key "biological_associations_graphs", "projects", name: "biological_associations_graphs_project_id_fkey"
  add_foreign_key "biological_associations_graphs", "users", column: "created_by_id", name: "biological_associations_graphs_created_by_id_fkey"
  add_foreign_key "biological_associations_graphs", "users", column: "updated_by_id", name: "biological_associations_graphs_updated_by_id_fkey"
  add_foreign_key "biological_relationship_types", "biological_relationships", name: "biological_relationship_types_biological_relationship_id_fkey"
  add_foreign_key "biological_relationship_types", "controlled_vocabulary_terms", column: "biological_property_id", name: "biological_relationship_types_biological_property_id_fkey"
  add_foreign_key "biological_relationship_types", "projects", name: "biological_relationship_types_project_id_fkey"
  add_foreign_key "biological_relationship_types", "users", column: "created_by_id", name: "biological_relationship_types_created_by_id_fkey"
  add_foreign_key "biological_relationship_types", "users", column: "updated_by_id", name: "biological_relationship_types_updated_by_id_fkey"
  add_foreign_key "biological_relationships", "projects", name: "biological_relationships_project_id_fkey"
  add_foreign_key "biological_relationships", "users", column: "created_by_id", name: "biological_relationships_created_by_id_fkey"
  add_foreign_key "biological_relationships", "users", column: "updated_by_id", name: "biological_relationships_updated_by_id_fkey"
  add_foreign_key "cached_map_item_translations", "geographic_items"
  add_foreign_key "cached_map_item_translations", "geographic_items", column: "translated_geographic_item_id"
  add_foreign_key "cached_map_registers", "projects"
  add_foreign_key "character_states", "descriptors"
  add_foreign_key "character_states", "projects"
  add_foreign_key "character_states", "users", column: "created_by_id"
  add_foreign_key "character_states", "users", column: "updated_by_id"
  add_foreign_key "citation_topics", "citations", name: "citation_topics_citation_id_fkey"
  add_foreign_key "citation_topics", "controlled_vocabulary_terms", column: "topic_id", name: "citation_topics_topic_id_fkey"
  add_foreign_key "citation_topics", "projects", name: "citation_topics_project_id_fkey"
  add_foreign_key "citation_topics", "users", column: "created_by_id", name: "citation_topics_created_by_id_fkey"
  add_foreign_key "citation_topics", "users", column: "updated_by_id", name: "citation_topics_updated_by_id_fkey"
  add_foreign_key "citations", "projects", name: "citations_project_id_fkey"
  add_foreign_key "citations", "sources", name: "citations_source_id_fkey"
  add_foreign_key "citations", "users", column: "created_by_id", name: "citations_created_by_id_fkey"
  add_foreign_key "citations", "users", column: "updated_by_id", name: "citations_updated_by_id_fkey"
  add_foreign_key "collecting_events", "geographic_areas", name: "collecting_events_geographic_area_id_fkey"
  add_foreign_key "collecting_events", "projects", name: "collecting_events_project_id_fkey"
  add_foreign_key "collecting_events", "users", column: "created_by_id", name: "collecting_events_created_by_id_fkey"
  add_foreign_key "collecting_events", "users", column: "updated_by_id", name: "collecting_events_updated_by_id_fkey"
  add_foreign_key "collection_objects", "collecting_events", name: "collection_objects_collecting_event_id_fkey"
  add_foreign_key "collection_objects", "preparation_types", name: "collection_objects_preparation_type_id_fkey"
  add_foreign_key "collection_objects", "projects", name: "collection_objects_project_id_fkey"
  add_foreign_key "collection_objects", "ranged_lot_categories", name: "collection_objects_ranged_lot_category_id_fkey"
  add_foreign_key "collection_objects", "repositories", name: "collection_objects_repository_id_fkey"
  add_foreign_key "collection_objects", "users", column: "created_by_id", name: "collection_objects_created_by_id_fkey"
  add_foreign_key "collection_objects", "users", column: "updated_by_id", name: "collection_objects_updated_by_id_fkey"
  add_foreign_key "collection_profiles", "containers", name: "collection_profiles_container_id_fkey"
  add_foreign_key "collection_profiles", "otus", name: "collection_profiles_otu_id_fkey"
  add_foreign_key "collection_profiles", "projects", name: "collection_profiles_project_id_fkey"
  add_foreign_key "collection_profiles", "users", column: "created_by_id", name: "collection_profiles_created_by_id_fkey"
  add_foreign_key "collection_profiles", "users", column: "updated_by_id", name: "collection_profiles_updated_by_id_fkey"
  add_foreign_key "common_names", "geographic_areas"
  add_foreign_key "common_names", "languages"
  add_foreign_key "common_names", "otus"
  add_foreign_key "common_names", "projects"
  add_foreign_key "common_names", "users", column: "created_by_id"
  add_foreign_key "common_names", "users", column: "updated_by_id"
  add_foreign_key "confidences", "controlled_vocabulary_terms", column: "confidence_level_id"
  add_foreign_key "confidences", "projects"
  add_foreign_key "confidences", "users", column: "created_by_id"
  add_foreign_key "confidences", "users", column: "updated_by_id"
  add_foreign_key "container_items", "projects", name: "container_items_project_id_fkey"
  add_foreign_key "container_items", "users", column: "created_by_id", name: "container_items_created_by_id_fkey"
  add_foreign_key "container_items", "users", column: "updated_by_id", name: "container_items_updated_by_id_fkey"
  add_foreign_key "containers", "projects", name: "containers_project_id_fkey"
  add_foreign_key "containers", "users", column: "created_by_id", name: "containers_created_by_id_fkey"
  add_foreign_key "containers", "users", column: "updated_by_id", name: "containers_updated_by_id_fkey"
  add_foreign_key "contents", "controlled_vocabulary_terms", column: "topic_id", name: "contents_topic_id_fkey"
  add_foreign_key "contents", "languages"
  add_foreign_key "contents", "otus", name: "contents_otu_id_fkey"
  add_foreign_key "contents", "projects", name: "contents_project_id_fkey"
  add_foreign_key "contents", "users", column: "created_by_id", name: "contents_created_by_id_fkey"
  add_foreign_key "contents", "users", column: "updated_by_id", name: "contents_updated_by_id_fkey"
  add_foreign_key "controlled_vocabulary_terms", "projects", name: "controlled_vocabulary_terms_project_id_fkey"
  add_foreign_key "controlled_vocabulary_terms", "users", column: "created_by_id", name: "controlled_vocabulary_terms_created_by_id_fkey"
  add_foreign_key "controlled_vocabulary_terms", "users", column: "updated_by_id", name: "controlled_vocabulary_terms_updated_by_id_fkey"
  add_foreign_key "conveyances", "projects"
  add_foreign_key "conveyances", "sounds"
  add_foreign_key "conveyances", "users", column: "created_by_id"
  add_foreign_key "conveyances", "users", column: "updated_by_id"
  add_foreign_key "data_attributes", "controlled_vocabulary_terms", name: "data_attributes_controlled_vocabulary_term_id_fkey"
  add_foreign_key "data_attributes", "projects", name: "data_attributes_project_id_fkey"
  add_foreign_key "data_attributes", "users", column: "created_by_id", name: "data_attributes_created_by_id_fkey"
  add_foreign_key "data_attributes", "users", column: "updated_by_id", name: "data_attributes_updated_by_id_fkey"
  add_foreign_key "dataset_record_fields", "dataset_records"
  add_foreign_key "dataset_record_fields", "import_datasets"
  add_foreign_key "dataset_record_fields", "projects"
  add_foreign_key "dataset_records", "import_datasets"
  add_foreign_key "dataset_records", "projects"
  add_foreign_key "depictions", "sled_images"
  add_foreign_key "descriptors", "projects"
  add_foreign_key "descriptors", "users", column: "created_by_id"
  add_foreign_key "descriptors", "users", column: "updated_by_id"
  add_foreign_key "documentation", "documents"
  add_foreign_key "documentation", "projects"
  add_foreign_key "documentation", "users", column: "created_by_id"
  add_foreign_key "documentation", "users", column: "updated_by_id"
  add_foreign_key "documents", "users", column: "created_by_id"
  add_foreign_key "documents", "users", column: "updated_by_id"
  add_foreign_key "downloads", "projects"
  add_foreign_key "downloads", "users", column: "created_by_id"
  add_foreign_key "downloads", "users", column: "updated_by_id"
  add_foreign_key "dwc_occurrences", "projects"
  add_foreign_key "dwc_occurrences", "users", column: "created_by_id"
  add_foreign_key "dwc_occurrences", "users", column: "updated_by_id"
  add_foreign_key "extracts", "projects"
  add_foreign_key "extracts", "repositories"
  add_foreign_key "extracts", "users", column: "created_by_id"
  add_foreign_key "extracts", "users", column: "updated_by_id"
  add_foreign_key "field_occurrences", "collecting_events"
  add_foreign_key "field_occurrences", "projects"
  add_foreign_key "field_occurrences", "ranged_lot_categories"
  add_foreign_key "field_occurrences", "users", column: "created_by_id"
  add_foreign_key "field_occurrences", "users", column: "updated_by_id"
  add_foreign_key "gazetteer_imports", "projects"
  add_foreign_key "gazetteers", "projects"
  add_foreign_key "gene_attributes", "controlled_vocabulary_terms"
  add_foreign_key "gene_attributes", "projects"
  add_foreign_key "gene_attributes", "sequences"
  add_foreign_key "gene_attributes", "users", column: "created_by_id"
  add_foreign_key "gene_attributes", "users", column: "updated_by_id"
  add_foreign_key "geographic_area_types", "users", column: "created_by_id", name: "geographic_area_types_created_by_id_fkey"
  add_foreign_key "geographic_area_types", "users", column: "updated_by_id", name: "geographic_area_types_updated_by_id_fkey"
  add_foreign_key "geographic_areas", "geographic_area_types", name: "geographic_areas_geographic_area_type_id_fkey"
  add_foreign_key "geographic_areas", "geographic_areas", column: "level0_id", name: "geographic_areas_level0_id_fkey"
  add_foreign_key "geographic_areas", "geographic_areas", column: "level1_id", name: "geographic_areas_level1_id_fkey"
  add_foreign_key "geographic_areas", "geographic_areas", column: "level2_id", name: "geographic_areas_level2_id_fkey"
  add_foreign_key "geographic_areas", "geographic_areas", column: "parent_id", name: "geographic_areas_parent_id_fkey"
  add_foreign_key "geographic_areas", "users", column: "created_by_id", name: "geographic_areas_created_by_id_fkey"
  add_foreign_key "geographic_areas", "users", column: "updated_by_id", name: "geographic_areas_updated_by_id_fkey"
  add_foreign_key "geographic_areas_geographic_items", "geographic_areas", name: "geographic_areas_geographic_items_geographic_area_id_fkey"
  add_foreign_key "geographic_areas_geographic_items", "geographic_items", name: "geographic_areas_geographic_items_geographic_item_id_fkey"
  add_foreign_key "geographic_items", "users", column: "created_by_id", name: "geographic_items_created_by_id_fkey"
  add_foreign_key "geographic_items", "users", column: "updated_by_id", name: "geographic_items_updated_by_id_fkey"
  add_foreign_key "georeferences", "collecting_events", name: "georeferences_collecting_event_id_fkey"
  add_foreign_key "georeferences", "geographic_items", column: "error_geographic_item_id", name: "georeferences_error_geographic_item_id_fkey"
  add_foreign_key "georeferences", "geographic_items", name: "georeferences_geographic_item_id_fkey"
  add_foreign_key "georeferences", "projects", name: "georeferences_project_id_fkey"
  add_foreign_key "georeferences", "users", column: "created_by_id", name: "georeferences_created_by_id_fkey"
  add_foreign_key "georeferences", "users", column: "updated_by_id", name: "georeferences_updated_by_id_fkey"
  add_foreign_key "identifiers", "namespaces", name: "identifiers_namespace_id_fkey"
  add_foreign_key "identifiers", "projects", name: "identifiers_project_id_fkey"
  add_foreign_key "identifiers", "users", column: "created_by_id", name: "identifiers_created_by_id_fkey"
  add_foreign_key "identifiers", "users", column: "updated_by_id", name: "identifiers_updated_by_id_fkey"
  add_foreign_key "images", "projects", name: "images_project_id_fkey"
  add_foreign_key "images", "users", column: "created_by_id", name: "images_created_by_id_fkey"
  add_foreign_key "images", "users", column: "updated_by_id", name: "images_updated_by_id_fkey"
  add_foreign_key "import_datasets", "projects"
  add_foreign_key "labels", "projects"
  add_foreign_key "labels", "users", column: "created_by_id", name: "labels_created_by_id_fk"
  add_foreign_key "labels", "users", column: "updated_by_id", name: "labels_updated_by_id_fk"
  add_foreign_key "languages", "users", column: "created_by_id", name: "languages_created_by_id_fkey"
  add_foreign_key "languages", "users", column: "updated_by_id", name: "languages_updated_by_id_fkey"
  add_foreign_key "lead_items", "projects"
  add_foreign_key "leads", "leads", column: "parent_id"
  add_foreign_key "leads", "leads", column: "redirect_id"
  add_foreign_key "leads", "otus"
  add_foreign_key "leads", "projects"
  add_foreign_key "loan_items", "loans", name: "loan_items_loan_id_fkey"
  add_foreign_key "loan_items", "projects", name: "loan_items_project_id_fkey"
  add_foreign_key "loan_items", "users", column: "created_by_id", name: "loan_items_created_by_id_fkey"
  add_foreign_key "loan_items", "users", column: "updated_by_id", name: "loan_items_updated_by_id_fkey"
  add_foreign_key "loans", "projects", name: "loans_project_id_fkey"
  add_foreign_key "loans", "users", column: "created_by_id", name: "loans_created_by_id_fkey"
  add_foreign_key "loans", "users", column: "updated_by_id", name: "loans_updated_by_id_fkey"
  add_foreign_key "namespaces", "users", column: "created_by_id", name: "namespaces_created_by_id_fkey"
  add_foreign_key "namespaces", "users", column: "updated_by_id", name: "namespaces_updated_by_id_fkey"
  add_foreign_key "notes", "projects", name: "notes_project_id_fkey"
  add_foreign_key "notes", "users", column: "created_by_id", name: "notes_created_by_id_fkey"
  add_foreign_key "notes", "users", column: "updated_by_id", name: "notes_updated_by_id_fkey"
  add_foreign_key "observation_matrices", "otus"
  add_foreign_key "observation_matrices", "projects"
  add_foreign_key "observation_matrices", "users", column: "created_by_id"
  add_foreign_key "observation_matrices", "users", column: "updated_by_id"
  add_foreign_key "observation_matrix_column_items", "controlled_vocabulary_terms"
  add_foreign_key "observation_matrix_column_items", "descriptors"
  add_foreign_key "observation_matrix_column_items", "observation_matrices"
  add_foreign_key "observation_matrix_column_items", "projects"
  add_foreign_key "observation_matrix_column_items", "users", column: "created_by_id"
  add_foreign_key "observation_matrix_column_items", "users", column: "updated_by_id"
  add_foreign_key "observation_matrix_columns", "descriptors"
  add_foreign_key "observation_matrix_columns", "observation_matrices"
  add_foreign_key "observation_matrix_columns", "projects"
  add_foreign_key "observation_matrix_columns", "users", column: "created_by_id"
  add_foreign_key "observation_matrix_columns", "users", column: "updated_by_id"
  add_foreign_key "observation_matrix_row_items", "controlled_vocabulary_terms"
  add_foreign_key "observation_matrix_row_items", "observation_matrices"
  add_foreign_key "observation_matrix_row_items", "projects"
  add_foreign_key "observation_matrix_row_items", "taxon_names"
  add_foreign_key "observation_matrix_row_items", "users", column: "created_by_id"
  add_foreign_key "observation_matrix_row_items", "users", column: "updated_by_id"
  add_foreign_key "observation_matrix_rows", "observation_matrices"
  add_foreign_key "observation_matrix_rows", "projects"
  add_foreign_key "observation_matrix_rows", "users", column: "created_by_id"
  add_foreign_key "observation_matrix_rows", "users", column: "updated_by_id"
  add_foreign_key "observations", "descriptors"
  add_foreign_key "observations", "projects"
  add_foreign_key "observations", "users", column: "created_by_id"
  add_foreign_key "observations", "users", column: "updated_by_id"
  add_foreign_key "organizations", "geographic_areas", column: "area_served_id"
  add_foreign_key "organizations", "organizations", column: "department_id"
  add_foreign_key "organizations", "organizations", column: "parent_organization_id"
  add_foreign_key "organizations", "organizations", column: "same_as_id"
  add_foreign_key "organizations", "users", column: "created_by_id"
  add_foreign_key "organizations", "users", column: "updated_by_id"
  add_foreign_key "origin_relationships", "projects"
  add_foreign_key "origin_relationships", "users", column: "created_by_id"
  add_foreign_key "origin_relationships", "users", column: "updated_by_id"
  add_foreign_key "otu_page_layout_sections", "controlled_vocabulary_terms", column: "topic_id", name: "otu_page_layout_sections_topic_id_fkey"
  add_foreign_key "otu_page_layout_sections", "otu_page_layouts", name: "otu_page_layout_sections_otu_page_layout_id_fkey"
  add_foreign_key "otu_page_layout_sections", "projects", name: "otu_page_layout_sections_project_id_fkey"
  add_foreign_key "otu_page_layout_sections", "users", column: "created_by_id", name: "otu_page_layout_sections_created_by_id_fkey"
  add_foreign_key "otu_page_layout_sections", "users", column: "updated_by_id", name: "otu_page_layout_sections_updated_by_id_fkey"
  add_foreign_key "otu_page_layouts", "projects", name: "otu_page_layouts_project_id_fkey"
  add_foreign_key "otu_page_layouts", "users", column: "created_by_id", name: "otu_page_layouts_created_by_id_fkey"
  add_foreign_key "otu_page_layouts", "users", column: "updated_by_id", name: "otu_page_layouts_updated_by_id_fkey"
  add_foreign_key "otu_relationships", "otus", column: "object_otu_id"
  add_foreign_key "otu_relationships", "otus", column: "subject_otu_id"
  add_foreign_key "otu_relationships", "projects"
  add_foreign_key "otu_relationships", "users", column: "created_by_id"
  add_foreign_key "otu_relationships", "users", column: "updated_by_id"
  add_foreign_key "otus", "projects", name: "otus_project_id_fkey"
  add_foreign_key "otus", "taxon_names", name: "otus_taxon_name_id_fkey"
  add_foreign_key "otus", "users", column: "created_by_id", name: "otus_created_by_id_fkey"
  add_foreign_key "otus", "users", column: "updated_by_id", name: "otus_updated_by_id_fkey"
  add_foreign_key "people", "users", column: "created_by_id", name: "people_created_by_id_fkey"
  add_foreign_key "people", "users", column: "updated_by_id", name: "people_updated_by_id_fkey"
  add_foreign_key "pinboard_items", "projects", name: "pinboard_items_project_id_fkey"
  add_foreign_key "pinboard_items", "users", column: "created_by_id", name: "pinboard_items_created_by_id_fkey"
  add_foreign_key "pinboard_items", "users", column: "updated_by_id", name: "pinboard_items_updated_by_id_fkey"
  add_foreign_key "pinboard_items", "users", name: "pinboard_items_user_id_fkey"
  add_foreign_key "preparation_types", "users", column: "created_by_id", name: "preparation_types_created_by_id_fkey"
  add_foreign_key "preparation_types", "users", column: "updated_by_id", name: "preparation_types_updated_by_id_fkey"
  add_foreign_key "project_members", "projects", name: "project_members_project_id_fkey"
  add_foreign_key "project_members", "users", column: "created_by_id", name: "project_members_created_by_id_fkey"
  add_foreign_key "project_members", "users", column: "updated_by_id", name: "project_members_updated_by_id_fkey"
  add_foreign_key "project_members", "users", name: "project_members_user_id_fkey"
  add_foreign_key "project_sources", "projects", name: "project_sources_project_id_fkey"
  add_foreign_key "project_sources", "sources", name: "project_sources_source_id_fkey"
  add_foreign_key "project_sources", "users", column: "created_by_id", name: "project_sources_created_by_id_fkey"
  add_foreign_key "project_sources", "users", column: "updated_by_id", name: "project_sources_updated_by_id_fkey"
  add_foreign_key "projects", "users", column: "created_by_id", name: "projects_created_by_id_fkey"
  add_foreign_key "projects", "users", column: "updated_by_id", name: "projects_updated_by_id_fkey"
  add_foreign_key "protocol_relationships", "projects"
  add_foreign_key "protocol_relationships", "protocols"
  add_foreign_key "protocol_relationships", "users", column: "created_by_id"
  add_foreign_key "protocol_relationships", "users", column: "updated_by_id"
  add_foreign_key "protocols", "projects"
  add_foreign_key "protocols", "users", column: "created_by_id"
  add_foreign_key "protocols", "users", column: "updated_by_id"
  add_foreign_key "public_contents", "contents", name: "public_contents_content_id_fkey"
  add_foreign_key "public_contents", "controlled_vocabulary_terms", column: "topic_id", name: "public_contents_topic_id_fkey"
  add_foreign_key "public_contents", "otus", name: "public_contents_otu_id_fkey"
  add_foreign_key "public_contents", "projects", name: "public_contents_project_id_fkey"
  add_foreign_key "public_contents", "users", column: "created_by_id", name: "public_contents_created_by_id_fkey"
  add_foreign_key "public_contents", "users", column: "updated_by_id", name: "public_contents_updated_by_id_fkey"
  add_foreign_key "ranged_lot_categories", "projects", name: "ranged_lot_categories_project_id_fkey"
  add_foreign_key "ranged_lot_categories", "users", column: "created_by_id", name: "ranged_lot_categories_created_by_id_fkey"
  add_foreign_key "ranged_lot_categories", "users", column: "updated_by_id", name: "ranged_lot_categories_updated_by_id_fkey"
  add_foreign_key "repositories", "users", column: "created_by_id", name: "repositories_created_by_id_fkey"
  add_foreign_key "repositories", "users", column: "updated_by_id", name: "repositories_updated_by_id_fkey"
  add_foreign_key "roles", "organizations"
  add_foreign_key "roles", "people", name: "roles_person_id_fkey"
  add_foreign_key "roles", "projects", name: "roles_project_id_fkey"
  add_foreign_key "roles", "users", column: "created_by_id", name: "roles_created_by_id_fkey"
  add_foreign_key "roles", "users", column: "updated_by_id", name: "roles_updated_by_id_fkey"
  add_foreign_key "sequence_relationships", "projects"
  add_foreign_key "sequence_relationships", "sequences", column: "object_sequence_id"
  add_foreign_key "sequence_relationships", "sequences", column: "subject_sequence_id"
  add_foreign_key "sequence_relationships", "users", column: "created_by_id"
  add_foreign_key "sequence_relationships", "users", column: "updated_by_id"
  add_foreign_key "sequences", "projects"
  add_foreign_key "sequences", "users", column: "created_by_id"
  add_foreign_key "sequences", "users", column: "updated_by_id"
  add_foreign_key "serial_chronologies", "serials", column: "preceding_serial_id", name: "serial_chronologies_preceding_serial_id_fkey"
  add_foreign_key "serial_chronologies", "serials", column: "succeeding_serial_id", name: "serial_chronologies_succeeding_serial_id_fkey"
  add_foreign_key "serial_chronologies", "users", column: "created_by_id", name: "serial_chronologies_created_by_id_fkey"
  add_foreign_key "serial_chronologies", "users", column: "updated_by_id", name: "serial_chronologies_updated_by_id_fkey"
  add_foreign_key "serials", "languages", column: "primary_language_id", name: "serials_primary_language_id_fkey"
  add_foreign_key "serials", "serials", column: "translated_from_serial_id", name: "serials_translated_from_serial_id_fkey"
  add_foreign_key "serials", "users", column: "created_by_id", name: "serials_created_by_id_fkey"
  add_foreign_key "serials", "users", column: "updated_by_id", name: "serials_updated_by_id_fkey"
  add_foreign_key "sled_images", "projects"
  add_foreign_key "sled_images", "users", column: "created_by_id"
  add_foreign_key "sled_images", "users", column: "updated_by_id"
  add_foreign_key "sounds", "projects"
  add_foreign_key "sounds", "users", column: "created_by_id"
  add_foreign_key "sounds", "users", column: "updated_by_id"
  add_foreign_key "sources", "languages", name: "sources_language_id_fkey"
  add_foreign_key "sources", "serials", name: "sources_serial_id_fkey"
  add_foreign_key "sources", "users", column: "created_by_id", name: "sources_created_by_id_fkey"
  add_foreign_key "sources", "users", column: "updated_by_id", name: "sources_updated_by_id_fkey"
  add_foreign_key "sqed_depictions", "depictions"
  add_foreign_key "sqed_depictions", "projects"
  add_foreign_key "sqed_depictions", "users", column: "created_by_id"
  add_foreign_key "sqed_depictions", "users", column: "updated_by_id"
  add_foreign_key "tagged_section_keywords", "controlled_vocabulary_terms", column: "keyword_id", name: "tagged_section_keywords_keyword_id_fkey"
  add_foreign_key "tagged_section_keywords", "otu_page_layout_sections", name: "tagged_section_keywords_otu_page_layout_section_id_fkey"
  add_foreign_key "tagged_section_keywords", "projects", name: "tagged_section_keywords_project_id_fkey"
  add_foreign_key "tagged_section_keywords", "users", column: "created_by_id", name: "tagged_section_keywords_created_by_id_fkey"
  add_foreign_key "tagged_section_keywords", "users", column: "updated_by_id", name: "tagged_section_keywords_updated_by_id_fkey"
  add_foreign_key "tags", "controlled_vocabulary_terms", column: "keyword_id", name: "tags_keyword_id_fkey"
  add_foreign_key "tags", "projects", name: "tags_project_id_fkey"
  add_foreign_key "tags", "users", column: "created_by_id", name: "tags_created_by_id_fkey"
  add_foreign_key "tags", "users", column: "updated_by_id", name: "tags_updated_by_id_fkey"
  add_foreign_key "taxon_determinations", "otus", name: "taxon_determinations_otu_id_fkey"
  add_foreign_key "taxon_determinations", "projects", name: "taxon_determinations_project_id_fkey"
  add_foreign_key "taxon_determinations", "users", column: "created_by_id", name: "taxon_determinations_created_by_id_fkey"
  add_foreign_key "taxon_determinations", "users", column: "updated_by_id", name: "taxon_determinations_updated_by_id_fkey"
  add_foreign_key "taxon_name_classifications", "projects", name: "taxon_name_classifications_project_id_fkey"
  add_foreign_key "taxon_name_classifications", "taxon_names", name: "taxon_name_classifications_taxon_name_id_fkey"
  add_foreign_key "taxon_name_classifications", "users", column: "created_by_id", name: "taxon_name_classifications_created_by_id_fkey"
  add_foreign_key "taxon_name_classifications", "users", column: "updated_by_id", name: "taxon_name_classifications_updated_by_id_fkey"
  add_foreign_key "taxon_name_relationships", "projects", name: "taxon_name_relationships_project_id_fkey"
  add_foreign_key "taxon_name_relationships", "taxon_names", column: "object_taxon_name_id", name: "taxon_name_relationships_object_taxon_name_id_fkey"
  add_foreign_key "taxon_name_relationships", "taxon_names", column: "subject_taxon_name_id", name: "taxon_name_relationships_subject_taxon_name_id_fkey"
  add_foreign_key "taxon_name_relationships", "users", column: "created_by_id", name: "taxon_name_relationships_created_by_id_fkey"
  add_foreign_key "taxon_name_relationships", "users", column: "updated_by_id", name: "taxon_name_relationships_updated_by_id_fkey"
  add_foreign_key "taxon_names", "projects", name: "taxon_names_project_id_fkey"
  add_foreign_key "taxon_names", "taxon_names", column: "parent_id", name: "taxon_names_parent_id_fkey"
  add_foreign_key "taxon_names", "users", column: "created_by_id", name: "taxon_names_created_by_id_fkey"
  add_foreign_key "taxon_names", "users", column: "updated_by_id", name: "taxon_names_updated_by_id_fkey"
  add_foreign_key "type_materials", "collection_objects", name: "type_materials_biological_object_id_fkey"
  add_foreign_key "type_materials", "projects", name: "type_materials_project_id_fkey"
  add_foreign_key "type_materials", "taxon_names", column: "protonym_id", name: "type_materials_protonym_id_fkey"
  add_foreign_key "type_materials", "users", column: "created_by_id", name: "type_materials_created_by_id_fkey"
  add_foreign_key "type_materials", "users", column: "updated_by_id", name: "type_materials_updated_by_id_fkey"
  add_foreign_key "users", "people"
  add_foreign_key "users", "users", column: "created_by_id", name: "users_created_by_id_fkey"
  add_foreign_key "users", "users", column: "updated_by_id", name: "users_updated_by_id_fkey"
=======
>>>>>>> 21b102f5
end<|MERGE_RESOLUTION|>--- conflicted
+++ resolved
@@ -2244,7 +2244,6 @@
     t.index ["item_type", "item_id"], name: "index_versions_on_item_type_and_item_id"
     t.index ["transaction_id"], name: "index_versions_on_transaction_id"
   end
-<<<<<<< HEAD
 
   add_foreign_key "active_storage_attachments", "active_storage_blobs", column: "blob_id"
   add_foreign_key "active_storage_variant_records", "active_storage_blobs", column: "blob_id"
@@ -2595,6 +2594,4 @@
   add_foreign_key "users", "people"
   add_foreign_key "users", "users", column: "created_by_id", name: "users_created_by_id_fkey"
   add_foreign_key "users", "users", column: "updated_by_id", name: "users_updated_by_id_fkey"
-=======
->>>>>>> 21b102f5
 end