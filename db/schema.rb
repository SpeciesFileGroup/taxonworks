--- conflicted
+++ resolved
@@ -10,15 +10,6 @@
 #
 # It's strongly recommended that you check this file into your version control system.
 
-<<<<<<< HEAD
-ActiveRecord::Schema.define(version: 20180724034803) do
-
-  # These are extensions that must be enabled in order to support this database
-  enable_extension "plpgsql"
-  enable_extension "postgis"
-  enable_extension "hstore"
-  enable_extension "fuzzystrmatch"
-=======
 ActiveRecord::Schema.define(version: 2018_05_29_170201) do
 
   # These are extensions that must be enabled in order to support this database
@@ -26,7 +17,6 @@
   enable_extension "hstore"
   enable_extension "plpgsql"
   enable_extension "postgis"
->>>>>>> f727b219
 
   create_table "alternate_values", id: :serial, force: :cascade do |t|
     t.text "value", null: false
