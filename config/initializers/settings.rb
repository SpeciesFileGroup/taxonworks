--- conflicted
+++ resolved
@@ -133,12 +133,8 @@
     invalid = settings.keys - EXCEPTION_NOTIFICATION_SETTINGS
     raise Error, "#{invalid} are not valid settings for exception_notification" unless invalid.empty?
 
-<<<<<<< HEAD
-    settings[:exception_recipients] =  settings[:exception_recipients].split(',') unless settings[:exception_recipients].class == Array
-=======
     settings[:exception_recipients] =  settings[:exception_recipients].split(',') unless settings[:exception_recipients].class == Array || settings[:exception_recipients].blank?
 
->>>>>>> c70f34b2
     raise Error, ":exception_recipients must be an Array" unless settings[:exception_recipients].class == Array
 
     settings
