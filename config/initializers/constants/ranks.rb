--- conflicted
+++ resolved
@@ -5,24 +5,13 @@
 # Contains NOMEN classes of rank/hierarchy in various format.
 #
 
-<<<<<<< HEAD
 # ICN, ICZN, ICNB class names ordered in an Array
 ICN = NomenclaturalRank::Icn.ordered_ranks.map(&:to_s).freeze 
 ICZN = NomenclaturalRank::Iczn.ordered_ranks.map(&:to_s).freeze
 ICNB = NomenclaturalRank::Icnb.ordered_ranks.map(&:to_s).freeze
-=======
-# ICN class names ordered in an Array
-ICN = NomenclaturalRank::Icn.ordered_ranks.collect{|r| r.to_s}.freeze
-
-# ICZN class names  ordered in an Array
-ICZN = NomenclaturalRank::Iczn.ordered_ranks.collect{|r| r.to_s}.freeze
-
-# ICNB class names  ordered in an Array
-ICNB = NomenclaturalRank::Icnb.ordered_ranks.collect{|r| r.to_s}.freeze
->>>>>>> 32935112
 
 # All assignable Rank Classes 
-RANKS = ( ['NomenclaturalRank'] + ICN + ICZN + ICNB ).freeze
+RANKS = ( ['NomenclaturalRank'] + ICN + ICZN + ICNB).freeze
 
 # ICN Rank Classes in a Hash with keys being the "human" name
 # For example, to return the class for a plant family:
@@ -49,7 +38,7 @@
 FAMILY_RANK_NAMES_ICNB = NomenclaturalRank::Icnb::FamilyGroup.descendants.map(&:to_s).freeze
 
 # All assignable ranks for family group, for ICN, ICNB, and ICZN
-FAMILY_RANK_NAMES = ( FAMILY_RANK_NAMES_ICZN + FAMILY_RANK_NAMES_ICN + FAMILY_RANK_NAMES_ICNB ).freeze
+FAMILY_RANK_NAMES =  ( FAMILY_RANK_NAMES_ICZN + FAMILY_RANK_NAMES_ICN + FAMILY_RANK_NAMES_ICNB ).freeze
 
 # All assignable higher ranks for family group, for ICN, ICNB, and ICZN
 HIGHER_RANK_NAMES_ICZN = NomenclaturalRank::Iczn::HigherClassificationGroup.descendants.map(&:to_s).freeze
@@ -98,7 +87,7 @@
         { name: r.rank_name, rank_class: r.to_s, parent: r.parent_rank.rank_name }
       )
     }
-   
+
   end
 end
 
