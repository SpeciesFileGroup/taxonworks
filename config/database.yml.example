<<<<<<< HEAD
# switching mysql <=> postgis (for Windows)
#   1. update database.yml file from either .mysql or .postgis. Don't forget to update the password, if required.
#   2. uncomment the following line in db\migrate\2013010100000000_postgis_extend.rb
        # ActiveRecord::Base.connection.execute('CREATE EXTENSION postgis_topology')
#   3. drop, create, migrate the databases, 'specially taxonworks_test

development:
  adapter: postgis
  encoding: unicode
  postgis_extension: true
  schema_search_path: public,postgis
  pool: 5
  database: taxonworks_development
  username: postgres
  password:
  su_username: postgres
  su_password:
=======
<%
  # TODO: Fix, this is a horrible hack to determine mac or PC
  unix = ENV['rvm_bin_path'] 
%>

<% 
  # Loop over all these possible mysql sockets, and see if they
  mysql_socket =
  [ "/var/run/mysqld/mysqld.sock",
  "/tmp/mysql.sock",
  "/var/mysql/mysql.sock"
  ].detect {|socket_path| File.exists?(socket_path)}
  if !mysql_socket && !unix.nil?
    puts "*"*80
    puts "*"*80
    puts "Potential problem with db/database.yml. Can't locate mysql socket file. Is MySQL correctly installed?"
    puts "*"*80
    puts "*"*80
  end
%>

# Something like this:
# switching mysql <=> postgis (for Windows)
#   1. update database.yml file from either .mysql or .postgis
#   2. uncomment the following line in db\migrate\2013010100000000_postgis_extend.rb
        # ActiveRecord::Base.connection.execute('CREATE EXTENSION postgis_topology')
#   3. drop, create, migrate the databases, 'specially taxonworks_test


development:
  adapter: mysql2
  database: taxonworks_development 
  username: root
  password:
  <% if unix  %>
  socket: <%= mysql_socket %>
  <% end %>
>>>>>>> 489b9487

test:
  adapter: postgis
  encoding: unicode
  postgis_extension: true
  schema_search_path: public,postgis
  pool: 5
  database: taxonworks_test
<<<<<<< HEAD
  username: postgres
  password:
  su_username: postgres
  su_password:
=======
  username: root
  password:
  <% if unix %>
  socket: <%= mysql_socket %>
  <% end %>
>>>>>>> 489b9487

production:
  adapter: postgis
  encoding: unicode
  postgis_extension: true
  schema_search_path: public,postgis
  pool: 5
  database: taxonworks_production
  username: postgres
  password:
  su_username: postgres
  su_password:
<|MERGE_RESOLUTION|>--- conflicted
+++ resolved
@@ -1,4 +1,3 @@
-<<<<<<< HEAD
 # switching mysql <=> postgis (for Windows)
 #   1. update database.yml file from either .mysql or .postgis. Don't forget to update the password, if required.
 #   2. uncomment the following line in db\migrate\2013010100000000_postgis_extend.rb
@@ -11,70 +10,23 @@
   postgis_extension: true
   schema_search_path: public,postgis
   pool: 5
-  database: taxonworks_development
+  database: taxonworks_development 
   username: postgres
   password:
   su_username: postgres
   su_password:
-=======
-<%
-  # TODO: Fix, this is a horrible hack to determine mac or PC
-  unix = ENV['rvm_bin_path'] 
-%>
 
-<% 
-  # Loop over all these possible mysql sockets, and see if they
-  mysql_socket =
-  [ "/var/run/mysqld/mysqld.sock",
-  "/tmp/mysql.sock",
-  "/var/mysql/mysql.sock"
-  ].detect {|socket_path| File.exists?(socket_path)}
-  if !mysql_socket && !unix.nil?
-    puts "*"*80
-    puts "*"*80
-    puts "Potential problem with db/database.yml. Can't locate mysql socket file. Is MySQL correctly installed?"
-    puts "*"*80
-    puts "*"*80
-  end
-%>
-
-# Something like this:
-# switching mysql <=> postgis (for Windows)
-#   1. update database.yml file from either .mysql or .postgis
-#   2. uncomment the following line in db\migrate\2013010100000000_postgis_extend.rb
-        # ActiveRecord::Base.connection.execute('CREATE EXTENSION postgis_topology')
-#   3. drop, create, migrate the databases, 'specially taxonworks_test
-
-
-development:
-  adapter: mysql2
-  database: taxonworks_development 
-  username: root
-  password:
-  <% if unix  %>
-  socket: <%= mysql_socket %>
-  <% end %>
->>>>>>> 489b9487
-
-test:
+test: 
   adapter: postgis
   encoding: unicode
   postgis_extension: true
   schema_search_path: public,postgis
   pool: 5
   database: taxonworks_test
-<<<<<<< HEAD
   username: postgres
   password:
   su_username: postgres
   su_password:
-=======
-  username: root
-  password:
-  <% if unix %>
-  socket: <%= mysql_socket %>
-  <% end %>
->>>>>>> 489b9487
 
 production:
   adapter: postgis
@@ -84,6 +36,6 @@
   pool: 5
   database: taxonworks_production
   username: postgres
-  password:
+  password: 
   su_username: postgres
   su_password:
