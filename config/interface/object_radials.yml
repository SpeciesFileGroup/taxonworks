--- conflicted
+++ resolved
@@ -21,10 +21,7 @@
 TaxonName:
   tasks:
     - browse_nomenclature_task 
-<<<<<<< HEAD
-=======
     - new_combination_task
->>>>>>> e22ec354
     - new_taxon_name_task 
     - edit_type_material_task
     - otu_distribution_data_task
@@ -35,9 +32,9 @@
     - browse_otus_task
     - comprehensive_collection_object_task
     - otus_filter_task
-    - index_editor_task
     - cite_otus_task_task
     - otu_distribution_data_task
+    - index_editor_task
   config:
     recent: true
 CollectionObject:
