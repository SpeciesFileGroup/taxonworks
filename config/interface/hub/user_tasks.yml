--- conflicted
+++ resolved
@@ -141,34 +141,23 @@
   name: 'New asserted distribution from map'
   description: 'Create asserted distributions by selecting OTUs and sources, then click a map to select a geographic area. OTU and source are lockable as defaults for the next record.'
   status: prototype
-  categories:
+  categories: 
     - source
 browse_nomenclature_task:
   hub: true
   name: 'Browse nomenclature'
   description: 'Browse through nomenclature, focusing on a single record at a time.'
   status: prototype
-  categories:
+  categories: 
     - nomenclature
 nomenclature_by_source_task:
   hub: true
   name: 'Nomenclature by source'
   description: 'Browse the nomenclatural data extracted from a particular source, focusing on a single source at a time.'
   status: prototype
-  categories:
+  categories: 
     - nomenclature
     - source
-<<<<<<< HEAD
-
-index_area_and_date_task:
-  hub: true
-  name: 'Collection objects by area and date'
-  related:
-  categories:
-      - collection_object
-  status: prototype
-  description: 'Find collection objects using an area, and a range of dates.'
-=======
 report_dwca_task:
   hub: true
   name: 'Report DWCA table'
@@ -178,4 +167,3 @@
     - collection_object
     - collecting_event
 
->>>>>>> 02f5e5ae
