--- conflicted
+++ resolved
@@ -199,7 +199,22 @@
     - collecting_event
   status: prototype
   description: 'Parse the verbatim label for possible lat/long combinations.'
-<<<<<<< HEAD
+index_editor_task:
+  hub: true
+  name: 'Content editor'
+  related:
+  categories:
+    - source
+  status: prototype
+  description: 'Edit content (text) per subject, for example "Biology of Aus bus". Text can be cited and figured.'
+cite_otus_task_task:
+  hub: true
+  name: 'Cite OTUs'
+  related:
+  categories:
+    - source
+  status: prototype
+  description: 'Add citations to OTUs.  Optionally add topics to citations.  For example assertions like "Smith, 1920 referenced Biology of Aus bus" are possible.'
 
 dates_index_task:
   hub: true
@@ -207,22 +222,4 @@
   related:
   categories:
   status: prototype
-  description: "Parse the collecting_events table's verbatim label for possible date combinations."
-=======
-index_editor_task:
-  hub: true
-  name: 'Content editor'
-  related:
-  categories:
-    - source
-  status: prototype
-  description: 'Edit content (text) per subject, for example "Biology of Aus bus". Text can be cited and figured.'
-cite_otus_task_task:
-  hub: true
-  name: 'Cite OTUs'
-  related:
-  categories:
-    - source
-  status: prototype
-  description: 'Add citations to OTUs.  Optionally add topics to citations.  For example assertions like "Smith, 1920 referenced Biology of Aus bus" are possible.'
->>>>>>> 7554cede
+  description: "Parse the collecting_events table's verbatim label for possible date combinations."