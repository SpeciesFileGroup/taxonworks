# !! YOU MUST RESTART THE SERVER FOR CHANGES HERE TO TAKE AFFECT !!
#
# All routes scoped to /tasks _may_ be further annotated here.
# YAML is organized by:
#
# prefix:
#   attribute: value
#   attribute: value
#
# Valid attributes (* required)
#
#   name* - a friendly human readable name describing the task
#   description - a sentence or two further defining what the task will do for the user
#   hub - true if this tasks should appear at the hub, these tasks MAY NOT require parameters
#   categories - an array of one ore more of [nomenclature, source, collection_object, collecting_event, biology, matrix, dna, image]
#   status - one of [complete, stable, prototype,  unknown (default) ]
#               complete: users can expect the interfaces to remain in their present form
#               stable: primary elements are complete, but minor changes (CSS, feedback etc.) may change
#               prototype: while production ready, anything can change
#               unknown: task has not been classified
#
---
index_filter_task:
  hub: true
  name: 'Filter nomenclature'
  related:
  categories:
    - nomenclature
    - filters
  status: stable
  description: 'Search and filter taxon names. Download CSV.  Generate JSON paths for offline use.'
filter_collecting_events_task:
  hub: true
  name: 'Filter collecting events'
  related:
  categories:
    - collecting_event
    - filters
  status: prototype
  description: 'Filter collecting events by shape, tag, and various other params.'
browse_annotations_task:
  hub: true
  name: 'Browse annotations'
  related:
  categories:
    - collection_object
    - collecting_event
    - biology
    - source
    - nomenclature
    - matrix
    - dna
    - filters
    - browse
  status: stable
  description: 'Filter data by annotations (e.g. Notes, Data attributes).  Delete or create additional annotations on filtered objects.  Generate JSON request based on annotations.'
otus_filter_task:
  hub: true
  name: 'Filter OTUs'
  related:
  categories:
    - otu
    - filters
  status: prototype
  description: 'Find OTUs by nomenclature, geography and author.'
comprehensive_collection_object_task:
  hub: true
  name: 'Comprehensive specimen digitization'
  related:
    - collection_objects
  categories:
    - collection_object
    - new
  status: prototype
  description: 'An all-in-one interface for digitizing collection objects.'
new_taxon_name_task:
  hub: true
  name: 'New taxon name'
  related:
  categories:
    - nomenclature
    - new
  status: stable
  description: 'Create or edit a taxon name along with its related metadata including original combinations, status, type material and synonym.'
browse_nomenclature_task:
  hub: true
  name: 'Browse nomenclature'
  description: 'Browse through nomenclature, focusing on a single record at a time.'
  status: stable
  categories:
    - nomenclature
    - browse
nomenclature_by_source_task:
  hub: true
  name: 'Citations by source'
  description: 'Browse the nomenclatural data extracted from a particular source, focusing on a single source at a time.'
  status: prototype
  categories:
    - nomenclature
    - source
    - browse
index_new_image_task:
  description: 'Add images via drag-and-drop. Applies attribution and depiction metadata across sets of added images. Add staged specimen images.'
  hub: true
  name: 'New image'
  related:
  categories:
    - image
    - collecting_event
    - collection_object
    - new
  status: prototype
index_matrix_image_task:
  hub: true
  name: 'Image matrix'
  related:
  categories:
    - matrix
    - image
  status: prototype
  description: 'Code a special type of image-based matrix by organizing images into a matrix.  Uses media-type descriptors.'
similar_serials_task:
  hub: true
  name: 'Similar serials'
  description: 'Navigate between related serials, and their annotations.'
  related:
    - serials
  categories:
    - source
  status: prototype
user_activity_report_task:
  name:
verify_accessions_task:
  name:
quick_verbatim_material_task:
  hub: true
  name: 'Quick verbatim material'
  description: 'Quickly create a new specimen or lot records by transcribing verbatim label data and other minimal information.  Does not reference Collecting Events or OTUs.'
  related:
    - namespaces
    - build_biocuration_groups_task
  categories:
    - collection_object
  status: stable
create_verbatim_material_task:
  name:
build_biocuration_groups_task:
  hub: true
  name: 'Manage biocuration classes and groups'
  description: 'Create bio-curation categories like sex, and lifestage, that are used to organize physical collections (e.g. specimens and lots).'
  related:
    - build_biocuration_group_task
  categories:
    - collection_object
    - biology
  status: stable
build_biocuration_group_task:
  name:
  related:
    - build_biocuration_groups_task
match_georeference_task:
  hub: true
  name: 'Match georeferences'
  description: 'Re-use georeference efforts from past collecting events.'
  categories:
    - collecting_event
    - collection_object
  status: prototype
otu_distribution_data_task:
  hub: true
  name: 'Otu distribution'
  description: 'Display distribution data and map for an Otu (or taxon name).'
  categories:
    - nomenclature
    - collecting_event
    - collection_object
  status: prototype
author_list_task:
  hub: true
  name: 'Alphabetical list of source authors'
  description: 'Display all source authors with links to source list.'
  categories:
    - source
  status: stable 
sqed_depiction_breakdown_todo_map_task:
  hub: true
  name: 'Collection object image breakdown TODO list'
  description: 'Lists all collection objects currently being processed through depictions.  Indicates those that have transcribed provisional ("buffered") collecting event data.'
  categories:
    - collecting_event
    - collection_object
    - image
  status: stable
simple_specimen_task:
  hub: true
  name: 'Simple new specimen'
  description: 'A bare bones specimen creation interface. Creates related collecting events, images, and identifiers.'
  categories:
    - collection_object
    - collecting_event
    - image
    - new
  status: prototype
new_asserted_distribution_from_map_task:
  hub: true
  name: 'New asserted distribution from map'
  description: 'Create asserted distributions by selecting OTUs and sources, then click a map to select a geographic area. OTU and source are lockable as defaults for the next record.'
  status: prototype
  categories:
    - source
    - new
report_dwc_task:
  hub: true
  name: 'Report DwC-A table'
  description: 'Collection objects with calculated attributes that will ultimately be exported to DwC-A.'
  status: prototype
  categories:
    - collection_object
    - collecting_event
geographic_area_lookup_task:
  hub: true
  name: 'Geographic area lookup'
  related:
  categories:
    - collecting_event
  status: prototype
  description: 'Check the geographic area gazetteer to see if there are records matching a particular name with queries like "Illinois", or "Champaign:Illinois" or "Saskatchewan:Canada.'
collecting_event_lat_long_task:
  hub: true
  name: 'Stepwise collecting event parser - Latitude/Longitude'
  related:
    - collecting_event
  categories:
    - collecting_event
  status: prototype
  description: "Parse the collecting_events table's verbatim label for possible lat/long combinations."
index_editor_task:
  hub: true
  name: 'Content editor'
  related:
  categories:
    - source
  status: prototype
  description: 'Edit content (text) per subject, for example "Biology of Aus bus". Text can be cited and figured.'
cite_otus_task_task:
  hub: true
  name: 'Cite OTUs'
  related:
  categories:
    - source
  status: prototype
  description: 'Add citations to OTUs.  Optionally add topics to citations.  For example assertions like "Smith, 1920 referenced Biology of Aus bus" are possible.'
dates_index_task:
  hub: true
  name: 'Stepwise collecting event parser - Dates'
  related:
    - collecting_event
  categories:
    - collecting_event
  status: prototype
  description: "Parse the collecting_events table's verbatim label for possible date combinations."
psu_import_task:
  hub: true
  name: 'Import Penn State DwC-A'
  related:
    - collecting_events
    - collection_objects
  categories:
    - collecting_event
    - collection_object
  status: prototype
  description: 'Import a DwC-A file from Penn State.'
overdue_loans_task:
  hub: true
  name: 'Overdue loans'
  related:
  categories:
    - collection_object
  status: prototype
  description: 'List overdue loans.'
browse_collection_objects_task:
  hub: true
  name: 'Browse collection objects'
  related:
  categories:
    - collection_object
    - browse
  status: prototype
  description: 'Report everything known about a collection object (specimen, lot, ranged lot). Includes determinations, loan history, images, collecting event, catalog numbers, etc.'
index_row_coder_task:
  hub: true
  name: 'Matrix row coder'
  related:
  categories:
    - matrix
  status: prototype
  description: 'Code a matrix row.'
edit_loan_task:
  hub: true
  name: 'Edit loans'
  related:
  categories:
    - collection_object
  status: prototype
  description: 'Create and edit loans.'
edit_type_material_task:
  hub: true
  name: 'New type specimen'
  related:
  categories:
    - nomenclature
    - collection_object
    - new
  status: stable
  description: 'Add type material records for species group names.'
new_combination_task:
  hub: true
  name: 'New combination'
  related:
  categories:
    - nomenclature
    - new
  status: stable
  description: 'Create a new or subsequent nomenclatural combination.'
browse_otus_task:
  hub: true
  name: 'Browse OTUs'
  related:
  categories:
    - browse
  status: prototype
  description: 'Browse through brief summaries of data for an OTU, including ability to annotate and add related data.'
new_descriptor_task:
  hub: true
  name: 'New Descriptor'
  related:
    - character_states
    - observations
    - observation_matrices
  categories:
    - matrix
    - new
    - browse
  status: prototype
  description: 'Create and update descriptors (e.g. phylogenetic or descriptive characters).'
new_matrix_task:
  hub: true
  name: 'New observation matrix'
  related:
    - observation_matrices
  categories:
    - matrix
    - new
  status: prototype
  description: 'Assign the rows and columns of observation matrices.'
uniquify_people_task:
  hub: true
  name: 'Uniquify people'
  related:
  categories:
    - source
    - nomenclature
  status: stable 
  description: 'Find and merge redundant or duplicated people, e.g., from import.'
observation_matrices_hub_task:
  hub: true
  name: 'Observation matrix hub'
  related:
  categories:
    - matrix
    - dna
  status: prototype
  description: 'An overview of observation matrices and descriptors.  Includes links to new records.'
observation_matrix_view_task:
  hub: true
  name: 'View an observation matrix'
  related:
  categories:
    - matrix
    - dna
  status: prototype
  description: 'A very basic visualization of an observation matrix.'
index_print_labels_task:
  hub: true
  name: 'Print labels'
  related:
  categories:
    - collecting_event
  status: prototype
  description: 'Print and manage labels.'
new_asserted_distribution_task:
  hub: true
  name: 'New asserted distribution'
  related:
  categories:
    - new
  status: prototype
  description: 'Create new asserted distributions (Otu, source, and geographic area combinations). Has locking and cloning mechanisms.'
index_topics_hub_task:
  hub: true
  name: 'Topics hub'
  related:
  categories:
  status: prototype
  description: 'Report on the usage of Topics.'
source_hub_task:
  hub: true
  name: 'Source hub'
  related:
  categories:
    - source
  status: prototype
  description: 'A centralized hub unifying access to the different means of creating and managing sources.'
new_source_task:
  hub: true
  name: 'New source'
  related:
  categories:
   - source
   - new
  status: stable
  description: 'Add a source (person, or reference to a book, serial, publication etc.) via a number of different methods including CrossRef lookup, DOI, or cut-paste of BibTeX.'
new_bibtex_source_task:
  hub: true
  name: 'New source from BibTeX'
  related:
  categories:
    - source
    - new
  status: prototype
  description: 'Parse a captured BibTeX string into a new source'
visualize_confidences_task:
  hub: true
  name: 'Visualize confidences.'
  related:
  categories:
  status: stable 
  description: 'See a graph of confidences applied per data type.'
index_dashboard_task:
  hub: true
  name: 'Observation matrices dashboard'
  related:
  categories:
    - matrix
  status: prototype
  description: 'Summarize observations across a nomenclaturally-based hierarchy.'
interactive_key_task:
  hub: true
  name: 'Interactive key'
  related:
  categories:
    - matrix
  status: prototype
  description: 'Interactive key based on an observation matrix.'
index_stats_task:
  hub: true
  name: 'Nomenclature stats'
  related:
  categories:
    - nomenclature
  status: prototype
  description: 'Get counts of names as different ranks.'
export_coldp_task:
  hub: true
  name: 'Catalogue of Life (CoLDP) exports'
  related:
  categories:
    - nomenclature
  status: prototype
  description: 'Export a zip of text files in the Catalogue of Life CoLDP format.'
index_browse_asserted_distributions_task:
  hub: true
  name: 'Browse asserted distributions'
  related:
  categories:
    - browse
  status: prototype
  description: 'Browse through asserted distributions summarized by OTU.  Map, table, and CSV downloads.'
collection_objects_filter_task:
  hub: true
  name: 'Filter collection objects'
  related:
  categories:
    - collection_object
    - filters
  status: prototype
  description: 'Filter collection objects by many different facets, download or visualize results.'
syncronize_otus_to_nomenclature_task:
  hub: true
  name: 'Synchronize nomenclature and OTUs'
  related:
  categories:
    - nomenclature
  status: prototype
  description: 'Batch create OTUs for nomenclature.  See reports of unmatched OTUs and Nomenclature.'
asserted_distributions_basic_endemism_task:
  hub: true
  name: 'Asserted distributions - basic endemism'
  related:
  categories:
  status: prototype
  description: 'A simple 1 taxon and children, 1 geographic area summary that includes a check for endemism.  Targets asserted distributions only.'
collection_object_summary_task:
  hub: true
  name: 'Collection summary'
  related:
  categories:
    - collection_object
  status: prototype
  description: 'Summary statistics for the collection(s) managed in this project'
browse_collecting_events_task:
  hub: true
  name: 'Browse collecting events'
  related:
  categories:
    - collecting_event
    - browse
  status: prototype
  description: 'View individual collecting events and their related.'
biological_relationship_composer_task:
  hub: true
  name: 'Compose biological relationships'
  related:
  categories:
    - biology
  status: prototype
  description: 'Define and add properties to biological relationships, e.g. things like "host/paraiste".'
grid_digitize_task:
  hub: true
  name: 'Grid digitizer'
  related:
  categories:
    - collection_object
    - image
  status: prototype
  description: 'Break images of collection objects in a grid (e.g. slide folders) into individual collection objects and their depictions.'
export_basic_nomenclature_task:
  hub: true
  name: 'Download nomenclature (basic)'
  related:
  categories:
    - nomenclature
  status: prototype
  description: 'Download (also generate for API) a CSV table of the nomenclature with just the name, and a subset of the hierarchy'
match_nomenclature_task:
  hub: true
  name: 'Match names'
  related:
  categories:
    - nomenclature
  status: prototype
  description: 'A quick and dirty batch based check to see if names are in the system.'
manage_controlled_vocabulary_terms_task:
  hub: true
  name: 'Manage controlled vocabulary terms'
  related:
  categories:
  status: stable 
  description: 'View and create custom fields, tags, etc. used throughout this project.'
match_collection_objects_task:
  hub: true
  name: 'Collection object match'
  related:
  categories:
    - collection_object
  status: prototype
  description: 'Use a quick list of catalog numbers or ids to find collection objects.'
work_report_task:
  hub: true
  name: 'Collection object work report'
  related:
  categories:
    - collection_object
  status: prototype
  description: 'Estimate time spent on digitization tasks per user. Project administrators can see all users.'
filter_sources_task:
  hub: true
  name: 'Filter sources'
  related:
  categories:
    - source
    - filters
  status: prototype
  description: 'Filter and find sources then download or share bibliographies.'
project_data_task:
  hub: true
  name: 'Project data overview and download'
  related:
  categories:
  status: prototype
  description: 'Quick stats and download options for the overall project.'
<<<<<<< HEAD
dwc_dashboard_task:
  hub: true
  name: 'DwC Dashboard'
  description: 'Report DwC Occurrence metadata, issues, and coverage. Manage DwC-A export.'
  status: prototype
  categories:
    - collection_object
    - collecting_event
=======
gnfinder_task:
  hub: true
  name: 'Gnfinder playground'
  related:
  categories:
    - nomenclature
  status: prototype
  description: 'Show all names in a document.'
filter_images_task:
  hub: true
  name: 'Filter images task'
  related:
  categories:
    - image
    - filters
  status: prototype
  description: 'Filter images.'
export_taxonworks_project_task:
  hub: true
  name: 'Export project database'
  related:
  categories:
  status: prototype
  description: 'Generate a downloadable copy of the database with data from this project and community data (Sources, People, Repositories, etc.)'
>>>>>>> 99a520d0
<|MERGE_RESOLUTION|>--- conflicted
+++ resolved
@@ -70,7 +70,6 @@
     - collection_objects
   categories:
     - collection_object
-    - new
   status: prototype
   description: 'An all-in-one interface for digitizing collection objects.'
 new_taxon_name_task:
@@ -589,7 +588,30 @@
   categories:
   status: prototype
   description: 'Quick stats and download options for the overall project.'
-<<<<<<< HEAD
+gnfinder_task:
+  hub: true
+  name: 'Gnfinder playground'
+  related:
+  categories:
+    - nomenclature
+  status: prototype
+  description: 'Show all names in a document.'
+filter_images_task:
+  hub: true
+  name: 'Filter images task'
+  related:
+  categories:
+    - image
+    - filters
+  status: prototype
+  description: 'Filter images.'
+export_taxonworks_project_task:
+  hub: true
+  name: 'Export project database'
+  related:
+  categories:
+  status: prototype
+  description: 'Generate a downloadable copy of the database with data from this project and community data (Sources, People, Repositories, etc.)'
 dwc_dashboard_task:
   hub: true
   name: 'DwC Dashboard'
@@ -597,30 +619,4 @@
   status: prototype
   categories:
     - collection_object
-    - collecting_event
-=======
-gnfinder_task:
-  hub: true
-  name: 'Gnfinder playground'
-  related:
-  categories:
-    - nomenclature
-  status: prototype
-  description: 'Show all names in a document.'
-filter_images_task:
-  hub: true
-  name: 'Filter images task'
-  related:
-  categories:
-    - image
-    - filters
-  status: prototype
-  description: 'Filter images.'
-export_taxonworks_project_task:
-  hub: true
-  name: 'Export project database'
-  related:
-  categories:
-  status: prototype
-  description: 'Generate a downloadable copy of the database with data from this project and community data (Sources, People, Repositories, etc.)'
->>>>>>> 99a520d0
+    - collecting_event