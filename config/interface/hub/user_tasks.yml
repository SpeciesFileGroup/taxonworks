# !! YOU MUST RESTART THE SERVER FOR CHANGES HERE TO TAKE AFFECT !!
#
# All routes scoped to /tasks _may_ be further annotated here.
# YAML is organized by:
#
# prefix:
#   attribute: value
#   attribute: value
#
# Valid attributes (* required)
#
#   name* - a friendly human readable name describing the task
#   description - a sentence or two further defining what the task will do for the user
#   hub - true if this tasks should appear at the hub, these tasks MAY NOT require parameters
#   categories - an array of one ore more of [nomenclature, source, collection_object, collecting_event, biology, matrix, dna, image]
#   status - one of [complete, stable, prototype,  unknown (default) ]
#               complete: users can expect the interfaces to remain in their present form
#               stable: primary elements are complete, but minor changes (CSS, feedback etc.) may change
#               prototype: while production ready, anything can change
#               unknown: task has not been classified
#
---
filter_taxon_names_task:
  hub: true
  name: "Filter taxon names"
  related:
  categories:
    - nomenclature
    - filters
  status: stable
  description: "Search and filter taxon names. Download CSV.  Generate JSON paths for offline use."
filter_collecting_events_task:
  hub: true
  name: "Filter collecting events"
  related:
  categories:
    - collecting_event
    - filters
  status: prototype
  description: "Filter collecting events by shape, tag, and various other params."
browse_annotations_task:
  hub: true
  name: "Browse annotations"
  related:
  categories:
    - collection_object
    - collecting_event
    - biology
    - source
    - nomenclature
    - matrix
    - dna
    - filters
    - browse
  status: stable
  description: "Filter data by annotations (e.g. Notes, Data attributes).  Delete or create additional annotations on filtered objects.  Generate JSON request based on annotations."
filter_otus_task:
  hub: true
  name: "Filter OTUs"
  related:
  categories:
    - otu
    - filters
  status: prototype
  description: "Find OTUs by nomenclature, geography and author."
comprehensive_collection_object_task:
  hub: true
  name: "Comprehensive specimen digitization"
  related:
    - collection_objects
  categories:
    - collection_object
    - new
  status: prototype
  description: "An all-in-one interface for digitizing collection objects."
new_taxon_name_task:
  hub: true
  name: "New taxon name"
  related:
  categories:
    - nomenclature
    - new
  status: stable
  description: "Create or edit a taxon name along with its related metadata including original combinations, status, type material and synonym."
browse_nomenclature_task:
  hub: true
  name: "Browse taxon names"
  description: "Browse through nomenclature and classification, focusing on a single record at a time."
  status: stable
  categories:
    - nomenclature
    - browse
observation_matrices_hub_task:
  hub: true
  name: "Observation matrix hub"
  related:
  categories:
    - matrix
    - dna
  status: prototype
  description: "An overview of observation matrices and descriptors.  Includes links to new records."
nomenclature_by_source_task:
  hub: true
  name: "Citations by source"
  description: "Browse the nomenclatural data extracted from a particular source, focusing on a single source at a time."
  status: prototype
  categories:
    - nomenclature
    - source
    - browse
new_image_task:
  description: "Add images via drag-and-drop. Applies attribution and depiction metadata across sets of added images. Add staged specimen images."
  hub: true
  name: "New image"
  related:
  categories:
    - image
    - collecting_event
    - collection_object
    - new
  status: prototype
image_matrix_task:
  hub: true
  name: "Image matrix"
  related:
  categories:
    - matrix
    - image
  status: prototype
  description: "Code a special type of image-based matrix by organizing images into a matrix.  Uses media-type descriptors."
similar_serials_task:
  hub: true
  name: "Similar serials"
  description: "Navigate between related serials, and their annotations."
  related:
    - serials
  categories:
    - source
  status: prototype
user_activity_report_task:
  name:
verify_accessions_task:
  name:
quick_verbatim_material_task:
  hub: true
  name: "Quick verbatim material"
  description: "Quickly create a new specimen or lot records by transcribing verbatim label data and other minimal information.  Does not reference Collecting Events or OTUs."
  related:
    - namespaces
    - build_biocuration_groups_task
  categories:
    - collection_object
  status: stable
create_verbatim_material_task:
  name:
build_biocuration_groups_task:
  hub: true
  name: "Manage biocuration classes and groups"
  description: "Create bio-curation categories like sex, and lifestage, that are used to organize physical collections (e.g. specimens and lots)."
  related:
    - build_biocuration_group_task
  categories:
    - collection_object
    - biology
  status: stable
build_biocuration_group_task:
  name:
  related:
    - build_biocuration_groups_task
author_list_task:
  hub: true
  name: "Alphabetical list of source authors"
  description: "Display all source authors with links to source list."
  categories:
    - source
  status: stable
sqed_depiction_breakdown_todo_map_task:
  hub: true
  name: "Filter staged images"
  description: 'Filter staged images currently being processed. Visualize current data extracted from an image. Was "TODO list".'
  categories:
    - filters
    - collecting_event
    - collection_object
    - image
  status: stable
simple_specimen_task:
  hub: true
  name: "Simple new specimen"
  description: "A bare bones specimen creation interface. Creates related collecting events, images, and identifiers."
  categories:
    - collection_object
    - collecting_event
    - image
    - new
  status: prototype
report_dwc_task:
  hub: true
  name: "Report DwC-A table"
  description: "Collection objects with calculated attributes that will ultimately be exported to DwC-A."
  status: prototype
  categories:
    - collection_object
    - collecting_event
geographic_area_lookup_task:
  hub: true
  name: "Geographic area lookup"
  related:
  categories:
    - collecting_event
  status: prototype
  description: 'Check the geographic area gazetteer to see if there are records matching a particular name with queries like "Illinois", or "Champaign:Illinois" or "Saskatchewan:Canada.'
collecting_event_lat_long_task:
  hub: true
  name: "Stepwise collecting event parser - Latitude/Longitude"
  related:
    - collecting_event
  categories:
    - collecting_event
  status: prototype
  description: "Parse the collecting_events table's verbatim label for possible lat/long combinations."
content_editor_task:
  hub: true
  name: "Content editor"
  related:
  categories:
    - new
    - source
  status: prototype
  description: 'Edit content (text) per subject, for example "Biology of Aus bus". Text can be cited and figured.'
cite_otus_task:
  hub: true
  name: "Cite OTUs"
  related:
  categories:
    - source
  status: prototype
  description: 'Add citations to OTUs.  Optionally add topics to citations.  For example assertions like "Smith, 1920 referenced Biology of Aus bus" are possible.'
dates_index_task:
  hub: true
  name: "Stepwise collecting event parser - Dates"
  related:
    - collecting_event
  categories:
    - collecting_event
  status: prototype
  description: "Parse the collecting_events table's verbatim label for possible date combinations."
browse_collection_objects_task:
  hub: true
  name: "Browse collection objects"
  related:
  categories:
    - collection_object
    - browse
  status: prototype
  description: "Report everything known about a collection object (specimen, lot, ranged lot). Includes determinations, loan history, images, collecting event, catalog numbers, etc."
index_row_coder_task:
  hub: true
  name: "Matrix row coder"
  related:
  categories:
    - matrix
  status: prototype
  description: "Code a matrix row."
edit_loan_task:
  hub: true
  name: "Edit loans"
  related:
  categories:
    - collection_object
  status: prototype
  description: "Create and edit loans."
edit_type_material_task:
  hub: true
  name: "New type specimen"
  related:
  categories:
    - nomenclature
    - collection_object
    - new
  status: stable
  description: "Add type material records for species group names."
new_combination_task:
  hub: true
  name: "New combination"
  related:
  categories:
    - nomenclature
    - new
  status: stable
  description: "Create a new or subsequent nomenclatural combination."
browse_otus_task:
  hub: true
  name: "Browse OTUs"
  related:
  categories:
    - browse
  status: prototype
  description: "Browse through brief summaries of data for an OTU, including ability to annotate and add related data."
new_descriptor_task:
  hub: true
  name: "New Descriptor"
  related:
    - character_states
    - observations
    - observation_matrices
  categories:
    - matrix
    - new
  status: prototype
  description: "Create and update descriptors (e.g. phylogenetic or descriptive characters)."
new_matrix_task:
  hub: true
  name: "New observation matrix"
  related:
    - observation_matrices
  categories:
    - matrix
    - new
  status: prototype
  description: "Assign the rows and columns of observation matrices."
unify_people_task:
  hub: true
  name: "Unify people"
  related:
  categories:
    - people
    - source
    - nomenclature
  status: stable
  description: "Find and merge identical/duplicate people removing redundancy."
observation_matrix_view_task:
  hub: true
  name: "View observation matrix"
  related:
  categories:
    - matrix
    - dna
  status: prototype
  description: "A very basic visualization of an observation matrix."
print_labels_task:
  hub: true
  name: "Print labels"
  related:
  categories:
    - collecting_event
  status: prototype
  description: "Print and manage labels."
new_asserted_distribution_task:
  hub: true
  name: "New asserted distribution"
  related:
  categories:
    - new
  status: prototype
  description: "Create new asserted distributions (Object, source, and shape combinations). Has locking and cloning mechanisms."
index_topics_hub_task:
  hub: true
  name: "Topics hub"
  related:
  categories:
  status: prototype
  description: "Report on the usage of Topics."
source_hub_task:
  hub: true
  name: "Source hub"
  related:
  categories:
    - source
  status: prototype
  description: "A centralized hub unifying access to the different means of creating and managing sources."
new_source_task:
  hub: true
  name: "New source"
  related:
  categories:
    - source
    - new
  status: stable
  description: "Add a source (person, or reference to a book, serial, publication etc.) via a number of different methods including CrossRef lookup, DOI, or cut-paste of BibTeX."
new_bibtex_source_task:
  hub: true
  name: "New source from BibTeX"
  related:
  categories:
    - source
    - new
  status: prototype
  description: "Parse a captured BibTeX string into a new source"
visualize_confidences_task:
  hub: true
  name: "Visualize confidences"
  related:
  categories:
  status: stable
  description: "See a graph of confidences applied per data type."
observation_matrices_dashboard_task:
  hub: true
  name: "Observation matrices dashboard"
  related:
  categories:
    - matrix
  status: prototype
  description: "Summarize observations across a nomenclaturally-based hierarchy."
interactive_key_task:
  hub: true
  name: "Interactive key"
  related:
  categories:
    - matrix
  status: prototype
  description: "Interactive key based on an observation matrix."
nomenclature_stats_task:
  hub: true
  name: "Taxon name stats"
  related:
  categories:
    - nomenclature
  status: prototype
  description: "Report counts of names at different ranks."
export_coldp_task:
  hub: true
  name: "Catalogue of Life (CoLDP) exports"
  related:
  categories:
    - nomenclature
  status: prototype
  description: "Export a zip of text files in the Catalogue of Life CoLDP format."
browse_asserted_distributions_task:
  hub: true
  name: "Browse asserted distributions"
  related:
  categories:
    - browse
  status: prototype
  description: "Browse through asserted distributions summarized by object.  Map, table, and CSV downloads."
filter_collection_objects_task:
  hub: true
  name: "Filter collection objects"
  related:
  categories:
    - collection_object
    - filters
  status: prototype
  description: "Filter collection objects by many different facets, download or visualize results."
synchronize_otus_to_nomenclature_task:
  hub: true
  name: "Synchronize taxon names and OTUs"
  related:
  categories:
    - nomenclature
  status: prototype
  description: "Batch create OTUs for nomenclature.  See reports of unmatched OTUs and Nomenclature."
asserted_distributions_basic_endemism_task:
  hub: true
  name: "Asserted distributions - basic endemism"
  related:
  categories:
  status: prototype
  description: "A simple 1 taxon and children, 1 geographic area summary that includes a check for endemism.  Targets asserted distributions only."
collection_object_summary_task:
  hub: true
  name: "Collection summary"
  related:
  categories:
    - collection_object
  status: prototype
  description: "Summary statistics for the collection(s) managed in this project"
browse_collecting_events_task:
  hub: true
  name: "Browse collecting events"
  related:
  categories:
    - collecting_event
    - browse
  status: prototype
  description: "View individual collecting events and their related."
biological_relationship_composer_task:
  hub: true
  name: "Compose biological relationships"
  related:
  categories:
    - biology
    - new
  status: prototype
  description: 'Define and add properties to biological relationships, e.g. things like "host/parasite".'
grid_digitize_task:
  hub: true
  name: "Grid digitizer"
  related:
  categories:
    - collection_object
    - image
  status: prototype
  description: "Break images of collection objects in a grid (e.g. slide folders) into individual collection objects and their depictions."
export_basic_nomenclature_task:
  hub: true
  name: "Download taxon names (basic)"
  related:
  categories:
    - nomenclature
  status: prototype
  description: "Download (also generate for API) a CSV table of the nomenclature with just the name, and a subset of the hierarchy"
match_nomenclature_task:
  hub: true
  name: "Match taxon names"
  related:
  categories:
    - nomenclature
  status: prototype
  description: "A quick and dirty batch based check to see if names are in the system."
manage_controlled_vocabulary_terms_task:
  hub: true
  name: "Manage controlled vocabulary terms"
  related:
  categories:
  status: stable
  description: "View and create custom fields, tags, etc. used throughout this project."
match_collection_objects_task:
  hub: true
  name: "Match collection objects"
  related:
  categories:
    - collection_object
  status: prototype
  description: "Use a quick list of catalog numbers or ids to find collection objects."
filter_sources_task:
  hub: true
  name: "Filter sources"
  related:
  categories:
    - source
    - filters
  status: prototype
  description: "Filter and find sources then download or share bibliographies."
gnfinder_task:
  hub: true
  name: "Gnfinder playground"
  related:
  categories:
    - nomenclature
  status: prototype
  description: "Show all names in a document."
dwca_import_task:
  hub: true
  name: "Darwin Core Archive (DwC-A) import"
  related:
  categories:
    - nomenclature
    - collecting_event
    - collection_object
  status: prototype
  description: "Import Darwin Core Archive data into project."
new_collecting_event_task:
  hub: true
  name: "New collecting event"
  related:
  categories:
    - collecting_event
    - new
  status: prototype
  description: "Create a new collecting event.  Quickly add collection objects to the collecting event.  Generate labels and specimen barcodes. Navigate between collecting events with similar properties."
filter_images_task:
  hub: true
  name: "Filter images task"
  related:
  categories:
    - image
    - filters
  status: prototype
  description: "Filter images."
project_data_task:
  hub: true
  name: "Project data overview and download"
  related:
  categories:
  status: prototype
  description: "Quick stats and download options for the overall project."
dwc_dashboard_task:
  hub: true
  name: "DwC Dashboard"
  description: "Report DwC Occurrence metadata, issues, and coverage. Manage DwC-A export."
  status: prototype
  categories:
    - collection_object
    - collecting_event
new_extract_task:
  hub: true
  name: "New extract"
  related:
  categories:
    - dna
    - new
  status: prototype
  description: "Create new extracts, e.g. for DNA purposes."
content_by_nomenclature_task:
  hub: true
  name: 'Content by taxon names ("Brock")'
  related:
  categories:
  status: prototype
  description: "Report a content block in a taxon name table."
new_namespace_task:
  hub: true
  name: "New namespace"
  related:
    - collection_object
    - collecting_event
  categories:
    - new
    - collection_object
    - collecting_event
  status: prototype
  description: "Create new Namespaces, used in identifiers."
index_matrix_column_coder_task:
  hub: true
  name: "Matrix column coder"
  related:
  categories:
  status: prototype
  description: "Code a matrix column"
object_graph_task:
  hub: false
  name: "Task - Object graph"
  related:
  categories:
  status: prototype
  description: "Visualize how dat are related to each other in a dynamic (force-directed) graph.  Navigate throughout the graph."
batch_add_users_task:
  hub: false
  name: "Administration: Batch add users"
  related:
  categories:
  status: prototype
  description: "Add a list of users."
filter_extract_task:
  hub: true
  name: "Filter extracts"
  related:
  categories:
    - filters
    - dna
  status: prototype
  description: "Search and list extracts from collection objects, OTUs, other extracts, date ranges etc."
project_activity_task:
  hub: true
  name: "Project activity"
  related:
  categories:
    - collection_object
    - collecting_event
    - nomenclature
    - image
  status: prototype
  description: "Overview project and member activity, recent records, totals, member contributions, and more."
filter_people_task:
  hub: true
  name: "Filter people"
  related:
  categories:
    - filters
  status: prototype
  description: "Filter people."
stepwise_determinations_task:
  hub: true
  name: "Stepwise determinations"
  related:
  categories:
    - collection_object
    - people
  status: prototype
  description: "Parse verbatim determinations into their semantic components."
classification_summary_task:
  hub: true
  name: "Collection object classification summary"
  related:
  categories:
    - collection_object
  status: prototype
  description: "Summarize collection objects totals and preparation by classification (by class, order, family)."
publisher_task:
  hub: true
  name: "Content publisher"
  related:
  categories:
  status: prototype
  description: "Manage the publishing of OTU content (text per topic)."
taxon_name_merge_task:
  hub: true
  name: "Merge taxon names"
  related:
  categories:
    - nomenclature
  status: prototype
  description: "Basic tools that faclitate merging taxon names."
paper_catalog_generator_task:
  hub: true
  name: "Paper catalog preview"
  related:
  categories:
    - nomenclature
    - export
  status: prototype
  description: "Experimenting with rendering nomenclature as a paper catalog"
freeform_digitize_task:
  hub: true
  name: "Task - freeform digitize"
  description: "Digitize specimen by drawing free-form shapes on images."
  status: prototype
filter_biological_associations_task:
  hub: true
  name: "Filter biological associations"
  related:
  categories:
    - collection_object
    - biology
    - filters
  status: prototype
  description: "Facet search on biological associations."
collection_object_chronology_task:
  hub: true
  name: "Collection object chronology"
  related:
  categories:
    - collection_object
  status: prototype
  description: "All collection objects by year collected."
filter_asserted_distributions_task:
  hub: true
  name: "Filter asserted distributions"
  related:
  categories:
    - filters
  status: prototype
  description: "Create sets of asserted distributions."
related_data_task:
  hub: false
  name: "Related data task"
  related:
  categories:
  status: prototype
  description: "Simple linear report of the data related to this object."
filter_descriptors_task:
  hub: true
  name: "Filter descriptors"
  related:
  categories:
    - matrix
    - filters
  status: prototype
  description: "Create sets of descriptors."
filter_loans_task:
  hub: true
  name: "Filter loans"
  related:
  categories:
    - filters
    - loan
  status: prototype
  description: "Filter loans"
filter_observations_task:
  hub: true
  name: "Filter observations"
  related:
  categories:
    - filters
    - matrix
  status: prototype
  description: "Create sets of observations. See also the observation matrix hub and multi-key interfaces. "
filter_contents_task:
  hub: true
  name: "Filter contents"
  related:
  categories:
    - source
    - filters
  status: prototype
  description: "Content is text blocks, with optional figures, per OTU. Search and return sets by text, topic, or OTU."
source_citation_totals_task:
  hub: false
  name: "Source citation totals"
  related:
  categories:
  status: prototype
  description: "Report a count per citation object type for each source in the result."
edit_biological_associations_graph_task:
  hub: true
  name: "New biological associations graph"
  related:
  categories:
    - biology
    - new
  status: prototype
  description: "Create, edit, and cite biological associations and their inter-relationships."
loan_dashboard_task:
  hub: true
  name: "Loans dashboard"
  related:
  categories:
    - loan
  status: prototype
  description: "Summarize various loan-related statistics."
geographic_area_usage_task:
  hub: true
  name: "Geographic area usage"
  related:
  categories:
  status: prototype
  description: "Summarize this projects geographic area usage"
taxon_name_stats_task:
  hub: false
  name: "Taxon names stats"
  related:
  categories:
  status: prototype
  description: "Plot stats / year for taxon name filter results."
stepwise_collectors_task:
  hub: true
  name: "Stepwise collectors"
  related:
  categories:
    - collecting_event
    - people
  status: prototype
  description: "Parse verbatim collectors into their semantic components."
new_field_occurrence_task:
  hub: true
  name: "New field occurrence"
  related:
  categories:
    - collecting_event
    - georeference
    - new
  status: prototype
  description: "Link OTUs to collecting events. Used when no physical object was collected and returned to a repository."
debug_geographic_item_task:
  hub: false
  name: "Debug geographic item"
  related:
  categories:
    - geographic_area
    - collecting_event
    - georeference
  status: prototype
  description: "Report metadat about a geographic item."
new_lead_task:
  hub: true
  name: "New key"
  related:
  categories:
    - new
  status: prototype
  description: "Create a new key."
show_lead_task:
  hub: true
  name: "Use a key"
  related:
  categories:
  status: prototype
  description: "Use an existing key."
project_vocabulary_task:
  hub: true
  name: "Project vocabulary"
  related:
  categories:
  status: prototype
  description: "Visualize data values used in this project.  Word clouds."
new_otu_task:
  hub: true
  name: "New OTU"
  related:
  categories:
    - otu
    - new
  status: prototype
  description: "Create one or many OTUs in batch."
leads_hub_task:
  hub: true
  name: "Keys hub"
  related:
  categories:
  status: prototype
  description: "A centralized hub unifying access to the different means of creating and displaying keys."
week_in_review_task:
  hub: true
  name: "Week in review"
  related:
  categories:
    - metadata
  status: prototype
  description: "A quick look dashboard of past activity"
field_synchronize_task:
  hub: false
  name: "Field synchronize"
  related:
  categories:
  status: prototype
  description: "Batch edit or synchronize the values in one or two fields or data-attribute"
collecting_events_spatial_summary_task:
  hub: false
  name: "Collecting Event Spatial Summary"
  related:
  categories:
  status: prototype
  description: "Summarize spatial characteristics of a set of Collecting Events."
new_container_task:
  hub: true
  name: "New container"
  related:
    - collection_object
    - extract
  categories:
    - new
    - collection_object
  status: prototype
  description: "Create containers and edit their contents. Add collection objects to containers."
import_nexus_task:
  hub: true
  name: "Import Nexus file data"
  related:
    - observation_matrices
  categories:
    - matrix
    - new
  status: prototype
  description: "Populate an observation matrix with data imported from a Nexus file."
filter_dwc_occurrences_task:
  hub: true
  name: "Filter DwC Occurrences"
  related:
    - collection_object
    - collecting_event
    - asserted_distribution
  categories:
    - filters
  status: prototype
  description: "Filter records in the DarwinCore index."
new_gazetteer_task:
  hub: true
  name: "Create or edit Gazetteers"
  related:
  categories:
    - collecting_event
    - new
  status: prototype
  description: "Create or edit named shapes for use in your project."
import_gazetteers_task:
  hub: true
  name: "Import Gazetteers"
  related:
  categories:
  status: prototype
  description: "Import Gazetteers from a shapefile."
unify_objects_task:
  hub: true
  name: "Unify objects"
  related:
  categories:
    - unify
  status: prototype
  description: "Merge two objects into a single one.  Moves annotations and unifies would-be duplicates and their annotations if possible."
new_filename_depicting_image_task:
  hub: true
  name: "New filename depicting image"
  related:
  categories:
    - image
    - collection_object
  status: prototype
  description: "Upload images assigning them as depictions of CollectionObjects based on the identifier in the filename. You shouldn't really be using this as a day-to-day workflow, there are better approaches."
new_biological_association_task:
  hub: true
  name: "New biological association"
  related:
  categories:
    - biology
    - new
  status: prototype
  description: "Create, edit, and cite biological associations."
duplicate_otus_task:
  hub: true
  name: "Duplicate OTU predictor"
  related:
  categories:
    - otu
  status: prototype
  description: "A list of OTUs with whose combination of name and taxon name are found exactly/ in duplicate."
print_key_task:
  hub: false
  name: "Print key"
  related:
  categories:
  status: prototype
  description: "Format a key for print."
summarize_projects_controlled_vocabulary_terms_task:
  hub: true
  name: "Controlled vocabulary across projects"
  related:
  categories:
  status: prototype
  description: "Visualize controlled vocabulary terms across the projects you are a member of."
browse_sounds_task:
  hub: true
  name: "Browse sounds"
  related:
  categories:
    - browse
  status: prototype
  description: "View individual sounds and their related."
browse_field_occurrence_task:
  hub: true
  name: "Browse field occurrences"
  related:
  categories:
    - browse
  status: prototype
  description: "Report everything known about a field occurrence. Includes determinations, images, collecting event, biological associations, etc."
filter_sounds_task:
  hub: true
  name: "Filter sounds"
  related:
  categories:
    - filters
  status: prototype
  description: "Filter sounds by various params."
index_multi_update_task:
  hub: false
  name: "Multi-update data attributes"
  related:
  categories:
  status: prototype
  description: "Faciliate spreadsheet editing of multiple data attributes."
filter_field_occurrences_task:
  hub: true
  name: "Filter field occurrences"
  related:
  categories:
    - filters
  status: prototype
  description: "Filter field occurrences by many different facets, download or visualize results."
taxon_names_table_task:
  hub: false
  name: "Taxon names table"
  description: "A simple table view of taxon names including checklist-style columns of names at rank, author, and year."
  status: prototype
  categories:
    - nomenclature
taxon_name_author_summary_task:
  hub: false
  name: "Author summary report"
  related:
  categories:
    - nomenclature
  status: prototype
  description: "Summarizes People instances through taxon_name_author roles per year with visualizations."
taxon_name_gender_task:
  hub: false
  name: "Nomenclatural gender summary"
  related:
  categories:
    - nomenclature
  status: prototype
  description: "Brief summary of gender status for a filtered set of names."
filter_taxon_name_relationships_task:
  hub: true
  name: "Filter taxon name relationships"
  related:
  categories:
    - filters
    - nomenclature
  status: prototype
  description: "Filter taxon name relationships by many different facets, download or visualize results."
monograph_facilitator_task:
  hub: false
  name: "Monograph facilitator"
  related:
  categories:
  status: prototype
  description: "TODO: Task description"
project_dwc_export_preferences_task:
  hub: false
  name: "Project preferences for DwCA project downloads"
  related:
  categories:
  status: prototype
<<<<<<< HEAD
  description: 'TODO: Task description'
filter_anatomical_parts_task:
  hub: true
  name: 'Filter anatomical parts'
  related:
  categories:
    - filters
    - biology
  status: prototype
  description: 'Filter anatomical parts by many different facets, download or visualize results.'
anatomical_parts_graph_task:
  hub: true
  name: 'Anatomical parts graph'
  related:
  categories:
    - biology
  status: prototype
  description: 'Display graphs of relations between anatomical parts.'
=======
  description: Set preferences for Darwin Core Archive complete project downloads
>>>>>>> 4c796056
<|MERGE_RESOLUTION|>--- conflicted
+++ resolved
@@ -1076,14 +1076,6 @@
   related:
   categories:
   status: prototype
-  description: "TODO: Task description"
-project_dwc_export_preferences_task:
-  hub: false
-  name: "Project preferences for DwCA project downloads"
-  related:
-  categories:
-  status: prototype
-<<<<<<< HEAD
   description: 'TODO: Task description'
 filter_anatomical_parts_task:
   hub: true
@@ -1102,6 +1094,10 @@
     - biology
   status: prototype
   description: 'Display graphs of relations between anatomical parts.'
-=======
-  description: Set preferences for Darwin Core Archive complete project downloads
->>>>>>> 4c796056
+project_dwc_export_preferences_task:
+  hub: false
+  name: "Project preferences for DwCA project downloads"
+  related:
+  categories:
+  status: prototype
+  description: Set preferences for Darwin Core Archive complete project downloads