# !! YOU MUST RESTART THE SERVER FOR CHANGES HERE TO TAKE AFFECT !!
#
# All routes scoped to /tasks _may_ be further annotated here.
# YAML is organized by:
#
# prefix:
#   attribute: value
#   attribute: value
#
# Valid attributes (* required)
#
#   name* - a friendly human readable name describing the task
#   description - a sentence or two further defining what the task will do for the user
#   hub - true if this tasks should appear at the hub, these tasks MAY NOT require parameters
#   categories - an array of one ore more of [nomenclature, source, collection_object, collecting_event, biology, matrix, dna, image]
#   status - one of [complete, stable, prototype,  unknown (default) ]
#               complete: users can expect the interfaces to remain in their present form
#               stable: primary elements are complete, but minor changes (CSS, feedback etc.) may change
#               prototype: while production ready, anything can change
#               unknown: task has not been classified
#
---
filter_taxon_names_task:
  hub: true
  name: 'Filter nomenclature'
  related:
  categories:
    - nomenclature
    - filters
  status: stable
  description: 'Search and filter taxon names. Download CSV.  Generate JSON paths for offline use.'
filter_collecting_events_task:
  hub: true
  name: 'Filter collecting events'
  related:
  categories:
    - collecting_event
    - filters
  status: prototype
  description: 'Filter collecting events by shape, tag, and various other params.'
browse_annotations_task:
  hub: true
  name: 'Browse annotations'
  related:
  categories:
    - collection_object
    - collecting_event
    - biology
    - source
    - nomenclature
    - matrix
    - dna
    - filters
    - browse
  status: stable
  description: 'Filter data by annotations (e.g. Notes, Data attributes).  Delete or create additional annotations on filtered objects.  Generate JSON request based on annotations.'
otus_filter_task:
  hub: true
  name: 'Filter OTUs'
  related:
  categories:
    - otu
    - filters
  status: prototype
  description: 'Find OTUs by nomenclature, geography and author.'
comprehensive_collection_object_task:
  hub: true
  name: 'Comprehensive specimen digitization'
  related:
    - collection_objects
  categories:
    - collection_object
    - new
  status: prototype
  description: 'An all-in-one interface for digitizing collection objects.'
new_taxon_name_task:
  hub: true
  name: 'New taxon name'
  related:
  categories:
    - nomenclature
    - new
  status: stable
  description: 'Create or edit a taxon name along with its related metadata including original combinations, status, type material and synonym.'
browse_nomenclature_task:
  hub: true
  name: 'Browse nomenclature and classification'
  description: 'Browse through nomenclature and classification, focusing on a single record at a time.'
  status: stable
  categories:
    - nomenclature
    - browse
observation_matrices_hub_task:
  hub: true
  name: 'Observation matrix hub'
  related:
  categories:
    - matrix
    - dna
  status: prototype
  description: 'An overview of observation matrices and descriptors.  Includes links to new records.'
nomenclature_by_source_task:
  hub: true
  name: 'Citations by source'
  description: 'Browse the nomenclatural data extracted from a particular source, focusing on a single source at a time.'
  status: prototype
  categories:
    - nomenclature
    - source
    - browse
index_new_image_task:
  description: 'Add images via drag-and-drop. Applies attribution and depiction metadata across sets of added images. Add staged specimen images.'
  hub: true
  name: 'New image'
  related:
  categories:
    - image
    - collecting_event
    - collection_object
    - new
  status: prototype
index_matrix_image_task:
  hub: true
  name: 'Image matrix'
  related:
  categories:
    - matrix
    - image
  status: prototype
  description: 'Code a special type of image-based matrix by organizing images into a matrix.  Uses media-type descriptors.'
similar_serials_task:
  hub: true
  name: 'Similar serials'
  description: 'Navigate between related serials, and their annotations.'
  related:
    - serials
  categories:
    - source
  status: prototype
user_activity_report_task:
  name:
verify_accessions_task:
  name:
quick_verbatim_material_task:
  hub: true
  name: 'Quick verbatim material'
  description: 'Quickly create a new specimen or lot records by transcribing verbatim label data and other minimal information.  Does not reference Collecting Events or OTUs.'
  related:
    - namespaces
    - build_biocuration_groups_task
  categories:
    - collection_object
  status: stable
create_verbatim_material_task:
  name:
build_biocuration_groups_task:
  hub: true
  name: 'Manage biocuration classes and groups'
  description: 'Create bio-curation categories like sex, and lifestage, that are used to organize physical collections (e.g. specimens and lots).'
  related:
    - build_biocuration_group_task
  categories:
    - collection_object
    - biology
  status: stable
build_biocuration_group_task:
  name:
  related:
    - build_biocuration_groups_task
match_georeference_task:
  hub: true
  name: 'Match georeferences'
  description: 'Re-use georeference efforts from past collecting events.'
  categories:
    - collecting_event
    - collection_object
  status: prototype
otu_distribution_data_task:
  hub: true
  name: 'Otu distribution'
  description: 'Display distribution data and map for an Otu (or taxon name).'
  categories:
    - nomenclature
    - collecting_event
    - collection_object
  status: prototype
author_list_task:
  hub: true
  name: 'Alphabetical list of source authors'
  description: 'Display all source authors with links to source list.'
  categories:
    - source
  status: stable
sqed_depiction_breakdown_todo_map_task:
  hub: true
  name: 'Collection object image breakdown TODO list'
  description: 'Lists all collection objects currently being processed through depictions.  Indicates those that have transcribed provisional ("buffered") collecting event data.'
  categories:
    - collecting_event
    - collection_object
    - image
  status: stable
simple_specimen_task:
  hub: true
  name: 'Simple new specimen'
  description: 'A bare bones specimen creation interface. Creates related collecting events, images, and identifiers.'
  categories:
    - collection_object
    - collecting_event
    - image
    - new
  status: prototype
new_asserted_distribution_from_map_task:
  hub: true
  name: 'New asserted distribution from map'
  description: 'Create asserted distributions by selecting OTUs and sources, then click a map to select a geographic area. OTU and source are lockable as defaults for the next record.'
  status: prototype
  categories:
    - source
    - new
report_dwc_task:
  hub: true
  name: 'Report DwC-A table'
  description: 'Collection objects with calculated attributes that will ultimately be exported to DwC-A.'
  status: prototype
  categories:
    - collection_object
    - collecting_event
geographic_area_lookup_task:
  hub: true
  name: 'Geographic area lookup'
  related:
  categories:
    - collecting_event
  status: prototype
  description: 'Check the geographic area gazetteer to see if there are records matching a particular name with queries like "Illinois", or "Champaign:Illinois" or "Saskatchewan:Canada.'
collecting_event_lat_long_task:
  hub: true
  name: 'Stepwise collecting event parser - Latitude/Longitude'
  related:
    - collecting_event
  categories:
    - collecting_event
  status: prototype
  description: "Parse the collecting_events table's verbatim label for possible lat/long combinations."
index_editor_task:
  hub: true
  name: 'Content editor'
  related:
  categories:
    - source
  status: prototype
  description: 'Edit content (text) per subject, for example "Biology of Aus bus". Text can be cited and figured.'
cite_otus_task:
  hub: true
  name: 'Cite OTUs'
  related:
  categories:
    - source
  status: prototype
  description: 'Add citations to OTUs.  Optionally add topics to citations.  For example assertions like "Smith, 1920 referenced Biology of Aus bus" are possible.'
dates_index_task:
  hub: true
  name: 'Stepwise collecting event parser - Dates'
  related:
    - collecting_event
  categories:
    - collecting_event
  status: prototype
  description: "Parse the collecting_events table's verbatim label for possible date combinations."
overdue_loans_task:
  hub: true
  name: 'Overdue loans'
  related:
  categories:
    - collection_object
  status: prototype
  description: 'List overdue loans.'
browse_collection_objects_task:
  hub: true
  name: 'Browse collection objects'
  related:
  categories:
    - collection_object
    - browse
  status: prototype
  description: 'Report everything known about a collection object (specimen, lot, ranged lot). Includes determinations, loan history, images, collecting event, catalog numbers, etc.'
index_row_coder_task:
  hub: true
  name: 'Matrix row coder'
  related:
  categories:
    - matrix
  status: prototype
  description: 'Code a matrix row.'
edit_loan_task:
  hub: true
  name: 'Edit loans'
  related:
  categories:
    - collection_object
  status: prototype
  description: 'Create and edit loans.'
edit_type_material_task:
  hub: true
  name: 'New type specimen'
  related:
  categories:
    - nomenclature
    - collection_object
    - new
  status: stable
  description: 'Add type material records for species group names.'
new_combination_task:
  hub: true
  name: 'New combination'
  related:
  categories:
    - nomenclature
    - new
  status: stable
  description: 'Create a new or subsequent nomenclatural combination.'
browse_otus_task:
  hub: true
  name: 'Browse OTUs'
  related:
  categories:
    - browse
  status: prototype
  description: 'Browse through brief summaries of data for an OTU, including ability to annotate and add related data.'
new_descriptor_task:
  hub: true
  name: 'New Descriptor'
  related:
    - character_states
    - observations
    - observation_matrices
  categories:
    - matrix
    - new
    - browse
  status: prototype
  description: 'Create and update descriptors (e.g. phylogenetic or descriptive characters).'
new_matrix_task:
  hub: true
  name: 'New observation matrix'
  related:
    - observation_matrices
  categories:
    - matrix
    - new
  status: prototype
  description: 'Assign the rows and columns of observation matrices.'
uniquify_people_task:
  hub: true
  name: 'Uniquify people'
  related:
  categories:
    - source
    - nomenclature
  status: stable
  description: 'Find and merge redundant or duplicated people, e.g., from import.'
observation_matrix_view_task:
  hub: true
  name: 'View an observation matrix'
  related:
  categories:
    - matrix
    - dna
  status: prototype
  description: 'A very basic visualization of an observation matrix.'
print_labels_task:
  hub: true
  name: 'Print labels'
  related:
  categories:
    - collecting_event
  status: prototype
  description: 'Print and manage labels.'
new_asserted_distribution_task:
  hub: true
  name: 'New asserted distribution'
  related:
  categories:
    - new
  status: prototype
  description: 'Create new asserted distributions (Otu, source, and geographic area combinations). Has locking and cloning mechanisms.'
index_topics_hub_task:
  hub: true
  name: 'Topics hub'
  related:
  categories:
  status: prototype
  description: 'Report on the usage of Topics.'
source_hub_task:
  hub: true
  name: 'Source hub'
  related:
  categories:
    - source
  status: prototype
  description: 'A centralized hub unifying access to the different means of creating and managing sources.'
new_source_task:
  hub: true
  name: 'New source'
  related:
  categories:
   - source
   - new
  status: stable
  description: 'Add a source (person, or reference to a book, serial, publication etc.) via a number of different methods including CrossRef lookup, DOI, or cut-paste of BibTeX.'
new_bibtex_source_task:
  hub: true
  name: 'New source from BibTeX'
  related:
  categories:
    - source
    - new
  status: prototype
  description: 'Parse a captured BibTeX string into a new source'
visualize_confidences_task:
  hub: true
  name: 'Visualize confidences.'
  related:
  categories:
  status: stable
  description: 'See a graph of confidences applied per data type.'
observation_matrices_dashboard_task:
  hub: true
  name: 'Observation matrices dashboard'
  related:
  categories:
    - matrix
  status: prototype
  description: 'Summarize observations across a nomenclaturally-based hierarchy.'
interactive_key_task:
  hub: true
  name: 'Interactive key'
  related:
  categories:
    - matrix
  status: prototype
  description: 'Interactive key based on an observation matrix.'
nomenclature_stats_task:
  hub: true
  name: 'Nomenclature stats'
  related:
  categories:
    - nomenclature
  status: prototype
  description: 'Report counts of names at different ranks.'
export_coldp_task:
  hub: true
  name: 'Catalogue of Life (CoLDP) exports'
  related:
  categories:
    - nomenclature
  status: prototype
  description: 'Export a zip of text files in the Catalogue of Life CoLDP format.'
index_browse_asserted_distributions_task:
  hub: true
  name: 'Browse asserted distributions'
  related:
  categories:
    - browse
  status: prototype
  description: 'Browse through asserted distributions summarized by OTU.  Map, table, and CSV downloads.'
collection_objects_filter_task:
  hub: true
  name: 'Filter collection objects'
  related:
  categories:
    - collection_object
    - filters
  status: prototype
  description: 'Filter collection objects by many different facets, download or visualize results.'
syncronize_otus_to_nomenclature_task:
  hub: true
  name: 'Synchronize nomenclature and OTUs'
  related:
  categories:
    - nomenclature
  status: prototype
  description: 'Batch create OTUs for nomenclature.  See reports of unmatched OTUs and Nomenclature.'
asserted_distributions_basic_endemism_task:
  hub: true
  name: 'Asserted distributions - basic endemism'
  related:
  categories:
  status: prototype
  description: 'A simple 1 taxon and children, 1 geographic area summary that includes a check for endemism.  Targets asserted distributions only.'
collection_object_summary_task:
  hub: true
  name: 'Collection summary'
  related:
  categories:
    - collection_object
  status: prototype
  description: 'Summary statistics for the collection(s) managed in this project'
browse_collecting_events_task:
  hub: true
  name: 'Browse collecting events'
  related:
  categories:
    - collecting_event
    - browse
  status: prototype
  description: 'View individual collecting events and their related.'
biological_relationship_composer_task:
  hub: true
  name: 'Compose biological relationships'
  related:
  categories:
    - biology
  status: prototype
  description: 'Define and add properties to biological relationships, e.g. things like "host/parasite".'
grid_digitize_task:
  hub: true
  name: 'Grid digitizer'
  related:
  categories:
    - collection_object
    - image
  status: prototype
  description: 'Break images of collection objects in a grid (e.g. slide folders) into individual collection objects and their depictions.'
export_basic_nomenclature_task:
  hub: true
  name: 'Download nomenclature (basic)'
  related:
  categories:
    - nomenclature
  status: prototype
  description: 'Download (also generate for API) a CSV table of the nomenclature with just the name, and a subset of the hierarchy'
match_nomenclature_task:
  hub: true
  name: 'Match names'
  related:
  categories:
    - nomenclature
  status: prototype
  description: 'A quick and dirty batch based check to see if names are in the system.'
manage_controlled_vocabulary_terms_task:
  hub: true
  name: 'Manage controlled vocabulary terms'
  related:
  categories:
  status: stable
  description: 'View and create custom fields, tags, etc. used throughout this project.'
match_collection_objects_task:
  hub: true
  name: 'Collection object match'
  related:
  categories:
    - collection_object
  status: prototype
  description: 'Use a quick list of catalog numbers or ids to find collection objects.'
filter_sources_task:
  hub: true
  name: 'Filter sources'
  related:
  categories:
    - source
    - filters
  status: prototype
  description: 'Filter and find sources then download or share bibliographies.'
project_data_task:
  hub: true
  name: 'Project data overview and download'
  related:
  categories:
  status: prototype
  description: 'Quick stats and download options for the overall project.'
gnfinder_task:
  hub: true
  name: 'Gnfinder playground'
  related:
  categories:
    - nomenclature
  status: prototype
  description: 'Show all names in a document.'
dwca_import_task:
  hub: true
  name: 'Darwin Core Archive (DwC-A) import'
  related:
  categories:
    - nomenclature
    - collecting_event
    - collection_object
  status: prototype
  description: 'Import Darwin Core Archive data into project.'
new_collecting_event_task:
  hub: true
  name: 'New collecting event'
  related:
  categories:
    - collecting_event
    - new
  status: prototype
  description: 'Create a new collecting event.  Quickly add collection objects to the collecting event.  Generate labels and specimen barcodes. Navigate between collecting events with similar properties.'
filter_images_task:
  hub: true
  name: 'Filter images task'
  related:
  categories:
    - image
    - filters
  status: prototype
  description: 'Filter images.'
export_taxonworks_project_task:
  hub: true
  name: 'Export project database'
  related:
  categories:
  status: prototype
  description: 'Generate a downloadable copy of the database with data from this project and community data (Sources, People, Repositories, etc.)'
<<<<<<< HEAD
paper_catalog_preview_task:
  hub: true
  name: 'Paper catalog preview'
  related:
  categories:
    - nomenclature
    - export
  status: prototype
  description: 'Experimenting with rendering nomenclature as a paper catalog'
=======
dwc_dashboard_task:
  hub: true
  name: 'DwC Dashboard'
  description: 'Report DwC Occurrence metadata, issues, and coverage. Manage DwC-A export.'
  status: prototype
  categories:
    - collection_object
    - collecting_event
new_extract_task:
  hub: true
  name: 'New extract'
  related:
  categories:
    - dna
    - new
  status: prototype
  description: 'Create new extracts, e.g. for DNA purposes.'
content_by_nomenclature_task:
  hub: true
  name: 'Content by nomenclature ("Brock")'
  related:
  categories:
  status: prototype
  description: 'Report a content block in a taxon name table.'
new_namespace_task:
  hub: true
  name: 'New namespace'
  related:
    - collection_object
    - collecting_event
  categories:
    - new
    - collection_object
    - collecting_event
  status: prototype
  description: 'Create new Namespaces, used in identifiers.'
index_matrix_column_coder_task:
  hub: true
  name: 'Matrix column coder'
  related:
  categories:
  status: prototype
  description: 'Code a matrix column'
object_graph_task:
  hub: false
  name: 'Task - Object graph'
  related:
  categories:
  status: prototype
  description: 'Visualize how dat are related to each other in a dynamic (force-directed) graph.  Navigate throughout the graph.'
batch_add_users_task:
  hub: false
  name: 'Administration: Batch add users'
  related:
  categories:
  status: prototype
  description: 'Add a list of users.'
filter_extract_task:
  hub: true
  name: 'Filter extracts'
  related:
  categories:
    - filters
    - dna
  status: prototype
  description: 'Search and list extracts from collection objects, OTUs, other extracts, date ranges etc.'
project_activity_task:
  hub: true
  name: 'Project activity'
  related:
  categories:
    - collection_object
    - collecting_event
    - nomenclature
    - image
  status: prototype
  description: 'Overview project and member activity, recent records, totals, member contributions, and more.'
stepwise_determinations_task:
  hub: true
  name: 'Stepwise determinations'
  related:
  categories:
    - collection_object
    - people
  status: prototype
  description: 'Parse verbatim determinations into their semantic components.'
classification_summary_task:
  hub: true
  name: 'Collection object classification summary'
  related:
  categories:
    - collection_object
  status: prototype
  description: 'Summarize collection objects totals and preparation by classification (by class, order, family).'
publisher_task:
  hub: true
  name: 'Content publisher'
  related:
  categories:
  status: prototype
  description: 'Manage the publishing of OTU content (text per topic).'
taxon_name_merge_task:
  hub: true
  name: 'Merge taxon names'
  related:
  categories:
    - nomenclature 
  status: prototype
  description: 'Basic tools that faclitate merging taxon names.'
>>>>>>> 4555ec64
<|MERGE_RESOLUTION|>--- conflicted
+++ resolved
@@ -613,17 +613,6 @@
   categories:
   status: prototype
   description: 'Generate a downloadable copy of the database with data from this project and community data (Sources, People, Repositories, etc.)'
-<<<<<<< HEAD
-paper_catalog_preview_task:
-  hub: true
-  name: 'Paper catalog preview'
-  related:
-  categories:
-    - nomenclature
-    - export
-  status: prototype
-  description: 'Experimenting with rendering nomenclature as a paper catalog'
-=======
 dwc_dashboard_task:
   hub: true
   name: 'DwC Dashboard'
@@ -733,4 +722,12 @@
     - nomenclature 
   status: prototype
   description: 'Basic tools that faclitate merging taxon names.'
->>>>>>> 4555ec64
+paper_catalog_preview_task:
+  hub: true
+  name: 'Paper catalog preview'
+  related:
+  categories:
+    - nomenclature
+    - export
+  status: prototype
+  description: 'Experimenting with rendering nomenclature as a paper catalog'