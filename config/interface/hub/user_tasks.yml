--- conflicted
+++ resolved
@@ -1006,20 +1006,20 @@
   categories:
   status: prototype
   description: 'Visualize controlled vocabulary terms across the projects you are a member of.'
-<<<<<<< HEAD
 browse_sounds_task:
   hub: true
   name: 'Browse sounds'
-=======
+  related:
+  categories:
+  status: prototype
+  description: 'TODO: Task description'
 browse_field_occurrence_task:
   hub: true
   name: 'Browse field occurrences'
->>>>>>> f8962e80
   related:
   categories:
   status: prototype
   description: 'TODO: Task description'
-<<<<<<< HEAD
 filter_sounds_task:
   hub: true
   name: 'Filter sounds'
@@ -1027,12 +1027,10 @@
   categories:
   status: prototype
   description: 'TODO: Task description'
-=======
 index_multi_update_task:
   hub: false
   name: 'Multi-update data attributes'
   related:
   categories:
   status: prototype
-  description: 'Faciliate spreadsheet editing of multiple data attributes.'
->>>>>>> f8962e80
+  description: 'Faciliate spreadsheet editing of multiple data attributes.'