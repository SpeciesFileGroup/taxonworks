# !! YOU MUST RESTART THE SERVER FOR CHANGES HERE TO TAKE AFFECT !!
#
# All routes scoped to /tasks _may_ be further annotated here.
# YAML is organized by:
#
# prefix:
#   attribute: value
#   attribute: value
#
# Valid attributes (* required)
#
#   name* - a friendly human readable name describing the task
#   description - a sentence or two further defining what the task will do for the user
#   hub - true if this tasks should appear at the hub, these tasks MAY NOT require parameters
#   categories - an array of one ore more of [nomenclature, source, collection_object, collecting_event, biology, matrix, dna]
#   status - one of [complete, stable, prototype,  unknown (default) ]
#               complete: users can expect the interfaces to remain in their present form
#               stable: primary elements are complete, but minor changes (CSS, feedback etc.) may change
#               prototype: while production ready, anything can change
#               unknown: task has not been classified
#
---
similar_serials_task:
  hub: true
  name: 'Similar serials'
  description: 'Navigate between related serials, and their annotations.'
  related:
    - serials
  categories:
    - source
  status: prototype
user_activity_report_task:
  name:
verify_accessions_task:
  name:
quick_verbatim_material_task:
  hub: true
  name: 'Quick verbatim material'
  description: 'Quickly create a new specimen or lot records by transcribing verbatim label data and other minimal information.  Does not reference Collecting Events or OTUs.'
  related:
    - namespaces
    - build_biocuration_groups_task
  categories:
    - collection_object
  status: stable
create_verbatim_material_task:
  name:
new_verbatim_reference_task:
  hub: true
  name: 'New source from citation'
  description: 'Create a new source by pasting in the full text of a citation. The citation will automatically be tested against Crossref and parsed into individual fields (BibTex) if possible.'
  categories:
    - source
  status: prototype
build_biocuration_groups_task:
  hub: true
  name: 'Manage biocuration classes and groups'
  description: 'Create bio-curation categories like sex, and lifestage, that are used to organize physical collections (e.g. specimens and lots).'
  related:
    - build_biocuration_group_task
  categories:
    - collection_object
    - biology
  status: stable
build_biocuration_group_task:
  name:
  related:
    - build_biocuration_groups_task
match_georeference_task:
  hub: true
  name: 'Match georeferences'
  description: 'Re-use georeference efforts from past collecting events.'
  categories:
    - collecting_event
    - collection_object
  status: prototype
otu_distribution_data_task:
  hub: true
  name: 'Otu distribution'
  description: 'Display distribution data and map for an Otu (or taxon name).'
  categories:
    - nomenclature
    - collecting_event
    - collection_object
  status: prototype
author_list_task:
  hub: true
  name: 'Alphabetical list of source authors'
  description: 'Display all source authors with links to source list.'
  categories:
    - source
  status: stable 
sqed_depiction_breakdown_todo_map_task:
  hub: true
  name: 'Collection object image breakdown TODO list'
  description: 'Lists all collection objects currently being processed through depictions.  Indicates those that have transcribed provisional ("buffered") collecting event data.'
  categories:
    - collecting_event
    - collection_object
  status: stable
simple_specimen_task:
  hub: true
  name: 'Simple new specimen'
  description: 'A bare bones specimen creation interface. Creates related collecting events, images, and identifiers.'
  categories:
    - collection_object
    - collecting_event
  status: prototype
new_asserted_distribution_task:
  hub: true
  name: 'New asserted distribution from map'
  description: 'Create asserted distributions by selecting OTUs and sources, then click a map to select a geographic area. OTU and source are lockable as defaults for the next record.'
  status: prototype
  categories:
    - source
browse_nomenclature_task:
  hub: true
  name: 'Browse nomenclature'
  description: 'Browse through nomenclature, focusing on a single record at a time.'
  status: stable
  categories:
    - nomenclature
nomenclature_by_source_task:
  hub: true
  name: 'Citations by source'
  description: 'Browse the nomenclatural data extracted from a particular source, focusing on a single source at a time.'
  status: prototype
  categories:
    - nomenclature
    - source
report_dwc_task:
  hub: true
  name: 'Report DWCA table'
  description: 'Collection objects with calculated attributes that will ultimately be exported to DWCA.'
  status: prototype
  categories:
    - collection_object
    - collecting_event
otus_filter_task:
  hub: true
  name: 'OTU filter'
  related:
  categories:
    - otu
  status: prototype
  description: 'Find OTUs by nomenclature, geography and author.'
geographic_area_lookup_task:
  hub: true
  name: 'Geographic area lookup'
  related:
  categories:
    - collecting_event
  status: prototype
  description: 'Check the geographic area gazetteer to see if there are records matching a particular name with queries like "Illinois", or "Champaign:Illinois" or "Saskatchewan:Canada.'
browse_sources_task:
  hub: true
  name: 'Browse sources'
  related:
  categories:
    - source
  status: prototype
  description: 'List sources via a simple keyword/year based search.'
collecting_event_lat_long_task:
  hub: true
  name: 'Stepwise collecting event parser - Latitude/Longitude'
  related:
    - collecting_event
  categories:
    - collecting_event
  status: prototype
  description: "Parse the collecting_events table's verbatim label for possible lat/long combinations."
index_editor_task:
  hub: true
  name: 'Content editor'
  related:
  categories:
    - source
  status: prototype
  description: 'Edit content (text) per subject, for example "Biology of Aus bus". Text can be cited and figured.'
cite_otus_task_task:
  hub: true
  name: 'Cite OTUs'
  related:
  categories:
    - source
  status: prototype
  description: 'Add citations to OTUs.  Optionally add topics to citations.  For example assertions like "Smith, 1920 referenced Biology of Aus bus" are possible.'
new_taxon_name_task:
  hub: true
  name: 'New taxon name'
  related:
  categories:
    - nomenclature
  status: stable
  description: 'Create or edit a taxon name along with its related metadata including original combinations, status, type material and synonym.'
dates_index_task:
  hub: true
  name: 'Stepwise collecting event parser - Dates'
  related:
    - collecting_event
  categories:
    - collecting_event
  status: prototype
  description: "Parse the collecting_events table's verbatim label for possible date combinations."
psu_import_task:
  hub: true
  name: 'Import Penn State DWCA'
  related:
    - collecting_events
    - collection_objects
  categories:
    - collecting_event
    - collection_object
  status: prototype
  description: 'Import a DWCA file from Penn State.'
overdue_loans_task:
  hub: true
  name: 'Overdue loans'
  related:
  categories:
    - collection_object
  status: prototype
  description: 'List overdue loans.'
browse_collection_objects_task:
  hub: true
  name: 'Browse collection objects'
  related:
  categories:
    - collection_object
  status: prototype
  description: 'Report everything known about a collection object (specimen, lot, ranged lot). Includes determinations, loan history, images, collecting event, catalog numbers, etc.'
index_row_coder_task:
  hub: true
  name: 'Matrix row coder'
  related:
  categories:
    - matrix
  status: prototype
  description: 'Code a matrix row.'
edit_loan_task:
  hub: true
  name: 'Edit loans'
  related:
  categories:
    - collection_object
  status: prototype
  description: 'Create and edit loans.'
edit_type_material_task:
  hub: true
  name: 'New type specimen'
  related:
  categories:
    - nomenclature
    - collection_object
  status: stable
  description: 'Add type material records for species group names.'
new_combination_task:
  hub: true
  name: 'New combination'
  related:
  categories:
    - nomenclature
  status: stable
  description: 'Create a new or subsequent nomenclatural combination.'
browse_otus_task:
  hub: true
  name: 'Browse taxa'
  related:
  categories:
  status: prototype
  description: 'Browse through brief summaries of data for an OTU, including ability to annotate and add related data.'
browse_annotations_task:
  hub: true
  name: 'Browse annotations'
  related:
  categories:
    - collection_object
    - collecting_event
    - biology
    - source
    - nomenclature
    - matrix
    - dna
  status: stable 
  description: 'Filter data by annotations (e.g. Notes, Data attributes).  Delete or create additional annotations on filtered objects.  Generate JSON request based on annotations.'
new_descriptor_task:
  hub: true
  name: 'New Descriptor'
  related:
    - character_states
    - observations
    - observation_matrices
  categories:
    - matrix
  status: prototype
  description: 'Create and update descriptors (e.g. phylogenetic or descriptive characters).'
new_matrix_task:
  hub: true
  name: 'New observation matrix'
  related:
    - observation_matrices
  categories:
    - matrix
  status: prototype
  description: 'Assign the rows and columns of observation matrices.'
uniquify_people_task:
  hub: true
  name: 'Uniquify people'
  related:
  categories:
    - source
    - nomenclature
  status: stable 
  description: 'Find and merge redundant or duplicated people, e.g., from import.'
index_individual_bibtex_source_task:
  hub: true
  name: 'New source from BibTeX'
  related:
  categories:
    - source
  status: prototype
  description: 'Parse a captured BibTeX string into a new source'
index_search_locality_task:
  hub: true
  name: 'Filter collecting events'
  related:
  categories:
    - collecting_event
  status: prototype
  description: 'Filter collecting events by shape, tag, and various other params.'
observation_matrices_hub_task:
  hub: true
  name: 'Observation matrix hub'
  related:
  categories:
    - matrix
    - dna
  status: prototype
  description: 'An overview of observation matrices and descriptors.  Includes links to new records.'
observation_matrix_view_task:
  hub: true
  name: 'View an observation matrix'
  related:
  categories:
    - matrix
    - dna
  status: prototype
  description: 'A very basic visualization of an observation matrix.'
comprehensive_collection_object_task:
  hub: true
  name: 'Comprehensive collection object form'
  related:
    - collection_objects
  categories:
    - collection_object
  status: prototype
  description: 'An all-in-one interface for digitizing collection objects.'
index_print_labels_task:
  hub: true
  name: 'Print labels'
  related:
  categories:
    - collecting_event
  status: prototype
  description: 'Print and manage labels.'
index_new_asserted_distribution_task:
  hub: true
  name: 'New asserted distribution'
  related:
  categories:
  status: prototype
  description: 'Create new asserted distributions (Otu, source, and geographic area combinations). Has locking and cloning mechanisms.'
index_topics_hub_task:
  hub: true
  name: 'Topics hub'
  related:
  categories:
  status: prototype
  description: 'Report on the usage of Topics.'
index_new_image_task:
  description: 'Add images via drag-and-drop.  Applies attribution and depiction metadata across sets of added images.  Add staged specimen images.'
  hub: true
  name: 'New image'
  related:
  categories:
    - collecting_event
    - collection_object
  status: prototype
index_hub_task:
  hub: true
  name: 'Source hub'
  related:
  categories:
    - source
  status: prototype
  description: 'A centralized hub unifying access to the different means of creating and managing sources.'
index_filter_task:
  hub: true
  name: 'Filter nomenclature'
  related:
  categories:
    - nomenclature
  status: stable 
  description: 'Search and filter taxon names. Download CSV.  Generate JSON paths for offline use.'
visualize_confidences_task:
  hub: true
  name: 'Visualize confidences.'
  related:
  categories:
  status: stable 
  description: 'See a graph of confidences applied per data type.'
index_matrix_image_task:
  hub: true
  name: 'Image matrix'
  related:
  categories:
    - matrix
  status: prototype
  description: 'Code a special type of image-based matrix by organizing images into a matrix.  Uses media-type descriptors.'
index_dashboard_task:
  hub: true
  name: 'Observation matrices dashboard'
  related:
  categories:
    - matrix
  status: prototype
  description: 'Summarize observations across a nomenclaturally-based hierarchy.'
index_stats_task:
  hub: true
  name: 'Nomenclature stats'
  related:
  categories:
    - nomenclature
  status: prototype
  description: 'Get counts of names as different ranks.'
export_coldp_task:
  hub: true
  name: 'CoLDP exports'
  related:
  categories:
    - nomenclature
  status: prototype
  description: 'Preview, manage, and export CoLDP formatted data'
index_browse_asserted_distributions_task:
  hub: true
  name: 'Browse asserted distributions'
  related:
  categories:
  status: prototype
  description: 'Browse through asserted distributions summarized by OTU.  Map, table, and CSV downloads.'
<<<<<<< HEAD
index_new_source_task:
  hub: true
  name: 'New source'
  related:
  categories:
    - source
  status: prototype
  description: 'Add a sources of Verbatim, BibTeX or person via a number of methods.'
=======
collection_objects_filter_task:
  hub: true
  name: 'Collection object filter'
  related:
  categories:
    - collection_object
  status: prototype
  description: 'Filter collection objects by many different facets, download or visualize results.'
>>>>>>> 05d2ac1d
<|MERGE_RESOLUTION|>--- conflicted
+++ resolved
@@ -448,22 +448,19 @@
   categories:
   status: prototype
   description: 'Browse through asserted distributions summarized by OTU.  Map, table, and CSV downloads.'
-<<<<<<< HEAD
+collection_objects_filter_task:
+  hub: true
+  name: 'Collection object filter'
+  related:
+  categories:
+    - collection_object
+  status: prototype
+  description: 'Filter collection objects by many different facets, download or visualize results.'
 index_new_source_task:
-  hub: true
-  name: 'New source'
-  related:
-  categories:
-    - source
-  status: prototype
-  description: 'Add a sources of Verbatim, BibTeX or person via a number of methods.'
-=======
-collection_objects_filter_task:
-  hub: true
-  name: 'Collection object filter'
-  related:
-  categories:
-    - collection_object
-  status: prototype
-  description: 'Filter collection objects by many different facets, download or visualize results.'
->>>>>>> 05d2ac1d
+   hub: true
+   name: 'New source'
+   related:
+   categories:
+    - source
+   status: prototype
+   description: 'Add a sources of Verbatim, BibTeX or person via a number of methods.'
