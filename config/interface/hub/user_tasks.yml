# !! YOU MUST RESTART THE SERVER FOR CHANGES HERE TO TAKE AFFECT !!
#
# All routes scoped to /tasks _may_ be further annotated here.
# YAML is organized by:
#
# prefix:
#   attribute: value
#   attribute: value
#
# Valid attributes (* required)
#
#   name* - a friendly human readable name describing the task
#   description - a sentence or two further defining what the task will do for the user
#   hub - true if this tasks should appear at the hub, these tasks MAY NOT require parameters
#   categories - an array of one ore more of [nomenclature, source, collection_object, collecting_event, biology, matrix, dna]
#   status - one of [complete, stable, prototype,  unknown (default) ]
#               complete: users can expect the interfaces to remain in their present form
#               stable: primary elements are complete, but minor changes (CSS, feedback etc.) may change
#               prototype: while production ready, anything can change
#               unknown: task has not been classified
#
---
similar_serials_task:
  hub: true
  name: 'Similar serials'
  description: 'Navigate between related serials, and their annotations.'
  related:
    - serials
  categories:
    - source
  status: prototype
user_activity_report_task:
  name:
verify_accessions_task:
  name:
quick_verbatim_material_task:
  hub: true
  name: 'Quick verbatim material'
  description: 'Quickly create a new specimen or lot records by transcribing verbatim label data and other minimal information.  Does not reference Collecting Events or OTUs.'
  related:
    - namespaces
    - build_biocuration_groups_task
  categories:
    - collection_object
  status: stable
create_verbatim_material_task:
  name:
new_verbatim_reference_task:
  hub: true
  name: 'New source from citation'
  description: 'Create a new source by pasting in the full text of a citation. The citation will automatically be tested against Crossref and parsed into individual fields (BibTex) if possible.'
  categories:
    - source
  status: prototype
build_biocuration_groups_task:
  hub: true
  name: 'Manage biocuration classes and groups'
  description: 'Create bio-curation categories like sex, and lifestage, that are used to organize physical collections (e.g. specimens and lots).'
  related:
    - build_biocuration_group_task
  categories:
    - collection_object
    - biology
  status: stable
build_biocuration_group_task:
  name:
  related:
    - build_biocuration_groups_task
match_georeference_task:
  hub: true
  name: 'Match georeferences'
  description: 'Re-use georeference efforts from past collecting events.'
  categories:
    - collecting_event
    - collection_object
  status: prototype
otu_distribution_data_task:
  hub: true
  name: 'Otu distribution'
  description: 'Display distribution data and map for an Otu (or taxon name).'
  categories:
    - nomenclature
    - collecting_event
    - collection_object
  status: prototype
author_list_task:
  hub: true
  name: 'Alphabetical list of source authors'
  description: 'Display all source authors with links to source list.'
  categories:
    - source
  status: stable 
sqed_depiction_breakdown_todo_map_task:
  hub: true
  name: 'Collection object image breakdown TODO list'
  description: 'Lists all collection objects currently being processed through depictions.  Indicates those that have transcribed provisional ("buffered") collecting event data.'
  categories:
    - collecting_event
    - collection_object
  status: stable
simple_specimen_task:
  hub: true
  name: 'Simple new specimen'
  description: 'A bare bones specimen creation interface. Creates related collecting events, images, and identifiers.'
  categories:
    - collection_object
    - collecting_event
  status: prototype
new_asserted_distribution_task:
  hub: true
  name: 'New asserted distribution from map'
  description: 'Create asserted distributions by selecting OTUs and sources, then click a map to select a geographic area. OTU and source are lockable as defaults for the next record.'
  status: prototype
  categories:
    - source
browse_nomenclature_task:
  hub: true
  name: 'Browse nomenclature'
  description: 'Browse through nomenclature, focusing on a single record at a time.'
  status: stable
  categories:
    - nomenclature
nomenclature_by_source_task:
  hub: true
  name: 'Citations by source'
  description: 'Browse the nomenclatural data extracted from a particular source, focusing on a single source at a time.'
  status: prototype
  categories:
    - nomenclature
    - source
report_dwc_task:
  hub: true
  name: 'Report DWCA table'
  description: 'Collection objects with calculated attributes that will ultimately be exported to DWCA.'
  status: prototype
  categories:
    - collection_object
    - collecting_event
collection_objects_filter_task:
  hub: true
  name: 'Collection object filter'
  related:
  categories:
    - collection_object
  status: prototype
  description: 'Find collection objects using an area, date range, taxon determination (OTU), applied identifier, or user/created date range.'
otus_filter_task:
  hub: true
  name: 'OTU filter'
  related:
  categories:
    - otu
  status: prototype
  description: 'Find OTUs by nomenclature, geography and author.'
geographic_area_lookup_task:
  hub: true
  name: 'Geographic area lookup'
  related:
  categories:
    - collecting_event
  status: prototype
  description: 'Check the geographic area gazetteer to see if there are records matching a particular name with queries like "Illinois", or "Champaign:Illinois" or "Saskatchewan:Canada.'
browse_sources_task:
  hub: true
  name: 'Browse sources'
  related:
  categories:
    - source
  status: prototype
  description: 'List sources via a simple keyword/year based search.'
collecting_event_lat_long_task:
  hub: true
  name: 'Stepwise collecting event parser - Latitude/Longitude'
  related:
    - collecting_event
  categories:
    - collecting_event
  status: prototype
  description: "Parse the collecting_events table's verbatim label for possible lat/long combinations."
index_editor_task:
  hub: true
  name: 'Content editor'
  related:
  categories:
    - source
  status: prototype
  description: 'Edit content (text) per subject, for example "Biology of Aus bus". Text can be cited and figured.'
cite_otus_task_task:
  hub: true
  name: 'Cite OTUs'
  related:
  categories:
    - source
  status: prototype
  description: 'Add citations to OTUs.  Optionally add topics to citations.  For example assertions like "Smith, 1920 referenced Biology of Aus bus" are possible.'
new_taxon_name_task:
  hub: true
  name: 'New taxon name'
  related:
  categories:
    - nomenclature
  status: stable
  description: 'Create or edit a taxon name along with its related metadata including original combinations, status, type material and synonym.'
dates_index_task:
  hub: true
  name: 'Stepwise collecting event parser - Dates'
  related:
    - collecting_event
  categories:
    - collecting_event
  status: prototype
  description: "Parse the collecting_events table's verbatim label for possible date combinations."
psu_import_task:
  hub: true
  name: 'Import Penn State DWCA'
  related:
    - collecting_events
    - collection_objects
  categories:
    - collecting_event
    - collection_object
  status: prototype
  description: 'Import a DWCA file from Penn State.'
overdue_loans_task:
  hub: true
  name: 'Overdue loans'
  related:
  categories:
    - collection_object
  status: prototype
  description: 'List overdue loans.'
browse_collection_objects_task:
  hub: true
  name: 'Browse collection objects'
  related:
  categories:
    - collection_object
  status: prototype
  description: 'Report everything known about a collection object (specimen, lot, ranged lot). Includes determinations, loan history, images, collecting event, catalog numbers, etc.'
index_row_coder_task:
  hub: true
  name: 'Matrix row coder'
  related:
  categories:
    - matrix
  status: prototype
  description: 'Code a matrix row.'
edit_loan_task:
  hub: true
  name: 'Edit loans'
  related:
  categories:
    - collection_object
  status: prototype
  description: 'Create and edit loans.'
edit_type_material_task:
  hub: true
  name: 'New type specimen'
  related:
  categories:
    - nomenclature
    - collection_object
  status: stable
  description: 'Add type material records for species group names.'
new_combination_task:
  hub: true
  name: 'New combination'
  related:
  categories:
    - nomenclature
  status: stable
  description: 'Create a new or subsequent nomenclatural combination.'
browse_otus_task:
  hub: true
  name: 'Browse taxa'
  related:
  categories:
  status: prototype
  description: 'Browse through brief summaries of data for an OTU, including ability to annotate and add related data.'
browse_annotations_task:
  hub: true
  name: 'Browse annotations'
  related:
  categories:
    - collection_object
    - collecting_event
    - biology
    - source
    - nomenclature
    - matrix
    - dna
  status: stable 
  description: 'Filter data by annotations (e.g. Notes, Data attributes).  Delete or create additional annotations on filtered objects.  Generate JSON request based on annotations.'
new_descriptor_task:
  hub: true
  name: 'New Descriptor'
  related:
    - character_states
    - observations
    - observation_matrices
  categories:
    - matrix
  status: prototype
  description: 'Create and update descriptors (e.g. phylogenetic or descriptive characters).'
new_matrix_task:
  hub: true
  name: 'New observation matrix'
  related:
    - observation_matrices
  categories:
    - matrix
  status: prototype
  description: 'Assign the rows and columns of observation matrices.'
uniquify_people_task:
  hub: true
  name: 'Uniquify people'
  related:
  categories:
    - source
    - nomenclature
  status: stable 
  description: 'Find and merge redundant or duplicated people, e.g., from import.'
index_individual_bibtex_source_task:
  hub: true
  name: 'New source from BibTeX'
  related:
  categories:
    - source
  status: prototype
  description: 'Parse a captured BibTeX string into a new source'
index_search_locality_task:
  hub: true
  name: 'Filter collecting events'
  related:
  categories:
    - collecting_event
  status: prototype
  description: 'Filter collecting events by shape, tag, and various other params.'
observation_matrices_hub_task:
  hub: true
  name: 'Observation matrix hub'
  related:
  categories:
    - matrix
    - dna
  status: prototype
  description: 'An overview of observation matrices and descriptors.  Includes links to new records.'
observation_matrix_view_task:
  hub: true
  name: 'View an observation matrix'
  related:
  categories:
    - matrix
    - dna
  status: prototype
  description: 'A very basic visualization of an observation matrix.'
comprehensive_collection_object_task:
  hub: true
  name: 'Comprehensive collection object form'
  related:
    - collection_objects
  categories:
    - collection_object
  status: prototype
  description: 'An all-in-one interface for digitizing collection objects.'
index_print_labels_task:
  hub: true
  name: 'Print labels'
  related:
  categories:
    - collecting_event
  status: prototype
  description: 'Print and manage labels.'
index_new_asserted_distribution_task:
  hub: true
  name: 'New asserted distribution'
  related:
  categories:
  status: prototype
  description: 'Create new asserted distributions (Otu, source, and geographic area combinations). Has locking and cloning mechanisms.'
index_topics_hub_task:
  hub: true
  name: 'Topics hub'
  related:
  categories:
  status: prototype
  description: 'Report on the usage of Topics.'
index_new_image_task:
  description: 'Add images via drag-and-drop.  Applies attribution and depiction metadata across sets of added images.  Add staged specimen images.'
  hub: true
  name: 'New image'
  related:
  categories:
    - collecting_event
    - collection_object
  status: prototype
index_hub_task:
  hub: true
  name: 'Source hub'
  related:
  categories:
    - source
  status: prototype
  description: 'A centralized hub unifying access to the different means of creating and managing sources.'
index_filter_task:
  hub: true
  name: 'Filter nomenclature'
  related:
  categories:
    - nomenclature
  status: stable 
  description: 'Search and filter taxon names. Download CSV.  Generate JSON paths for offline use.'
visualize_confidences_task:
  hub: true
  name: 'Visualize confidences.'
  related:
  categories:
  status: stable 
  description: 'See a graph of confidences applied per data type.'
index_matrix_image_task:
  hub: true
  name: 'Image matrix'
  related:
  categories:
  - matrix
  status: prototype
  description: 'Code a special type of image-based matrix by organizing images into a matrix.  Uses media-type descriptors.'
index_dashboard_task:
  hub: true
  name: 'Observation matrices dashboard'
  related:
  categories:
  - matrix
  status: prototype
<<<<<<< HEAD
  description: 'See a graph of confidences applied per data type.'

index_new_sequence_task:
  hub: true
  name: 'New sequence'
  related:
  categories:
    - dna
  status: prototype
  description: 'TODO: Task description'
=======
  description: 'Summarize observations across a nomenclaturally-based hierarchy.'
>>>>>>> 922bcca2
<|MERGE_RESOLUTION|>--- conflicted
+++ resolved
@@ -432,17 +432,12 @@
   categories:
   - matrix
   status: prototype
-<<<<<<< HEAD
-  description: 'See a graph of confidences applied per data type.'
-
+  description: 'Summarize observations across a nomenclaturally-based hierarchy.'
 index_new_sequence_task:
   hub: true
   name: 'New sequence'
   related:
   categories:
-    - dna
-  status: prototype
-  description: 'TODO: Task description'
-=======
-  description: 'Summarize observations across a nomenclaturally-based hierarchy.'
->>>>>>> 922bcca2
+  - dna
+  status: prototype
+  description: 'Add new DNA sequences by copy paste or FASTA drag drop.'