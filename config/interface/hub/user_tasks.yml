--- conflicted
+++ resolved
@@ -910,7 +910,6 @@
     - metadata
   status: prototype
   description: 'A quick look dashboard of past activity'
-<<<<<<< HEAD
 field_synchronize_task:
   hub: true
   name: 'Field synchronize'
@@ -918,12 +917,10 @@
   categories:
   status: prototype
   description: 'TODO: Task description'
-=======
 collecting_events_spatial_summary_task:
-  hub: false 
+  hub: false
   name: 'Collecting Event Spatial Summary'
   related:
   categories:
   status: prototype
-  description: 'Summarize spatial characteristics of a set of Collecting Events.'
->>>>>>> 7d7fe3bd
+  description: 'Summarize spatial characteristics of a set of Collecting Events.'