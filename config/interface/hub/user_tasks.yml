# !! YOU MUST RESTART THE SERVER FOR CHANGES HERE TO TAKE AFFECT !!
#
# All routes scoped to /tasks _may_ be further annotated here.
# YAML is organized by:
#
# prefix:
#   attribute: value
#   attribute: value
#
# Valid attributes (* required)
#
#   name* - a friendly human readable name describing the task
#   description - a sentence or two further defining what the task will do for the user
#   hub - true if this tasks should appear at the hub, these tasks MAY NOT require parameters
#   categories - an array of one ore more of [nomenclature, source, collection_object, collecting_event, biology, matrix, dna, image]
#   status - one of [complete, stable, prototype,  unknown (default) ]
#               complete: users can expect the interfaces to remain in their present form
#               stable: primary elements are complete, but minor changes (CSS, feedback etc.) may change
#               prototype: while production ready, anything can change
#               unknown: task has not been classified
#
---
filter_taxon_names_task:
  hub: true
  name: 'Filter nomenclature'
  related:
  categories:
    - nomenclature
    - filters
  status: stable
  description: 'Search and filter taxon names. Download CSV.  Generate JSON paths for offline use.'
filter_collecting_events_task:
  hub: true
  name: 'Filter collecting events'
  related:
  categories:
    - collecting_event
    - filters
  status: prototype
  description: 'Filter collecting events by shape, tag, and various other params.'
browse_annotations_task:
  hub: true
  name: 'Browse annotations'
  related:
  categories:
    - collection_object
    - collecting_event
    - biology
    - source
    - nomenclature
    - matrix
    - dna
    - filters
    - browse
  status: stable
  description: 'Filter data by annotations (e.g. Notes, Data attributes).  Delete or create additional annotations on filtered objects.  Generate JSON request based on annotations.'
filter_otus_task:
  hub: true
  name: 'Filter OTUs'
  related:
  categories:
    - otu
    - filters
  status: prototype
  description: 'Find OTUs by nomenclature, geography and author.'
comprehensive_collection_object_task:
  hub: true
  name: 'Comprehensive specimen digitization'
  related:
    - collection_objects
  categories:
    - collection_object
    - new
  status: prototype
  description: 'An all-in-one interface for digitizing collection objects.'
new_taxon_name_task:
  hub: true
  name: 'New taxon name'
  related:
  categories:
    - nomenclature
    - new
  status: stable
  description: 'Create or edit a taxon name along with its related metadata including original combinations, status, type material and synonym.'
browse_nomenclature_task:
  hub: true
  name: 'Browse nomenclature and classification'
  description: 'Browse through nomenclature and classification, focusing on a single record at a time.'
  status: stable
  categories:
    - nomenclature
    - browse
observation_matrices_hub_task:
  hub: true
  name: 'Observation matrix hub'
  related:
  categories:
    - matrix
    - dna
  status: prototype
  description: 'An overview of observation matrices and descriptors.  Includes links to new records.'
nomenclature_by_source_task:
  hub: true
  name: 'Citations by source'
  description: 'Browse the nomenclatural data extracted from a particular source, focusing on a single source at a time.'
  status: prototype
  categories:
    - nomenclature
    - source
    - browse
new_image_task:
  description: 'Add images via drag-and-drop. Applies attribution and depiction metadata across sets of added images. Add staged specimen images.'
  hub: true
  name: 'New image'
  related:
  categories:
    - image
    - collecting_event
    - collection_object
    - new
  status: prototype
index_matrix_image_task:
  hub: true
  name: 'Image matrix'
  related:
  categories:
    - matrix
    - image
  status: prototype
  description: 'Code a special type of image-based matrix by organizing images into a matrix.  Uses media-type descriptors.'
similar_serials_task:
  hub: true
  name: 'Similar serials'
  description: 'Navigate between related serials, and their annotations.'
  related:
    - serials
  categories:
    - source
  status: prototype
user_activity_report_task:
  name:
verify_accessions_task:
  name:
quick_verbatim_material_task:
  hub: true
  name: 'Quick verbatim material'
  description: 'Quickly create a new specimen or lot records by transcribing verbatim label data and other minimal information.  Does not reference Collecting Events or OTUs.'
  related:
    - namespaces
    - build_biocuration_groups_task
  categories:
    - collection_object
  status: stable
create_verbatim_material_task:
  name:
build_biocuration_groups_task:
  hub: true
  name: 'Manage biocuration classes and groups'
  description: 'Create bio-curation categories like sex, and lifestage, that are used to organize physical collections (e.g. specimens and lots).'
  related:
    - build_biocuration_group_task
  categories:
    - collection_object
    - biology
  status: stable
build_biocuration_group_task:
  name:
  related:
    - build_biocuration_groups_task
match_georeference_task:
  hub: true
  name: 'Match georeferences'
  description: 'Re-use georeference efforts from past collecting events.'
  categories:
    - collecting_event
    - collection_object
  status: prototype
otu_distribution_data_task:
  hub: true
  name: 'Otu distribution'
  description: 'Display distribution data and map for an Otu (or taxon name).'
  categories:
    - nomenclature
    - collecting_event
    - collection_object
  status: prototype
author_list_task:
  hub: true
  name: 'Alphabetical list of source authors'
  description: 'Display all source authors with links to source list.'
  categories:
    - source
  status: stable
sqed_depiction_breakdown_todo_map_task:
  hub: true
  name: 'Filter staged images'
  description: 'Filter staged images currently being processed. Visualize current data extracted from an image. Was "TODO list".'
  categories:
    - filters
    - collecting_event
    - collection_object
    - image
  status: stable
simple_specimen_task:
  hub: true
  name: 'Simple new specimen'
  description: 'A bare bones specimen creation interface. Creates related collecting events, images, and identifiers.'
  categories:
    - collection_object
    - collecting_event
    - image
    - new
  status: prototype
new_asserted_distribution_from_map_task:
  hub: true
  name: 'New asserted distribution from map'
  description: 'Create asserted distributions by selecting OTUs and sources, then click a map to select a geographic area. OTU and source are lockable as defaults for the next record.'
  status: prototype
  categories:
    - source
    - new
report_dwc_task:
  hub: true
  name: 'Report DwC-A table'
  description: 'Collection objects with calculated attributes that will ultimately be exported to DwC-A.'
  status: prototype
  categories:
    - collection_object
    - collecting_event
geographic_area_lookup_task:
  hub: true
  name: 'Geographic area lookup'
  related:
  categories:
    - collecting_event
  status: prototype
  description: 'Check the geographic area gazetteer to see if there are records matching a particular name with queries like "Illinois", or "Champaign:Illinois" or "Saskatchewan:Canada.'
collecting_event_lat_long_task:
  hub: true
  name: 'Stepwise collecting event parser - Latitude/Longitude'
  related:
    - collecting_event
  categories:
    - collecting_event
  status: prototype
  description: "Parse the collecting_events table's verbatim label for possible lat/long combinations."
index_editor_task:
  hub: true
  name: 'Content editor'
  related:
  categories:
    - new
    - source
  status: prototype
  description: 'Edit content (text) per subject, for example "Biology of Aus bus". Text can be cited and figured.'
cite_otus_task:
  hub: true
  name: 'Cite OTUs'
  related:
  categories:
    - source
  status: prototype
  description: 'Add citations to OTUs.  Optionally add topics to citations.  For example assertions like "Smith, 1920 referenced Biology of Aus bus" are possible.'
dates_index_task:
  hub: true
  name: 'Stepwise collecting event parser - Dates'
  related:
    - collecting_event
  categories:
    - collecting_event
  status: prototype
  description: "Parse the collecting_events table's verbatim label for possible date combinations."
browse_collection_objects_task:
  hub: true
  name: 'Browse collection objects'
  related:
  categories:
    - collection_object
    - browse
  status: prototype
  description: 'Report everything known about a collection object (specimen, lot, ranged lot). Includes determinations, loan history, images, collecting event, catalog numbers, etc.'
index_row_coder_task:
  hub: true
  name: 'Matrix row coder'
  related:
  categories:
    - matrix
  status: prototype
  description: 'Code a matrix row.'
edit_loan_task:
  hub: true
  name: 'Edit loans'
  related:
  categories:
    - collection_object
  status: prototype
  description: 'Create and edit loans.'
edit_type_material_task:
  hub: true
  name: 'New type specimen'
  related:
  categories:
    - nomenclature
    - collection_object
    - new
  status: stable
  description: 'Add type material records for species group names.'
new_combination_task:
  hub: true
  name: 'New combination'
  related:
  categories:
    - nomenclature
    - new
  status: stable
  description: 'Create a new or subsequent nomenclatural combination.'
browse_otus_task:
  hub: true
  name: 'Browse OTUs'
  related:
  categories:
    - browse
  status: prototype
  description: 'Browse through brief summaries of data for an OTU, including ability to annotate and add related data.'
new_descriptor_task:
  hub: true
  name: 'New Descriptor'
  related:
    - character_states
    - observations
    - observation_matrices
  categories:
    - matrix
    - new
    - browse
  status: prototype
  description: 'Create and update descriptors (e.g. phylogenetic or descriptive characters).'
new_matrix_task:
  hub: true
  name: 'New observation matrix'
  related:
    - observation_matrices
  categories:
    - matrix
    - new
  status: prototype
  description: 'Assign the rows and columns of observation matrices.'
uniquify_people_task:
  hub: true
  name: 'Uniquify people'
  related:
  categories:
    - source
    - nomenclature
  status: stable
  description: 'Find and merge redundant or duplicated people, e.g., from import.'
observation_matrix_view_task:
  hub: true
  name: 'View an observation matrix'
  related:
  categories:
    - matrix
    - dna
  status: prototype
  description: 'A very basic visualization of an observation matrix.'
print_labels_task:
  hub: true
  name: 'Print labels'
  related:
  categories:
    - collecting_event
  status: prototype
  description: 'Print and manage labels.'
new_asserted_distribution_task:
  hub: true
  name: 'New asserted distribution'
  related:
  categories:
    - new
  status: prototype
  description: 'Create new asserted distributions (Otu, source, and geographic area combinations). Has locking and cloning mechanisms.'
index_topics_hub_task:
  hub: true
  name: 'Topics hub'
  related:
  categories:
  status: prototype
  description: 'Report on the usage of Topics.'
source_hub_task:
  hub: true
  name: 'Source hub'
  related:
  categories:
    - source
  status: prototype
  description: 'A centralized hub unifying access to the different means of creating and managing sources.'
new_source_task:
  hub: true
  name: 'New source'
  related:
  categories:
    - source
    - new
  status: stable
  description: 'Add a source (person, or reference to a book, serial, publication etc.) via a number of different methods including CrossRef lookup, DOI, or cut-paste of BibTeX.'
new_bibtex_source_task:
  hub: true
  name: 'New source from BibTeX'
  related:
  categories:
    - source
    - new
  status: prototype
  description: 'Parse a captured BibTeX string into a new source'
visualize_confidences_task:
  hub: true
  name: 'Visualize confidences'
  related:
  categories:
  status: stable
  description: 'See a graph of confidences applied per data type.'
observation_matrices_dashboard_task:
  hub: true
  name: 'Observation matrices dashboard'
  related:
  categories:
    - matrix
  status: prototype
  description: 'Summarize observations across a nomenclaturally-based hierarchy.'
interactive_key_task:
  hub: true
  name: 'Interactive key'
  related:
  categories:
    - matrix
  status: prototype
  description: 'Interactive key based on an observation matrix.'
nomenclature_stats_task:
  hub: true
  name: 'Nomenclature stats'
  related:
  categories:
    - nomenclature
  status: prototype
  description: 'Report counts of names at different ranks.'
export_coldp_task:
  hub: true
  name: 'Catalogue of Life (CoLDP) exports'
  related:
  categories:
    - nomenclature
  status: prototype
  description: 'Export a zip of text files in the Catalogue of Life CoLDP format.'
browse_asserted_distributions_task:
  hub: true
  name: 'Browse asserted distributions'
  related:
  categories:
    - browse
  status: prototype
  description: 'Browse through asserted distributions summarized by OTU.  Map, table, and CSV downloads.'
filter_collection_objects_task:
  hub: true
  name: 'Filter collection objects'
  related:
  categories:
    - collection_object
    - filters
  status: prototype
  description: 'Filter collection objects by many different facets, download or visualize results.'
syncronize_otus_to_nomenclature_task:
  hub: true
  name: 'Synchronize nomenclature and OTUs'
  related:
  categories:
    - nomenclature
  status: prototype
  description: 'Batch create OTUs for nomenclature.  See reports of unmatched OTUs and Nomenclature.'
asserted_distributions_basic_endemism_task:
  hub: true
  name: 'Asserted distributions - basic endemism'
  related:
  categories:
  status: prototype
  description: 'A simple 1 taxon and children, 1 geographic area summary that includes a check for endemism.  Targets asserted distributions only.'
collection_object_summary_task:
  hub: true
  name: 'Collection summary'
  related:
  categories:
    - collection_object
  status: prototype
  description: 'Summary statistics for the collection(s) managed in this project'
browse_collecting_events_task:
  hub: true
  name: 'Browse collecting events'
  related:
  categories:
    - collecting_event
    - browse
  status: prototype
  description: 'View individual collecting events and their related.'
biological_relationship_composer_task:
  hub: true
  name: 'Compose biological relationships'
  related:
  categories:
    - biology
  status: prototype
  description: 'Define and add properties to biological relationships, e.g. things like "host/parasite".'
grid_digitize_task:
  hub: true
  name: 'Grid digitizer'
  related:
  categories:
    - collection_object
    - image
  status: prototype
  description: 'Break images of collection objects in a grid (e.g. slide folders) into individual collection objects and their depictions.'
export_basic_nomenclature_task:
  hub: true
  name: 'Download nomenclature (basic)'
  related:
  categories:
    - nomenclature
  status: prototype
  description: 'Download (also generate for API) a CSV table of the nomenclature with just the name, and a subset of the hierarchy'
match_nomenclature_task:
  hub: true
  name: 'Nomenclature match'
  related:
  categories:
    - nomenclature
  status: prototype
  description: 'A quick and dirty batch based check to see if names are in the system.'
manage_controlled_vocabulary_terms_task:
  hub: true
  name: 'Manage controlled vocabulary terms'
  related:
  categories:
  status: stable
  description: 'View and create custom fields, tags, etc. used throughout this project.'
match_collection_objects_task:
  hub: true
  name: 'Collection object match'
  related:
  categories:
    - collection_object
  status: prototype
  description: 'Use a quick list of catalog numbers or ids to find collection objects.'
filter_sources_task:
  hub: true
  name: 'Filter sources'
  related:
  categories:
    - source
    - filters
  status: prototype
  description: 'Filter and find sources then download or share bibliographies.'
gnfinder_task:
  hub: true
  name: 'Gnfinder playground'
  related:
  categories:
    - nomenclature
  status: prototype
  description: 'Show all names in a document.'
dwca_import_task:
  hub: true
  name: 'Darwin Core Archive (DwC-A) import'
  related:
  categories:
    - nomenclature
    - collecting_event
    - collection_object
  status: prototype
  description: 'Import Darwin Core Archive data into project.'
new_collecting_event_task:
  hub: true
  name: 'New collecting event'
  related:
  categories:
    - collecting_event
    - new
  status: prototype
  description: 'Create a new collecting event.  Quickly add collection objects to the collecting event.  Generate labels and specimen barcodes. Navigate between collecting events with similar properties.'
filter_images_task:
  hub: true
  name: 'Filter images task'
  related:
  categories:
    - image
    - filters
  status: prototype
  description: 'Filter images.'
project_data_task:
  hub: true
  name: 'Project data overview and download'
  related:
  categories:
  status: prototype
  description: 'Quick stats and download options for the overall project.'
dwc_dashboard_task:
  hub: true
  name: 'DwC Dashboard'
  description: 'Report DwC Occurrence metadata, issues, and coverage. Manage DwC-A export.'
  status: prototype
  categories:
    - collection_object
    - collecting_event
new_extract_task:
  hub: true
  name: 'New extract'
  related:
  categories:
    - dna
    - new
  status: prototype
  description: 'Create new extracts, e.g. for DNA purposes.'
content_by_nomenclature_task:
  hub: true
  name: 'Content by nomenclature ("Brock")'
  related:
  categories:
  status: prototype
  description: 'Report a content block in a taxon name table.'
new_namespace_task:
  hub: true
  name: 'New namespace'
  related:
    - collection_object
    - collecting_event
  categories:
    - new
    - collection_object
    - collecting_event
  status: prototype
  description: 'Create new Namespaces, used in identifiers.'
index_matrix_column_coder_task:
  hub: true
  name: 'Matrix column coder'
  related:
  categories:
  status: prototype
  description: 'Code a matrix column'
object_graph_task:
  hub: false
  name: 'Task - Object graph'
  related:
  categories:
  status: prototype
  description: 'Visualize how dat are related to each other in a dynamic (force-directed) graph.  Navigate throughout the graph.'
batch_add_users_task:
  hub: false
  name: 'Administration: Batch add users'
  related:
  categories:
  status: prototype
  description: 'Add a list of users.'
filter_extract_task:
  hub: true
  name: 'Filter extracts'
  related:
  categories:
    - filters
    - dna
  status: prototype
  description: 'Search and list extracts from collection objects, OTUs, other extracts, date ranges etc.'
project_activity_task:
  hub: true
  name: 'Project activity'
  related:
  categories:
    - collection_object
    - collecting_event
    - nomenclature
    - image
  status: prototype
  description: 'Overview project and member activity, recent records, totals, member contributions, and more.'
filter_people_task:
  hub: true
  name: 'Filter people'
  related:
  categories:
    - filters
  status: prototype
  description: 'Filter people.'
stepwise_determinations_task:
  hub: true
  name: 'Stepwise determinations'
  related:
  categories:
    - collection_object
    - people
  status: prototype
  description: 'Parse verbatim determinations into their semantic components.'
classification_summary_task:
  hub: true
  name: 'Collection object classification summary'
  related:
  categories:
    - collection_object
  status: prototype
  description: 'Summarize collection objects totals and preparation by classification (by class, order, family).'
publisher_task:
  hub: true
  name: 'Content publisher'
  related:
  categories:
  status: prototype
  description: 'Manage the publishing of OTU content (text per topic).'
taxon_name_merge_task:
  hub: true
  name: 'Merge taxon names'
  related:
  categories:
    - nomenclature
  status: prototype
  description: 'Basic tools that faclitate merging taxon names.'
paper_catalog_generator_task:
  hub: true
  name: 'Paper catalog preview'
  related:
  categories:
    - nomenclature
    - export
  status: prototype
  description: 'Experimenting with rendering nomenclature as a paper catalog'
freeform_digitize_task:
  hub: true
  name: 'Task - freeform digitize'
  description: 'Digitize specimen by drawing free-form shapes on images.'
  status: prototype
filter_biological_associations_task:
  hub: true
  name: 'Filter biological associations'
  related:
  categories:
    - collection_object
    - biology
    - filters
  status: prototype
  description: 'Facet search on biological associations.'
collection_object_chronology_task:
  hub: true
  name: 'Collection object chronology'
  related:
  categories:
    - collection_object
  status: prototype
  description: 'All collection objects by year collected.'
filter_asserted_distributions_task:
  hub: true
  name: 'Filter asserted distributions'
  related:
  categories:
    - filters
  status: prototype
  description: 'Create sets of asserted distributions.'
related_data_task:
  hub: false
  name: 'Related data task'
  related:
  categories:
  status: prototype
  description: 'Simple linear report of the data related to this object.'
filter_descriptors_task:
  hub: true
  name: 'Filter descriptors'
  related:
  categories:
    - matrix
    - filters
  status: prototype
  description: 'Create sets of descriptors.'
filter_loans_task:
  hub: true
  name: 'Filter loans'
  related:
  categories:
    - filters
    - loan
  status: prototype
  description: 'Filter loans'
filter_observations_task:
  hub: true
  name: 'Filter observations'
  related:
  categories:
    - filters
    - matrix
  status: prototype
  description: 'Create sets of observations. See also the observation matrix hub and multi-key interfaces. '
filter_contents_task:
  hub: true
  name: 'Filter contents'
  related:
  categories:
    - source
    - filters
  status: prototype
  description: 'Content is text blocks, with optional figures, per OTU. Search and return sets by text, topic, or OTU.'
source_citation_totals_task:
  hub: false
  name: 'Source citation totals'
  related:
  categories:
  status: prototype
  description: 'Report a count per citation object type for each source in the result.'
edit_biological_associations_graph_task:
  hub: true
  name: 'New biological associations'
  related:
  categories:
    - biology
  status: prototype
  description: 'Create, edit, and cite biological associations and their inter-relationships.'
loan_dashboard_task:
  hub: true
  name: 'Loans dashboard'
  related:
  categories:
    - loan
  status: prototype
  description: 'Summarize various loan-related statistics.'
geographic_area_usage_task:
  hub: true
  name: 'Geographic area usage'
  related:
  categories:
  status: prototype
  description: 'Summarize this projects geographic area usage'
taxon_name_stats_task:
  hub: false
  name: 'Taxon name stats'
  related:
  categories:
  status: prototype
  description: 'Plot stats / year for taxon name filter results.'
stepwise_collectors_task:
  hub: true
  name: 'Stepwise collectors'
  related:
  categories:
    - collecting_event
    - people
  status: prototype
  description: 'Parse verbatim collectors into their semantic components.'
new_field_occurrence_task:
  hub: true
  name: 'New field occurrence'
  related:
  categories:
    - collecting_event
    - georeference
  status: prototype
  description: 'Link OTUs to collecting events. Used when no physical object was collected and returned to a repository.'
debug_geographic_item_task:
  hub: false
  name: 'Debug geographic item'
  related:
  categories:
    - geographic_area
    - collecting_event
    - georeference
  status: prototype
  description: 'Report metadat about a geographic item.'
new_lead_task:
  hub: true
  name: 'New dichotomous key'
  related:
  categories:
    - new
  status: prototype
  description: 'Create a new dichotomous key.'
show_lead_task:
  hub: true
  name: 'Use dichotomous key'
  related:
  categories:
  status: prototype
  description: 'Use an existing dichotomous key.'
project_vocabulary_task:
  hub: true
  name: 'Project vocabulary'
  related:
  categories:
  status: prototype
  description: 'Visualize data values used in this project.  Word clouds.'
new_otu_task:
  hub: true
  name: 'New OTU'
  related:
  categories:
    - otu
  status: prototype
  description: 'Create one or many OTUs in batch.'
leads_hub_task:
  hub: true
  name: 'Dichotomous keys hub'
  related:
  categories:
  status: prototype
  description: 'A centralized hub unifying access to the different means of creating and displaying dichotomous keys.'
week_in_review_task:
  hub: true
  name: 'Week in review'
  related:
  categories:
    - metadata
  status: prototype
  description: 'A quick look dashboard of past activity'
field_synchronize_task:
  hub: false
  name: 'Field synchronize'
  related:
  categories:
  status: prototype
  description: 'Batch edit or syncronize the values in one or two fields or data-attributes.'
collecting_events_spatial_summary_task:
  hub: false
  name: 'Collecting Event Spatial Summary'
  related:
  categories:
  status: prototype
  description: 'Summarize spatial characteristics of a set of Collecting Events.'
<<<<<<< HEAD
new_container_task:
  hub: true
  name: 'New container'
  related:
  categories:
  status: prototype
  description: 'TODO: Task description'
=======
import_nexus_task:
  hub: true
  name: 'Import Nexus file data'
  related:
    - observation_matrices
  categories:
    - matrix
    - new
  status: prototype
  description: 'Populate an observation matrix with data imported from a Nexus
  file.'
>>>>>>> 9122cdb4
<|MERGE_RESOLUTION|>--- conflicted
+++ resolved
@@ -924,7 +924,6 @@
   categories:
   status: prototype
   description: 'Summarize spatial characteristics of a set of Collecting Events.'
-<<<<<<< HEAD
 new_container_task:
   hub: true
   name: 'New container'
@@ -932,7 +931,6 @@
   categories:
   status: prototype
   description: 'TODO: Task description'
-=======
 import_nexus_task:
   hub: true
   name: 'Import Nexus file data'
@@ -942,6 +940,4 @@
     - matrix
     - new
   status: prototype
-  description: 'Populate an observation matrix with data imported from a Nexus
-  file.'
->>>>>>> 9122cdb4
+  description: 'Populate an observation matrix with data imported from a Nexus file.'