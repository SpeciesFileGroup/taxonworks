--- conflicted
+++ resolved
@@ -622,7 +622,6 @@
   categories:
   status: prototype
   description: 'Generate a downloadable copy of the database with data from this project and community data (Sources, People, Repositories, etc.)'
-<<<<<<< HEAD
 dwc_dashboard_task:
   hub: true
   name: 'DwC Dashboard'
@@ -631,7 +630,6 @@
   categories:
     - collection_object
     - collecting_event
-=======
 new_extract_task:
   hub: true
   name: 'New extract'
@@ -640,5 +638,4 @@
     - dna
     - new
   status: prototype
-  description: 'Create new extracts, e.g. for DNA purposes.'
->>>>>>> 34c05589
+  description: 'Create new extracts, e.g. for DNA purposes.'