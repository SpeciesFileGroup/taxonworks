--- conflicted
+++ resolved
@@ -683,7 +683,6 @@
     - image
   status: prototype
   description: 'Overview project and member activity, recent records, totals, member contributions, and more.'
-<<<<<<< HEAD
 filter_people_task:
   hub: true
   name: 'Filter people'
@@ -691,7 +690,6 @@
   categories:
   status: prototype
   description: 'Filter people.'
-=======
 stepwise_determinations_task:
   hub: true
   name: 'Stepwise determinations'
@@ -723,5 +721,4 @@
   categories:
     - nomenclature 
   status: prototype
-  description: 'Basic tools that faclitate merging taxon names.'
->>>>>>> 1614589c
+  description: 'Basic tools that faclitate merging taxon names.'