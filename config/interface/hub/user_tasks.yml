# !! YOU MUST RESTART THE SERVER FOR CHANGES HERE TO TAKE AFFECT !!
#
# All routes scoped to /tasks _may_ be further annotated here.
# YAML is organized by:
#
# prefix:
#   attribute: value
#   attribute: value
#
# Valid attributes (* required)
#
#   name* - a friendly human readable name describing the task
#   description - a sentence or two further defining what the task will do for the user
#   hub - true if this tasks should appear at the hub, these tasks MAY NOT require parameters
#   categories - an array of one ore more of [nomenclature, source, collection_object, collecting_event, biology, matrix, dna, image]
#   status - one of [complete, stable, prototype,  unknown (default) ]
#               complete: users can expect the interfaces to remain in their present form
#               stable: primary elements are complete, but minor changes (CSS, feedback etc.) may change
#               prototype: while production ready, anything can change
#               unknown: task has not been classified
#
---
similar_serials_task:
  hub: true
  name: 'Similar serials'
  description: 'Navigate between related serials, and their annotations.'
  related:
    - serials
  categories:
    - source
  status: prototype
user_activity_report_task:
  name:
verify_accessions_task:
  name:
quick_verbatim_material_task:
  hub: true
  name: 'Quick verbatim material'
  description: 'Quickly create a new specimen or lot records by transcribing verbatim label data and other minimal information.  Does not reference Collecting Events or OTUs.'
  related:
    - namespaces
    - build_biocuration_groups_task
  categories:
    - collection_object
  status: stable
create_verbatim_material_task:
  name:
build_biocuration_groups_task:
  hub: true
  name: 'Manage biocuration classes and groups'
  description: 'Create bio-curation categories like sex, and lifestage, that are used to organize physical collections (e.g. specimens and lots).'
  related:
    - build_biocuration_group_task
  categories:
    - collection_object
    - biology
  status: stable
build_biocuration_group_task:
  name:
  related:
    - build_biocuration_groups_task
match_georeference_task:
  hub: true
  name: 'Match georeferences'
  description: 'Re-use georeference efforts from past collecting events.'
  categories:
    - collecting_event
    - collection_object
  status: prototype
otu_distribution_data_task:
  hub: true
  name: 'Otu distribution'
  description: 'Display distribution data and map for an Otu (or taxon name).'
  categories:
    - nomenclature
    - collecting_event
    - collection_object
  status: prototype
author_list_task:
  hub: true
  name: 'Alphabetical list of source authors'
  description: 'Display all source authors with links to source list.'
  categories:
    - source
  status: stable 
sqed_depiction_breakdown_todo_map_task:
  hub: true
  name: 'Collection object image breakdown TODO list'
  description: 'Lists all collection objects currently being processed through depictions.  Indicates those that have transcribed provisional ("buffered") collecting event data.'
  categories:
    - collecting_event
    - collection_object
    - image
  status: stable
simple_specimen_task:
  hub: true
  name: 'Simple new specimen'
  description: 'A bare bones specimen creation interface. Creates related collecting events, images, and identifiers.'
  categories:
    - collection_object
    - collecting_event
  status: prototype
new_asserted_distribution_from_map_task:
  hub: true
  name: 'New asserted distribution from map'
  description: 'Create asserted distributions by selecting OTUs and sources, then click a map to select a geographic area. OTU and source are lockable as defaults for the next record.'
  status: prototype
  categories:
    - source
browse_nomenclature_task:
  hub: true
  name: 'Browse nomenclature'
  description: 'Browse through nomenclature, focusing on a single record at a time.'
  status: stable
  categories:
    - nomenclature
nomenclature_by_source_task:
  hub: true
  name: 'Citations by source'
  description: 'Browse the nomenclatural data extracted from a particular source, focusing on a single source at a time.'
  status: prototype
  categories:
    - nomenclature
    - source
report_dwc_task:
  hub: true
  name: 'Report DWCA table'
  description: 'Collection objects with calculated attributes that will ultimately be exported to DWCA.'
  status: prototype
  categories:
    - collection_object
    - collecting_event
otus_filter_task:
  hub: true
  name: 'OTU filter'
  related:
  categories:
    - otu
  status: prototype
  description: 'Find OTUs by nomenclature, geography and author.'
geographic_area_lookup_task:
  hub: true
  name: 'Geographic area lookup'
  related:
  categories:
    - collecting_event
  status: prototype
  description: 'Check the geographic area gazetteer to see if there are records matching a particular name with queries like "Illinois", or "Champaign:Illinois" or "Saskatchewan:Canada.'
collecting_event_lat_long_task:
  hub: true
  name: 'Stepwise collecting event parser - Latitude/Longitude'
  related:
    - collecting_event
  categories:
    - collecting_event
  status: prototype
  description: "Parse the collecting_events table's verbatim label for possible lat/long combinations."
index_editor_task:
  hub: true
  name: 'Content editor'
  related:
  categories:
    - source
  status: prototype
  description: 'Edit content (text) per subject, for example "Biology of Aus bus". Text can be cited and figured.'
cite_otus_task_task:
  hub: true
  name: 'Cite OTUs'
  related:
  categories:
    - source
  status: prototype
  description: 'Add citations to OTUs.  Optionally add topics to citations.  For example assertions like "Smith, 1920 referenced Biology of Aus bus" are possible.'
new_taxon_name_task:
  hub: true
  name: 'New taxon name'
  related:
  categories:
    - nomenclature
  status: stable
  description: 'Create or edit a taxon name along with its related metadata including original combinations, status, type material and synonym.'
dates_index_task:
  hub: true
  name: 'Stepwise collecting event parser - Dates'
  related:
    - collecting_event
  categories:
    - collecting_event
  status: prototype
  description: "Parse the collecting_events table's verbatim label for possible date combinations."
psu_import_task:
  hub: true
  name: 'Import Penn State DWCA'
  related:
    - collecting_events
    - collection_objects
  categories:
    - collecting_event
    - collection_object
  status: prototype
  description: 'Import a DWCA file from Penn State.'
overdue_loans_task:
  hub: true
  name: 'Overdue loans'
  related:
  categories:
    - collection_object
  status: prototype
  description: 'List overdue loans.'
browse_collection_objects_task:
  hub: true
  name: 'Browse collection objects'
  related:
  categories:
    - collection_object
  status: prototype
  description: 'Report everything known about a collection object (specimen, lot, ranged lot). Includes determinations, loan history, images, collecting event, catalog numbers, etc.'
index_row_coder_task:
  hub: true
  name: 'Matrix row coder'
  related:
  categories:
    - matrix
  status: prototype
  description: 'Code a matrix row.'
edit_loan_task:
  hub: true
  name: 'Edit loans'
  related:
  categories:
    - collection_object
  status: prototype
  description: 'Create and edit loans.'
edit_type_material_task:
  hub: true
  name: 'New type specimen'
  related:
  categories:
    - nomenclature
    - collection_object
  status: stable
  description: 'Add type material records for species group names.'
new_combination_task:
  hub: true
  name: 'New combination'
  related:
  categories:
    - nomenclature
  status: stable
  description: 'Create a new or subsequent nomenclatural combination.'
browse_otus_task:
  hub: true
  name: 'Browse taxa'
  related:
  categories:
  status: prototype
  description: 'Browse through brief summaries of data for an OTU, including ability to annotate and add related data.'
browse_annotations_task:
  hub: true
  name: 'Browse annotations'
  related:
  categories:
    - collection_object
    - collecting_event
    - biology
    - source
    - nomenclature
    - matrix
    - dna
  status: stable 
  description: 'Filter data by annotations (e.g. Notes, Data attributes).  Delete or create additional annotations on filtered objects.  Generate JSON request based on annotations.'
new_descriptor_task:
  hub: true
  name: 'New Descriptor'
  related:
    - character_states
    - observations
    - observation_matrices
  categories:
    - matrix
  status: prototype
  description: 'Create and update descriptors (e.g. phylogenetic or descriptive characters).'
new_matrix_task:
  hub: true
  name: 'New observation matrix'
  related:
    - observation_matrices
  categories:
    - matrix
  status: prototype
  description: 'Assign the rows and columns of observation matrices.'
uniquify_people_task:
  hub: true
  name: 'Uniquify people'
  related:
  categories:
    - source
    - nomenclature
  status: stable 
  description: 'Find and merge redundant or duplicated people, e.g., from import.'
filter_collecting_events_task:
  hub: true
  name: 'Filter collecting events'
  related:
  categories:
    - collecting_event
  status: prototype
  description: 'Filter collecting events by shape, tag, and various other params.'
observation_matrices_hub_task:
  hub: true
  name: 'Observation matrix hub'
  related:
  categories:
    - matrix
    - dna
  status: prototype
  description: 'An overview of observation matrices and descriptors.  Includes links to new records.'
observation_matrix_view_task:
  hub: true
  name: 'View an observation matrix'
  related:
  categories:
    - matrix
    - dna
  status: prototype
  description: 'A very basic visualization of an observation matrix.'
comprehensive_collection_object_task:
  hub: true
  name: 'Comprehensive collection object form'
  related:
    - collection_objects
  categories:
    - collection_object
  status: prototype
  description: 'An all-in-one interface for digitizing collection objects.'
index_print_labels_task:
  hub: true
  name: 'Print labels'
  related:
  categories:
    - collecting_event
  status: prototype
  description: 'Print and manage labels.'
new_asserted_distribution_task:
  hub: true
  name: 'New asserted distribution'
  related:
  categories:
  status: prototype
  description: 'Create new asserted distributions (Otu, source, and geographic area combinations). Has locking and cloning mechanisms.'
index_topics_hub_task:
  hub: true
  name: 'Topics hub'
  related:
  categories:
  status: prototype
  description: 'Report on the usage of Topics.'
index_new_image_task:
  description: 'Add images via drag-and-drop.  Applies attribution and depiction metadata across sets of added images.  Add staged specimen images.'
  hub: true
  name: 'New image'
  related:
  categories:
    - collecting_event
    - collection_object
  status: prototype
source_hub_task:
  hub: true
  name: 'Source hub'
  related:
  categories:
    - source
  status: prototype
  description: 'A centralized hub unifying access to the different means of creating and managing sources.'
new_source_task:
  hub: true
  name: 'New source'
  related:
  categories:
   - source
  status: prototype
  description: 'Add a sources of Verbatim, BibTeX or person via a number of methods.'  
find_sources_task:
  hub: true
  name: 'Find sources'
  related:
  categories:
    - source
  status: prototype
  description: 'Find sources and list them via a simple keyword/year based search.'  
new_bibtex_source_task:
  hub: true
  name: 'New source from BibTeX'
  related:
  categories:
    - source
  status: prototype
  description: 'Parse a captured BibTeX string into a new source'
index_filter_task:
  hub: true
  name: 'Filter nomenclature'
  related:
  categories:
    - nomenclature
  status: stable 
  description: 'Search and filter taxon names. Download CSV.  Generate JSON paths for offline use.'
visualize_confidences_task:
  hub: true
  name: 'Visualize confidences.'
  related:
  categories:
  status: stable 
  description: 'See a graph of confidences applied per data type.'
index_matrix_image_task:
  hub: true
  name: 'Image matrix'
  related:
  categories:
    - matrix
    - image
  status: prototype
  description: 'Code a special type of image-based matrix by organizing images into a matrix.  Uses media-type descriptors.'
index_dashboard_task:
  hub: true
  name: 'Observation matrices dashboard'
  related:
  categories:
    - matrix
  status: prototype
  description: 'Summarize observations across a nomenclaturally-based hierarchy.'
index_stats_task:
  hub: true
  name: 'Nomenclature stats'
  related:
  categories:
    - nomenclature
  status: prototype
  description: 'Get counts of names as different ranks.'
export_coldp_task:
  hub: true
  name: 'Catalogue of Life (CoLDP) exports'
  related:
  categories:
    - nomenclature
  status: prototype
  description: 'Export a zip of text files in the Catalogue of Life CoLDP format.'
index_browse_asserted_distributions_task:
  hub: true
  name: 'Browse asserted distributions'
  related:
  categories:
  status: prototype
  description: 'Browse through asserted distributions summarized by OTU.  Map, table, and CSV downloads.'
collection_objects_filter_task:
  hub: true
  name: 'Collection object filter'
  related:
  categories:
    - collection_object
  status: prototype
  description: 'Filter collection objects by many different facets, download or visualize results.'
syncronize_otus_to_nomenclature_task:
  hub: true
  name: 'Syncronize nomenclature and OTUs'
  related:
  categories:
    - nomenclature
  status: prototype
  description: 'Batch create OTUs for nomenclature.  See reports of unmatched OTUs and Nomenclature.'
asserted_distributions_basic_endemism_task:
  hub: true
  name: 'Asserted distributions - basic endemism'
  related:
  categories:
  status: prototype
  description: 'A simple 1 taxon and children, 1 geographic area summary that includes a check for endemism.  Targets asserted distributions only.'
collection_object_summary_task:
  hub: true
  name: 'Collection summary'
  related:
  categories:
    - collection_object
  status: prototype
  description: 'Summary statistics for the collection(s) managed in this project'
browse_collecting_events_task:
  hub: true
  name: 'Browse collecting events'
  related:
  categories:
    - collecting_event 
  status: prototype
  description: 'View individual collecting events and their related.'
biological_relationship_composer_task:
  hub: true
  name: 'Compose biological relationships'
  related:
  categories:
    - biology
  status: prototype
  description: 'Define and add properties to biological relationships, e.g. things like "host/paraiste".'
grid_digitize_task:
  hub: true
  name: 'Grid digitizer'
  related:
  categories:
    - collection_object
    - image
  status: prototype
  description: 'Break images of collection objects in a grid (e.g. slide folders) into individual collection objects and their depictions.'
export_basic_nomenclature_task:
  hub: true
  name: 'Download nomenclature (basic)'
  related:
  categories:
    - nomenclature
  status: prototype
  description: 'Download (also generate for API) a CSV table of the nomenclature with just the name, and a subset of the hierarchy'
<<<<<<< HEAD
index_dwca_import_task:
  hub: true
  name: 'Darwin Core Archive (DwC-A) import'
  related:
  categories:
    - nomenclature
    - collecting_event
    - collection_object
  status: prototype
  description: 'Import Darwin Core Archive data into project.'
=======
match_nomenclature_task:
  hub: true
  name: 'Match names'
  related:
  categories:
    - nomenclature
  status: prototype
  description: 'A quick and dirty batch based check to see if names are in the system.'
>>>>>>> d7ca0cbb
<|MERGE_RESOLUTION|>--- conflicted
+++ resolved
@@ -515,7 +515,14 @@
     - nomenclature
   status: prototype
   description: 'Download (also generate for API) a CSV table of the nomenclature with just the name, and a subset of the hierarchy'
-<<<<<<< HEAD
+match_nomenclature_task:
+  hub: true
+  name: 'Match names'
+  related:
+  categories:
+    - nomenclature
+  status: prototype
+  description: 'A quick and dirty batch based check to see if names are in the system.'
 index_dwca_import_task:
   hub: true
   name: 'Darwin Core Archive (DwC-A) import'
@@ -525,14 +532,4 @@
     - collecting_event
     - collection_object
   status: prototype
-  description: 'Import Darwin Core Archive data into project.'
-=======
-match_nomenclature_task:
-  hub: true
-  name: 'Match names'
-  related:
-  categories:
-    - nomenclature
-  status: prototype
-  description: 'A quick and dirty batch based check to see if names are in the system.'
->>>>>>> d7ca0cbb
+  description: 'Import Darwin Core Archive data into project.'