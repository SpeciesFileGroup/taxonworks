--- conflicted
+++ resolved
@@ -259,20 +259,6 @@
     - collecting_event
   status: prototype
   description: "Parse the collecting_events table's verbatim label for possible date combinations."
-<<<<<<< HEAD
-psu_import_task:
-  hub: true
-  name: 'Import Penn State DwC-A'
-  related:
-    - collecting_events
-    - collection_objects
-  categories:
-    - collecting_event
-    - collection_object
-  status: prototype
-  description: 'Import a DwC-A file from Penn State.'
-=======
->>>>>>> 3f0281dd
 overdue_loans_task:
   hub: true
   name: 'Overdue loans'
