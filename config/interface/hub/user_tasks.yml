--- conflicted
+++ resolved
@@ -895,7 +895,6 @@
     - otu
   status: prototype
   description: 'Create one or many OTUs in batch.'
-<<<<<<< HEAD
 leads_hub_task:
   hub: true
   name: 'Dichotomous keys hub'
@@ -903,7 +902,6 @@
   categories:
   status: prototype
   description: 'A centralized hub unifying access to the different means of creating and displaying dichotomous keys.'
-=======
 week_in_review_task:
   hub: true
   name: 'Week in review'
@@ -911,5 +909,4 @@
   categories:
     - metadata
   status: prototype
-  description: 'A quick look dashboard of past activity'
->>>>>>> ebf478b8
+  description: 'A quick look dashboard of past activity'