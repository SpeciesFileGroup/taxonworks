# !! YOU MUST RESTART THE SERVER FOR CHANGES HERE TO TAKE AFFECT !!
#
# All routes scoped to /tasks _may_ be further annotated here.
# YAML is organized by:
#
# prefix:
#   attribute: value
#   attribute: value
#
# Valid attributes (* required)
#
#   name* - a friendly human readable name describing the task
#   description - a sentence or two further defining what the task will do for the user
#   hub - true if this tasks should appear at the hub, these tasks MAY NOT require parameters
#   categories - an array of one ore more of [nomenclature, source, collection_object, collecting_event, biology, matrix, dna]
#   status - one of [complete, stable, prototype,  unknown (default) ]
#               complete: users can expect the interfaces to remain in their present form
#               stable: primary elements are complete, but minor changes (CSS, feedback etc.) may change
#               prototype: while production ready, anything can change
#               unknown: task has not been classified
#
---
nearby_locality_task:
  hub: true
  name: 'Nearby collecting events'
  related:
    - collecting_events
    - geographic_areas
  categories:
    - collecting_event
  status: prototype
  description: 'Find collecting events within a selected radius.'
new_list_task:
  hub: true
  name: 'Alphabetical list of localities by area.'
  related:
    - collecting_events
    - geographic_areas
  categories:
    - collecting_event
  status: prototype
  description: 'Find collecting events within a selected area.'
within_locality_task:
  name:
similar_serials_task:
  hub: true
  name: 'Similar serials'
  description: 'Navigate between related serials, and their annotations.'
  related:
    - serials
  categories:
    - source
  status: prototype
user_activity_report_task:
  name:
verify_accessions_task:
  name:
quick_verbatim_material_task:
  hub: true
  name: 'Quick verbatim material'
  description: 'Quickly create a new specimen or lot records by transcribing verbatim label data and other minimal information.  Does not reference Collecting Events or OTUs.'
  related:
    - namespaces
    - build_biocuration_groups_task
  categories:
    - collection_object
  status: stable 
create_verbatim_material_task:
  name:
new_verbatim_reference_task:
  hub: true
  name: 'New source from citation'
  description: 'Create a new source by pasting in the full text of a citation. The citation will automatically be tested against Crossref and parsed into individual fields (BibTex) if possible.'
  categories:
    - source
  status: prototype
build_biocuration_groups_task:
  hub: true
  name: 'Manage biocuration classes and groups'
  description: 'Create bio-curation categories like sex, and lifestage, that are used to organize physical collections (e.g. specimens and lots).'
  related:
    - build_biocuration_group_task
  categories:
    - collection_object
    - biology
  status: stable
build_biocuration_group_task:
  name:
  related:
    - build_biocuration_groups_task
match_georeference_task:
  hub: true
  name: 'Match georeferences'
  description: 'Re-use georeference efforts from past collecting events.'
  categories:
    - collecting_event
    - collection_object
  status: prototype
otu_distribution_data_task:
  hub: true
  name: 'OTU distribution data'
  description: 'Display distribution data for an otu.'
  categories:
    - collecting_event
    - collection_object
  status: prototype
author_list_task:
  hub: true
  name: 'Alphabetical list of source authors'
  description: 'Display all source authors with links to source list.'
  categories:
    - source
  status: prototype
sqed_depiction_breakdown_todo_map_task:
  hub: true
  name: 'Collection object image breakdown TODO list'
  description: 'Lists all collection objects currently being processed through depictions.  Indicates those that have transcribed provisional ("buffered") collecting event data.'
  categories:
    - collecting_event
    - collection_object
  status: stable
simple_specimen_task:
  hub: true
  name: 'Simple new specimen'
  description: 'A bare bones specimen creation interface. Creates related collecting events, images, and identifiers.'
  categories:
    - collection_object
    - collecting_event
  status: prototype
new_asserted_distribution_task:
  hub: true
  name: 'New asserted distribution from map'
  description: 'Create asserted distributions by selecting OTUs and sources, then click a map to select a geographic area. OTU and source are lockable as defaults for the next record.'
  status: prototype
  categories:
    - source
browse_nomenclature_task:
  hub: true
  name: 'Browse nomenclature'
  description: 'Browse through nomenclature, focusing on a single record at a time.'
  status: stable 
  categories:
    - nomenclature
nomenclature_by_source_task:
  hub: true
  name: 'Citations by source'
  description: 'Browse the nomenclatural data extracted from a particular source, focusing on a single source at a time.'
  status: prototype
  categories:
    - nomenclature
    - source
report_dwc_task:
  hub: true
  name: 'Report DWCA table'
  description: 'Collection objects with calculated attributes that will ultimately be exported to DWCA.'
  status: prototype
  categories:
    - collection_object
    - collecting_event
collection_objects_filter_task:
  hub: true
  name: 'Collection objects filter by area, date, OTU, identifier and user/creation date.'
  related:
  categories:
    - collection_object
  status: prototype
  description: 'Find collection objects using an area, date range, taxon determination (OTU), applied identifier, or user/created date range.'
otus_filter_task:
  hub: true
  name: 'OTU lookup by geography, nomenclature, or author'
  related:
  categories:
    - otu
  status: prototype
  description: 'Find OTUs nomenclaturally or geographically'
geographic_area_lookup_task:
  hub: true
  name: 'Geographic area lookup'
  related:
  categories:
    - collecting_event
  status: prototype
  description: 'Check the geographic area gazetteer to see if there are records matching a particular name with queries like "Illinois", or "Champaign:Illinois" or "Saskatchewan:Canada.'
browse_sources_task:
  hub: true
  name: 'Browse sources'
  related:
  categories:
    - source
  status: prototype
  description: 'List sources via a simple keyword/year based search.'
collecting_event_lat_long_task:
  hub: true
  name: 'Stepwise collecting event parser - Latitude/Longitude'
  related:
    - collecting_event
  categories:
    - collecting_event
  status: prototype
  description: "Parse the collecting_events table's verbatim label for possible lat/long combinations."
index_editor_task:
  hub: true
  name: 'Content editor'
  related:
  categories:
    - source
  status: prototype
  description: 'Edit content (text) per subject, for example "Biology of Aus bus". Text can be cited and figured.'
cite_otus_task_task:
  hub: true
  name: 'Cite OTUs'
  related:
  categories:
    - source
  status: prototype
  description: 'Add citations to OTUs.  Optionally add topics to citations.  For example assertions like "Smith, 1920 referenced Biology of Aus bus" are possible.'
new_taxon_name_task:
  hub: true
  name: 'New taxon name'
  related:
  categories:
    - nomenclature
  status: stable 
  description: 'Create or edit a taxon name along with its related metadata including original combinations, status, type material and synonym.'
dates_index_task:
  hub: true
  name: 'Stepwise collecting event parser - Dates'
  related:
    - collecting_event
  categories:
    - collecting_event
  status: prototype
  description: "Parse the collecting_events table's verbatim label for possible date combinations."
psu_import_task:
  hub: true
  name: 'Import Penn State DWCA'
  related:
    - collecting_events
    - collection_objects
  categories:
    - collecting_event
    - collection_object
  status: prototype
  description: 'Import a DWCA file from Penn State.'
overdue_loans_task:
  hub: true
  name: 'Overdue loans'
  related:
  categories:
    - collection_object
  status: prototype
  description: 'List overdue loans.'
browse_collection_objects_task:
  hub: true
  name: 'Browse collection objects'
  related:
  categories:
    - collection_object
  status: prototype
  description: 'Report everything known about a collection object (specimen, lot, ranged lot). Includes determinations, loan history, images, collecting event, catalog numbers, etc.'
index_row_coder_task:
  hub: true
  name: 'Matrix row coder'
  related:
  categories:
    - matrix
  status: prototype
  description: 'Code a matrix row.'
edit_loan_task:
  hub: true
  name: 'Edit loans'
  related:
  categories:
    - collection_object
  status: prototype
  description: 'Create and edit loans.'
edit_type_material_task:
  hub: true
  name: 'New type specimen'
  related:
  categories:
    - nomenclature
    - collection_object
  status: stable
  description: 'Add type material records for species group names.'
new_combination_task:
  hub: true
  name: 'New combination'
  related:
  categories:
    - nomenclature
  status: stable 
  description: 'Create a new or subsequent nomenclatural combination.'
browse_otus_task:
  hub: true
  name: 'Browse taxa'
  related:
  categories:
  status: prototype
  description: 'Browse through brief summaries of data for an OTU, including ability to annotate and add related data.'
browse_annotations_task:
  hub: true
  name: 'Browse annotations'
  related:
  categories:
    - collection_object 
    - collecting_event
    - biology
    - source
    - nomenclature
    - matrix
    - dna
  status: prototype
  description: 'Filter data by annotations (e.g. Notes, Data attributes).  Delete or create additional annotations on filtered objects.  Generate JSON request based on annotations.'
new_descriptor_task:
  hub: true
  name: 'New Descriptor'
  related:
    - character_states
    - observations
    - observation_matrices
  categories:
    - matrix
  status: prototype
  description: 'Create and update descriptors (e.g. phylogenetic or descriptive characters).'
new_matrix_task:
  hub: true
  name: 'New observation matrix'
  related:
    - observation_matrices
  categories:
    - matrix
  status: prototype
  description: 'Assign the rows and columns of observation matrices.'
uniquify_people_task:
  hub: true
  name: 'Uniquify people'
  related:
  categories:
    - source 
    - nomenclature
  status: prototype
  description: 'Find and merge redundant or duplicated people, e.g., from import.'
index_individual_bibtex_source_task:
  hub: true
  name: 'New source from BibTeX'
  related:
  categories:
    - source 
  status: prototype
  description: 'Parse a captured BibTeX string into a new source'
observation_matrices_hub_task:
  hub: true
  name: 'Observation matrix hub'
  related:
  categories:
    - matrix
    - dna
  status: prototype
  description: 'An overview of observation matrices and descriptors.  Includes links to new records.'
observation_matrix_view_task:
  hub: true
  name: 'View an observation matrix'
  related:
  categories:
    - matrix
    - dna
  status: prototype
  description: 'A very basic visualization of an observation matrix.'
comprehensive_collection_object_task:
  hub: true
  name: 'Comprehensive collection object form'
  related:
    - collection_objects
  categories:
    - collection_object
  status: prototype
  description: 'An all-in-one interface for digitizing collection objects.'
index_print_labels_task:
  hub: true
  name: 'Print labels'
  related:
  categories:
    - collecting_event
  status: prototype
  description: 'Print and manage labels.'
index_new_asserted_distribution_task:
  hub: true
  name: 'New asserted distribution'
  related:
  categories:
  status: prototype
  description: 'Create new asserted distributions (Otu, source, and geographic area combinations). Has locking and cloning mechanisms.'
<<<<<<< HEAD

index_topics_hub_task:
  hub: true
  name: 'Topics hub'
  related:
  categories:
  status: prototype
  description: 'Report on the usage of Topics.'
=======
index_new_image_task:
  hub: true
  name: 'New image'
  related:
  categories:
    - collecting_event
    - collection_object
  status: prototype
>>>>>>> 47a94571
<|MERGE_RESOLUTION|>--- conflicted
+++ resolved
@@ -391,8 +391,6 @@
   categories:
   status: prototype
   description: 'Create new asserted distributions (Otu, source, and geographic area combinations). Has locking and cloning mechanisms.'
-<<<<<<< HEAD
-
 index_topics_hub_task:
   hub: true
   name: 'Topics hub'
@@ -400,7 +398,6 @@
   categories:
   status: prototype
   description: 'Report on the usage of Topics.'
-=======
 index_new_image_task:
   hub: true
   name: 'New image'
@@ -408,5 +405,4 @@
   categories:
     - collecting_event
     - collection_object
-  status: prototype
->>>>>>> 47a94571
+  status: prototype