--- conflicted
+++ resolved
@@ -846,7 +846,6 @@
     - people
   status: prototype
   description: 'Parse verbatim collectors into their semantic components.'
-<<<<<<< HEAD
 new_field_occurrences_task:
   hub: true
   name: 'New field occurrence'
@@ -854,7 +853,6 @@
   categories:
   status: prototype
   description: 'TODO: Task description'
-=======
 debug_geographic_item_task:
   hub: false
   name: 'Debug geographic item'
@@ -864,5 +862,4 @@
     - collecting_event 
     - georeference
   status: prototype
-  description: 'Report metadat about a geographic item.'
->>>>>>> acd350ee
+  description: 'Report metadat about a geographic item.'