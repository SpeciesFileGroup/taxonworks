--- conflicted
+++ resolved
@@ -174,7 +174,31 @@
     - collection_object
   status: prototype
   description: 'Find collection objects using an area, date range, or taxon determination (OTU).'
-<<<<<<< HEAD
+geographic_area_lookup_task:
+  hub: true
+  name: 'Geographic area lookup'
+  related:
+  categories:
+    - collecting_event
+  status: prototype
+  description: 'Check the geographic area gazetteer to see if there are records matching a particular name with queries like "Illinois", or "Illinois:Champaign" or "Canada:Saskatchewan.'
+browse_sources_task:
+  hub: true
+  name: 'Browse sources'
+  related:
+  categories:
+    - source
+  status: prototype
+  description: 'List sources via a simple keyword/year based search.'
+collecting_event_lat_long_task:
+  hub: true
+  name: 'Stepwise collecting event parser - Latitude/Longitude'
+  related:
+    - collecting_events
+  categories:
+    - collecting_event
+  status: prototype
+  description: 'Parse the verbatim label for possible lat/long combinations.'
 index_editor_task:
   hub: true
   name: 'Content editor'
@@ -186,35 +210,8 @@
 cite_otus_task_task:
   hub: true
   name: 'Cite OTUs'
-=======
-geographic_area_lookup_task:
-  hub: true
-  name: 'Geographic area lookup'
-  related:
-  categories:
-    - collecting_event
-  status: prototype
-  description: 'Check the geographic area gazetteer to see if there are records matching a particular name with queries like "Illinois", or "Illinois:Champaign" or "Canada:Saskatchewan.'
-browse_sources_task:
-  hub: true
-  name: 'Browse sources'
->>>>>>> 2776b93f
-  related:
-  categories:
-    - source
-  status: prototype
-<<<<<<< HEAD
-  description: 'Add citations to OTUs.  Optionally add topics to citations.  For example assertions like "Smith, 1920 referenced Biology of Aus bus" are possible.'
-=======
-  description: 'List sources via a simple keyword/year based search.'
-
-collecting_event_lat_long_task:
-  hub: true
-  name: 'Stepwise collecting event parser - Latitude/Longitude'
-  related:
-    - collecting_events
-  categories:
-    - collecting_event
-  status: prototype
-  description: 'Parse the verbatim label for possible lat/long combinations.'
->>>>>>> 2776b93f
+  related:
+  categories:
+    - source
+  status: prototype
+  description: 'Add citations to OTUs.  Optionally add topics to citations.  For example assertions like "Smith, 1920 referenced Biology of Aus bus" are possible.'