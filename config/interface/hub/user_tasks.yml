--- conflicted
+++ resolved
@@ -816,21 +816,19 @@
   categories:
   status: prototype
   description: 'Report a count per citation object type for each source in the result.'
-<<<<<<< HEAD
-
-index_biological_associations_graph_task:
-  hub: true
-  name: 'Biological associations graph'
-  related:
-  categories:
-  status: prototype
-  description: 'TODO: Task description'
-=======
+edit_biological_associations_graph_task:
+  hub: true
+  name: 'New biological associations'
+  related:
+  categories:
+    - biology 
+  status: prototype
+  description: 'Create, edit, and cite biological associations and their inter-relationships.'
 loan_dashboard_task:
   hub: true
   name: 'Loans dashboard'
   related:
   categories:
-  status: prototype
-  description: 'Summarize various loan-related statistics.'
->>>>>>> 5728b206
+    - loan
+  status: prototype
+  description: 'Summarize various loan-related statistics.'