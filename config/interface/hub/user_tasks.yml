# !! YOU MUST RESTART THE SERVER FOR CHANGES HERE TO TAKE AFFECT !!
#
# All routes scoped to /tasks _may_ be further annotated here.
# YAML is organized by:
#
# prefix:
#   attribute: value
#   attribute: value
#
# Valid attributes (* required)
#
#   name* - a friendly human readable name describing the task
#   description - a sentence or two further defining what the task will do for the user
#   related_prefixes - an array members must be route prefixes and may include user tasks or data prefixes
#   hub - true if this tasks should appear at the hub, these tasks MAY NOT require parameters
#   categories - an array of one ore more of [CollectingEvent, CollectionObject, Source, TaxonName]
#   status - one of [complete, stable, prototype,  unknown (default) ]
#               complete: users can expect the interfaces to remain in their present form
#               stable: primary elements are complete, but minor changes (CSS, feedback etc.) may change
#               prototype: while production ready, anything can change
#               unknown: task has not been classified
#
---
nearby_locality_task:
  hub: true
  name: 'Nearby collecting events'
  related:
    - collecting_events
    - geographic_areas
  categories:
    - collecting_event
  status: prototype
  description: 'Find collecting events within a selected radius.'
new_list_task:
  hub: true
  name: 'Alphabetical list of localities by area.'
  related:
    - collecting_events
    - geographic_areas
  categories:
    - collecting_event
  status: prototype
  description: 'Find collecting events within a selected area.'
within_locality_task:
  name:
similar_serials_task:
  hub: true
  name:
  related:
    - serials
  categories:
    - source
  status: prototype
user_activity_report_task:
  name:
verify_accessions_task:
  name:
quick_verbatim_material_task:
  hub: true
  name: 'Quick verbatim material'
  description: 'Create new specimen or lot records with verbatim data attached directly to the collection object record.'
  related:
    - namespaces
    - build_biocuration_groups_task
  categories:
    - collecting_event
    - collection_object
  status: prototype
create_verbatim_material_task:
  name:
new_verbatim_reference_task:
  hub: true
  name: 'New source from citation'
  description: 'Create a new source by pasting in the full text of a citation. The citation will automatically be tested against Crossref and parsed into individual fields (BibTex) if possible.'
  categories:
    - source
  status: prototype
build_biocuration_groups_task:
  hub: true
  name: 'Manage biocuration types and groups'
  description: 'Create bio-curation categories that are used to organize physical collections (e.g. specimens and lots).'
  related:
    - build_biocuration_group_task
  categories:
    - collection_object
    - biology
  status: stable
build_biocuration_group_task:
  name:
  related:
    - build_biocuration_groups_task
match_georeference_task:
  hub: true
  name: 'Match georeferences'
  description: 'Re-use georeference efforts from past collecting events.'
  categories:
    - collecting_event
    - collection_object
  status: prototype
otu_distribution_data_task:
  hub: true
  name: 'OTU distribution data'
  description: 'Display distribution data for an otu.'
  categories:
    - collecting_event
    - collection_object
  status: prototype
gis_report_task:
  hub: true
  name: 'GIS collection object report'
  description: 'Generate flora/faunal reports on a per area basis for visualization and download.'
  categories:
    - collecting_event
    - collection_object
  status: prototype
author_list_task:
  hub: true
  name: 'Alphabetical list of source authors'
  description: 'Display all source authors with links to source list.'
  categories:
    - source
  status: prototype
sqed_depiction_breakdown_todo_map_task:
  hub: true
  name: 'Collection object image breakdown TODO list'
  description: 'Lists all collection objects currently being processed through depictions.  Indicates those that have transcribed provisional ("buffered") collecting event data.'
  categories:
    - collecting_event
    - collection_object
  status: stable
simple_specimen_task:
  hub: true
  name: 'Simple new specimen'
  description: 'A bare bones specimen creation interface. Creates related collecting events, images, and identifiers.'
  categories:
    - collection_object
    - collecting_event
  status: prototype
new_asserted_distribution_task:
  hub: true
  name: 'New asserted distribution from map'
  description: 'Create asserted distributions by selecting OTUs and sources, then click a map to select a geographic area. OTU and source are lockable as defaults for the next record.'
  status: prototype
  categories:
    - source
browse_nomenclature_task:
  hub: true
  name: 'Browse nomenclature'
  description: 'Browse through nomenclature, focusing on a single record at a time.'
  status: prototype
  categories:
    - nomenclature
nomenclature_by_source_task:
  hub: true
  name: 'Nomenclature by source'
  description: 'Browse the nomenclatural data extracted from a particular source, focusing on a single source at a time.'
  status: prototype
  categories:
    - nomenclature
    - source
report_dwc_task:
  hub: true
  name: 'Report DWCA table'
  description: 'Collection objects with calculated attributes that will ultimately be exported to DWCA.'
  status: prototype
  categories:
    - collection_object
    - collecting_event
collection_objects_filter_task:
  hub: true
  name: 'Collection objects by area, date and OTU.'
  related:
  categories:
    - collection_object
  status: prototype
  description: 'Find collection objects using an area, date range, or taxon determination (OTU).'
geographic_area_lookup_task:
  hub: true
  name: 'Geographic area lookup'
  related:
  categories:
    - collecting_event
  status: prototype
  description: 'Check the geographic area gazetteer to see if there are records matching a particular name with queries like "Illinois", or "Champaign:Illinois" or "Saskatchewan:Canada.'
browse_sources_task:
  hub: true
  name: 'Browse sources'
  related:
  categories:
    - source
  status: prototype
  description: 'List sources via a simple keyword/year based search.'
collecting_event_lat_long_task:
  hub: true
  name: 'Stepwise collecting event parser - Latitude/Longitude'
  related:
    - collecting_events
  categories:
    - collecting_event
  status: prototype
  description: "Parse the collecting_events table's verbatim label for possible lat/long combinations."
index_editor_task:
  hub: true
  name: 'Content editor'
  related:
  categories:
    - source
  status: prototype
  description: 'Edit content (text) per subject, for example "Biology of Aus bus". Text can be cited and figured.'
cite_otus_task_task:
  hub: true
  name: 'Cite OTUs'
  related:
  categories:
    - source
  status: prototype
  description: 'Add citations to OTUs.  Optionally add topics to citations.  For example assertions like "Smith, 1920 referenced Biology of Aus bus" are possible.'
<<<<<<< HEAD
index_new_taxon_name_task:
  hub: true
  name: 'New taxon name'
  related:
  categories:
    - nomenclature
  status: prototype
  description: 'Create a new taxon name along with its related metadata including original combinations, status, type material and synonym.'
=======

dates_index_task:
  hub: true
  name: 'Stepwise collecting event parser - Dates'
  related:
    - collecting_events
  categories:
    - collecting_event
  status: prototype
  description: "Parse the collecting_events table's verbatim label for possible date combinations."

psu_import_task:
  hub: true
  name: 'Import Penn State DWCA'
  related:
    - collecting_events
  categories:
    - collecting_event
  status: prototype
  description: 'Import a DWCA file from Penn State.'
>>>>>>> 19c4fb25
<|MERGE_RESOLUTION|>--- conflicted
+++ resolved
@@ -215,7 +215,6 @@
     - source
   status: prototype
   description: 'Add citations to OTUs.  Optionally add topics to citations.  For example assertions like "Smith, 1920 referenced Biology of Aus bus" are possible.'
-<<<<<<< HEAD
 index_new_taxon_name_task:
   hub: true
   name: 'New taxon name'
@@ -224,8 +223,6 @@
     - nomenclature
   status: prototype
   description: 'Create a new taxon name along with its related metadata including original combinations, status, type material and synonym.'
-=======
-
 dates_index_task:
   hub: true
   name: 'Stepwise collecting event parser - Dates'
@@ -235,7 +232,6 @@
     - collecting_event
   status: prototype
   description: "Parse the collecting_events table's verbatim label for possible date combinations."
-
 psu_import_task:
   hub: true
   name: 'Import Penn State DWCA'
@@ -244,5 +240,4 @@
   categories:
     - collecting_event
   status: prototype
-  description: 'Import a DWCA file from Penn State.'
->>>>>>> 19c4fb25
+  description: 'Import a DWCA file from Penn State.'