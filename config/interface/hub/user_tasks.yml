--- conflicted
+++ resolved
@@ -958,7 +958,6 @@
     - filters
   status: prototype
   description: 'Filter records in the DarwinCore index.'
-<<<<<<< HEAD
 new_gazetteer_task:
   hub: true
   name: 'New Gazetteer'
@@ -975,7 +974,6 @@
   categories:
   status: prototype
   description: 'Import Gazetteers from a shapefile.'
-=======
 unify_objects_task:
   hub: true
   name: 'Unify objects'
@@ -984,7 +982,6 @@
     - unify
   status: prototype
   description: 'Merge two objects into a single one.  Moves annotations and unifies would-be duplicates and their annotations if possible.'
->>>>>>> 3c929abb
 new_filename_depicting_image_task:
   hub: true
   name: 'New filename depicting image'
