--- conflicted
+++ resolved
@@ -349,17 +349,6 @@
     - source 
   status: prototype
   description: 'Parse a captured BibTeX string into a new source'
-<<<<<<< HEAD
-comprehensive_collection_object_task:
-  hub: true
-  name: 'Comprehensive collection object form'
-  related:
-    - collection_objects
-  categories:
-    - collection_object
-  status: prototype
-  description: 'An all-in-one interface for digitizing collection objects.'
-=======
 observation_matrices_hub_task:
   hub: true
   name: 'Observation matrix hub'
@@ -378,4 +367,12 @@
     - dna
   status: prototype
   description: 'A very basic visualization of an observation matrix.'
->>>>>>> 136f35d8
+comprehensive_collection_object_task:
+  hub: true
+  name: 'Comprehensive collection object form'
+  related:
+    - collection_objects
+  categories:
+    - collection_object
+  status: prototype
+  description: 'An all-in-one interface for digitizing collection objects.'