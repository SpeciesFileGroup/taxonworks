--- conflicted
+++ resolved
@@ -1019,18 +1019,14 @@
   related:
   categories:
   status: prototype
-<<<<<<< HEAD
+  description: 'Report everything known about a field occurrence. Includes determinations, images, collecting event, biological associations, etc.'
+filter_sounds_task:
+  hub: true
+  name: 'Filter sounds'
+  related:
+  categories:
+  status: prototype
   description: 'TODO: Task description'
-filter_sounds_task:
-  hub: true
-  name: 'Filter sounds'
-  related:
-  categories:
-  status: prototype
-  description: 'TODO: Task description'
-=======
-  description: 'Report everything known about a field occurrence. Includes determinations, images, collecting event, biological associations, etc.'
->>>>>>> c301b7c3
 index_multi_update_task:
   hub: false
   name: 'Multi-update data attributes'
