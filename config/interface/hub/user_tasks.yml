--- conflicted
+++ resolved
@@ -215,16 +215,6 @@
     - source
   status: prototype
   description: 'Add citations to OTUs.  Optionally add topics to citations.  For example assertions like "Smith, 1920 referenced Biology of Aus bus" are possible.'
-<<<<<<< HEAD
-index_row_coder_task:
-  hub: true
-  name: 'Matrix row coder'
-  related:
-  categories:
-    - matrix
-  status: prototype
-  description: 'Code a matrix row.'
-=======
 dates_index_task:
   hub: true
   name: 'Stepwise collecting event parser - Dates'
@@ -259,4 +249,11 @@
     - collection_object
   status: prototype
   description: 'Report everything known about a collection object (specimen, lot, ranged lot). Includes determinations, loan history, images, collecting event, catalog numbers, etc.'
->>>>>>> ca9f7687
+index_row_coder_task:
+  hub: true
+  name: 'Matrix row coder'
+  related:
+  categories:
+    - matrix
+  status: prototype
+  description: 'Code a matrix row.'
