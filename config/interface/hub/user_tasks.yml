# !! YOU MUST RESTART THE SERVER FOR CHANGES HERE TO TAKE AFFECT !!
#
# All routes scoped to /tasks _may_ be further annotated here.
# YAML is organized by:
#
# prefix:
#   attribute: value
#   attribute: value
#
# Valid attributes (* required)
#
#   name* - a friendly human readable name describing the task
#   description - a sentence or two further defining what the task will do for the user
#   related_prefixes - an array members must be route prefixes and may include user tasks or data prefixes
#   hub - true if this tasks should appear at the hub, these tasks MAY NOT require parameters
#   categories - an array of one ore more of [CollectingEvent, CollectionObject, Source, TaxonName]
#   status - one of [complete, stable, prototype,  unknown (default) ]
#               complete: users can expect the interfaces to remain in their present form
#               stable: primary elements are complete, but minor changes (CSS, feedback etc.) may change
#               prototype: while production ready, anything can change
#               unknown: task has not been classified
#
---
nearby_locality_task:
  hub: true
  name: 'Nearby collecting events'
  related:
    - collecting_events
    - geographic_areas
  categories:
    - collecting_event
  status: prototype
  description: 'Find collecting events within a selected radius.'
new_list_task:
  hub: true
  name: 'Alphabetical list of localities by area.'
  related:
    - collecting_events
    - geographic_areas
  categories:
    - collecting_event
  status: prototype
  description: 'Find collecting events within a selected area.'
within_locality_task:
  name:
similar_serials_task:
  hub: true
  name:
  related:
    - serials
  categories:
    - source
  status: prototype
user_activity_report_task:
  name:
verify_accessions_task:
  name:
quick_verbatim_material_task:
  hub: true
  name: 'Quick verbatim material'
  description: 'Create new specimen or lot records with verbatim data attached directly to the collection object record.'
  related:
    - namespaces
    - build_biocuration_groups_task
  categories:
    - collecting_event
    - collection_object
  status: prototype
create_verbatim_material_task:
  name:
new_verbatim_reference_task:
  hub: true
  name: 'New source from citation'
  description: 'Create a new source by pasting in the full text of a citation. The citation will automatically be tested against Crossref and parsed into individual fields (BibTex) if possible.'
  categories:
    - source
  status: prototype
build_biocuration_groups_task:
  hub: true
  name: 'Manage biocuration types and groups'
  description: 'Create bio-curation categories that are used to organize physical collections (e.g. specimens and lots).'
  related:
    - build_biocuration_group_task
  categories:
    - collection_object
    - biology
  status: stable
build_biocuration_group_task:
  name:
  related:
    - build_biocuration_groups_task
match_georeference_task:
  hub: true
  name: 'Match georeferences'
  description: 'Re-use georeference efforts from past collecting events.'
  categories:
    - collecting_event
    - collection_object
  status: prototype
otu_distribution_data_task:
  hub: true
  name: 'OTU distribution data'
  description: 'Display distribution data for an otu.'
  categories:
    - collecting_event
    - collection_object
  status: prototype
gis_report_task:
  hub: true
  name: 'GIS collection object report'
  description: 'Generate flora/faunal reports on a per area basis for visualization and download.'
  categories:
    - collecting_event
    - collection_object
  status: prototype
author_list_task:
  hub: true
  name: 'Alphabetical list of source authors'
  description: 'Display all source authors with links to source list.'
  categories:
    - source
  status: prototype
sqed_depiction_breakdown_todo_map_task:
  hub: true
  name: 'Collection object image breakdown TODO list'
  description: 'Lists all collection objects currently being processed through depictions.  Indicates those that have transcribed provisional ("buffered") collecting event data.'
  categories:
    - collecting_event
    - collection_object
  status: stable
simple_specimen_task:
  hub: true
  name: 'Simple new specimen'
  description: 'A bare bones specimen creation interface. Creates related collecting events, images, and identifiers.'
  categories:
    - collection_object
    - collecting_event
  status: prototype
new_asserted_distribution_task:
  hub: true
  name: 'New asserted distribution from map'
  description: 'Create asserted distributions by selecting OTUs and sources, then click a map to select a geographic area. OTU and source are lockable as defaults for the next record.'
  status: prototype
  categories:
    - source
browse_nomenclature_task:
  hub: true
  name: 'Browse nomenclature'
  description: 'Browse through nomenclature, focusing on a single record at a time.'
  status: prototype
  categories:
    - nomenclature
nomenclature_by_source_task:
  hub: true
  name: 'Nomenclature by source'
  description: 'Browse the nomenclatural data extracted from a particular source, focusing on a single source at a time.'
  status: prototype
  categories:
    - nomenclature
    - source
report_dwc_task:
  hub: true
  name: 'Report DWCA table'
  description: 'Collection objects with calculated attributes that will ultimately be exported to DWCA.'
  status: prototype
  categories:
    - collection_object
    - collecting_event
collection_objects_filter_task:
  hub: true
  name: 'Collection objects by area, date and OTU.'
  related:
  categories:
    - collection_object
  status: prototype
  description: 'Find collection objects using an area, date range, or taxon determination (OTU).'
geographic_area_lookup_task:
  hub: true
  name: 'Geographic area lookup'
  related:
  categories:
    - collecting_event
  status: prototype
  description: 'Check the geographic area gazetteer to see if there are records matching a particular name with queries like "Illinois", or "Champaign:Illinois" or "Saskatchewan:Canada.'
browse_sources_task:
  hub: true
  name: 'Browse sources'
  related:
  categories:
    - source
  status: prototype
  description: 'List sources via a simple keyword/year based search.'
collecting_event_lat_long_task:
  hub: true
  name: 'Stepwise collecting event parser - Latitude/Longitude'
  related:
    - collecting_events
  categories:
    - collecting_event
  status: prototype
  description: "Parse the collecting_events table's verbatim label for possible lat/long combinations."
index_editor_task:
  hub: true
  name: 'Content editor'
  related:
  categories:
    - source
  status: prototype
  description: 'Edit content (text) per subject, for example "Biology of Aus bus". Text can be cited and figured.'
cite_otus_task_task:
  hub: true
  name: 'Cite OTUs'
  related:
  categories:
    - source
  status: prototype
  description: 'Add citations to OTUs.  Optionally add topics to citations.  For example assertions like "Smith, 1920 referenced Biology of Aus bus" are possible.'
<<<<<<< HEAD
index_new_taxon_name_task:
  hub: true
  name: 'New taxon name'
  related:
  categories:
    - nomenclature
  status: prototype
  description: 'Create a new taxon name along with its related metadata including original combinations, status, type material and synonym.'
=======
>>>>>>> 6f0df669
dates_index_task:
  hub: true
  name: 'Stepwise collecting event parser - Dates'
  related:
    - collecting_events
  categories:
    - collecting_event
  status: prototype
  description: "Parse the collecting_events table's verbatim label for possible date combinations."
psu_import_task:
  hub: true
  name: 'Import Penn State DWCA'
  related:
    - collecting_events
  categories:
    - collecting_event
  status: prototype
  description: 'Import a DWCA file from Penn State.'
overdue_loans_task:
  hub: true
  name: 'Overdue loans'
  related:
  categories:
    - collection_object
  status: prototype
  description: 'List overdue loans.'
browse_collection_objects_task:
  hub: true
  name: 'Browse collection objects'
  related:
  categories:
    - collection_object
  status: prototype
  description: 'Report everything known about a collection object (specimen, lot, ranged lot). Includes determinations, loan history, images, collecting event, catalog numbers, etc.'<|MERGE_RESOLUTION|>--- conflicted
+++ resolved
@@ -215,7 +215,6 @@
     - source
   status: prototype
   description: 'Add citations to OTUs.  Optionally add topics to citations.  For example assertions like "Smith, 1920 referenced Biology of Aus bus" are possible.'
-<<<<<<< HEAD
 index_new_taxon_name_task:
   hub: true
   name: 'New taxon name'
@@ -224,8 +223,6 @@
     - nomenclature
   status: prototype
   description: 'Create a new taxon name along with its related metadata including original combinations, status, type material and synonym.'
-=======
->>>>>>> 6f0df669
 dates_index_task:
   hub: true
   name: 'Stepwise collecting event parser - Dates'
