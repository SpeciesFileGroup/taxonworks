# !! YOU MUST RESTART THE SERVER FOR CHANGES HERE TO TAKE AFFECT !!
#
# All routes scoped to /tasks _may_ be further annotated here.
# YAML is organized by:
#
# prefix:
#   attribute: value
#   attribute: value
#
# Valid attributes (* required)
#
#   name* - a friendly human readable name describing the task
#   description - a sentence or two further defining what the task will do for the user
#   hub - true if this tasks should appear at the hub, these tasks MAY NOT require parameters
#   categories - an array of one ore more of [nomenclature, source, collection_object, collecting_event, biology, matrix, dna, image]
#   status - one of [complete, stable, prototype,  unknown (default) ]
#               complete: users can expect the interfaces to remain in their present form
#               stable: primary elements are complete, but minor changes (CSS, feedback etc.) may change
#               prototype: while production ready, anything can change
#               unknown: task has not been classified
#
---
similar_serials_task:
  hub: true
  name: 'Similar serials'
  description: 'Navigate between related serials, and their annotations.'
  related:
    - serials
  categories:
    - source
  status: prototype
user_activity_report_task:
  name:
verify_accessions_task:
  name:
quick_verbatim_material_task:
  hub: true
  name: 'Quick verbatim material'
  description: 'Quickly create a new specimen or lot records by transcribing verbatim label data and other minimal information.  Does not reference Collecting Events or OTUs.'
  related:
    - namespaces
    - build_biocuration_groups_task
  categories:
    - collection_object
  status: stable
create_verbatim_material_task:
  name:
build_biocuration_groups_task:
  hub: true
  name: 'Manage biocuration classes and groups'
  description: 'Create bio-curation categories like sex, and lifestage, that are used to organize physical collections (e.g. specimens and lots).'
  related:
    - build_biocuration_group_task
  categories:
    - collection_object
    - biology
  status: stable
build_biocuration_group_task:
  name:
  related:
    - build_biocuration_groups_task
match_georeference_task:
  hub: true
  name: 'Match georeferences'
  description: 'Re-use georeference efforts from past collecting events.'
  categories:
    - collecting_event
    - collection_object
  status: prototype
otu_distribution_data_task:
  hub: true
  name: 'Otu distribution'
  description: 'Display distribution data and map for an Otu (or taxon name).'
  categories:
    - nomenclature
    - collecting_event
    - collection_object
  status: prototype
author_list_task:
  hub: true
  name: 'Alphabetical list of source authors'
  description: 'Display all source authors with links to source list.'
  categories:
    - source
  status: stable 
sqed_depiction_breakdown_todo_map_task:
  hub: true
  name: 'Collection object image breakdown TODO list'
  description: 'Lists all collection objects currently being processed through depictions.  Indicates those that have transcribed provisional ("buffered") collecting event data.'
  categories:
    - collecting_event
    - collection_object
    - image
  status: stable
simple_specimen_task:
  hub: true
  name: 'Simple new specimen'
  description: 'A bare bones specimen creation interface. Creates related collecting events, images, and identifiers.'
  categories:
    - collection_object
    - collecting_event
  status: prototype
new_asserted_distribution_from_map_task:
  hub: true
  name: 'New asserted distribution from map'
  description: 'Create asserted distributions by selecting OTUs and sources, then click a map to select a geographic area. OTU and source are lockable as defaults for the next record.'
  status: prototype
  categories:
    - source
browse_nomenclature_task:
  hub: true
  name: 'Browse nomenclature'
  description: 'Browse through nomenclature, focusing on a single record at a time.'
  status: stable
  categories:
    - nomenclature
nomenclature_by_source_task:
  hub: true
  name: 'Citations by source'
  description: 'Browse the nomenclatural data extracted from a particular source, focusing on a single source at a time.'
  status: prototype
  categories:
    - nomenclature
    - source
report_dwc_task:
  hub: true
  name: 'Report DWCA table'
  description: 'Collection objects with calculated attributes that will ultimately be exported to DWCA.'
  status: prototype
  categories:
    - collection_object
    - collecting_event
otus_filter_task:
  hub: true
  name: 'OTU filter'
  related:
  categories:
    - otu
  status: prototype
  description: 'Find OTUs by nomenclature, geography and author.'
geographic_area_lookup_task:
  hub: true
  name: 'Geographic area lookup'
  related:
  categories:
    - collecting_event
  status: prototype
  description: 'Check the geographic area gazetteer to see if there are records matching a particular name with queries like "Illinois", or "Champaign:Illinois" or "Saskatchewan:Canada.'
collecting_event_lat_long_task:
  hub: true
  name: 'Stepwise collecting event parser - Latitude/Longitude'
  related:
    - collecting_event
  categories:
    - collecting_event
  status: prototype
  description: "Parse the collecting_events table's verbatim label for possible lat/long combinations."
index_editor_task:
  hub: true
  name: 'Content editor'
  related:
  categories:
    - source
  status: prototype
  description: 'Edit content (text) per subject, for example "Biology of Aus bus". Text can be cited and figured.'
cite_otus_task_task:
  hub: true
  name: 'Cite OTUs'
  related:
  categories:
    - source
  status: prototype
  description: 'Add citations to OTUs.  Optionally add topics to citations.  For example assertions like "Smith, 1920 referenced Biology of Aus bus" are possible.'
new_taxon_name_task:
  hub: true
  name: 'New taxon name'
  related:
  categories:
    - nomenclature
  status: stable
  description: 'Create or edit a taxon name along with its related metadata including original combinations, status, type material and synonym.'
dates_index_task:
  hub: true
  name: 'Stepwise collecting event parser - Dates'
  related:
    - collecting_event
  categories:
    - collecting_event
  status: prototype
  description: "Parse the collecting_events table's verbatim label for possible date combinations."
psu_import_task:
  hub: true
  name: 'Import Penn State DWCA'
  related:
    - collecting_events
    - collection_objects
  categories:
    - collecting_event
    - collection_object
  status: prototype
  description: 'Import a DWCA file from Penn State.'
overdue_loans_task:
  hub: true
  name: 'Overdue loans'
  related:
  categories:
    - collection_object
  status: prototype
  description: 'List overdue loans.'
browse_collection_objects_task:
  hub: true
  name: 'Browse collection objects'
  related:
  categories:
    - collection_object
  status: prototype
  description: 'Report everything known about a collection object (specimen, lot, ranged lot). Includes determinations, loan history, images, collecting event, catalog numbers, etc.'
index_row_coder_task:
  hub: true
  name: 'Matrix row coder'
  related:
  categories:
    - matrix
  status: prototype
  description: 'Code a matrix row.'
edit_loan_task:
  hub: true
  name: 'Edit loans'
  related:
  categories:
    - collection_object
  status: prototype
  description: 'Create and edit loans.'
edit_type_material_task:
  hub: true
  name: 'New type specimen'
  related:
  categories:
    - nomenclature
    - collection_object
  status: stable
  description: 'Add type material records for species group names.'
new_combination_task:
  hub: true
  name: 'New combination'
  related:
  categories:
    - nomenclature
  status: stable
  description: 'Create a new or subsequent nomenclatural combination.'
browse_otus_task:
  hub: true
  name: 'Browse taxa'
  related:
  categories:
  status: prototype
  description: 'Browse through brief summaries of data for an OTU, including ability to annotate and add related data.'
browse_annotations_task:
  hub: true
  name: 'Browse annotations'
  related:
  categories:
    - collection_object
    - collecting_event
    - biology
    - source
    - nomenclature
    - matrix
    - dna
  status: stable 
  description: 'Filter data by annotations (e.g. Notes, Data attributes).  Delete or create additional annotations on filtered objects.  Generate JSON request based on annotations.'
new_descriptor_task:
  hub: true
  name: 'New Descriptor'
  related:
    - character_states
    - observations
    - observation_matrices
  categories:
    - matrix
  status: prototype
  description: 'Create and update descriptors (e.g. phylogenetic or descriptive characters).'
new_matrix_task:
  hub: true
  name: 'New observation matrix'
  related:
    - observation_matrices
  categories:
    - matrix
  status: prototype
  description: 'Assign the rows and columns of observation matrices.'
uniquify_people_task:
  hub: true
  name: 'Uniquify people'
  related:
  categories:
    - source
    - nomenclature
  status: stable 
  description: 'Find and merge redundant or duplicated people, e.g., from import.'
filter_collecting_events_task:
  hub: true
  name: 'Filter collecting events'
  related:
  categories:
    - collecting_event
  status: prototype
  description: 'Filter collecting events by shape, tag, and various other params.'
observation_matrices_hub_task:
  hub: true
  name: 'Observation matrix hub'
  related:
  categories:
    - matrix
    - dna
  status: prototype
  description: 'An overview of observation matrices and descriptors.  Includes links to new records.'
observation_matrix_view_task:
  hub: true
  name: 'View an observation matrix'
  related:
  categories:
    - matrix
    - dna
  status: prototype
  description: 'A very basic visualization of an observation matrix.'
comprehensive_collection_object_task:
  hub: true
  name: 'Comprehensive collection object form'
  related:
    - collection_objects
  categories:
    - collection_object
  status: prototype
  description: 'An all-in-one interface for digitizing collection objects.'
index_print_labels_task:
  hub: true
  name: 'Print labels'
  related:
  categories:
    - collecting_event
  status: prototype
  description: 'Print and manage labels.'
new_asserted_distribution_task:
  hub: true
  name: 'New asserted distribution'
  related:
  categories:
  status: prototype
  description: 'Create new asserted distributions (Otu, source, and geographic area combinations). Has locking and cloning mechanisms.'
index_topics_hub_task:
  hub: true
  name: 'Topics hub'
  related:
  categories:
  status: prototype
  description: 'Report on the usage of Topics.'
index_new_image_task:
  description: 'Add images via drag-and-drop.  Applies attribution and depiction metadata across sets of added images.  Add staged specimen images.'
  hub: true
  name: 'New image'
  related:
  categories:
    - collecting_event
    - collection_object
  status: prototype
source_hub_task:
  hub: true
  name: 'Source hub'
  related:
  categories:
    - source
  status: prototype
  description: 'A centralized hub unifying access to the different means of creating and managing sources.'
new_source_task:
  hub: true
  name: 'New source'
  related:
  categories:
   - source
  status: prototype
  description: 'Add a sources of Verbatim, BibTeX or person via a number of methods.'  
find_sources_task:
  hub: true
  name: 'Find sources'
  related:
  categories:
    - source
  status: prototype
  description: 'Find sources and list them via a simple keyword/year based search.'  
new_bibtex_source_task:
  hub: true
  name: 'New source from BibTeX'
  related:
  categories:
    - source
  status: prototype
  description: 'Parse a captured BibTeX string into a new source'
index_filter_task:
  hub: true
  name: 'Filter nomenclature'
  related:
  categories:
    - nomenclature
  status: stable 
  description: 'Search and filter taxon names. Download CSV.  Generate JSON paths for offline use.'
visualize_confidences_task:
  hub: true
  name: 'Visualize confidences.'
  related:
  categories:
  status: stable 
  description: 'See a graph of confidences applied per data type.'
index_matrix_image_task:
  hub: true
  name: 'Image matrix'
  related:
  categories:
    - matrix
    - image
  status: prototype
  description: 'Code a special type of image-based matrix by organizing images into a matrix.  Uses media-type descriptors.'
index_dashboard_task:
  hub: true
  name: 'Observation matrices dashboard'
  related:
  categories:
    - matrix
  status: prototype
  description: 'Summarize observations across a nomenclaturally-based hierarchy.'
index_stats_task:
  hub: true
  name: 'Nomenclature stats'
  related:
  categories:
    - nomenclature
  status: prototype
  description: 'Get counts of names as different ranks.'
export_coldp_task:
  hub: true
  name: 'Catalogue of Life (CoLDP) exports'
  related:
  categories:
    - nomenclature
  status: prototype
  description: 'Export a zip of text files in the Catalogue of Life CoLDP format.'
index_browse_asserted_distributions_task:
  hub: true
  name: 'Browse asserted distributions'
  related:
  categories:
  status: prototype
  description: 'Browse through asserted distributions summarized by OTU.  Map, table, and CSV downloads.'
collection_objects_filter_task:
  hub: true
  name: 'Collection object filter'
  related:
  categories:
    - collection_object
  status: prototype
  description: 'Filter collection objects by many different facets, download or visualize results.'
syncronize_otus_to_nomenclature_task:
  hub: true
  name: 'Syncronize nomenclature and OTUs'
  related:
  categories:
    - nomenclature
  status: prototype
  description: 'Batch create OTUs for nomenclature.  See reports of unmatched OTUs and Nomenclature.'
asserted_distributions_basic_endemism_task:
  hub: true
  name: 'Asserted distributions - basic endemism'
  related:
  categories:
  status: prototype
  description: 'A simple 1 taxon and children, 1 geographic area summary that includes a check for endemism.  Targets asserted distributions only.'
collection_object_summary_task:
  hub: true
  name: 'Collection summary'
  related:
  categories:
    - collection_object
  status: prototype
  description: 'Summary statistics for the collection(s) managed in this project'
browse_collecting_events_task:
  hub: true
  name: 'Browse collecting events'
  related:
  categories:
    - collecting_event 
  status: prototype
  description: 'View individual collecting events and their related.'
biological_relationship_composer_task:
  hub: true
  name: 'Compose biological relationships'
  related:
  categories:
    - biology
  status: prototype
  description: 'Define and add properties to biological relationships, e.g. things like "host/paraiste".'
grid_digitize_task:
  hub: true
  name: 'Grid digitizer'
  related:
  categories:
    - collection_object
    - image
  status: prototype
  description: 'Break images of collection objects in a grid (e.g. slide folders) into individual collection objects and their depictions.'
export_basic_nomenclature_task:
  hub: true
  name: 'Download nomenclature (basic)'
  related:
  categories:
    - nomenclature
  status: prototype
  description: 'Download (also generate for API) a CSV table of the nomenclature with just the name, and a subset of the hierarchy'
match_nomenclature_task:
  hub: true
  name: 'Match names'
  related:
  categories:
    - nomenclature
  status: prototype
  description: 'A quick and dirty batch based check to see if names are in the system.'
<<<<<<< HEAD
match_collection_objects_task:
  hub: true
  name: 'Collection object match'
  related:
  categories:
    - collection_object
  status: prototype
  description: 'Use a quick list of catalog numbers or ids to find collection objects.'
=======
manage_controlled_vocabulary_terms_task:
  hub: true
  name: 'Manage controlled vocabulary terms'
  related:
  categories:
  status: stable 
  description: 'View and create custom fields, tags, etc. used throughout TaxonWorks.'
>>>>>>> d3f2b115
<|MERGE_RESOLUTION|>--- conflicted
+++ resolved
@@ -523,16 +523,6 @@
     - nomenclature
   status: prototype
   description: 'A quick and dirty batch based check to see if names are in the system.'
-<<<<<<< HEAD
-match_collection_objects_task:
-  hub: true
-  name: 'Collection object match'
-  related:
-  categories:
-    - collection_object
-  status: prototype
-  description: 'Use a quick list of catalog numbers or ids to find collection objects.'
-=======
 manage_controlled_vocabulary_terms_task:
   hub: true
   name: 'Manage controlled vocabulary terms'
@@ -540,4 +530,11 @@
   categories:
   status: stable 
   description: 'View and create custom fields, tags, etc. used throughout TaxonWorks.'
->>>>>>> d3f2b115
+match_collection_objects_task:
+  hub: true
+  name: 'Collection object match'
+  related:
+  categories:
+    - collection_object
+  status: prototype
+  description: 'Use a quick list of catalog numbers or ids to find collection objects.'