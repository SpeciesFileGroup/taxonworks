# !! YOU MUST RESTART THE SERVER FOR CHANGES HERE TO TAKE AFFECT !!
#
# All routes scoped to /tasks _may_ be further annotated here.
# YAML is organized by:
#
# prefix:
#   attribute: value
#   attribute: value
#
# Valid attributes (* required)
#
#   name* - a friendly human readable name describing the task
#   description - a sentence or two further defining what the task will do for the user
#   hub - true if this tasks should appear at the hub, these tasks MAY NOT require parameters
#   categories - an array of one ore more of [nomenclature, source, collection_object, collecting_event, biology, matrix, dna, image]
#   status - one of [complete, stable, prototype,  unknown (default) ]
#               complete: users can expect the interfaces to remain in their present form
#               stable: primary elements are complete, but minor changes (CSS, feedback etc.) may change
#               prototype: while production ready, anything can change
#               unknown: task has not been classified
#
---
index_filter_task:
  hub: true
  name: 'Filter nomenclature'
  related:
  categories:
    - nomenclature
    - filters
  status: stable
  description: 'Search and filter taxon names. Download CSV.  Generate JSON paths for offline use.'
filter_collecting_events_task:
  hub: true
  name: 'Filter collecting events'
  related:
  categories:
    - collecting_event
    - filters
  status: prototype
  description: 'Filter collecting events by shape, tag, and various other params.'
browse_annotations_task:
  hub: true
  name: 'Browse annotations'
  related:
  categories:
    - collection_object
    - collecting_event
    - biology
    - source
    - nomenclature
    - matrix
    - dna
    - filters
    - browse
  status: stable
  description: 'Filter data by annotations (e.g. Notes, Data attributes).  Delete or create additional annotations on filtered objects.  Generate JSON request based on annotations.'
otus_filter_task:
  hub: true
  name: 'Filter OTUs'
  related:
  categories:
    - otu
    - filters
  status: prototype
  description: 'Find OTUs by nomenclature, geography and author.'
comprehensive_collection_object_task:
  hub: true
  name: 'Comprehensive specimen digitization'
  related:
    - collection_objects
  categories:
    - collection_object
    - new
  status: prototype
  description: 'An all-in-one interface for digitizing collection objects.'
new_taxon_name_task:
  hub: true
  name: 'New taxon name'
  related:
  categories:
    - nomenclature
    - new
  status: stable
  description: 'Create or edit a taxon name along with its related metadata including original combinations, status, type material and synonym.'
browse_nomenclature_task:
  hub: true
  name: 'Browse nomenclature'
  description: 'Browse through nomenclature, focusing on a single record at a time.'
  status: stable
  categories:
    - nomenclature
    - browse
nomenclature_by_source_task:
  hub: true
  name: 'Citations by source'
  description: 'Browse the nomenclatural data extracted from a particular source, focusing on a single source at a time.'
  status: prototype
  categories:
    - nomenclature
    - source
    - browse
index_new_image_task:
  description: 'Add images via drag-and-drop. Applies attribution and depiction metadata across sets of added images. Add staged specimen images.'
  hub: true
  name: 'New image'
  related:
  categories:
    - image
    - collecting_event
    - collection_object
    - new
  status: prototype
index_matrix_image_task:
  hub: true
  name: 'Image matrix'
  related:
  categories:
    - matrix
    - image
  status: prototype
  description: 'Code a special type of image-based matrix by organizing images into a matrix.  Uses media-type descriptors.'
similar_serials_task:
  hub: true
  name: 'Similar serials'
  description: 'Navigate between related serials, and their annotations.'
  related:
    - serials
  categories:
    - source
  status: prototype
user_activity_report_task:
  name:
verify_accessions_task:
  name:
quick_verbatim_material_task:
  hub: true
  name: 'Quick verbatim material'
  description: 'Quickly create a new specimen or lot records by transcribing verbatim label data and other minimal information.  Does not reference Collecting Events or OTUs.'
  related:
    - namespaces
    - build_biocuration_groups_task
  categories:
    - collection_object
  status: stable
create_verbatim_material_task:
  name:
build_biocuration_groups_task:
  hub: true
  name: 'Manage biocuration classes and groups'
  description: 'Create bio-curation categories like sex, and lifestage, that are used to organize physical collections (e.g. specimens and lots).'
  related:
    - build_biocuration_group_task
  categories:
    - collection_object
    - biology
  status: stable
build_biocuration_group_task:
  name:
  related:
    - build_biocuration_groups_task
match_georeference_task:
  hub: true
  name: 'Match georeferences'
  description: 'Re-use georeference efforts from past collecting events.'
  categories:
    - collecting_event
    - collection_object
  status: prototype
otu_distribution_data_task:
  hub: true
  name: 'Otu distribution'
  description: 'Display distribution data and map for an Otu (or taxon name).'
  categories:
    - nomenclature
    - collecting_event
    - collection_object
  status: prototype
author_list_task:
  hub: true
  name: 'Alphabetical list of source authors'
  description: 'Display all source authors with links to source list.'
  categories:
    - source
  status: stable 
sqed_depiction_breakdown_todo_map_task:
  hub: true
  name: 'Collection object image breakdown TODO list'
  description: 'Lists all collection objects currently being processed through depictions.  Indicates those that have transcribed provisional ("buffered") collecting event data.'
  categories:
    - collecting_event
    - collection_object
    - image
  status: stable
simple_specimen_task:
  hub: true
  name: 'Simple new specimen'
  description: 'A bare bones specimen creation interface. Creates related collecting events, images, and identifiers.'
  categories:
    - collection_object
    - collecting_event
    - image
    - new
  status: prototype
new_asserted_distribution_from_map_task:
  hub: true
  name: 'New asserted distribution from map'
  description: 'Create asserted distributions by selecting OTUs and sources, then click a map to select a geographic area. OTU and source are lockable as defaults for the next record.'
  status: prototype
  categories:
    - source
    - new
report_dwc_task:
  hub: true
  name: 'Report DWCA table'
  description: 'Collection objects with calculated attributes that will ultimately be exported to DWCA.'
  status: prototype
  categories:
    - collection_object
    - collecting_event
geographic_area_lookup_task:
  hub: true
  name: 'Geographic area lookup'
  related:
  categories:
    - collecting_event
  status: prototype
  description: 'Check the geographic area gazetteer to see if there are records matching a particular name with queries like "Illinois", or "Champaign:Illinois" or "Saskatchewan:Canada.'
collecting_event_lat_long_task:
  hub: true
  name: 'Stepwise collecting event parser - Latitude/Longitude'
  related:
    - collecting_event
  categories:
    - collecting_event
  status: prototype
  description: "Parse the collecting_events table's verbatim label for possible lat/long combinations."
index_editor_task:
  hub: true
  name: 'Content editor'
  related:
  categories:
    - source
  status: prototype
  description: 'Edit content (text) per subject, for example "Biology of Aus bus". Text can be cited and figured.'
cite_otus_task_task:
  hub: true
  name: 'Cite OTUs'
  related:
  categories:
    - source
  status: prototype
  description: 'Add citations to OTUs.  Optionally add topics to citations.  For example assertions like "Smith, 1920 referenced Biology of Aus bus" are possible.'
dates_index_task:
  hub: true
  name: 'Stepwise collecting event parser - Dates'
  related:
    - collecting_event
  categories:
    - collecting_event
  status: prototype
  description: "Parse the collecting_events table's verbatim label for possible date combinations."
psu_import_task:
  hub: true
  name: 'Import Penn State DWCA'
  related:
    - collecting_events
    - collection_objects
  categories:
    - collecting_event
    - collection_object
  status: prototype
  description: 'Import a DWCA file from Penn State.'
overdue_loans_task:
  hub: true
  name: 'Overdue loans'
  related:
  categories:
    - collection_object
  status: prototype
  description: 'List overdue loans.'
browse_collection_objects_task:
  hub: true
  name: 'Browse collection objects'
  related:
  categories:
    - collection_object
    - browse
  status: prototype
  description: 'Report everything known about a collection object (specimen, lot, ranged lot). Includes determinations, loan history, images, collecting event, catalog numbers, etc.'
index_row_coder_task:
  hub: true
  name: 'Matrix row coder'
  related:
  categories:
    - matrix
  status: prototype
  description: 'Code a matrix row.'
edit_loan_task:
  hub: true
  name: 'Edit loans'
  related:
  categories:
    - collection_object
  status: prototype
  description: 'Create and edit loans.'
edit_type_material_task:
  hub: true
  name: 'New type specimen'
  related:
  categories:
    - nomenclature
    - collection_object
    - new
  status: stable
  description: 'Add type material records for species group names.'
new_combination_task:
  hub: true
  name: 'New combination'
  related:
  categories:
    - nomenclature
    - new
  status: stable
  description: 'Create a new or subsequent nomenclatural combination.'
browse_otus_task:
  hub: true
  name: 'Browse OTUs'
  related:
  categories:
    - browse
  status: prototype
  description: 'Browse through brief summaries of data for an OTU, including ability to annotate and add related data.'
new_descriptor_task:
  hub: true
  name: 'New Descriptor'
  related:
    - character_states
    - observations
    - observation_matrices
  categories:
    - matrix
    - new
    - browse
  status: prototype
  description: 'Create and update descriptors (e.g. phylogenetic or descriptive characters).'
new_matrix_task:
  hub: true
  name: 'New observation matrix'
  related:
    - observation_matrices
  categories:
    - matrix
    - new
  status: prototype
  description: 'Assign the rows and columns of observation matrices.'
uniquify_people_task:
  hub: true
  name: 'Uniquify people'
  related:
  categories:
    - source
    - nomenclature
  status: stable 
  description: 'Find and merge redundant or duplicated people, e.g., from import.'
observation_matrices_hub_task:
  hub: true
  name: 'Observation matrix hub'
  related:
  categories:
    - matrix
    - dna
  status: prototype
  description: 'An overview of observation matrices and descriptors.  Includes links to new records.'
observation_matrix_view_task:
  hub: true
  name: 'View an observation matrix'
  related:
  categories:
    - matrix
    - dna
  status: prototype
  description: 'A very basic visualization of an observation matrix.'
index_print_labels_task:
  hub: true
  name: 'Print labels'
  related:
  categories:
    - collecting_event
  status: prototype
  description: 'Print and manage labels.'
new_asserted_distribution_task:
  hub: true
  name: 'New asserted distribution'
  related:
  categories:
    - new
  status: prototype
  description: 'Create new asserted distributions (Otu, source, and geographic area combinations). Has locking and cloning mechanisms.'
index_topics_hub_task:
  hub: true
  name: 'Topics hub'
  related:
  categories:
  status: prototype
  description: 'Report on the usage of Topics.'
source_hub_task:
  hub: true
  name: 'Source hub'
  related:
  categories:
    - source
  status: prototype
  description: 'A centralized hub unifying access to the different means of creating and managing sources.'
new_source_task:
  hub: true
  name: 'New source'
  related:
  categories:
   - source
   - new
  status: stable
  description: 'Add a source (person, or reference to a book, serial, publication etc.) via a number of different methods including CrossRef lookup, DOI, or cut-paste of BibTeX.'
new_bibtex_source_task:
  hub: true
  name: 'New source from BibTeX'
  related:
  categories:
    - source
    - new
  status: prototype
  description: 'Parse a captured BibTeX string into a new source'
visualize_confidences_task:
  hub: true
  name: 'Visualize confidences.'
  related:
  categories:
  status: stable 
  description: 'See a graph of confidences applied per data type.'
index_dashboard_task:
  hub: true
  name: 'Observation matrices dashboard'
  related:
  categories:
    - matrix
  status: prototype
  description: 'Summarize observations across a nomenclaturally-based hierarchy.'
interactive_key_task:
  hub: true
  name: 'Interactive key'
  related:
  categories:
    - matrix
  status: prototype
  description: 'Interactive key based on an observation matrix.'
index_stats_task:
  hub: true
  name: 'Nomenclature stats'
  related:
  categories:
    - nomenclature
  status: prototype
  description: 'Get counts of names as different ranks.'
export_coldp_task:
  hub: true
  name: 'Catalogue of Life (CoLDP) exports'
  related:
  categories:
    - nomenclature
  status: prototype
  description: 'Export a zip of text files in the Catalogue of Life CoLDP format.'
index_browse_asserted_distributions_task:
  hub: true
  name: 'Browse asserted distributions'
  related:
  categories:
    - browse
  status: prototype
  description: 'Browse through asserted distributions summarized by OTU.  Map, table, and CSV downloads.'
collection_objects_filter_task:
  hub: true
  name: 'Filter collection objects'
  related:
  categories:
    - collection_object
    - filters
  status: prototype
  description: 'Filter collection objects by many different facets, download or visualize results.'
syncronize_otus_to_nomenclature_task:
  hub: true
  name: 'Synchronize nomenclature and OTUs'
  related:
  categories:
    - nomenclature
  status: prototype
  description: 'Batch create OTUs for nomenclature.  See reports of unmatched OTUs and Nomenclature.'
asserted_distributions_basic_endemism_task:
  hub: true
  name: 'Asserted distributions - basic endemism'
  related:
  categories:
  status: prototype
  description: 'A simple 1 taxon and children, 1 geographic area summary that includes a check for endemism.  Targets asserted distributions only.'
collection_object_summary_task:
  hub: true
  name: 'Collection summary'
  related:
  categories:
    - collection_object
  status: prototype
  description: 'Summary statistics for the collection(s) managed in this project'
browse_collecting_events_task:
  hub: true
  name: 'Browse collecting events'
  related:
  categories:
    - collecting_event
    - browse
  status: prototype
  description: 'View individual collecting events and their related.'
biological_relationship_composer_task:
  hub: true
  name: 'Compose biological relationships'
  related:
  categories:
    - biology
  status: prototype
  description: 'Define and add properties to biological relationships, e.g. things like "host/paraiste".'
grid_digitize_task:
  hub: true
  name: 'Grid digitizer'
  related:
  categories:
    - collection_object
    - image
  status: prototype
  description: 'Break images of collection objects in a grid (e.g. slide folders) into individual collection objects and their depictions.'
export_basic_nomenclature_task:
  hub: true
  name: 'Download nomenclature (basic)'
  related:
  categories:
    - nomenclature
  status: prototype
  description: 'Download (also generate for API) a CSV table of the nomenclature with just the name, and a subset of the hierarchy'
match_nomenclature_task:
  hub: true
  name: 'Match names'
  related:
  categories:
    - nomenclature
  status: prototype
  description: 'A quick and dirty batch based check to see if names are in the system.'
manage_controlled_vocabulary_terms_task:
  hub: true
  name: 'Manage controlled vocabulary terms'
  related:
  categories:
  status: stable 
  description: 'View and create custom fields, tags, etc. used throughout this project.'
match_collection_objects_task:
  hub: true
  name: 'Collection object match'
  related:
  categories:
    - collection_object
  status: prototype
  description: 'Use a quick list of catalog numbers or ids to find collection objects.'
work_report_task:
  hub: true
  name: 'Collection object work report'
  related:
  categories:
    - collection_object
  status: prototype
  description: 'Estimate time spent on digitization tasks per user. Project administrators can see all users.'
filter_sources_task:
  hub: true
  name: 'Filter sources'
  related:
  categories:
    - source
    - filters
  status: prototype
  description: 'Filter and find sources then download or share bibliographies.'
project_data_task:
  hub: true
  name: 'Project data overview and download'
  related:
  categories:
  status: prototype
  description: 'Quick stats and download options for the overall project.'
gnfinder_task:
  hub: true
  name: 'Gnfinder playground'
  related:
  categories:
    - nomenclature
  status: prototype
  description: 'Show all names in a document.'
<<<<<<< HEAD
index_new_collecting_event_task:
  hub: true
  name: 'New collecting event'
  related:
  categories:
    - collecting_event
    - new
  status: prototype
  description: 'Create a new collecting event.'
=======
filter_images_task:
  hub: true
  name: 'Filter images task'
  related:
  categories:
    - image
    - filters
  status: prototype
  description: 'Filter images.'
export_taxonworks_project_task:
  hub: true
  name: 'Export project database'
  related:
  categories:
  status: prototype
  description: 'Generate a downloadable copy of the database with data from this project and community data (Sources, People, Repositories, etc.)'
>>>>>>> 86886f49
<|MERGE_RESOLUTION|>--- conflicted
+++ resolved
@@ -597,7 +597,6 @@
     - nomenclature
   status: prototype
   description: 'Show all names in a document.'
-<<<<<<< HEAD
 index_new_collecting_event_task:
   hub: true
   name: 'New collecting event'
@@ -607,7 +606,6 @@
     - new
   status: prototype
   description: 'Create a new collecting event.'
-=======
 filter_images_task:
   hub: true
   name: 'Filter images task'
@@ -623,5 +621,4 @@
   related:
   categories:
   status: prototype
-  description: 'Generate a downloadable copy of the database with data from this project and community data (Sources, People, Repositories, etc.)'
->>>>>>> 86886f49
+  description: 'Generate a downloadable copy of the database with data from this project and community data (Sources, People, Repositories, etc.)'