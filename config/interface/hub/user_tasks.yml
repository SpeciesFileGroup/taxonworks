--- conflicted
+++ resolved
@@ -233,8 +233,6 @@
   categories:
     - collecting_event
     - collection_object
-<<<<<<< HEAD
-=======
   status: prototype
   description: 'Import a DWCA file from Penn State.'
 overdue_loans_task:
@@ -243,6 +241,5 @@
   related:
   categories:
     - collection_objects
->>>>>>> 06eb1b06
   status: prototype
   description: 'List overdue loans.'