--- conflicted
+++ resolved
@@ -557,18 +557,6 @@
     - collection_object
   status: prototype
   description: 'Use a quick list of catalog numbers or ids to find collection objects.'
-<<<<<<< HEAD
-index_dwca_import_task:
-  hub: true
-  name: 'Darwin Core Archive (DwC-A) import'
-  related:
-  categories:
-    - nomenclature
-    - collecting_event
-    - collection_object
-  status: prototype
-  description: 'Import Darwin Core Archive data into project.'
-=======
 work_report_task:
   hub: true
   name: 'Collection object work report'
@@ -601,4 +589,13 @@
     - nomenclature
   status: prototype
   description: 'Show all names in a document.'
->>>>>>> 50077e77
+index_dwca_import_task:
+  hub: true
+  name: 'Darwin Core Archive (DwC-A) import'
+  related:
+  categories:
+    - nomenclature
+    - collecting_event
+    - collection_object
+  status: prototype
+  description: 'Import Darwin Core Archive data into project.'