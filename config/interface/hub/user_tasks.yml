--- conflicted
+++ resolved
@@ -1045,21 +1045,18 @@
     - filters
   status: prototype
   description: 'Filter field occurrences by many different facets, download or visualize results.'
-<<<<<<< HEAD
 taxon_names_table_task:
   hub: true
   name: 'Taxon names table'
-=======
+  description: 'A simple table view of taxon names including checklist-style columns of names at rank, author, and year.'
+  status: prototype
+  categories:
+    - nomenclature
 taxon_name_gender_task:
   hub: true
   name: 'Nomenclatural gender summary'
->>>>>>> 0638c166
-  related:
-  categories:
-    - nomenclature
-  status: prototype
-<<<<<<< HEAD
-  description: 'A simple table view of taxon names including checklist-style columns of names at rank, author, and year.'
-=======
-  description: 'Brief summary of gender status for a filtered set of names.'
->>>>>>> 0638c166
+  related:
+  categories:
+    - nomenclature
+  status: prototype
+  description: 'Brief summary of gender status for a filtered set of names.'