--- conflicted
+++ resolved
@@ -940,9 +940,6 @@
     - matrix
     - new
   status: prototype
-<<<<<<< HEAD
-  description: 'Populate an observation matrix with data imported from a Nexus file.'
-=======
   description: 'Populate an observation matrix with data imported from a Nexus file.'
 filter_dwc_occurrences_task:
   hub: true
@@ -954,5 +951,4 @@
   categories:
     - filter
   status: prototype
-  description: 'Filter records in the DarwinCore index.'
->>>>>>> 37c80fd5
+  description: 'Filter records in the DarwinCore index.'