--- conflicted
+++ resolved
@@ -107,7 +107,7 @@
     concerns [:data_routes]
     collection do
       get 'filter', defaults: {format: :json}
-    end
+  end
   end
 
   resources :confidences do # , except: [:edit, :show]
@@ -178,7 +178,7 @@
     concerns [:data_routes, :shallow_annotation_routes]
     collection do
       get :filter
-    end
+  end
   end
 
   resources :controlled_vocabulary_terms do
@@ -197,7 +197,7 @@
     concerns [:data_routes]
     collection do
       patch :sort
-    end
+  end
   end
 
   resources :documents do
@@ -425,7 +425,7 @@
   ### End of resources except user related located below scopes ###
 
   scope :tasks do
-<<<<<<< HEAD
+
     scope :citations do
       scope :otus, controller: 'tasks/citations/otus' do
         get 'index', as: 'cite_otus_task_task'
@@ -437,7 +437,9 @@
         get 'index', as: 'index_editor_task'
         get 'recent_topics', as: 'content_editor_recent_topics_task'
         get 'recent_otus', as: 'content_editor_recent_otus_task'
-=======
+      end
+    end
+
     scope :sources do
       scope :browse, controller: 'tasks/sources/browse' do
         get 'index', as: 'browse_sources_task'
@@ -459,7 +461,6 @@
             get 'similar_labels', as: 'lat_long_similar_labels'
           end
         end
->>>>>>> 2776b93f
       end
     end
 
