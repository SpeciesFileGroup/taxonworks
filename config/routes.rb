TaxonWorks::Application.routes.draw do

  get :ping, controller: 'ping',  defaults: { format: :json }
  
  # All models that use data controllers should include this concern.
  # See http://api.rubyonrails.org/classes/ActionDispatch/Routing/Mapper/Concerns.html to extend it to take options if need be.
  # TODO: This will have to be broken down to core_data_routes, and supporting_data_routes
  concern :data_routes do |options|
    collection do
      get 'download'
      get 'list'
      post 'batch_create'
      post 'batch_preview'
      get 'batch_load'
      get 'autocomplete'
      get 'search'
    end
    
    member do
      get 'related'
    end
  end
  
  concern :shallow_annotation_routes do |options|
    resources :citations, shallow: true, only: [:index]
    resources :depictions, shallow: true, only: [:index]
    resources :tags, shallow: true, only: [:index]
    resources :notes, shallow: true, only: [:index]
  end
  
  root 'dashboard#index'
  
  match '/dashboard', to: 'dashboard#index', via: :get
  
  match '/signin', to: 'sessions#new', via: :get
  match '/signout', to: 'sessions#destroy', via: :delete
  resources :sessions, only: :create
  
  get 'soft_validations/validate' => 'soft_validations#validate', defaults: {format: :json}
  
  # Note singular 'resource'
  resource :hub, controller: 'hub', only: [:index] do
    get '/', action: :index
    get 'order_tabs' # should be POST
    post 'update_tab_order'
  end
  
  resources :projects do
    concerns [:data_routes]
    member do
      get 'select'
      get 'settings_for'
      get 'stats'
      get 'recently_created_stats'
      get 'per_relationship_recent_stats/:relationship', action: :per_relationship_recent_stats, as: :per_relationship_recent_stats
    end
  end
  
  scope :administration, controller: :administration do
    match '/', action: :index, as: 'administration', via: :get
    get 'user_activity'
    get 'data_overview'
  end
  
  resources :project_members, except: [:index, :show] do
    collection do
      get :many_new
      post :create_many
    end
  end
<<<<<<< HEAD
  
  resources :pinboard_items, only: [:create, :destroy] do
=======

  resources :pinboard_items, only: [:create, :destroy, :update] do
>>>>>>> 103be7a1
    collection do
      post 'update_position'
      post 'update_type_position'
    end
  end
  
  ### Below this point, please keep objects in alphabetical order ###
  
  resources :alternate_values, except: [:show] do
    concerns [:data_routes]
  end
  
  resources :asserted_distributions do
    concerns [:data_routes]
    collection do
      post :preview_simple_batch_load # should be get
      post :create_simple_batch_load
    end
  end
  
  resources :biocuration_classifications, only: [:create, :update, :destroy]
  
  resources :biological_associations do
    concerns [:data_routes]
  end
  
  resources :biological_associations_graphs do
    concerns [:data_routes]
  end
  
  resources :biological_relationships do
    concerns [:data_routes]
  end
  
  resources :character_states do
    concerns [:data_routes]
    member do
      get :annotations, defaults: {format: :json}
    end
  end
  
  resources :citation_topics, only: [:create, :update, :destroy]
  
  resources :citations do # except: [:show]
    concerns [:data_routes]
    collection do
      get 'filter', defaults: {format: :json}
    end
  end
  
  resources :confidences do # , except: [:edit, :show]
    concerns [:data_routes]
    collection do
      post :confidence_object_update
    end
  end
  
  resources :confidence_levels, only: [:index] do
    collection do
      get 'lookup'
    end
  end
  
  
  resources :collection_objects do
    concerns [:data_routes, :shallow_annotation_routes]
    member do
      get 'depictions'
      get 'containerize'
    end
    collection do
      post :preview_castor_batch_load
      post :create_castor_batch_load
      get :preview_simple_batch_load # should be get
      post :create_simple_batch_load
    end
  end
  match 'collection_objects/by_identifier/:identifier', to: 'collection_objects#by_identifier', via: :get
  
  resources :collection_object_observations do
    concerns [:data_routes]
  end
  
  resources :collection_profiles do
    concerns [:data_routes]
  end
  match 'collection_profiles/swap_form_attribute_types/:collection_type', to: 'collection_profiles#swap_form_attribute_types', via: :get, method: :js
  
  resources :collecting_events do
    concerns [:data_routes, :shallow_annotation_routes ]
    get :autocomplete_collecting_event_verbatim_locality, on: :collection
    member do
      get :card
    end
    # collection do
      #   post :preview_simple_batch_load # should be get
      #   post :create_simple_batch_load
      # end
      
      collection do
        post :preview_castor_batch_load
        post :create_castor_batch_load
      end
    end
    
    resources :combinations, only: [:create, :edit, :update, :destroy, :new] do
      concerns [:data_routes]
    end
    
    resources :common_names do
      concerns [:data_routes]
    end
    
    resources :containers do # , only: [:create, :update, :destroy] do
      concerns [:data_routes]
    end
    
    resources :container_items, except: [:edit] do
      concerns [:data_routes]
    end
    
    resources :contents do
      concerns [:data_routes, :shallow_annotation_routes]
      collection do
        get :filter
      end
    end
    
    resources :controlled_vocabulary_terms do
      concerns [:data_routes]
      
      member do
        get 'tagged_objects'
      end
    end
    
    resources :data_attributes, except: [:show] do
      concerns [:data_routes]
    end
    
    resources :depictions do
      concerns [:data_routes]
      collection do
        patch :sort
      end
    end
    
    resources :descriptors do
      concerns [:data_routes, :shallow_annotation_routes]
      member do
        get :annotations, defaults: {format: :json}
      end
      collection do
        post :preview_modify_gene_descriptor_batch_load
        post :create_modify_gene_descriptor_batch_load
      end
    end
    
    resources :documents do
      concerns [:data_routes]
    end
    
    resources :documentation do
      concerns [:data_routes]
  end

  resources :extracts do
    concerns [:data_routes]
  end

  resources :geographic_areas do
    concerns [:data_routes]
    collection do
      post 'display_coordinates'
      get 'display_coordinates', as: "getdisplaycoordinates"
    end
  end

  resources :gene_attributes do
    concerns [:data_routes]
  end

  resources :geographic_areas_geographic_items, except: [:index, :show]

  resources :geographic_area_types

  resources :geographic_items

  resources :georeferences, only: [:index, :destroy, :new, :show, :edit] do
    concerns [:data_routes]
  end

  namespace :georeferences do
    resources :geo_locates, only: [:new, :create]
    resources :google_maps, only: [:new, :create]
    # verbatim_data
  end

  resources :identifiers, except: [:show] do
    concerns [:data_routes]
  end

  resources :images do
    concerns [:data_routes]
    member do
      get 'extract(/:x/:y/:width/:height)', action: :extract
      get 'scale(/:x/:y/:width/:height/:new_width/:new_height)', action: :scale
      get 'scale_to_box(/:x/:y/:width/:height/:box_width/:box_height)', action: :scale_to_box
      get 'ocr(/:x/:y/:width/:height)', action: :ocr
    end
  end

  resources :keywords, only: [] do
    collection do
      get :autocomplete
      get :lookup_keyword
    end
  end

  resources :languages, only: [] do
    collection do
      get 'autocomplete'
    end
  end

  resources :loans do
    concerns [:data_routes]
    member do
      get :recipient_form
    end
  end

  resources :loan_items do
    concerns [:data_routes]
  end

  resources :namespaces do
    concerns [:data_routes]

    collection do
      post :preview_simple_batch_load
      post :create_simple_batch_load
    end
  end

  resources :observation_matrices do
    concerns [:data_routes]
    member do
      get 'row', {format: :json}
    end
  
    resources :observation_matrix_columns, shallow: true, only: [:index], defaults: {format: :json}
    resources :observation_matrix_rows, shallow: true, only: [:index], defaults: {format: :json}
  end

  resources :observation_matrix_columns, only: [:index, :show] do
    concerns [:data_routes]
  end

  resources :observation_matrix_rows, only: [:index, :show] do
    concerns [:data_routes]
  end

  resources :observation_matrix_column_items do
    concerns [:data_routes]
  end

  resources :observation_matrix_row_items do
    concerns [:data_routes]
  end

  resources :notes, except: [:show] do
    concerns [:data_routes]
  end

  resources :observations do
    concerns [:data_routes, :shallow_annotation_routes]
    member do
      get :annotations, defaults: {format: :json}
    end
  end

  resources :otus do
    concerns [:data_routes, :shallow_annotation_routes ]
    resources :contents, only: [:index]
    collection do
      post :preview_simple_batch_load # should be get
      post :create_simple_batch_load

      post :preview_simple_batch_file_load
      post :create_simple_batch_file_load

      post :preview_identifiers_batch_load
      post :create_identifiers_batch_load
    end
  end

  resources :otu_page_layouts do
    collection do
      get :list
      get :lookup_topic, controller: 'topics'
    end
    member do
      get 'related'
    end
  end

  resources :origin_relationships do
    concerns [:data_routes]
  end

  resources :otu_page_layout_sections, only: [:create, :update, :destroy]

  match 'people/role_types', to: 'people#role_types', via: :get, method: :json
  resources :people do
    concerns [:data_routes]
    member do
      get :roles
      get :details
    end
    collection do
      get :lookup_person
    end
  end

  resources :predicates, only: [] do
    collection do
      get 'autocomplete'
    end
  end

  resources :preparation_types do
    concerns [:data_routes]
  end

  resources :project_sources, only: [:index, :create, :destroy] do

    collection do
      get 'download'
      get 'list'
      get 'autocomplete'
      get 'search'
    end
  end

  resources :protocols do
    concerns [:data_routes]
  end

  resources :protocol_relationships do
    concerns [:data_routes]
  end

  resources :public_contents, only: [:create, :update, :destroy]

  resources :ranged_lot_categories do
    concerns [:data_routes]
  end

  resources :repositories do
    concerns [:data_routes]
  end

  # TODO: add exceptions
  resources :serials do
    concerns [:data_routes]
  end

  resources :serial_chronologies, only: [:create, :update, :destroy]

  resources :sequences do
    concerns [:data_routes]

    collection do
      post :preview_genbank_batch_file_load
      post :create_genbank_batch_file_load

      post :preview_genbank_batch_load
      post :create_genbank_batch_load

      post :preview_primers_batch_load
      post :create_primers_batch_load
    end
  end

  resources :sequence_relationships do
    concerns [:data_routes]

    collection do
      post :preview_primers_batch_load
      post :create_primers_batch_load
    end
  end

  resources :sources do
    concerns [:data_routes]
    collection do
      post :preview_bibtex_batch_load # should be get
      post :create_bibtex_batch_load
    end
  end

  resources :tags, except: [:edit, :show] do
    concerns [:data_routes]
    collection do
      get :autocomplete
      post :tag_object_update
    end

  end

  get 'tags/exists', to: 'tags#exists', defaults: {format: :json}



  resources :tagged_section_keywords, only: [:create, :update, :destroy]

  resources :taxon_determinations do
    concerns [:data_routes]
  end

  resources :taxon_names do
    concerns [:data_routes, :shallow_annotation_routes ]
    resources :taxon_name_classifications, shallow: true, only: [:index], defaults: {format: :json}
    resources :taxon_name_relationships, shallow: true, only: [:index], defaults: {format: :json}, param: :subject_taxon_name_id
    
    collection do
      post :preview_simple_batch_load # should be get
      post :create_simple_batch_load
      get :ranks, {format: :json}

      post :preview_castor_batch_load
      post :create_castor_batch_load
    end

    member do
      get :browse
      get :original_combination, defaults: {format: :json}
    end
  end

  resources :taxon_name_classifications, except: [:show] do
    concerns [:data_routes]
    collection do
      get :taxon_name_classification_types
  end
    member do
      get :show, {format: :json}
    end
  end

  resources :taxon_name_relationships do
    concerns [:data_routes]
    collection do
      get :type_relationships, {format: :json}
      get :taxon_name_relationship_types, {format: :json}
  end
  end

  resources :topics, only: [:create] do
    collection do
      get :index, defaults: { format: :json }
      get :lookup_topic
      get 'get_definition/:id', action: 'get_definition'
      get :autocomplete
      get :list
    end
  end

  resources :type_materials do
    concerns [:data_routes]
  end

  match '/favorite_page/:kind/:name', to: 'user_preferences#favorite_page', as: :favorite_page, via: :post
  match '/unfavorite_page/:kind/:name', to: 'user_preferences#unfavorite_page', as: :unfavorite_page, via: :post

  ### End of resources except user related located below scopes ###

  scope :tasks do

    scope :observation_matrices do
      scope :row_coder, controller: 'tasks/observation_matrices/row_coder' do
        get 'index', as: 'index_row_coder_task'
        get 'set', as: 'set_row_coder_task'
      end
    end

    scope :import do
      scope :dwca do
        scope :psu_import, controller: 'tasks/import/dwca/psu_import' do
          get 'index', as: 'psu_import_task'
          post 'do_psu_import', as: 'do_psu_import'
        end
      end
    end

    scope :loans do
      scope :overdue, controller: 'tasks/loans/overdue' do
        get 'index', as: 'overdue_loans_task'
      end
    end

    scope :citations do
      scope :otus, controller: 'tasks/citations/otus' do
        get 'index', as: 'cite_otus_task_task'
      end
    end

    scope :content do
      scope :editor, controller: 'tasks/content/editor' do
        get 'index', as: 'index_editor_task'
        get 'recent_topics', as: 'content_editor_recent_topics_task'
        get 'recent_otus', as: 'content_editor_recent_otus_task'
      end
    end

    scope :sources do
      scope :browse, controller: 'tasks/sources/browse' do
        get 'index', as: 'browse_sources_task'
        get 'find', as: 'find_sources_task'
      end
    end


    scope :collecting_events do
      scope :parse do
        scope :stepwise do
          scope :dates, controller: 'tasks/collecting_events/parse/stepwise/dates' do
            get 'index', as: 'dates_index_task'
            post 'update', as: 'dates_update_task'
            get 'skip', as: 'dates_skip'
            get 'similar_labels', as: 'dates_similar_labels'
            get 'save_selected', as: 'dates_save_selected'
          end

          scope :lat_long, controller: 'tasks/collecting_events/parse/stepwise/lat_long' do
            get 'index', as: 'collecting_event_lat_long_task'
            post 'update', as: 'lat_long_update'
            get 'skip', as: 'lat_long_skip'
            get 're_eval', as: 'lat_long_re_eval'
            get 'save_selected', as: 'lat_long_save_selected'
            get 'convert', as: 'lat_long_convert'
            get 'similar_labels', as: 'lat_long_similar_labels'
          end
        end
      end
    end

    scope :collection_objects do
      scope :browse, controller: 'tasks/collection_objects/browse' do
        get 'index', as: 'browse_collection_objects_task'
      end

      scope :filter, controller: 'tasks/collection_objects/filter' do
        get 'index', as: 'collection_objects_filter_task' #'index_area_and_date_task'
        get 'find', as: 'find_collection_objects_task' # 'find_area_and_date_task'
        get 'set_area'  , as: 'set_area_for_collection_object_filter'
        get 'set_date', as: 'set_date_for_collection_object_filter'
        get 'set_otu', as: 'set_otu_for_collection_object_filter'
        get 'download', action: 'download', as: 'download_collection_object_filter_result'
      end
    end

    # Scopes arranged alphabetically first level below :tasks

    scope :accessions do
      scope :report do
        scope :dwc, controller: 'tasks/accessions/report/dwc' do
          get '', action: :index, as: 'report_dwc_task'
          get 'row/:id', action: :row
          get :download, as: 'download_report_dwc_task'
        end
      end

      scope :breakdown do
        scope :sqed_depiction, controller: 'tasks/accessions/breakdown/sqed_depiction' do
          get 'todo_map', action: :todo_map, as: 'sqed_depiction_breakdown_todo_map_task'
          get ':id(/:namespace_id)', action: :index, as: 'sqed_depiction_breakdown_task'
          patch 'update/:id', action: :update, as: 'sqed_depiction_breakdown_update_task'
        end

        scope :buffered_data, controller: 'tasks/accessions/breakdown/buffered_data' do
          get ':id', action: :index, as: 'collection_object_buffered_data_breakdown_task'
          get 'thumb_navigator/:id', action: :thumb_navigator, as: 'collection_object_buffered_data_breakdown_thumb_navigator'
          patch 'update/:id', action: :update, as: 'collection_object_buffered_data_breakdown_update_task'
        end
      end

      scope :verify do
        scope :material, controller: 'tasks/accessions/verify/material' do
          get 'index/:by', action: :index, as: 'verify_accessions_task'
        end
      end

      scope :quick, controller: 'tasks/accessions/quick/verbatim_material' do
        get 'new', as: 'quick_verbatim_material_task'
        post 'create', as: 'create_verbatim_material_task'
      end

      scope :simple, controller: 'tasks/accessions/quick/simple' do
        get 'new', as: 'simple_specimen_task'
        post 'create', as: 'create_simple_specimen_task'
        get 'collecting_events', format: :js
      end
    end

    scope :bibliography do
      scope :verbatim_reference, controller: 'tasks/bibliography/verbatim_reference' do
        get 'new', as: 'new_verbatim_reference_task'
        post 'preview', as: 'preview_verbatim_reference_task'
        post 'create_verbatim', as: 'create_verbatim_from_reference_task'
        post 'create_bibtex', as: 'create_bibtex_from_reference_task'
      end
    end

    scope :biological_associations do
      scope :dot, controller: 'tasks/biological_associations/dot' do
        get 'by_project/:project_id', action: :project_dot_graph, as: :biological_associations_dot_graph_task
      end
    end

    scope :contents, controller: 'tasks/content/preview' do
      get 'otu_content_for_layout/:otu_id', action: :otu_content_for_layout, as: 'preview_otu_content_for_layout'
      get ':otu_id', action: 'otu_content', as: 'preview_otu_content'
    end

    scope :controlled_vocabularies do
      scope :biocuration, controller: 'tasks/controlled_vocabularies/biocuration' do
        get 'build_collection', as: 'build_biocuration_groups_task'
        post 'build_biocuration_group', as: 'build_biocuration_group_task'

        post 'create_biocuration_group'
        post 'create_biocuration_class'
      end
    end

    scope :gis, controller: 'tasks/gis/report' do
      get 'report', action: 'new', as: 'gis_report_task'
      get 'download/:geographic_area_id', action: 'download', as: 'gis_report_download'
      post 'location_report_list'
      get 'location_report_list', action: 'repaint'
    end

    scope :gis, controller: 'tasks/gis/locality' do
      get 'nearby(/:id)', action: 'nearby', as: 'nearby_locality_task'
      get 'within(/:id)', action: 'within', as: 'within_locality_task'
      get 'new_list', action: 'new_list', as: 'new_list_task'
      post 'list' # , action: 'list', as: 'locatity_list_task'
    end

    scope :gis do
      scope :geographic_area_lookup, controller: 'tasks/gis/geographic_area_lookup' do
        get 'index', as: 'geographic_area_lookup_task'
        get 'resolve', as: 'geographic_area_lookup_resolve_task', format: :js
      end

      scope :asserted_distribution, controller: 'tasks/gis/asserted_distribution' do
        get 'new', action: 'new', as: 'new_asserted_distribution_task'
        post 'create', action: 'create', as: 'create_asserted_distribution_task'
        get 'generate_choices'
      end
    end

    scope :gis, controller: 'tasks/gis/draw_map_item' do
      get 'new_map_item', action: 'new', as: 'new_draw_map_item_task'
      post 'create_map_item', action: 'create', as: 'create_draw_map_item_task'
      get 'collect_item', as: 'collect_draw_item_task'
    end

    scope :gis, controller: 'tasks/gis/match_georeference' do
      get 'match_georeference', action: 'index', as: 'match_georeference_task'
      get 'filtered_collecting_events'
      get 'recent_collecting_events'
      get 'tagged_collecting_events'
      get 'drawn_collecting_events'

      get 'filtered_georeferences'
      get 'recent_georeferences'
      get 'tagged_georeferences'
      get 'drawn_georeferences'

      post 'batch_create_match_georeferences'
    end

    scope :gis, controller: 'tasks/gis/drawable_map' do
      get 'drawn_area_select'
    end

    scope :gis, controller: 'tasks/gis/otu_distribution_data' do
      get 'otu_distribution_data/(:id)', action: 'show', as: 'otu_distribution_data_task'
      # get 'otu_distribution_data/((:id)/show2)', action: 'show2', as: 'otu_distribution_data_task2'

      get 'otu_distribution_data', action: 'show', as: 'first_otu_distribution_data_task'

      get 'taxon_name_distribution_data/:id', action: 'show_for_taxon_name', as: 'taxon_name_distribution_data_task'
    end

    scope :loans, controller: 'tasks/loans' do
      get 'complete/:id', action: :complete, as: 'loan_complete_task'

      get 'complete2/:id', action: :complete2, as: 'loan_complete2_task'

      # all technically Loan Routes
      post 'add_determination/:id', as: 'loan_add_determination', action: :add_determination
      post 'return_items/:id', as: 'loan_return_items', action: :return_items
      post 'update_status/:id', as: 'loan_update_status', action: :update_status
    end

    scope :nomenclature do
      scope :new_taxon_name, controller: 'tasks/nomenclature/new_taxon_name' do
        get '(:id)', action: :index, as: 'new_taxon_name_task'
      end

      scope :catalog do
        scope :basis, controller: 'tasks/nomenclature/catalog/basis' do
          get ':taxon_name_id', action: :index, as: 'basis_catalog_task'
        end
      end

      scope :browse, controller: 'tasks/nomenclature/browse' do
        get '(:id)', action: :index, as: 'browse_nomenclature_task'
      end

      scope :by_source, controller: 'tasks/nomenclature/by_source' do
        get '(:id)', action: :index, as: 'nomenclature_by_source_task'
      end

    end

    scope :people, controller: 'tasks/people/author' do
      get 'author', action: 'list', as: 'author_list_task'
      get 'source_list_for_author/:id', action: 'source_list_for_author', as: 'author_source_list_task'
    end

    scope :serials, controller: 'tasks/serials/similar' do
      get 'like(/:id)', action: 'like', as: 'similar_serials_task'
    end

    scope :usage, controller: 'tasks/usage/user_activity' do
      get ':id', action: 'report', as: 'user_activity_report_task'
    end

  end


  ### End of task scopes, user related below ###

  resources :users, except: :new do
    member do
      get 'recently_created_data'
      get 'recently_created_stats'
    end
  end

  match '/signup', to: 'users#new', via: 'get'
  get '/forgot_password', to: 'users#forgot_password', as: 'forgot_password'
  post '/send_password_reset', to: 'users#send_password_reset', as: 'send_password_reset'
  get '/password_reset/:token', to: 'users#password_reset', as: 'password_reset'
  patch '/set_password/:token', to: 'users#set_password', as: 'set_password'

  match '/papertrail', to: 'papertrail#papertrail', via: :get
  match '/papertrail/compare/', to: 'papertrail#compare', as: 'papertrail_compare', via: :get
  match '/papertrail/:id', to: 'papertrail#show', as: 'paper_trail_version', via: :get
  match '/papertrail/update/', to: 'papertrail#update', as: 'papertrail_update', via: :put


  # TODO: Remove or rewrite endpoint implementation
  # get '/api/v1/taxon_names/' => 'api/v1/taxon_names#all'

  get '/crash_test/' => 'crash_test#index' unless Rails.env.production?

  # Example of regular route:
  #   get 'products/:id' => 'catalog#view'

  # Example of named route that can be invoked with purchase_url(id: product.id)
  #   get 'products/:id/purchase' => 'catalog#purchase', as: :purchase

  # Example resource route (maps HTTP verbs to controller actions automatically):
  #   resources :products

  # Example resource route with options:
  #   resources :products do
  #     member do
  #       get 'short'
  #       post 'toggle'
  #     end
  #
  #     collection do
  #       get 'sold'
  #     end
  #   end

  # Example resource route with sub-resources:
  #   resources :products do
  #     resources :comments, :sales
  #     resource :seller
  #   end

  # Example resource route with more complex sub-resources:
  #   resources :products do
  #     resources :comments
  #     resources :sales do
  #       get 'recent', on: :collection
  #     end  resources :gene_attributes
  #     end

  # Example resource route within a namespace:
  #   namespace :admin do
  #     # Directs /admin/products/* to Admin::ProductsController
  #     # (app/controllers/admin/products_controller.rb)
  #     resources :products
  #   end
  #
  #
  #
  #

  # Future consideration - move this to an engine, or include multiple draw files and include (you apparenlty
  # lose the autoloading update from the include in this case however)
  scope :api, :defaults => { :format => :json }, :constraints => { id: /\d+/ } do
    scope  '/v1' do

      get '/observation_matrices/:id/row',
        to: 'observation_matrices#row'

      get '/confidence_levels',
        to: 'confidence_levels#index'

      get '/taxon_names/:id',
        to: 'taxon_names#show'

      get '/observations/:observation_id/notes',
        to: 'notes#index'

      get '/observations/:observation_id/confidences',
        to: 'confidences#index'

      get '/observations/:observation_id/depictions',
        to: 'depictions#index'

      get '/observations/:observation_id/citations',
        to: 'citations#index'

      get '/observations/:id/annotations',
        to: 'observations#annotations'

      get '/descriptors/:id/annotations',
        to: 'descriptors#annotations'

      get '/descriptors/:id',
        to: 'descriptors#show'

      get '/descriptors/:descriptor_id/notes',
        to: 'notes#index'

      get '/descriptors/:descriptor_id/confidences',
        to: 'confidences#index'

      get '/descriptors/:descriptor_id/observations',
        to: 'observations#index'

      get '/descriptors/:descriptor_id/depictions',
        to: 'depictions#index'

      resources :observations, except: [:new, :edit]

      get '/character_states/:id/annotations',
        to: 'character_states#annotations'

end
  end

  scope :api, :defaults => { :format => :html } do
    scope  '/v1' do
      get '/taxon_names/autocomplete',
          to: 'taxon_names#autocomplete'
    end
  end

end

require_relative 'routes/api'<|MERGE_RESOLUTION|>--- conflicted
+++ resolved
@@ -68,13 +68,8 @@
       post :create_many
     end
   end
-<<<<<<< HEAD
-  
-  resources :pinboard_items, only: [:create, :destroy] do
-=======
 
   resources :pinboard_items, only: [:create, :destroy, :update] do
->>>>>>> 103be7a1
     collection do
       post 'update_position'
       post 'update_type_position'
