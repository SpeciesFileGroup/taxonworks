TaxonWorks::Application.routes.draw do


  # All models that use data controllers should include this concern.
  # See http://api.rubyonrails.org/classes/ActionDispatch/Routing/Mapper/Concerns.html to extend it to take options if need be.
  # TODO: This will have to be broken down to core_data_routes, and supporting_data_routes
  concern :data_routes do |options|
    collection do
      get 'download'
      get 'list'
      post 'batch_create'
      post 'batch_preview'
      get 'autocomplete'
      get 'search'
    end
  end

  root 'dashboard#index'

  match '/dashboard', to: 'dashboard#index', via: :get

  match '/signin', to: 'sessions#new', via: :get
  match '/signout', to: 'sessions#destroy', via: :delete
  resources :sessions, only: :create

  match '/papertrail', to: 'papertrail#papertrail', via: :get

  resources :projects do
    concerns [:data_routes]
    member do
      get 'select'
      get 'settings_for'
    end
  end

  # Note singular 'resource' 
  resource :hub, controller: 'hub', only: [:index] do
    get '/', action: :index
    get 'order_tabs'
    post 'update_tab_order'
  end

  match '/favorite_page', to: 'user_preferences#favorite_page', via: :post
  match '/administration', to: 'administration#index', via: 'get'

  resources :project_members

  resources :pinboard_items, only: [:create, :destroy]

  #
  # Unvetted/not fully tested Stubbed
  #

  get '/forgot_password', to: 'users#forgot_password', as: 'forgot_password'
  post '/send_password_reset', to: 'users#send_password_reset', as: 'send_password_reset'
  match '/password_reset/:token', to: 'users#password_reset', via: 'get', as: 'password_reset'

  resources :alternate_values, only: [:new, :edit, :create, :update, :destroy, :index]

  resources :asserted_distributions do
    concerns [:data_routes]
  end
  resources :biocuration_classifications, only: [:create, :update, :destroy]
  resources :citation_topics, only: [:create, :update, :destroy]
  resources :citations, except: [:edit, :show] do
    concerns [:data_routes]
  end
  resources :collecting_events do
    concerns [:data_routes]
  end
  resources :collection_objects do
    concerns [:data_routes]
  end
  resources :collection_profiles do
    collection do
      get 'list'
    end
  end
  resources :containers, only: [:create, :update, :destroy]
  resources :container_items, only: [:create, :update, :destroy]
  resources :contents do
    concerns [:data_routes]
  end
  resources :controlled_vocabulary_terms do
    concerns [:data_routes]
  end

  resources :combinations, only:[:create, :update, :destroy, :new] do
    concerns [:data_routes]
  end

  resources :data_attributes, only: [:create, :update, :destroy, :index]
  resources :geographic_area_types
  resources :geographic_areas do
    concerns [:data_routes]
  end
  resources :geographic_areas_geographic_items
  resources :geographic_items
  resources :georeferences do
    collection do
      get 'list'
    end
  end
  resources :identifiers, only: [:new, :create, :update, :destroy, :index]
  resources :images do
    concerns [:data_routes]
  end
  resources :loan_items, only: [:create, :update, :destroy]
  resources :loans do
    concerns [:data_routes]
  end
  resources :namespaces do
    concerns [:data_routes]
  end
  resources :notes, except: [:show] do
    collection do
      get 'list'
    end
  end
  resources :otu_page_layout_sections, only: [:create, :update, :destroy]
  resources :otu_page_layouts
  resources :otus do
    concerns [:data_routes]
  end
  resources :people do
    concerns [:data_routes]
  end
  resources :preparation_types do
    concerns [:data_routes]
  end
  resources :public_contents, only: [:create, :update, :destroy]
  resources :ranged_lot_categories
  resources :repositories do
    concerns [:data_routes]
  end
  resources :serial_chronologies, only: [:create, :update, :destroy]
  
  # TODO: add exceptions 
  resources :serials do
    concerns [:data_routes]
  end

  resources :sources do
    concerns [:data_routes]
  end
  resources :tagged_section_keywords, only: [:create, :update, :destroy]
  resources :tags, only: [:new, :create, :update, :destroy, :index] do
    concerns [:data_routes]
  end
  resources :taxon_determinations do
    collection do
      get 'list'
    end
  end

  resources :taxon_names do
    concerns [:data_routes]
    member do
      match 'edit_original_combination_task', to: 'tasks/nomenclature/original_combination#edit', via: 'get'
      match 'update_original_combination_task', to: 'tasks/nomenclature/original_combination#update', via: 'patch'
    end
  end

  resources :taxon_name_classifications, only: [:new, :create, :update, :destroy]
  resources :taxon_name_relationships do
    collection do
      get 'list'
    end
  end

  resources :type_materials do
    concerns [:data_routes]
  end

  match 'verify_accessions_task', to: 'tasks/accessions/verify/material#index', via: 'get'
  match 'quick_verbatim_material_task', to: 'tasks/accessions/quick/verbatim_material#new', via: 'get'
  post 'tasks/accessions/quick/verbatim_material/create'

  match 'build_biocuration_groups_task', to: 'tasks/controlled_vocabularies/biocuration#build_collection', via: 'get'
  match 'build_biocuration_group', to: 'tasks/controlled_vocabularies/biocuration#build_biocuration_group', via: 'post'

  match 'build_source_from_crossref_task', to: 'tasks/bibliography/verbatim_reference#new', via: 'get'
  post 'tasks/bibliography/verbatim_reference/create'

  resources :users, except: :new
  match '/signup', to: 'users#new', via: 'get'

  match 'user_activity_task', to: 'tasks/usage/user_activity#index', via: 'get'

  namespace :tasks do
    namespace :usage do
      get 'user_activity/:id', to: 'user_activity#report', as: 'user_activity_report'
    end
  end
<<<<<<< HEAD
=======
=begin
  get 'tasks/usage/user_activity#report/:id'
=end
  match 'find_similar_serials_task', to: 'tasks/serials/similar#find', via: [:get, :post]
>>>>>>> 4c14eb69

  namespace :tasks do
    namespace :gis do
      get 'locality/nearby/:id', to: 'locality#nearby', as: 'locality_nearby'
      post 'locality/update/:id', to: 'locality#update', as: 'locality_update'
      get 'locality/within/:id', to: 'locality#within', as: 'locality_within'
    end

    namespace :serials do
      get 'similar/like:id', to: 'similar#like', as: 'similar_serial'
      post 'serial/update_find:id', to: 'similar#update_find', as: 'update_serial_find'  # do I still need this? - eef
      # get 'serial/update'
      # get 'serial/within'
    end
  end

  # API STUB
  get '/api/v1/taxon_names/' => 'api/v1/taxon_names#all'
  
  get '/crash_test/' => 'crash_test#index' unless Rails.env.production?

  # Example of regular route:
  #   get 'products/:id' => 'catalog#view'

  # Example of named route that can be invoked with purchase_url(id: product.id)
  #   get 'products/:id/purchase' => 'catalog#purchase', as: :purchase

  # Example resource route (maps HTTP verbs to controller actions automatically):
  #   resources :products

  # Example resource route with options:
  #   resources :products do
  #     member do
  #       get 'short'
  #       post 'toggle'
  #     end
  #
  #     collection do
  #       get 'sold'
  #     end
  #   end

  # Example resource route with sub-resources:
  #   resources :products do
  #     resources :comments, :sales
  #     resource :seller
  #   end

  # Example resource route with more complex sub-resources:
  #   resources :products do
  #     resources :comments
  #     resources :sales do
  #       get 'recent', on: :collection
  #     end
  #   end

  # Example resource route within a namespace:
  #   namespace :admin do
  #     # Directs /admin/products/* to Admin::ProductsController
  #     # (app/controllers/admin/products_controller.rb)
  #     resources :products
  #   end
  #
end<|MERGE_RESOLUTION|>--- conflicted
+++ resolved
@@ -192,13 +192,10 @@
       get 'user_activity/:id', to: 'user_activity#report', as: 'user_activity_report'
     end
   end
-<<<<<<< HEAD
-=======
 =begin
   get 'tasks/usage/user_activity#report/:id'
 =end
   match 'find_similar_serials_task', to: 'tasks/serials/similar#find', via: [:get, :post]
->>>>>>> 4c14eb69
 
   namespace :tasks do
     namespace :gis do
@@ -214,6 +211,10 @@
       # get 'serial/within'
     end
   end
+
+=begin
+  get 'tasks/gis/locality/nearby/:id'
+=end
 
   # API STUB
   get '/api/v1/taxon_names/' => 'api/v1/taxon_names#all'
