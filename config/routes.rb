# config/routes.rb
Rails.application.eager_load!

# See initializer config/initializers/routing_draw.rb

<<<<<<< HEAD
  resources :tagged_section_keywords, only: [:create, :update, :destroy]

  resources :taxon_determinations do
    concerns [:data_routes]
  end

  resources :taxon_names do
    concerns [:data_routes]
    resources :otus, shallow: true, only: [:index], defaults: {format: :json}
    resources :taxon_name_classifications, shallow: true, only: [:index], defaults: {format: :json}

    # TODO, check
    resources :taxon_name_relationships, shallow: true, only: [:index], defaults: {format: :json}, param: :subject_taxon_name_id

    collection do
      get :select_options, defaults: {format: :json}
      post :preview_simple_batch_load # should be get
      post :create_simple_batch_load
      get :ranks, {format: :json}

      post :preview_castor_batch_load
      post :create_castor_batch_load

      get :parse, defaults: {format: :json}
    end

    member do
      get :browse
      get :original_combination, defaults: {format: :json}
      get :catalog, defaults: {format: :json }
    end
  end

  resources :taxon_name_classifications, except: [:show] do
    concerns [:data_routes]
    collection do
      get :taxon_name_classification_types
    end
    member do
      get :show, {format: :json}
    end
  end

  resources :taxon_name_relationships do
    concerns [:data_routes]
    collection do
      get :type_relationships, {format: :json}
      get :taxon_name_relationship_types, {format: :json}
    end
  end

  resources :topics, only: [:create] do
    collection do
      get :index, defaults: { format: :json }
      get :select_options, defaults: {format: :json}
      get 'get_definition/:id', action: 'get_definition'
      get :autocomplete
      get :lookup_topic
      get :list
    end
  end

  resources :type_materials do
    concerns [:data_routes]
    collection do
      get :type_types, {format: :json}
    end
  end


  # Generate shallow routes for annotations based on model properties, like
  # otu_citations GET /otus/:otu_id/citations(.:format) citations#index
  ApplicationEnumeration.data_models.each do |m|
    ::ANNOTATION_TYPES.each do |t|
      if m.send("has_#{t}?")
        n = m.model_name
        t = t.to_s.pluralize if t == :attribution
        match "/#{n.route_key}/:#{n.param_key}_id/#{t}", to: "#{t}#index", as: "#{n.singular}_#{t}", via: :get, constraints: {format: :json}, defaults: {format: :json}
      end
    end
  end

  ### End of data resources ###

  scope :tasks do

    scope :asserted_distribution do
      scope :new_asserted_distribution, controller: 'tasks/asserted_distribution/new_asserted_distribution' do
        get :index, as: 'index_new_asserted_distribution_task'
      end
    end

    scope :projects do
      scope :preferences, controller: 'tasks/projects/preferences' do
        get :index, as: 'project_preferences_task'
      end
    end

    scope :labels do
      scope :print_labels, controller: 'tasks/labels/print_labels' do
        get :index, as: 'index_print_labels_task'
      end
    end

    scope :descriptors do
      scope :new_descriptor, controller: 'tasks/descriptors/new_descriptor' do
        get '(:id)', action: :index, as: 'new_descriptor_task'
      end
    end

    scope :browse_annotations, controller: 'tasks/browse_annotations' do
      get 'index', as: 'browse_annotations_task'
    end

    scope :uniquify_people, controller: 'tasks/uniquify/people' do
      get 'index', as: 'uniquify_people_task'
    end

    scope :otus do
      scope :browse, controller: 'tasks/otus/browse' do
        get '/(:otu_id)', action: :index, as: 'browse_otus_task'
      end
    end

    scope :type_material do
      scope :edit_type_material, controller: 'tasks/type_material/edit_type_material' do
        get '/', as: 'edit_type_material_task', action: :index
      end
    end

    scope :observation_matrices do
      scope :view, controller: 'tasks/observation_matrices/view' do
        get '(:id)', as: 'observation_matrix_view_task', action: :index
      end

      scope :observation_matrix_hub, controller: 'tasks/observation_matrices/observation_matrix_hub' do
        get 'index', as: 'observation_matrices_hub_task' # 'index_observation_matrix_hub_task'
        post 'copy_observations', as: 'observation_matrix_hub_copy_observations', defaults: {format: :json}
      end

      scope :new_matrix, controller: 'tasks/observation_matrices/new_matrix' do
        get 'observation_matrix_row_item_metadata', as: 'observation_matrix_row_item_metdata', defaults: {format: :json}
        get 'observation_matrix_column_item_metadata', as: 'observation_matrix_column_item_metdata', defaults: {format: :json}
        get '(:id)', action: :index, as: 'new_matrix_task'
      end

      scope :row_coder, controller: 'tasks/observation_matrices/row_coder' do
        get 'index', as: 'index_row_coder_task'
        get 'set', as: 'set_row_coder_task'
      end
    end

    scope :import do
      scope :dwca do
        scope :psu_import, controller: 'tasks/import/dwca/psu_import' do
          get 'index', as: 'psu_import_task'
          post 'do_psu_import', as: 'do_psu_import'
        end
      end
    end

    scope :loans do
      scope :edit_loan, controller: 'tasks/loans/edit_loan' do
        get 'loan_item_metadata', as: 'loan_item_metdata', defaults: {format: :json}
        get '(:id)', action: :index, as: 'edit_loan_task'
      end

      scope :overdue, controller: 'tasks/loans/overdue' do
        get 'index', as: 'overdue_loans_task'
      end
    end

    scope :citations do
      scope :otus, controller: 'tasks/citations/otus' do
        get 'index', as: 'cite_otus_task_task'
      end
    end

    scope :content do
      scope :editor, controller: 'tasks/content/editor' do
        get 'index', as: 'index_editor_task'
        get 'recent_topics', as: 'content_editor_recent_topics_task'
        get 'recent_otus', as: 'content_editor_recent_otus_task'
      end
    end

    scope :sources do
      scope :individual_bibtex_source, controller: 'tasks/sources/individual_bibtex_source' do
        get 'index', as: 'index_individual_bibtex_source_task'
      end

      scope :browse, controller: 'tasks/sources/browse' do
        get 'index', as: 'browse_sources_task'
        get 'find', as: 'find_sources_task'
      end
    end

    scope :collecting_events do
      scope :parse do
        scope :stepwise do
          scope :dates, controller: 'tasks/collecting_events/parse/stepwise/dates' do
            get 'index', as: 'dates_index_task'
            post 'update', as: 'dates_update_task'
            get 'skip', as: 'dates_skip'
            get 'similar_labels', as: 'dates_similar_labels'
            get 'save_selected', as: 'dates_save_selected'
          end

          scope :lat_long, controller: 'tasks/collecting_events/parse/stepwise/lat_long' do
            get 'index', as: 'collecting_event_lat_long_task'
            post 'update', as: 'lat_long_update'
            get 'skip', as: 'lat_long_skip'
            get 're_eval', as: 'lat_long_re_eval'
            get 'save_selected', as: 'lat_long_save_selected'
            get 'convert', as: 'lat_long_convert'
            get 'similar_labels', as: 'lat_long_similar_labels'
          end
        end
      end
    end

    scope :collection_objects do
      scope :browse, controller: 'tasks/collection_objects/browse' do
        get 'index', as: 'browse_collection_objects_task'
      end

      scope :filter, controller: 'tasks/collection_objects/filter' do
        get 'index', as: 'collection_objects_filter_task' #'index_area_and_date_task'
        get 'find', as: 'find_collection_objects_task' # 'find_area_and_date_task'
        get 'set_area'  , as: 'set_area_for_collection_object_filter'
        get 'set_date', as: 'set_date_for_collection_object_filter'
        get 'set_otu', as: 'set_otu_for_collection_object_filter'
        get 'set_id_range', as: 'set_id_range_for_collection_object_filter'
        get 'set_user_date_range', as: 'set_user_date_range_for_collection_object_filter'
        get 'get_dates_of_type', as: 'get_dates_type_of_for_collection_object_filter'
        # get 'get_updated_at', as: 'get_updated_at_for_collection_object_filter'
        get 'download', action: 'download', as: 'download_collection_object_filter_result'
        post 'tag_all', action: 'tag_all', as: 'tag_all_collection_object_filter_result',  defaults: {format: :json}
      end
    end

    scope :otus do
      scope :filter, controller: 'tasks/otus/filter' do
        get 'index', as: 'otus_filter_task' #'index_area_and_date_task'
        get 'find', as: 'find_otus_task' # 'find_area_and_date_task'
        get 'set_area', as: 'set_area_for_otu_filter'
        get 'set_author', as: 'set_author_for_otu_filter'
        get 'set_nomen', as: 'set_nomen_for_otu_filter'
        get 'set_verbatim', as: 'set_verbatim_for_otu_filter'
        get 'download', action: 'download', as: 'download_otus_filter_result'
      end
    end

    # Scopes arranged alphabetically first level below :tasks

    scope :accessions do
      scope :comprehensive, controller: 'tasks/accessions/comprehensive' do
        get '(:id)', action: :index, as: 'comprehensive_collection_object_task'
      end

      scope :report do
        scope :dwc, controller: 'tasks/accessions/report/dwc' do
          get '', action: :index, as: 'report_dwc_task'
          get 'row/:id', action: :row
          get :download, as: 'download_report_dwc_task'
        end
      end

      scope :breakdown do
        scope :sqed_depiction, controller: 'tasks/accessions/breakdown/sqed_depiction' do
          get 'todo_map', action: :todo_map, as: 'sqed_depiction_breakdown_todo_map_task'
          get ':id(/:namespace_id)', action: :index, as: 'sqed_depiction_breakdown_task'
          patch 'update/:id', action: :update, as: 'sqed_depiction_breakdown_update_task'
        end

        scope :buffered_data, controller: 'tasks/accessions/breakdown/buffered_data' do
          get ':id', action: :index, as: 'collection_object_buffered_data_breakdown_task'
          get 'thumb_navigator/:id', action: :thumb_navigator, as: 'collection_object_buffered_data_breakdown_thumb_navigator'
          patch 'update/:id', action: :update, as: 'collection_object_buffered_data_breakdown_update_task'
        end
      end

      scope :verify do
        scope :material, controller: 'tasks/accessions/verify/material' do
          get 'index/:by', action: :index, as: 'verify_accessions_task'
        end
      end

      scope :quick, controller: 'tasks/accessions/quick/verbatim_material' do
        get 'new', as: 'quick_verbatim_material_task'
        post 'create', as: 'create_verbatim_material_task'
      end

      scope :simple, controller: 'tasks/accessions/quick/simple' do
        get 'new', as: 'simple_specimen_task'
        post 'create', as: 'create_simple_specimen_task'
        get 'collecting_events', format: :js
      end
    end

    scope :bibliography do
      scope :verbatim_reference, controller: 'tasks/bibliography/verbatim_reference' do
        get 'new', as: 'new_verbatim_reference_task'
        post 'preview', as: 'preview_verbatim_reference_task'
        post 'create_verbatim', as: 'create_verbatim_from_reference_task'
        post 'create_bibtex', as: 'create_bibtex_from_reference_task'
      end
    end

    scope :biological_associations do
      scope :dot, controller: 'tasks/biological_associations/dot' do
        get 'by_project/:project_id', action: :project_dot_graph, as: :biological_associations_dot_graph_task
      end
    end

    scope :contents, controller: 'tasks/content/preview' do
      get 'otu_content_for_layout/:otu_id', action: :otu_content_for_layout, as: 'preview_otu_content_for_layout'
      get ':otu_id', action: 'otu_content', as: 'preview_otu_content'
    end

    scope :controlled_vocabularies do
      scope :topics_hub, controller: 'tasks/controlled_vocabularies/topics_hub' do
        get 'index', as: 'index_topics_hub_task'
      end

      scope :biocuration, controller: 'tasks/controlled_vocabularies/biocuration' do
        get 'build_collection', as: 'build_biocuration_groups_task'
        post 'build_biocuration_group', as: 'build_biocuration_group_task'

        post 'create_biocuration_group'
        post 'create_biocuration_class'
      end
    end

    scope :gis, controller: 'tasks/gis/locality' do
      get 'nearby(/:id)', action: 'nearby', as: 'nearby_locality_task'
      get 'within(/:id)', action: 'within', as: 'within_locality_task'
      get 'new_list', action: 'new_list', as: 'new_list_task'
      post 'list' # , action: 'list', as: 'locatity_list_task'
    end

    scope :gis do
      scope :geographic_area_lookup, controller: 'tasks/gis/geographic_area_lookup' do
        get 'index', as: 'geographic_area_lookup_task'
        get 'resolve', as: 'geographic_area_lookup_resolve_task', format: :js
      end

      scope :asserted_distribution, controller: 'tasks/gis/asserted_distribution' do
        get 'new', action: 'new', as: 'new_asserted_distribution_task'
        post 'create', action: 'create', as: 'create_asserted_distribution_task'
        get 'generate_choices'
      end
    end

    scope :gis, controller: 'tasks/gis/draw_map_item' do
      get 'new_map_item', action: 'new', as: 'new_draw_map_item_task'
      post 'create_map_item', action: 'create', as: 'create_draw_map_item_task'
      get 'collect_item', as: 'collect_draw_item_task'
    end

    scope :gis, controller: 'tasks/gis/match_georeference' do
      get 'match_georeference', action: 'index', as: 'match_georeference_task'
      get 'filtered_collecting_events'
      get 'recent_collecting_events'
      get 'tagged_collecting_events'
      get 'drawn_collecting_events'

      get 'filtered_georeferences'
      get 'recent_georeferences'
      get 'tagged_georeferences'
      get 'drawn_georeferences'

      post 'batch_create_match_georeferences'
    end

    scope :gis, controller: 'tasks/gis/drawable_map' do
      get 'drawn_area_select'
    end

    scope :gis, controller: 'tasks/gis/otu_distribution_data' do
      get 'otu_distribution_data/(:id)', action: 'show', as: 'otu_distribution_data_task'
#      get 'otu_distribution_data', action: 'show', as: 'first_otu_distribution_data_task'

      get 'taxon_name_distribution_data/:id', action: 'show_for_taxon_name', as: 'taxon_name_distribution_data_task'
    end

    scope :nomenclature do
      scope :new_combination, controller: 'tasks/nomenclature/new_combination' do
        get 'index', as: 'new_combination_task'
      end

      scope :new_taxon_name, controller: 'tasks/nomenclature/new_taxon_name' do
        get '(:id)', action: :index, as: 'new_taxon_name_task'
      end

      scope :catalog do
        scope :basis, controller: 'tasks/nomenclature/catalog/basis' do
          get ':taxon_name_id', action: :index, as: 'basis_catalog_task'
        end
      end

      scope :browse, controller: 'tasks/nomenclature/browse' do
        get '(:id)', action: :index, as: 'browse_nomenclature_task'
      end

      scope :by_source, controller: 'tasks/nomenclature/by_source' do
        get '(:id)', action: :index, as: 'nomenclature_by_source_task'
      end
    end

    scope :people, controller: 'tasks/people/author' do
      get 'author', action: 'list', as: 'author_list_task'
      get 'source_list_for_author/:id', action: 'source_list_for_author', as: 'author_source_list_task'
    end

    scope :serials, controller: 'tasks/serials/similar' do
      get 'like(/:id)', action: 'like', as: 'similar_serials_task'
    end

    scope :usage, controller: 'tasks/usage/user_activity' do
      get ':id', action: 'report', as: 'user_activity_report_task'
    end
  end

  scope :s do
    get ':id' => 'shortener/shortened_urls#show'
  end

  # constraints subdomain: 's' do
  #   get '/:id' => "shortener/shortened_urls#show"
  # end

  ### End of task scopes, user related below ###

  resources :users, except: :new do
    member do
      get 'recently_created_data'
      get 'recently_created_stats'
    end
  end

  match '/preferences', to: 'users#preferences', via: 'get', defaults: {format: :json}
  match '/project_preferences', to: 'projects#preferences', via: 'get', defaults: {format: :json}

  match '/signup', to: 'users#new', via: 'get'
  get '/forgot_password', to: 'users#forgot_password', as: 'forgot_password'
  post '/send_password_reset', to: 'users#send_password_reset', as: 'send_password_reset'
  get '/password_reset/:token', to: 'users#password_reset', as: 'password_reset'
  patch '/set_password/:token', to: 'users#set_password', as: 'set_password'

  match '/papertrail', to: 'papertrail#papertrail', via: :get
  match '/papertrail/compare/', to: 'papertrail#compare', as: 'papertrail_compare', via: :get
  match '/papertrail/:id', to: 'papertrail#show', as: 'paper_trail_version', via: :get
  match '/papertrail/update/', to: 'papertrail#update', as: 'papertrail_update', via: :put

  match '/favorite_page/:kind/:name', to: 'user_preferences#favorite_page', as: :favorite_page, via: :post
  match '/unfavorite_page/:kind/:name', to: 'user_preferences#unfavorite_page', as: :unfavorite_page, via: :post

  # TODO: Remove or rewrite endpoint implementation
  # get '/api/v1/taxon_names/' => 'api/v1/taxon_names#all'

  get '/crash_test/' => 'crash_test#index' unless Rails.env.production?

  # Future consideration - move this to an engine, or include multiple draw files and include (you apparenlty
  # lose the autoloading update from the include in this case however)
  scope :api, defaults: { format: :json }, constraints: { id: /\d+/ } do
    scope  '/v1' do

      get '/otus',
        to: 'otus#index'

      get '/asserted_distributions',
        to: 'asserted_distributions#index'

      get '/biological_relationships',
        to: 'biological_relationships#index'

      get '/biological_associations',
        to: 'biological_associations#index'

      get '/observation_matrices/:id/row',
        to: 'observation_matrices#row'

      get '/confidence_levels',
        to: 'confidence_levels#index'

      get '/confidences',
        to: 'confidences#index'

      get '/data_attributes',
        to: 'data_attributes#index'

      get '/taxon_names/:id',
        to: 'taxon_names#show'

      get '/observations/:observation_id/notes',
        to: 'notes#index'

      get '/observations/:observation_id/confidences',
        to: 'confidences#index'

      get '/observations/:observation_id/depictions',
        to: 'depictions#index'

      get '/observations/:observation_id/citations',
        to: 'citations#index'

      get '/observations/:id/annotations',
        to: 'observations#annotations'

      get '/descriptors/:id/annotations',
        to: 'descriptors#annotations'

      get '/descriptors/:id',
        to: 'descriptors#show'

      get '/descriptors/:descriptor_id/notes',
        to: 'notes#index'

      get '/descriptors/:descriptor_id/confidences',
        to: 'confidences#index'

      get '/descriptors/:descriptor_id/observations',
        to: 'observations#index'

      get '/descriptors/:descriptor_id/depictions',
        to: 'depictions#index'

      resources :observations, except: [:new, :edit]

      get '/character_states/:id/annotations',
        to: 'character_states#annotations'

      # TODO: DRY
      # Generate shallow routes for annotations based on model properties, like
      # otu_citations GET /otus/:otu_id/citations(.:format) citations#index
      ApplicationEnumeration.data_models.each do |m|
        ::ANNOTATION_TYPES.each do |t|
          if m.send("has_#{t}?")
            n = m.model_name
            t = t.to_s.pluralize if t == :attribution
            match "/#{n.route_key}/:#{n.param_key}_id/#{t}", to: "#{t}#index",  via: :get, constraints: {format: :json}, defaults: {format: :json}
          end
        end
      end

    end
  end

  scope :api, defaults: { format: :html } do
    scope  '/v1' do
      get '/taxon_names/autocomplete',
        to: 'taxon_names#autocomplete'
    end
  end
end

require_relative 'routes/api'
=======
# Routes are moved to config/routes.  
TaxonWorks::Application.routes.draw do
  draw :base
  draw :data
  draw :tasks
  draw :api_v1
  draw :annotations
end
>>>>>>> 579b5a73
<|MERGE_RESOLUTION|>--- conflicted
+++ resolved
@@ -3,566 +3,6 @@
 
 # See initializer config/initializers/routing_draw.rb
 
-<<<<<<< HEAD
-  resources :tagged_section_keywords, only: [:create, :update, :destroy]
-
-  resources :taxon_determinations do
-    concerns [:data_routes]
-  end
-
-  resources :taxon_names do
-    concerns [:data_routes]
-    resources :otus, shallow: true, only: [:index], defaults: {format: :json}
-    resources :taxon_name_classifications, shallow: true, only: [:index], defaults: {format: :json}
-
-    # TODO, check
-    resources :taxon_name_relationships, shallow: true, only: [:index], defaults: {format: :json}, param: :subject_taxon_name_id
-
-    collection do
-      get :select_options, defaults: {format: :json}
-      post :preview_simple_batch_load # should be get
-      post :create_simple_batch_load
-      get :ranks, {format: :json}
-
-      post :preview_castor_batch_load
-      post :create_castor_batch_load
-
-      get :parse, defaults: {format: :json}
-    end
-
-    member do
-      get :browse
-      get :original_combination, defaults: {format: :json}
-      get :catalog, defaults: {format: :json }
-    end
-  end
-
-  resources :taxon_name_classifications, except: [:show] do
-    concerns [:data_routes]
-    collection do
-      get :taxon_name_classification_types
-    end
-    member do
-      get :show, {format: :json}
-    end
-  end
-
-  resources :taxon_name_relationships do
-    concerns [:data_routes]
-    collection do
-      get :type_relationships, {format: :json}
-      get :taxon_name_relationship_types, {format: :json}
-    end
-  end
-
-  resources :topics, only: [:create] do
-    collection do
-      get :index, defaults: { format: :json }
-      get :select_options, defaults: {format: :json}
-      get 'get_definition/:id', action: 'get_definition'
-      get :autocomplete
-      get :lookup_topic
-      get :list
-    end
-  end
-
-  resources :type_materials do
-    concerns [:data_routes]
-    collection do
-      get :type_types, {format: :json}
-    end
-  end
-
-
-  # Generate shallow routes for annotations based on model properties, like
-  # otu_citations GET /otus/:otu_id/citations(.:format) citations#index
-  ApplicationEnumeration.data_models.each do |m|
-    ::ANNOTATION_TYPES.each do |t|
-      if m.send("has_#{t}?")
-        n = m.model_name
-        t = t.to_s.pluralize if t == :attribution
-        match "/#{n.route_key}/:#{n.param_key}_id/#{t}", to: "#{t}#index", as: "#{n.singular}_#{t}", via: :get, constraints: {format: :json}, defaults: {format: :json}
-      end
-    end
-  end
-
-  ### End of data resources ###
-
-  scope :tasks do
-
-    scope :asserted_distribution do
-      scope :new_asserted_distribution, controller: 'tasks/asserted_distribution/new_asserted_distribution' do
-        get :index, as: 'index_new_asserted_distribution_task'
-      end
-    end
-
-    scope :projects do
-      scope :preferences, controller: 'tasks/projects/preferences' do
-        get :index, as: 'project_preferences_task'
-      end
-    end
-
-    scope :labels do
-      scope :print_labels, controller: 'tasks/labels/print_labels' do
-        get :index, as: 'index_print_labels_task'
-      end
-    end
-
-    scope :descriptors do
-      scope :new_descriptor, controller: 'tasks/descriptors/new_descriptor' do
-        get '(:id)', action: :index, as: 'new_descriptor_task'
-      end
-    end
-
-    scope :browse_annotations, controller: 'tasks/browse_annotations' do
-      get 'index', as: 'browse_annotations_task'
-    end
-
-    scope :uniquify_people, controller: 'tasks/uniquify/people' do
-      get 'index', as: 'uniquify_people_task'
-    end
-
-    scope :otus do
-      scope :browse, controller: 'tasks/otus/browse' do
-        get '/(:otu_id)', action: :index, as: 'browse_otus_task'
-      end
-    end
-
-    scope :type_material do
-      scope :edit_type_material, controller: 'tasks/type_material/edit_type_material' do
-        get '/', as: 'edit_type_material_task', action: :index
-      end
-    end
-
-    scope :observation_matrices do
-      scope :view, controller: 'tasks/observation_matrices/view' do
-        get '(:id)', as: 'observation_matrix_view_task', action: :index
-      end
-
-      scope :observation_matrix_hub, controller: 'tasks/observation_matrices/observation_matrix_hub' do
-        get 'index', as: 'observation_matrices_hub_task' # 'index_observation_matrix_hub_task'
-        post 'copy_observations', as: 'observation_matrix_hub_copy_observations', defaults: {format: :json}
-      end
-
-      scope :new_matrix, controller: 'tasks/observation_matrices/new_matrix' do
-        get 'observation_matrix_row_item_metadata', as: 'observation_matrix_row_item_metdata', defaults: {format: :json}
-        get 'observation_matrix_column_item_metadata', as: 'observation_matrix_column_item_metdata', defaults: {format: :json}
-        get '(:id)', action: :index, as: 'new_matrix_task'
-      end
-
-      scope :row_coder, controller: 'tasks/observation_matrices/row_coder' do
-        get 'index', as: 'index_row_coder_task'
-        get 'set', as: 'set_row_coder_task'
-      end
-    end
-
-    scope :import do
-      scope :dwca do
-        scope :psu_import, controller: 'tasks/import/dwca/psu_import' do
-          get 'index', as: 'psu_import_task'
-          post 'do_psu_import', as: 'do_psu_import'
-        end
-      end
-    end
-
-    scope :loans do
-      scope :edit_loan, controller: 'tasks/loans/edit_loan' do
-        get 'loan_item_metadata', as: 'loan_item_metdata', defaults: {format: :json}
-        get '(:id)', action: :index, as: 'edit_loan_task'
-      end
-
-      scope :overdue, controller: 'tasks/loans/overdue' do
-        get 'index', as: 'overdue_loans_task'
-      end
-    end
-
-    scope :citations do
-      scope :otus, controller: 'tasks/citations/otus' do
-        get 'index', as: 'cite_otus_task_task'
-      end
-    end
-
-    scope :content do
-      scope :editor, controller: 'tasks/content/editor' do
-        get 'index', as: 'index_editor_task'
-        get 'recent_topics', as: 'content_editor_recent_topics_task'
-        get 'recent_otus', as: 'content_editor_recent_otus_task'
-      end
-    end
-
-    scope :sources do
-      scope :individual_bibtex_source, controller: 'tasks/sources/individual_bibtex_source' do
-        get 'index', as: 'index_individual_bibtex_source_task'
-      end
-
-      scope :browse, controller: 'tasks/sources/browse' do
-        get 'index', as: 'browse_sources_task'
-        get 'find', as: 'find_sources_task'
-      end
-    end
-
-    scope :collecting_events do
-      scope :parse do
-        scope :stepwise do
-          scope :dates, controller: 'tasks/collecting_events/parse/stepwise/dates' do
-            get 'index', as: 'dates_index_task'
-            post 'update', as: 'dates_update_task'
-            get 'skip', as: 'dates_skip'
-            get 'similar_labels', as: 'dates_similar_labels'
-            get 'save_selected', as: 'dates_save_selected'
-          end
-
-          scope :lat_long, controller: 'tasks/collecting_events/parse/stepwise/lat_long' do
-            get 'index', as: 'collecting_event_lat_long_task'
-            post 'update', as: 'lat_long_update'
-            get 'skip', as: 'lat_long_skip'
-            get 're_eval', as: 'lat_long_re_eval'
-            get 'save_selected', as: 'lat_long_save_selected'
-            get 'convert', as: 'lat_long_convert'
-            get 'similar_labels', as: 'lat_long_similar_labels'
-          end
-        end
-      end
-    end
-
-    scope :collection_objects do
-      scope :browse, controller: 'tasks/collection_objects/browse' do
-        get 'index', as: 'browse_collection_objects_task'
-      end
-
-      scope :filter, controller: 'tasks/collection_objects/filter' do
-        get 'index', as: 'collection_objects_filter_task' #'index_area_and_date_task'
-        get 'find', as: 'find_collection_objects_task' # 'find_area_and_date_task'
-        get 'set_area'  , as: 'set_area_for_collection_object_filter'
-        get 'set_date', as: 'set_date_for_collection_object_filter'
-        get 'set_otu', as: 'set_otu_for_collection_object_filter'
-        get 'set_id_range', as: 'set_id_range_for_collection_object_filter'
-        get 'set_user_date_range', as: 'set_user_date_range_for_collection_object_filter'
-        get 'get_dates_of_type', as: 'get_dates_type_of_for_collection_object_filter'
-        # get 'get_updated_at', as: 'get_updated_at_for_collection_object_filter'
-        get 'download', action: 'download', as: 'download_collection_object_filter_result'
-        post 'tag_all', action: 'tag_all', as: 'tag_all_collection_object_filter_result',  defaults: {format: :json}
-      end
-    end
-
-    scope :otus do
-      scope :filter, controller: 'tasks/otus/filter' do
-        get 'index', as: 'otus_filter_task' #'index_area_and_date_task'
-        get 'find', as: 'find_otus_task' # 'find_area_and_date_task'
-        get 'set_area', as: 'set_area_for_otu_filter'
-        get 'set_author', as: 'set_author_for_otu_filter'
-        get 'set_nomen', as: 'set_nomen_for_otu_filter'
-        get 'set_verbatim', as: 'set_verbatim_for_otu_filter'
-        get 'download', action: 'download', as: 'download_otus_filter_result'
-      end
-    end
-
-    # Scopes arranged alphabetically first level below :tasks
-
-    scope :accessions do
-      scope :comprehensive, controller: 'tasks/accessions/comprehensive' do
-        get '(:id)', action: :index, as: 'comprehensive_collection_object_task'
-      end
-
-      scope :report do
-        scope :dwc, controller: 'tasks/accessions/report/dwc' do
-          get '', action: :index, as: 'report_dwc_task'
-          get 'row/:id', action: :row
-          get :download, as: 'download_report_dwc_task'
-        end
-      end
-
-      scope :breakdown do
-        scope :sqed_depiction, controller: 'tasks/accessions/breakdown/sqed_depiction' do
-          get 'todo_map', action: :todo_map, as: 'sqed_depiction_breakdown_todo_map_task'
-          get ':id(/:namespace_id)', action: :index, as: 'sqed_depiction_breakdown_task'
-          patch 'update/:id', action: :update, as: 'sqed_depiction_breakdown_update_task'
-        end
-
-        scope :buffered_data, controller: 'tasks/accessions/breakdown/buffered_data' do
-          get ':id', action: :index, as: 'collection_object_buffered_data_breakdown_task'
-          get 'thumb_navigator/:id', action: :thumb_navigator, as: 'collection_object_buffered_data_breakdown_thumb_navigator'
-          patch 'update/:id', action: :update, as: 'collection_object_buffered_data_breakdown_update_task'
-        end
-      end
-
-      scope :verify do
-        scope :material, controller: 'tasks/accessions/verify/material' do
-          get 'index/:by', action: :index, as: 'verify_accessions_task'
-        end
-      end
-
-      scope :quick, controller: 'tasks/accessions/quick/verbatim_material' do
-        get 'new', as: 'quick_verbatim_material_task'
-        post 'create', as: 'create_verbatim_material_task'
-      end
-
-      scope :simple, controller: 'tasks/accessions/quick/simple' do
-        get 'new', as: 'simple_specimen_task'
-        post 'create', as: 'create_simple_specimen_task'
-        get 'collecting_events', format: :js
-      end
-    end
-
-    scope :bibliography do
-      scope :verbatim_reference, controller: 'tasks/bibliography/verbatim_reference' do
-        get 'new', as: 'new_verbatim_reference_task'
-        post 'preview', as: 'preview_verbatim_reference_task'
-        post 'create_verbatim', as: 'create_verbatim_from_reference_task'
-        post 'create_bibtex', as: 'create_bibtex_from_reference_task'
-      end
-    end
-
-    scope :biological_associations do
-      scope :dot, controller: 'tasks/biological_associations/dot' do
-        get 'by_project/:project_id', action: :project_dot_graph, as: :biological_associations_dot_graph_task
-      end
-    end
-
-    scope :contents, controller: 'tasks/content/preview' do
-      get 'otu_content_for_layout/:otu_id', action: :otu_content_for_layout, as: 'preview_otu_content_for_layout'
-      get ':otu_id', action: 'otu_content', as: 'preview_otu_content'
-    end
-
-    scope :controlled_vocabularies do
-      scope :topics_hub, controller: 'tasks/controlled_vocabularies/topics_hub' do
-        get 'index', as: 'index_topics_hub_task'
-      end
-
-      scope :biocuration, controller: 'tasks/controlled_vocabularies/biocuration' do
-        get 'build_collection', as: 'build_biocuration_groups_task'
-        post 'build_biocuration_group', as: 'build_biocuration_group_task'
-
-        post 'create_biocuration_group'
-        post 'create_biocuration_class'
-      end
-    end
-
-    scope :gis, controller: 'tasks/gis/locality' do
-      get 'nearby(/:id)', action: 'nearby', as: 'nearby_locality_task'
-      get 'within(/:id)', action: 'within', as: 'within_locality_task'
-      get 'new_list', action: 'new_list', as: 'new_list_task'
-      post 'list' # , action: 'list', as: 'locatity_list_task'
-    end
-
-    scope :gis do
-      scope :geographic_area_lookup, controller: 'tasks/gis/geographic_area_lookup' do
-        get 'index', as: 'geographic_area_lookup_task'
-        get 'resolve', as: 'geographic_area_lookup_resolve_task', format: :js
-      end
-
-      scope :asserted_distribution, controller: 'tasks/gis/asserted_distribution' do
-        get 'new', action: 'new', as: 'new_asserted_distribution_task'
-        post 'create', action: 'create', as: 'create_asserted_distribution_task'
-        get 'generate_choices'
-      end
-    end
-
-    scope :gis, controller: 'tasks/gis/draw_map_item' do
-      get 'new_map_item', action: 'new', as: 'new_draw_map_item_task'
-      post 'create_map_item', action: 'create', as: 'create_draw_map_item_task'
-      get 'collect_item', as: 'collect_draw_item_task'
-    end
-
-    scope :gis, controller: 'tasks/gis/match_georeference' do
-      get 'match_georeference', action: 'index', as: 'match_georeference_task'
-      get 'filtered_collecting_events'
-      get 'recent_collecting_events'
-      get 'tagged_collecting_events'
-      get 'drawn_collecting_events'
-
-      get 'filtered_georeferences'
-      get 'recent_georeferences'
-      get 'tagged_georeferences'
-      get 'drawn_georeferences'
-
-      post 'batch_create_match_georeferences'
-    end
-
-    scope :gis, controller: 'tasks/gis/drawable_map' do
-      get 'drawn_area_select'
-    end
-
-    scope :gis, controller: 'tasks/gis/otu_distribution_data' do
-      get 'otu_distribution_data/(:id)', action: 'show', as: 'otu_distribution_data_task'
-#      get 'otu_distribution_data', action: 'show', as: 'first_otu_distribution_data_task'
-
-      get 'taxon_name_distribution_data/:id', action: 'show_for_taxon_name', as: 'taxon_name_distribution_data_task'
-    end
-
-    scope :nomenclature do
-      scope :new_combination, controller: 'tasks/nomenclature/new_combination' do
-        get 'index', as: 'new_combination_task'
-      end
-
-      scope :new_taxon_name, controller: 'tasks/nomenclature/new_taxon_name' do
-        get '(:id)', action: :index, as: 'new_taxon_name_task'
-      end
-
-      scope :catalog do
-        scope :basis, controller: 'tasks/nomenclature/catalog/basis' do
-          get ':taxon_name_id', action: :index, as: 'basis_catalog_task'
-        end
-      end
-
-      scope :browse, controller: 'tasks/nomenclature/browse' do
-        get '(:id)', action: :index, as: 'browse_nomenclature_task'
-      end
-
-      scope :by_source, controller: 'tasks/nomenclature/by_source' do
-        get '(:id)', action: :index, as: 'nomenclature_by_source_task'
-      end
-    end
-
-    scope :people, controller: 'tasks/people/author' do
-      get 'author', action: 'list', as: 'author_list_task'
-      get 'source_list_for_author/:id', action: 'source_list_for_author', as: 'author_source_list_task'
-    end
-
-    scope :serials, controller: 'tasks/serials/similar' do
-      get 'like(/:id)', action: 'like', as: 'similar_serials_task'
-    end
-
-    scope :usage, controller: 'tasks/usage/user_activity' do
-      get ':id', action: 'report', as: 'user_activity_report_task'
-    end
-  end
-
-  scope :s do
-    get ':id' => 'shortener/shortened_urls#show'
-  end
-
-  # constraints subdomain: 's' do
-  #   get '/:id' => "shortener/shortened_urls#show"
-  # end
-
-  ### End of task scopes, user related below ###
-
-  resources :users, except: :new do
-    member do
-      get 'recently_created_data'
-      get 'recently_created_stats'
-    end
-  end
-
-  match '/preferences', to: 'users#preferences', via: 'get', defaults: {format: :json}
-  match '/project_preferences', to: 'projects#preferences', via: 'get', defaults: {format: :json}
-
-  match '/signup', to: 'users#new', via: 'get'
-  get '/forgot_password', to: 'users#forgot_password', as: 'forgot_password'
-  post '/send_password_reset', to: 'users#send_password_reset', as: 'send_password_reset'
-  get '/password_reset/:token', to: 'users#password_reset', as: 'password_reset'
-  patch '/set_password/:token', to: 'users#set_password', as: 'set_password'
-
-  match '/papertrail', to: 'papertrail#papertrail', via: :get
-  match '/papertrail/compare/', to: 'papertrail#compare', as: 'papertrail_compare', via: :get
-  match '/papertrail/:id', to: 'papertrail#show', as: 'paper_trail_version', via: :get
-  match '/papertrail/update/', to: 'papertrail#update', as: 'papertrail_update', via: :put
-
-  match '/favorite_page/:kind/:name', to: 'user_preferences#favorite_page', as: :favorite_page, via: :post
-  match '/unfavorite_page/:kind/:name', to: 'user_preferences#unfavorite_page', as: :unfavorite_page, via: :post
-
-  # TODO: Remove or rewrite endpoint implementation
-  # get '/api/v1/taxon_names/' => 'api/v1/taxon_names#all'
-
-  get '/crash_test/' => 'crash_test#index' unless Rails.env.production?
-
-  # Future consideration - move this to an engine, or include multiple draw files and include (you apparenlty
-  # lose the autoloading update from the include in this case however)
-  scope :api, defaults: { format: :json }, constraints: { id: /\d+/ } do
-    scope  '/v1' do
-
-      get '/otus',
-        to: 'otus#index'
-
-      get '/asserted_distributions',
-        to: 'asserted_distributions#index'
-
-      get '/biological_relationships',
-        to: 'biological_relationships#index'
-
-      get '/biological_associations',
-        to: 'biological_associations#index'
-
-      get '/observation_matrices/:id/row',
-        to: 'observation_matrices#row'
-
-      get '/confidence_levels',
-        to: 'confidence_levels#index'
-
-      get '/confidences',
-        to: 'confidences#index'
-
-      get '/data_attributes',
-        to: 'data_attributes#index'
-
-      get '/taxon_names/:id',
-        to: 'taxon_names#show'
-
-      get '/observations/:observation_id/notes',
-        to: 'notes#index'
-
-      get '/observations/:observation_id/confidences',
-        to: 'confidences#index'
-
-      get '/observations/:observation_id/depictions',
-        to: 'depictions#index'
-
-      get '/observations/:observation_id/citations',
-        to: 'citations#index'
-
-      get '/observations/:id/annotations',
-        to: 'observations#annotations'
-
-      get '/descriptors/:id/annotations',
-        to: 'descriptors#annotations'
-
-      get '/descriptors/:id',
-        to: 'descriptors#show'
-
-      get '/descriptors/:descriptor_id/notes',
-        to: 'notes#index'
-
-      get '/descriptors/:descriptor_id/confidences',
-        to: 'confidences#index'
-
-      get '/descriptors/:descriptor_id/observations',
-        to: 'observations#index'
-
-      get '/descriptors/:descriptor_id/depictions',
-        to: 'depictions#index'
-
-      resources :observations, except: [:new, :edit]
-
-      get '/character_states/:id/annotations',
-        to: 'character_states#annotations'
-
-      # TODO: DRY
-      # Generate shallow routes for annotations based on model properties, like
-      # otu_citations GET /otus/:otu_id/citations(.:format) citations#index
-      ApplicationEnumeration.data_models.each do |m|
-        ::ANNOTATION_TYPES.each do |t|
-          if m.send("has_#{t}?")
-            n = m.model_name
-            t = t.to_s.pluralize if t == :attribution
-            match "/#{n.route_key}/:#{n.param_key}_id/#{t}", to: "#{t}#index",  via: :get, constraints: {format: :json}, defaults: {format: :json}
-          end
-        end
-      end
-
-    end
-  end
-
-  scope :api, defaults: { format: :html } do
-    scope  '/v1' do
-      get '/taxon_names/autocomplete',
-        to: 'taxon_names#autocomplete'
-    end
-  end
-end
-
-require_relative 'routes/api'
-=======
 # Routes are moved to config/routes.  
 TaxonWorks::Application.routes.draw do
   draw :base
@@ -570,5 +10,4 @@
   draw :tasks
   draw :api_v1
   draw :annotations
-end
->>>>>>> 579b5a73
+end