--- conflicted
+++ resolved
@@ -20,12 +20,8 @@
       get 'related'
     end
   end
-<<<<<<< HEAD
-
+  
   # TODO: this group is too big to spam everwhere, be more specific
-=======
-  
->>>>>>> 69f1a3c4
   concern :shallow_annotation_routes do |options|
     resources :citations, shallow: true, only: [:index]
     resources :depictions, shallow: true, only: [:index]
@@ -54,15 +50,11 @@
     get 'order_tabs' # should be POST
     post 'update_tab_order'
   end
-<<<<<<< HEAD
-
+  
   scope :annotations, controller: :annotations do 
     get ':global_id/metadata', action: :metadata, defaults: {format: :json}
   end
 
-=======
-  
->>>>>>> 69f1a3c4
   resources :projects do
     concerns [:data_routes]
     member do
@@ -95,20 +87,12 @@
   end
   
   ### Below this point, please keep objects in alphabetical order ###
-<<<<<<< HEAD
-
+  
   resources :alternate_values, except: [:show, :new] do
     concerns [:data_routes]
   end
   match '/alternate_values/:global_id/metadata', to: 'alternate_values#metadata', via: :get, defaults: {format: :json} #  method: :json 
-
-=======
-  
-  resources :alternate_values, except: [:show] do
-    concerns [:data_routes]
-  end
-  
->>>>>>> 69f1a3c4
+  
   resources :asserted_distributions do
     concerns [:data_routes]
     collection do
@@ -299,11 +283,11 @@
     # verbatim_data
   end
 
-  resources :identifiers, except: [:show, :new] do
+  resources :identifiers, except: [:show] do
     concerns [:data_routes]
     collection do
       get :identifier_types, {format: :json}
-    end
+  end
   end
 
   resources :images do
