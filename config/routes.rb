--- conflicted
+++ resolved
@@ -409,10 +409,7 @@
         get 'find', as: 'find_area_and_date_task'
         get 'set_area', as: 'by_area_task'
         get 'set_date', as: 'by_date_task'
-<<<<<<< HEAD
-=======
         get 'set_taxon_name', as: 'by_taxon_name_task'
->>>>>>> 850ae132
         get 'download', action: 'download_result', as: 'result_download_task'
       end
     end
