--- conflicted
+++ resolved
@@ -411,23 +411,17 @@
     scope :collecting_events do
       scope :parse do
         scope :stepwise do
-<<<<<<< HEAD
           scope :dates, controller: 'tasks/collecting_events/parse/stepwise/dates' do
             get 'index', as: 'dates_index_task'
             post 'update', as: 'dates_update_task'
           end
 
-          scope :lat_long, controller: 'tasks/collecting_events/parse/stepwise/lat_long' do
-            get 'index', as: 'collecting_event_lat_long_task'
-            post 'process_buttons', as: 'lat_long_process_buttons'
-=======
           scope :lat_long, controller: 'tasks/collecting_events/parse/stepwise/lat_long' do
             get 'index', as: 'collecting_event_lat_long_task'
             get 'update', as: 'lat_long_update'
             get 'skip', as: 'lat_long_skip'
             get 're_eval', as: 'lat_long_re_eval'
             get 'save_selected', as: 'lat_long_save_selected'
->>>>>>> a80b018c
             get 'convert', as: 'lat_long_convert'
             get 'similar_labels', as: 'lat_long_similar_labels'
           end
