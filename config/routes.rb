--- conflicted
+++ resolved
@@ -173,7 +173,7 @@
       get 'scale/:x/:y/:width/:height/:new_width/:new_height', action: :scale
       get 'scale_to_box/:x/:y/:width/:height/:box_width/:box_height', action: :scale_to_box
       get 'ocr/:x/:y/:width/:height', action: :ocr
-    end
+  end
   end
   resources :loan_items, only: [:create, :update, :destroy]
   resources :loans do
@@ -399,15 +399,9 @@
       end
     end
 
-<<<<<<< HEAD
-    scope :contents, controller: 'tasks/content/preview' do
-      get ':otu_id/:otu_page_template_id', action: :otu_content_for_layout, as: 'preview_otu_content_for_layout' # this needs to be fixed see, otu_content.html.erb
-      get ':otu_id', action: 'otu_content', as: 'preview_otu_content'
-=======
     scope :contents, controller: 'tasks/content/preview'  do
       get 'otu_content_for_layout/:otu_id', action: :otu_content_for_layout, as: 'preview_otu_content_for_layout'
       get ':otu_id',  action: 'otu_content', as: 'preview_otu_content'
->>>>>>> ebfaed4b
     end
 
   end
