--- conflicted
+++ resolved
@@ -1,8 +1,4 @@
 TaxonWorks::Application.routes.draw do
-<<<<<<< HEAD
-
-=======
->>>>>>> 9d5f12f9
   # All models that use data controllers should include this concern.
   # See http://api.rubyonrails.org/classes/ActionDispatch/Routing/Mapper/Concerns.html to extend it to take options if need be.
   # TODO: This will have to be broken down to core_data_routes, and supporting_data_routes
@@ -80,7 +76,7 @@
     concerns [:data_routes]
   end
 
-  resources :combinations, only: [:create, :update, :destroy, :new] do
+  resources :combinations, only:[:create, :update, :destroy, :new] do
     concerns [:data_routes]
   end
 
@@ -129,7 +125,7 @@
     concerns [:data_routes]
   end
   resources :serial_chronologies, only: [:create, :update, :destroy]
-
+  
   # TODO: add exceptions 
   resources :serials do
     concerns [:data_routes]
@@ -219,43 +215,11 @@
   post '/send_password_reset', to: 'users#send_password_reset', as: 'send_password_reset'
   match '/password_reset/:token', to: 'users#password_reset', via: 'get', as: 'password_reset'
 
-<<<<<<< HEAD
-  match 'user_activity_task', to: 'tasks/usage/user_activity#index', via: 'get'
-
-  namespace :tasks do
-    namespace :usage do
-      get 'user_activity/:id', to: 'user_activity#report', as: 'user_activity_report'
-    end
-  end
-
-  match 'find_similar_serials_task', to: 'tasks/serials/similar#find', via: [:get, :post]
-  match 'find_serials_like_me/:id', to: 'tasks/serials/similar#like', via: 'get', as: :find_serials_like_me
-
-  namespace :tasks do
-    namespace :gis do
-      get 'locality/nearby/:id', to: 'locality#nearby', as: 'locality_nearby'
-      post 'locality/update/:id', to: 'locality#update', as: 'locality_update'
-      get 'locality/within/:id', to: 'locality#within', as: 'locality_within'
-
-      get 'asserted_distribution/new', to: 'asserted_distribution#new', as: 'asserted_distribution_new'
-      post 'asserted_distribution/create', to: 'asserted_distribution#create', as: 'asserted_distribution_create'
-      post 'asserted_distribution/generate_choices', to: 'asserted_distribution#generate_choices', as: 'asserted_distribution_generate_choices'
-    end
-
-    namespace :serials do
-#      get 'similar/like/:id', to: 'similar#like', as: 'find_serials_like_me'
-      post 'serial/update_find/:id', to: 'similar#update_find', as: 'update_serial_find' # do I still need this? - eef
-# get 'serial/update'
-# get 'serial/within'
-    end
-  end
-=======
   match '/papertrail', to: 'papertrail#papertrail', via: :get
->>>>>>> 9d5f12f9
 
   # API STUB
   get '/api/v1/taxon_names/' => 'api/v1/taxon_names#all'
-
+  
   get '/crash_test/' => 'crash_test#index' unless Rails.env.production?
 
   # Example of regular route:
