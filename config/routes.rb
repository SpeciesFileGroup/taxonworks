TaxonWorks::Application.routes.draw do

  get :ping, controller: 'ping',  defaults: { format: :json }

  # All models that use data controllers should include this concern.
  # See http://api.rubyonrails.org/classes/ActionDispatch/Routing/Mapper/Concerns.html to extend it to take options if need be.
  # TODO: This will have to be broken down to core_data_routes, and supporting_data_routes
  concern :data_routes do |options|
    collection do
      get 'download'
      get 'list'
      post 'batch_create'
      post 'batch_preview'
      get 'batch_load'
      get 'autocomplete'
      get 'search'
    end

    member do
      get 'related'
    end
  end

  concern :shallow_annotation_routes do |options|
    resources :citations, shallow: true, only: [:index]
    resources :depictions, shallow: true, only: [:index]
    resources :tags, shallow: true, only: [:index]
    resources :notes, shallow: true, only: [:index]
  end

  root 'dashboard#index'

  match '/dashboard', to: 'dashboard#index', via: :get

  match '/signin', to: 'sessions#new', via: :get
  match '/signout', to: 'sessions#destroy', via: :delete
  resources :sessions, only: :create

  get 'soft_validations/validate' => 'soft_validations#validate', defaults: {format: :json}

  # Note singular 'resource'
  resource :hub, controller: 'hub', only: [:index] do
    get '/', action: :index
    get 'order_tabs' # should be POST
    post 'update_tab_order'
  end

  resources :projects do
    concerns [:data_routes]
    member do
      get 'select'
      get 'settings_for'
      get 'stats'
      get 'recently_created_stats'
      get 'per_relationship_recent_stats/:relationship', action: :per_relationship_recent_stats, as: :per_relationship_recent_stats
    end
  end

  scope :administration, controller: :administration do
    match '/', action: :index, as: 'administration', via: :get
    get 'user_activity'
    get 'data_overview'
  end

  resources :project_members, except: [:index, :show] do
    collection do
      get :many_new
      post :create_many
    end
  end

  resources :pinboard_items, only: [:create, :destroy] do
    collection do
      post 'update_position'
      post 'update_type_position'
    end
  end

  ### Below this point, please keep objects in alphabetical order ###

  resources :alternate_values, except: [:show] do
    concerns [:data_routes]
  end

  resources :asserted_distributions do
    concerns [:data_routes]
    collection do
      post :preview_simple_batch_load # should be get
      post :create_simple_batch_load
    end
  end

  resources :biocuration_classifications, only: [:create, :update, :destroy]

  resources :biological_associations do
    concerns [:data_routes]
  end

  resources :biological_associations_graphs do
    concerns [:data_routes]
  end

  resources :biological_relationships do
    concerns [:data_routes]
  end

  # TODO: only/except
  resources :character_states do
    concerns [:data_routes]
    member do
      get :annotations, defaults: {format: :json}
    end
  end

  resources :citation_topics, only: [:create, :update, :destroy]

  resources :citations do # except: [:show]
    concerns [:data_routes]
    collection do
      get 'filter', defaults: {format: :json}
  end
  end

  resources :confidences do # , except: [:edit, :show]
    concerns [:data_routes]
    collection do
      post :confidence_object_update
    end
  end

  resources :confidence_levels, only: [:index] do
    collection do
      get 'lookup'
    end
  end


  resources :collection_objects do
    concerns [:data_routes, :shallow_annotation_routes]
    member do
      get 'depictions'
      get 'containerize'
    end
    collection do
      post :preview_castor_batch_load
      post :create_castor_batch_load
    end
  end
  match 'collection_objects/by_identifier/:identifier', to: 'collection_objects#by_identifier', via: :get

  resources :collection_object_observations do
    concerns [:data_routes]
  end

  resources :collection_profiles do
    concerns [:data_routes]
  end
  match 'collection_profiles/swap_form_attribute_types/:collection_type', to: 'collection_profiles#swap_form_attribute_types', via: :get, method: :js

  resources :collecting_events do
    concerns [:data_routes, :shallow_annotation_routes ]
    get :autocomplete_collecting_event_verbatim_locality, on: :collection
    member do
      get :card
    end
    # collection do
    #   post :preview_simple_batch_load # should be get
    #   post :create_simple_batch_load
    # end

    collection do
      post :preview_castor_batch_load
      post :create_castor_batch_load
    end
  end

  resources :combinations, only: [:create, :edit, :update, :destroy, :new] do
    concerns [:data_routes]
  end

  resources :common_names do
    concerns [:data_routes]
  end

  resources :containers do # , only: [:create, :update, :destroy] do
    concerns [:data_routes]
  end

  resources :container_items, except: [:edit] do
    concerns [:data_routes]
  end

  resources :contents do
    concerns [:data_routes, :shallow_annotation_routes]
    collection do
      get :filter
  end
  end

  resources :controlled_vocabulary_terms do
    concerns [:data_routes]

    member do
      get 'tagged_objects'
    end
  end

  resources :data_attributes, except: [:show] do
    concerns [:data_routes]
  end

  resources :depictions do
    concerns [:data_routes]
    collection do
      patch :sort
  end
  end

  resources :descriptors do
    concerns [:data_routes, :shallow_annotation_routes]
    member do
      get :annotations, defaults: {format: :json}
    end
  end

  resources :documents do
    concerns [:data_routes]
  end

  resources :documentation do
    concerns [:data_routes]
  end

  resources :extracts do
    concerns [:data_routes]
  end

  resources :geographic_areas do
    concerns [:data_routes]
    collection do
      post 'display_coordinates'
      get 'display_coordinates', as: "getdisplaycoordinates"
    end
  end

  resources :gene_attributes do
    concerns [:data_routes]
  end

  resources :geographic_areas_geographic_items, except: [:index, :show]

  resources :geographic_area_types

  resources :geographic_items

  resources :georeferences, only: [:index, :destroy, :new, :show, :edit] do
    concerns [:data_routes]
  end

  namespace :georeferences do
    resources :geo_locates, only: [:new, :create]
    resources :google_maps, only: [:new, :create]
    # verbatim_data
  end

  resources :identifiers, except: [:show] do
    concerns [:data_routes]
  end

  resources :images do
    concerns [:data_routes]
    member do
      get 'extract(/:x/:y/:width/:height)', action: :extract
      get 'scale(/:x/:y/:width/:height/:new_width/:new_height)', action: :scale
      get 'scale_to_box(/:x/:y/:width/:height/:box_width/:box_height)', action: :scale_to_box
      get 'ocr(/:x/:y/:width/:height)', action: :ocr
    end
  end

  resources :keywords, only: [] do
    collection do
      get :autocomplete
      get :lookup_keyword
    end
  end

  resources :languages, only: [] do
    collection do
      get 'autocomplete'
    end
  end

  resources :loans do
    concerns [:data_routes]
    member do
      get :recipient_form
    end
  end

  resources :loan_items do
    concerns [:data_routes]
  end

  resources :namespaces do
    concerns [:data_routes]

    collection do
      post :preview_simple_batch_load
      post :create_simple_batch_load
    end
  end

  resources :observation_matrices do
    concerns [:data_routes]
    member do
      get 'row', {format: :json}
    end
  end

  resources :observation_matrix_columns, only: [:index, :show] do
    concerns [:data_routes]
  end

  resources :observation_matrix_rows, only: [:index, :show] do
    concerns [:data_routes]
  end

  resources :observation_matrix_column_items do
    concerns [:data_routes]
  end

  resources :observation_matrix_row_items do
    concerns [:data_routes]
  end

  resources :notes, except: [:show] do
    concerns [:data_routes]
  end

  resources :observations do
    concerns [:data_routes, :shallow_annotation_routes]
    member do
      get :annotations, defaults: {format: :json}
    end
  end

  resources :otus do
    concerns [:data_routes, :shallow_annotation_routes ]
    resources :contents, only: [:index]
    collection do
      post :preview_simple_batch_load # should be get
      post :create_simple_batch_load

      post :preview_simple_batch_file_load
      post :create_simple_batch_file_load

      post :preview_identifiers_batch_load
      post :create_identifiers_batch_load
    end
  end

  resources :otu_page_layouts do
    collection do
      get :list
      get :lookup_topic, controller: 'topics'
    end
    member do
      get 'related'
    end
  end

  resources :origin_relationships do
    concerns [:data_routes]
  end

  resources :otu_page_layout_sections, only: [:create, :update, :destroy]

  match 'people/role_types', to: 'people#role_types', via: :get, method: :json
  resources :people do
    concerns [:data_routes]
    member do
      get :roles
      get :details
    end
    collection do
      get :lookup_person
    end
  end

  resources :predicates, only: [] do
    collection do
      get 'autocomplete'
    end
  end

  resources :preparation_types do
    concerns [:data_routes]
  end

  resources :project_sources, only: [:index, :create, :destroy] do

    collection do
      get 'download'
      get 'list'
      get 'autocomplete'
      get 'search'
    end
  end

  resources :protocols do
    concerns [:data_routes]
  end

  resources :protocol_relationships do
    concerns [:data_routes]
  end

  resources :public_contents, only: [:create, :update, :destroy]

  resources :ranged_lot_categories do
    concerns [:data_routes]
  end

  resources :repositories do
    concerns [:data_routes]
  end

  # TODO: add exceptions
  resources :serials do
    concerns [:data_routes]
  end

  resources :serial_chronologies, only: [:create, :update, :destroy]

  resources :sequences do
    concerns [:data_routes]

    collection do
      post :preview_genbank_batch_file_load
      post :create_genbank_batch_file_load

      post :preview_genbank_batch_load
      post :create_genbank_batch_load

      post :preview_primers_batch_load
      post :create_primers_batch_load
    end
  end

  resources :sequence_relationships do
    concerns [:data_routes]

    collection do
      post :preview_primers_batch_load
      post :create_primers_batch_load
    end
  end

  resources :sources do
    concerns [:data_routes]
    collection do
      post :preview_bibtex_batch_load # should be get
      post :create_bibtex_batch_load
    end
  end

  resources :tags, except: [:edit, :show] do
    concerns [:data_routes]
    collection do
      get :autocomplete
      post :tag_object_update
    end
  end

  resources :tagged_section_keywords, only: [:create, :update, :destroy]

  resources :taxon_determinations do
    concerns [:data_routes]
  end

  resources :taxon_names do
    concerns [:data_routes, :shallow_annotation_routes ]
    resources :taxon_name_classifications, shallow: true, only: [:index], defaults: {format: :json}
    resources :taxon_name_relationships, shallow: true, only: [:index], defaults: {format: :json}, param: :subject_taxon_name_id
    
    collection do
      post :preview_simple_batch_load # should be get
      post :create_simple_batch_load
<<<<<<< HEAD
      get :ranks, {format: :json}
=======

      post :preview_castor_batch_load
      post :create_castor_batch_load
>>>>>>> 727527e2
    end

    member do
      get :browse
      get :original_combination, defaults: {format: :json}
    end
  end

  resources :taxon_name_classifications, except: [:show] do
    concerns [:data_routes]
    collection do
      get :taxon_name_classification_types
    end
    member do
      get :show, {format: :json}
    end
  end

  resources :taxon_name_relationships do
    concerns [:data_routes]
    collection do
      get :type_relationships, {format: :json}
      get :taxon_name_relationship_types, {format: :json}
    end
  end

  resources :topics, only: [:create] do
    collection do
      get :index, defaults: { format: :json }
      get :lookup_topic
      get 'get_definition/:id', action: 'get_definition'
      get :autocomplete
      get :list
    end
  end

  resources :type_materials do
    concerns [:data_routes]
  end

  match '/favorite_page/:kind/:name', to: 'user_preferences#favorite_page', as: :favorite_page, via: :post
  match '/unfavorite_page/:kind/:name', to: 'user_preferences#unfavorite_page', as: :unfavorite_page, via: :post

  ### End of resources except user related located below scopes ###

  scope :tasks do

    scope :observation_matrices do
      scope :row_coder, controller: 'tasks/observation_matrices/row_coder' do
        get 'index', as: 'index_row_coder_task'
        get 'set', as: 'set_row_coder_task'
      end
    end

    scope :import do
      scope :dwca do
        scope :psu_import, controller: 'tasks/import/dwca/psu_import' do
          get 'index', as: 'psu_import_task'
          post 'do_psu_import', as: 'do_psu_import'
        end
      end
    end

    scope :loans do
      scope :overdue, controller: 'tasks/loans/overdue' do
        get 'index', as: 'overdue_loans_task'
      end
    end

    scope :citations do
      scope :otus, controller: 'tasks/citations/otus' do
        get 'index', as: 'cite_otus_task_task'
      end
    end

    scope :content do
      scope :editor, controller: 'tasks/content/editor' do
        get 'index', as: 'index_editor_task'
        get 'recent_topics', as: 'content_editor_recent_topics_task'
        get 'recent_otus', as: 'content_editor_recent_otus_task'
      end
    end

    scope :sources do
      scope :browse, controller: 'tasks/sources/browse' do
        get 'index', as: 'browse_sources_task'
        get 'find', as: 'find_sources_task'
      end
    end


    scope :collecting_events do
      scope :parse do
        scope :stepwise do
          scope :dates, controller: 'tasks/collecting_events/parse/stepwise/dates' do
            get 'index', as: 'dates_index_task'
            post 'update', as: 'dates_update_task'
            get 'skip', as: 'dates_skip'
            get 'similar_labels', as: 'dates_similar_labels'
            get 'save_selected', as: 'dates_save_selected'
          end

          scope :lat_long, controller: 'tasks/collecting_events/parse/stepwise/lat_long' do
            get 'index', as: 'collecting_event_lat_long_task'
            post 'update', as: 'lat_long_update'
            get 'skip', as: 'lat_long_skip'
            get 're_eval', as: 'lat_long_re_eval'
            get 'save_selected', as: 'lat_long_save_selected'
            get 'convert', as: 'lat_long_convert'
            get 'similar_labels', as: 'lat_long_similar_labels'
          end
        end
      end
    end

    scope :collection_objects do
      scope :browse, controller: 'tasks/collection_objects/browse' do
        get 'index', as: 'browse_collection_objects_task'
      end

      scope :filter, controller: 'tasks/collection_objects/filter' do
        get 'index', as: 'collection_objects_filter_task' #'index_area_and_date_task'
        get 'find', as: 'find_collection_objects_task' # 'find_area_and_date_task'
        get 'set_area'  , as: 'set_area_for_collection_object_filter'
        get 'set_date', as: 'set_date_for_collection_object_filter'
        get 'set_otu', as: 'set_otu_for_collection_object_filter'
        get 'download', action: 'download', as: 'download_collection_object_filter_result'
      end
    end

    # Scopes arranged alphabetically first level below :tasks

    scope :accessions do
      scope :report do
        scope :dwc, controller: 'tasks/accessions/report/dwc' do
          get '', action: :index, as: 'report_dwc_task'
          get 'row/:id', action: :row
          get :download, as: 'download_report_dwc_task'
        end
      end

      scope :breakdown do
        scope :sqed_depiction, controller: 'tasks/accessions/breakdown/sqed_depiction' do
          get 'todo_map', action: :todo_map, as: 'sqed_depiction_breakdown_todo_map_task'
          get ':id(/:namespace_id)', action: :index, as: 'sqed_depiction_breakdown_task'
          patch 'update/:id', action: :update, as: 'sqed_depiction_breakdown_update_task'
        end

        scope :buffered_data, controller: 'tasks/accessions/breakdown/buffered_data' do
          get ':id', action: :index, as: 'collection_object_buffered_data_breakdown_task'
          get 'thumb_navigator/:id', action: :thumb_navigator, as: 'collection_object_buffered_data_breakdown_thumb_navigator'
          patch 'update/:id', action: :update, as: 'collection_object_buffered_data_breakdown_update_task'
        end
      end

      scope :verify do
        scope :material, controller: 'tasks/accessions/verify/material' do
          get 'index/:by', action: :index, as: 'verify_accessions_task'
        end
      end

      scope :quick, controller: 'tasks/accessions/quick/verbatim_material' do
        get 'new', as: 'quick_verbatim_material_task'
        post 'create', as: 'create_verbatim_material_task'
      end

      scope :simple, controller: 'tasks/accessions/quick/simple' do
        get 'new', as: 'simple_specimen_task'
        post 'create', as: 'create_simple_specimen_task'
        get 'collecting_events', format: :js
      end
    end

    scope :bibliography do
      scope :verbatim_reference, controller: 'tasks/bibliography/verbatim_reference' do
        get 'new', as: 'new_verbatim_reference_task'
        post 'preview', as: 'preview_verbatim_reference_task'
        post 'create_verbatim', as: 'create_verbatim_from_reference_task'
        post 'create_bibtex', as: 'create_bibtex_from_reference_task'
      end
    end

    scope :biological_associations do
      scope :dot, controller: 'tasks/biological_associations/dot' do
        get 'by_project/:project_id', action: :project_dot_graph, as: :biological_associations_dot_graph_task
      end
    end

    scope :contents, controller: 'tasks/content/preview' do
      get 'otu_content_for_layout/:otu_id', action: :otu_content_for_layout, as: 'preview_otu_content_for_layout'
      get ':otu_id', action: 'otu_content', as: 'preview_otu_content'
    end

    scope :controlled_vocabularies do
      scope :biocuration, controller: 'tasks/controlled_vocabularies/biocuration' do
        get 'build_collection', as: 'build_biocuration_groups_task'
        post 'build_biocuration_group', as: 'build_biocuration_group_task'

        post 'create_biocuration_group'
        post 'create_biocuration_class'
      end
    end

    scope :gis, controller: 'tasks/gis/report' do
      get 'report', action: 'new', as: 'gis_report_task'
      get 'download/:geographic_area_id', action: 'download', as: 'gis_report_download'
      post 'location_report_list'
      get 'location_report_list', action: 'repaint'
    end

    scope :gis, controller: 'tasks/gis/locality' do
      get 'nearby(/:id)', action: 'nearby', as: 'nearby_locality_task'
      get 'within(/:id)', action: 'within', as: 'within_locality_task'
      get 'new_list', action: 'new_list', as: 'new_list_task'
      post 'list' # , action: 'list', as: 'locatity_list_task'
    end

    scope :gis do
      scope :geographic_area_lookup, controller: 'tasks/gis/geographic_area_lookup' do
        get 'index', as: 'geographic_area_lookup_task'
        get 'resolve', as: 'geographic_area_lookup_resolve_task', format: :js
      end

      scope :asserted_distribution, controller: 'tasks/gis/asserted_distribution' do
        get 'new', action: 'new', as: 'new_asserted_distribution_task'
        post 'create', action: 'create', as: 'create_asserted_distribution_task'
        get 'generate_choices'
      end
    end

    scope :gis, controller: 'tasks/gis/draw_map_item' do
      get 'new_map_item', action: 'new', as: 'new_draw_map_item_task'
      post 'create_map_item', action: 'create', as: 'create_draw_map_item_task'
      get 'collect_item', as: 'collect_draw_item_task'
    end

    scope :gis, controller: 'tasks/gis/match_georeference' do
      get 'match_georeference', action: 'index', as: 'match_georeference_task'
      get 'filtered_collecting_events'
      get 'recent_collecting_events'
      get 'tagged_collecting_events'
      get 'drawn_collecting_events'

      get 'filtered_georeferences'
      get 'recent_georeferences'
      get 'tagged_georeferences'
      get 'drawn_georeferences'

      post 'batch_create_match_georeferences'
    end

    scope :gis, controller: 'tasks/gis/drawable_map' do
      get 'drawn_area_select'
    end

    scope :gis, controller: 'tasks/gis/otu_distribution_data' do
      get 'otu_distribution_data/(:id)', action: 'show', as: 'otu_distribution_data_task'
      # get 'otu_distribution_data/((:id)/show2)', action: 'show2', as: 'otu_distribution_data_task2'

      get 'otu_distribution_data', action: 'show', as: 'first_otu_distribution_data_task'

      get 'taxon_name_distribution_data/:id', action: 'show_for_taxon_name', as: 'taxon_name_distribution_data_task'
    end

    scope :loans, controller: 'tasks/loans' do
      get 'complete/:id', action: :complete, as: 'loan_complete_task'

      get 'complete2/:id', action: :complete2, as: 'loan_complete2_task'

      # all technically Loan Routes
      post 'add_determination/:id', as: 'loan_add_determination', action: :add_determination
      post 'return_items/:id', as: 'loan_return_items', action: :return_items
      post 'update_status/:id', as: 'loan_update_status', action: :update_status
    end

    scope :nomenclature do
      scope :new_taxon_name, controller: 'tasks/nomenclature/new_taxon_name' do
        get '(:id)', action: :index, as: 'new_taxon_name_task'
      end

      scope :original_combination, controller: 'tasks/nomenclature/original_combination' do
        get 'edit/:taxon_name_id', action: :edit, as: 'edit_protonym_original_combination_task'
        patch 'update/:taxon_name_id', action: :update, as: 'update_protonym_original_combination_task'
      end

      scope :catalog do
        scope :basis, controller: 'tasks/nomenclature/catalog/basis' do
          get ':taxon_name_id', action: :index, as: 'basis_catalog_task'
        end
      end

      scope :browse, controller: 'tasks/nomenclature/browse' do
        get '(:id)', action: :index, as: 'browse_nomenclature_task'
      end

      scope :by_source, controller: 'tasks/nomenclature/by_source' do
        get '(:id)', action: :index, as: 'nomenclature_by_source_task'
      end

    end

    scope :people, controller: 'tasks/people/author' do
      get 'author', action: 'list', as: 'author_list_task'
      get 'source_list_for_author/:id', action: 'source_list_for_author', as: 'author_source_list_task'  
    end

    scope :serials, controller: 'tasks/serials/similar' do
      get 'like(/:id)', action: 'like', as: 'similar_serials_task'
    end

    scope :usage, controller: 'tasks/usage/user_activity' do
      get ':id', action: 'report', as: 'user_activity_report_task'
    end

  end


  ### End of task scopes, user related below ###

  resources :users, except: :new do
    member do
      get 'recently_created_data'
      get 'recently_created_stats'
    end
  end

  match '/signup', to: 'users#new', via: 'get'
  get '/forgot_password', to: 'users#forgot_password', as: 'forgot_password'
  post '/send_password_reset', to: 'users#send_password_reset', as: 'send_password_reset'
  get '/password_reset/:token', to: 'users#password_reset', as: 'password_reset'
  patch '/set_password/:token', to: 'users#set_password', as: 'set_password'

  match '/papertrail', to: 'papertrail#papertrail', via: :get
  match '/papertrail/compare/', to: 'papertrail#compare', as: 'papertrail_compare', via: :get
  match '/papertrail/:id', to: 'papertrail#show', as: 'paper_trail_version', via: :get
  match '/papertrail/update/', to: 'papertrail#update', as: 'papertrail_update', via: :put


  # TODO: Remove or rewrite endpoint implementation
  # get '/api/v1/taxon_names/' => 'api/v1/taxon_names#all'

  get '/crash_test/' => 'crash_test#index' unless Rails.env.production?

  # Example of regular route:
  #   get 'products/:id' => 'catalog#view'

  # Example of named route that can be invoked with purchase_url(id: product.id)
  #   get 'products/:id/purchase' => 'catalog#purchase', as: :purchase

  # Example resource route (maps HTTP verbs to controller actions automatically):
  #   resources :products

  # Example resource route with options:
  #   resources :products do
  #     member do
  #       get 'short'
  #       post 'toggle'
  #     end
  #
  #     collection do
  #       get 'sold'
  #     end
  #   end

  # Example resource route with sub-resources:
  #   resources :products do
  #     resources :comments, :sales
  #     resource :seller
  #   end

  # Example resource route with more complex sub-resources:
  #   resources :products do
  #     resources :comments
  #     resources :sales do
  #       get 'recent', on: :collection
  #     end  resources :gene_attributes
  #     end

  # Example resource route within a namespace:
  #   namespace :admin do
  #     # Directs /admin/products/* to Admin::ProductsController
  #     # (app/controllers/admin/products_controller.rb)
  #     resources :products
  #   end
  #
  #
  #
  #

  # Future consideration - move this to an engine, or include multiple draw files and include (you apparenlty
  # lose the autoloading update from the include in this case however)
  scope :api, :defaults => { :format => :json }, :constraints => { id: /\d+/ } do
    scope  '/v1' do

      get '/observation_matrices/:id/row',
        to: 'observation_matrices#row'

      get '/confidence_levels',
        to: 'confidence_levels#index'

      get '/observations/:observation_id/notes',
        to: 'notes#index'

      get '/observations/:observation_id/confidences',
        to: 'confidences#index'

      get '/observations/:observation_id/depictions',
        to: 'depictions#index'

      get '/observations/:observation_id/citations',
        to: 'citations#index'

      get '/observations/:id/annotations',
        to: 'observations#annotations'

      get '/descriptors/:id/annotations',
        to: 'descriptors#annotations'

      get '/descriptors/:id',
        to: 'descriptors#show'

      get '/descriptors/:descriptor_id/notes',
        to: 'notes#index'

      get '/descriptors/:descriptor_id/confidences',
        to: 'confidences#index'

      get '/descriptors/:descriptor_id/observations',
        to: 'observations#index'

      get '/descriptors/:descriptor_id/depictions',
        to: 'depictions#index'

      resources :observations, except: [:new, :edit]

      get '/character_states/:id/annotations',
        to: 'character_states#annotations'

end
  end

end

require_relative 'routes/api'<|MERGE_RESOLUTION|>--- conflicted
+++ resolved
@@ -144,6 +144,8 @@
     collection do
       post :preview_castor_batch_load
       post :create_castor_batch_load
+      get :preview_simple_batch_load # should be get
+      post :create_simple_batch_load
     end
   end
   match 'collection_objects/by_identifier/:identifier', to: 'collection_objects#by_identifier', via: :get
@@ -486,13 +488,10 @@
     collection do
       post :preview_simple_batch_load # should be get
       post :create_simple_batch_load
-<<<<<<< HEAD
       get :ranks, {format: :json}
-=======
 
       post :preview_castor_batch_load
       post :create_castor_batch_load
->>>>>>> 727527e2
     end
 
     member do
@@ -505,7 +504,7 @@
     concerns [:data_routes]
     collection do
       get :taxon_name_classification_types
-    end
+  end
     member do
       get :show, {format: :json}
     end
@@ -516,7 +515,7 @@
     collection do
       get :type_relationships, {format: :json}
       get :taxon_name_relationship_types, {format: :json}
-    end
+  end
   end
 
   resources :topics, only: [:create] do
@@ -796,7 +795,7 @@
 
     scope :people, controller: 'tasks/people/author' do
       get 'author', action: 'list', as: 'author_list_task'
-      get 'source_list_for_author/:id', action: 'source_list_for_author', as: 'author_source_list_task'  
+      get 'source_list_for_author/:id', action: 'source_list_for_author', as: 'author_source_list_task'
     end
 
     scope :serials, controller: 'tasks/serials/similar' do
