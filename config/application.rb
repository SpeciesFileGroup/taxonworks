require File.expand_path('../boot', __FILE__)

require 'rails/all'

# Require the gems listed in Gemfile, including any gems
# you've limited to :test, :development, or :production.
Bundler.require(:default, Rails.env)

module TaxonWorks
  class Application < Rails::Application
    # Via https://github.com/matthuhiggins/foreigner/pull/95
    #  config.before_initialize do
    #    Foreigner::Adapter.register 'postgis', 'foreigner/connection_adapters/postgresql_adapter'
    #  end

    # Settings in config/environments/* take precedence over those specified here.
    # Application configuration should go into files in config/initializers
    # -- all .rb files in that directory are automatically loaded.

    # Pre-load all libraries in /lib

    config.autoload_paths += %W(#{config.root}/lib) # #{config.root}/extras

    # Breaks rake/loading becahse of existing Rails.application.eager_load! statements 
    # config.eager_load_paths += %W(#{config.root}/lib) # #{config.root}/extras

    # Set Time.zone default to the specified zone and make Active Record auto-convert to this zone.
    # Run "rake -D time" for a list of tasks for finding time zone names. Default is UTC.
    # config.time_zone = 'Central Time (US & Canada)'

    # The default locale is :en and all translations from config/locales/*.rb,yml are auto loaded.
    # config.i18n.load_path += Dir[Rails.root.join('my', 'locales', '*.{rb,yml}').to_s]
    # config.i18n.default_locale = :de

    # When using PostGIS adapter make sure schema dumps are in :ruby format not
    # :sql - because low level :sql will not be correct for spatial db
    # @see http://dazuma.github.io/activerecord-postgis-adapter/rdoc/Documentation_rdoc.html
    config.active_record.schema_format :ruby

    # Raise error on `after_rollback`/`after_commit` callbacks
    config.active_record.raise_in_transactional_callbacks = true

    config.active_job.queue_adapter = :delayed_job

<<<<<<< HEAD
    config.browserify_rails.commandline_options = "-t [ babelify --presets [ es2015 ] --extension=\".es6\" ]"
=======
    # Babel for js transcompiler
    config.browserify_rails.commandline_options = "-t [ babelify --presets [ es2015 stage-0 ] --extension .es6 ]"
>>>>>>> 2776b93f

    RGeo::ActiveRecord::SpatialFactoryStore.instance.tap do |config|
      # config.default = RGeo::Geographic.projected_factory(
      #   projection_proj4: '+proj=longlat +ellps=WGS84 +datum=WGS84 +no_defs',
      #   has_z_coordinate: true)
      config.default = RGeo::Geographic.projected_factory(
        srid:                    4326,
        projection_srid:         4326,
        projection_proj4:        '+proj=longlat +ellps=WGS84 +datum=WGS84 +no_defs',
        uses_lenient_assertions: true,
        has_z_coordinate:        true,
        wkb_parser:              {support_ewkb: true},
        wkb_generator:           {hex_format: true, emit_ewkb_srid: true})
    end
 
    # config.logger = Logger.new(STDOUT)
    # config.logger = Log4r::Logger.new('Application Log')

  end
end<|MERGE_RESOLUTION|>--- conflicted
+++ resolved
@@ -42,12 +42,8 @@
 
     config.active_job.queue_adapter = :delayed_job
 
-<<<<<<< HEAD
+    # Babel for js transcompiler
     config.browserify_rails.commandline_options = "-t [ babelify --presets [ es2015 ] --extension=\".es6\" ]"
-=======
-    # Babel for js transcompiler
-    config.browserify_rails.commandline_options = "-t [ babelify --presets [ es2015 stage-0 ] --extension .es6 ]"
->>>>>>> 2776b93f
 
     RGeo::ActiveRecord::SpatialFactoryStore.instance.tap do |config|
       # config.default = RGeo::Geographic.projected_factory(
