--- conflicted
+++ resolved
@@ -60,7 +60,6 @@
     # config.logger = Logger.new(STDOUT)
     # config.logger = Log4r::Logger.new('Application Log')
 
-<<<<<<< HEAD
     config.middleware.insert_before 0, Rack::Cors, debug: true, logger: (-> {Rails.logger}) do
       allow do
         origins '*'
@@ -80,8 +79,5 @@
     end
 
     config.autoloader = :zeitwerk
-=======
-    config.autoloader = :classic
->>>>>>> cf6fd9c6
   end
 end