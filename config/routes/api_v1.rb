--- conflicted
+++ resolved
@@ -41,17 +41,11 @@
     defaults authenticate_user_or_project: true do
       get '/otus', to: '/otus#api_index'
       get '/otus/autocomplete', to: '/otus#api_autocomplete'
-<<<<<<< HEAD
       get '/otus/:id/inventory/distribution', to: '/otus#api_distribution', as: :api_distribution
-      get '/otus/:id/inventory/descendants', to: '/otus#api_descendants', as: :api_descendants
-      get '/otus/:otu_id/inventory/images', to: '/images#api_image_inventory', as: :api_images
-=======
       get '/otus/:id/inventory/taxonomy', to: '/otus#api_taxonomy_inventory', as: :taxonomy_inventory
       get '/otus/:otu_id/inventory/images', to: '/images#api_image_inventory', as: :images_inventory
       get '/otus/:id/inventory/type_material', to: '/otus#api_type_material_inventory', as: :type_material_inventory
       get '/otus/:id/inventory/nomenclature_citations', to: '/otus#api_nomenclature_citations', as: :nomenclature_citations_inventory
-
->>>>>>> 448349f7
       get '/otus/:id', to: '/otus#api_show'
 
       get '/downloads/:id', to: '/downloads#api_show'
