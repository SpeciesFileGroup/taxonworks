namespace :api, defaults: {format: :json} do
  namespace :v1 do

    # authentication free
    get '/', to: 'base#index'

    get :ping, controller: 'ping'
    get :pingz, controller: 'ping'

    # authenticated by user_token
    defaults authenticate_user: true do
      get '/user_authenticated', to: 'base#index'

      get '/sources', to: '/sources#api_index'
      get '/sources/:id', to: '/sources#api_show'
      get '/sources/autocomplete', to: '/sources#autocomplete'

      get '/people', to: '/people#api_index'
      get '/people/:id', to: '/people#api_show'
      get '/people/autocomplete', to: '/people#autocomplete'
    end

    # authenticated by project token
    defaults authenticate_project: true do
      get '/project_authenticated', to: 'base#index'
      # !@ may not be many things here, doesn't make a lot of sense?!
    end

    defaults authenticate_user: true, authenticate_project: true do
      # authenticated by user and project
      get '/both_authenticated', to: 'base#index'
    end

    defaults authenticate_user_or_project: true do
      get '/otus', to: '/otus#index'

      get '/downloads/:id', to: '/downloads#api_show'
      get '/downloads', to: '/downloads#api_index'
      get '/downloads/:id/file', to: '/downloads#api_file', as: :download_file

      get '/taxon_names', to: '/taxon_names#api_index'
      get '/taxon_names/autocomplete', to: '/taxon_names#autocomplete'
      get '/taxon_names/:id', to: '/taxon_names#api_show'

      get '/identifiers', to: '/identifiers#api_index'
      get '/identifiers/autocomplete', to: '/identifiers#api_autocomplete'
      get '/identifiers/:id', to: '/identifiers#api_show'

      get '/collecting_events', to: '/collecting_events#api_index'
      get '/collecting_events/autocomplete', to: '/collecting_events#api_autocomplete'
      get '/collecting_events/:id', to: '/collecting_events#api_show'

      get '/collection_objects', to: '/collection_objects#api_index'
      get '/collection_objects/autocomplete', to: '/collection_objects#api_autocomplete'
      get '/collection_objects/:id', to: '/collection_objects#api_show'

      get '/biological_associations', to: '/biological_associations#api_index'
      get '/biological_associations/autocomplete', to: '/biological_associations#api_autocomplete'
      get '/biological_associations/:id', to: '/biological_associations#api_show'

      get '/citations', to: '/citations#api_index'
<<<<<<< HEAD
      get '/citations/autocomplete', to: '/citations#autocomplete'
=======
>>>>>>> 2472a649
      get '/citations/:id', to: '/citations#api_show'

      get '/asserted_distributions', to: '/asserted_distributions#api_index'
      get '/asserted_distributions/autocomplete', to: '/asserted_distributions#autocomplete'
      get '/asserted_distributions/:id', to: '/asserted_distributions#api_show'

      get '/observations', to: '/observations#api_index'
      get '/observations/:id', to: '/observations#api_show'
    end

    # Authenticate membership at the data controller level

    # Default response when no route matches
    match '/:path', to: 'base#not_found', via: :all
  end
end

<|MERGE_RESOLUTION|>--- conflicted
+++ resolved
@@ -59,10 +59,6 @@
       get '/biological_associations/:id', to: '/biological_associations#api_show'
 
       get '/citations', to: '/citations#api_index'
-<<<<<<< HEAD
-      get '/citations/autocomplete', to: '/citations#autocomplete'
-=======
->>>>>>> 2472a649
       get '/citations/:id', to: '/citations#api_show'
 
       get '/asserted_distributions', to: '/asserted_distributions#api_index'
