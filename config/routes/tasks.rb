--- conflicted
+++ resolved
@@ -257,11 +257,9 @@
   end
 
   scope :collection_objects do
-<<<<<<< HEAD
     scope :freeform_digitize, controller: 'tasks/collection_objects/freeform_digitize' do
       get '/', action: :index, as: 'freeform_digitize_task'
     end
-=======
 
    scope :table, controller: 'tasks/collection_objects/table' do
      get '/', action: :index, as: 'collection_object_table_task'
@@ -270,7 +268,6 @@
      scope :chronology, controller: 'tasks/collection_objects/chronology' do
       get '/', action: :index, as: 'collection_object_chronology_task'
      end
->>>>>>> c4f9be4f
 
     scope :stepwise do
       scope :determinations, controller: 'tasks/collection_objects/stepwise/determinations' do
