scope :tasks do
<<<<<<< HEAD
    scope :dwca_import do
      scope :dwca_import, controller: 'tasks/dwca_import/dwca_import' do
        get :index, as: 'index_dwca_import_task'
      end
    end

    scope :matrix_image do
      scope :matrix_image, controller: 'tasks/matrix_image/matrix_image' do
        get :index, as: 'index_matrix_image_task'
      end
=======
  scope :asserted_distributions do
    scope :basic_endemism, controller: 'tasks/asserted_distributions/basic_endemism' do
      get '/', action: :index, as: 'asserted_distributions_basic_endemism_task'
    end

    scope :new_asserted_distribution, controller: 'tasks/asserted_distributions/new_asserted_distribution' do
      get '/', action: :index, as: 'new_asserted_distribution_task'
>>>>>>> 82388353
    end

    scope :new_from_map, controller: 'tasks/asserted_distributions/new_from_map' do
      get 'new', action: 'new', as: 'new_asserted_distribution_from_map_task'
      get 'generate_choices'
      post 'create', action: 'create', as: 'create_asserted_distribution_from_map_task'
    end
  end

  scope :exports do
    scope :coldp, controller: 'tasks/exports/coldp' do
      get '/', action: :index, as: 'export_coldp_task'
      get 'download', as: 'download_coldp_task'
    end
  end

  scope :matrix_image do
    scope :matrix_image, controller: 'tasks/matrix_image/matrix_image' do
      get :index, as: 'index_matrix_image_task'
    end
  end

  scope :browse_annotations, controller: 'tasks/browse_annotations' do
    get '/', action: :index, as: 'browse_annotations_task'
  end

  scope :citations do
    scope :otus, controller: 'tasks/citations/otus' do
      get 'index', as: 'cite_otus_task_task'
    end
  end

  scope :confidences do
    scope :visualize, controller: 'tasks/confidences/visualize' do
      get 'index', as: 'visualize_confidences_task'
    end
  end

  scope :content do
    scope :editor, controller: 'tasks/content/editor' do
      get 'index', as: 'index_editor_task'
      get 'recent_topics', as: 'content_editor_recent_topics_task'
      get 'recent_otus', as: 'content_editor_recent_otus_task'
    end
  end

  scope :descriptors do
    scope :new_descriptor, controller: 'tasks/descriptors/new_descriptor' do
      get '(:descriptor_id)', action: :index, as: 'new_descriptor_task'
    end
  end

  scope :images do
    scope :new_image, controller: 'tasks/images/new_image' do
      get :index, as: 'index_new_image_task'
    end
  end

  scope :import do
    scope :dwca do
      scope :psu_import, controller: 'tasks/import/dwca/psu_import' do
        get 'index', as: 'psu_import_task'
        post 'do_psu_import', as: 'do_psu_import'
      end
    end
  end

  scope :labels do
    scope :print_labels, controller: 'tasks/labels/print_labels' do
      get :index, as: 'index_print_labels_task'
    end
  end

  scope :loans do
    scope :edit_loan, controller: 'tasks/loans/edit_loan' do
      get 'loan_item_metadata', as: 'loan_item_metdata', defaults: {format: :json}
      get '(:id)', action: :index, as: 'edit_loan_task'
    end

    scope :overdue, controller: 'tasks/loans/overdue' do
      get 'index', as: 'overdue_loans_task'
    end
  end

  scope :projects do
    scope :preferences, controller: 'tasks/projects/preferences' do
      get :index, as: 'project_preferences_task'
    end
  end

  scope :sources do
    scope :new_source, controller: 'tasks/sources/new_source' do
      get '/', action: :index, as: 'new_source_task'
      get 'crossref_preview', as: 'preview_source_from_crossref_task', defaults: {format: :json}
    end

    scope :hub, controller: 'tasks/sources/hub' do
      get '/', action: :index, as: 'source_hub_task'
    end

    scope :individual_bibtex_source, controller: 'tasks/sources/individual_bibtex_source' do
      get '/', action: :index, as: 'new_bibtex_source_task'
    end

    scope :find, controller: 'tasks/sources/find' do
      get '/', action: :index, as: 'find_sources_task'
      get 'find', as: 'find_sources_query_task'
    end
  end

  scope :collecting_events do
    scope :search_locality, controller: 'tasks/collecting_events/search_locality' do
      get 'index', as: 'index_search_locality_task'
    end 

    scope :parse do
      scope :stepwise do
        scope :dates, controller: 'tasks/collecting_events/parse/stepwise/dates' do
          get 'index', as: 'dates_index_task'
          post 'update', as: 'dates_update_task'
          get 'skip', as: 'dates_skip'
          get 'similar_labels', as: 'dates_similar_labels'
          get 'save_selected', as: 'dates_save_selected'
        end

        scope :lat_long, controller: 'tasks/collecting_events/parse/stepwise/lat_long' do
          get 'index', as: 'collecting_event_lat_long_task'
          post 'update', as: 'lat_long_update'
          get 'skip', as: 'lat_long_skip'
          get 're_eval', as: 'lat_long_re_eval'
          get 'save_selected', as: 'lat_long_save_selected'
          get 'convert', as: 'lat_long_convert'
          get 'similar_labels', as: 'lat_long_similar_labels'
        end
      end
    end
  end

  scope :collection_objects do
      scope :summary, controller: 'tasks/collection_objects/summary' do
        get '/', action: :index, as: 'collection_object_summary_task'
      end

    scope :filter, controller: 'tasks/collection_objects/filter' do
      get '/', as: 'collection_objects_filter_task', action: :index
    end

    scope :browse, controller: 'tasks/collection_objects/browse' do
      get '/', as: 'browse_collection_objects_task', action: :index
    end
  end

  scope :accessions do
    scope :comprehensive, controller: 'tasks/accessions/comprehensive' do
      get '/', action: :index, as: 'comprehensive_collection_object_task'
    end

    scope :report do
      scope :dwc, controller: 'tasks/accessions/report/dwc' do
        get '', action: :index, as: 'report_dwc_task'
        get 'row/:id', action: :row
        get :download, as: 'download_report_dwc_task'
      end
    end

    scope :breakdown do
      scope :sqed_depiction, controller: 'tasks/accessions/breakdown/sqed_depiction' do
        get 'todo_map', action: :todo_map, as: 'sqed_depiction_breakdown_todo_map_task'
        get ':id(/:namespace_id)', action: :index, as: 'sqed_depiction_breakdown_task'
        patch 'update/:id', action: :update, as: 'sqed_depiction_breakdown_update_task'
      end

      scope :buffered_data, controller: 'tasks/accessions/breakdown/buffered_data' do
        get ':id', action: :index, as: 'collection_object_buffered_data_breakdown_task'
        get 'thumb_navigator/:id', action: :thumb_navigator, as: 'collection_object_buffered_data_breakdown_thumb_navigator'
        patch 'update/:id', action: :update, as: 'collection_object_buffered_data_breakdown_update_task'
      end
    end

    scope :verify do
      scope :material, controller: 'tasks/accessions/verify/material' do
        get 'index/:by', action: :index, as: 'verify_accessions_task'
      end
    end

    scope :quick, controller: 'tasks/accessions/quick/verbatim_material' do
      get 'new', as: 'quick_verbatim_material_task'
      post 'create', as: 'create_verbatim_material_task'
    end

    scope :simple, controller: 'tasks/accessions/quick/simple' do
      get 'new', as: 'simple_specimen_task'
      post 'create', as: 'create_simple_specimen_task'
      # needs a name to remove conflicts?
      get 'collecting_events', format: :js
    end
  end

  scope :biological_associations do
    scope :dot, controller: 'tasks/biological_associations/dot' do
      get 'by_project/:project_id', action: :project_dot_graph, as: :biological_associations_dot_graph_task
    end
  end

  scope :contents, controller: 'tasks/content/preview' do
    get 'otu_content_for_layout/:otu_id', action: :otu_content_for_layout, as: 'preview_otu_content_for_layout'
    get ':otu_id', action: 'otu_content', as: 'preview_otu_content'
  end

  scope :controlled_vocabularies do
    scope :topics_hub, controller: 'tasks/controlled_vocabularies/topics_hub' do
      get 'index', as: 'index_topics_hub_task'
    end

    scope :biocuration, controller: 'tasks/controlled_vocabularies/biocuration' do
      get 'build_collection', as: 'build_biocuration_groups_task'
      post 'build_biocuration_group', as: 'build_biocuration_group_task'

      post 'create_biocuration_group'
      post 'create_biocuration_class'
    end
  end

  scope :gis do
    scope :geographic_area_lookup, controller: 'tasks/gis/geographic_area_lookup' do
      get 'index', as: 'geographic_area_lookup_task'
      get 'resolve', as: 'geographic_area_lookup_resolve_task', format: :js
    end
  end

  scope :gis, controller: 'tasks/gis/draw_map_item' do
    get 'new_map_item', action: 'new', as: 'new_draw_map_item_task'
    post 'create_map_item', action: 'create', as: 'create_draw_map_item_task'
    get 'collect_item', as: 'collect_draw_item_task'
  end

  scope :gis, controller: 'tasks/gis/match_georeference' do
    get 'match_georeference', action: 'index', as: 'match_georeference_task'
    get 'filtered_collecting_events'
    get 'recent_collecting_events'
    get 'tagged_collecting_events'
    get 'drawn_collecting_events'

    get 'filtered_georeferences'
    get 'recent_georeferences'
    get 'tagged_georeferences'
    get 'drawn_georeferences'

    post 'batch_create_match_georeferences'
  end

  scope :gis, controller: 'tasks/gis/drawable_map' do
    get 'drawn_area_select'
  end

  scope :gis, controller: 'tasks/gis/otu_distribution_data' do
    get 'otu_distribution_data', action: 'show', as: 'otu_distribution_data_task'
  end

  scope :nomenclature do
    scope :stats, controller: 'tasks/nomenclature/stats' do
      get '', action: :index, as: 'index_stats_task'
    end

    scope :new_combination, controller: 'tasks/nomenclature/new_combination' do
      get '', action: :index, as: 'new_combination_task'
    end

    scope :new_taxon_name, controller: 'tasks/nomenclature/new_taxon_name' do
      get '', action: :index, as: 'new_taxon_name_task'
    end

    scope :catalog do
      scope :basis, controller: 'tasks/nomenclature/catalog/basis' do
        get ':taxon_name_id', action: :index, as: 'basis_catalog_task'
      end
    end

    scope :browse, controller: 'tasks/nomenclature/browse' do
      get '', action: :index, as: 'browse_nomenclature_task'
    end

    scope :by_source, controller: 'tasks/nomenclature/by_source' do
      get '(:source_id)', action: :index, as: 'nomenclature_by_source_task'
    end
  end

  scope :observation_matrices do
      scope :dashboard, controller: 'tasks/observation_matrices/dashboard' do
        get :index, as: 'index_dashboard_task'
      end


    scope :view, controller: 'tasks/observation_matrices/view' do
      get '(:observation_matrix_id)', as: 'observation_matrix_view_task', action: :index
    end

    scope :observation_matrix_hub, controller: 'tasks/observation_matrices/observation_matrix_hub' do
      get 'index', as: 'observation_matrices_hub_task' # 'index_observation_matrix_hub_task'
      post 'copy_observations', as: 'observation_matrix_hub_copy_observations', defaults: {format: :json}
    end

    scope :new_matrix, controller: 'tasks/observation_matrices/new_matrix' do
      get 'observation_matrix_row_item_metadata', as: 'observation_matrix_row_item_metadata', defaults: {format: :json}
      get 'observation_matrix_column_item_metadata', as: 'observation_matrix_column_item_metdata', defaults: {format: :json}
      get '(:observation_matrix_id)', action: :index, as: 'new_matrix_task'
    end

    scope :row_coder, controller: 'tasks/observation_matrices/row_coder' do
      get 'index', as: 'index_row_coder_task'
      get 'set', as: 'set_row_coder_task'
    end
  end

  scope :otus do
    scope :browse_asserted_distributions, controller: 'tasks/otus/browse_asserted_distributions' do
      get :index, as: 'index_browse_asserted_distributions_task'
    end

    scope :browse, controller: 'tasks/otus/browse' do
      get '/(:otu_id)', action: :index, as: 'browse_otus_task'
    end

    scope :filter, controller: 'tasks/otus/filter' do
      get 'index', as: 'otus_filter_task' #'index_area_and_date_task'
      get 'find', as: 'find_otus_task' # 'find_area_and_date_task'
      get 'set_area', as: 'set_area_for_otu_filter'
      get 'set_author', as: 'set_author_for_otu_filter'
      get 'set_nomen', as: 'set_nomen_for_otu_filter'
      get 'set_verbatim', as: 'set_verbatim_for_otu_filter'
      get 'download', action: 'download', as: 'download_otus_filter_result'
    end
  end

  scope :people, controller: 'tasks/people/author' do
    get 'author', action: 'list', as: 'author_list_task'
    get 'source_list_for_author/:id', action: 'source_list_for_author', as: 'author_source_list_task'
  end

  scope :serials, controller: 'tasks/serials/similar' do
    get 'like(/:id)', action: 'like', as: 'similar_serials_task'
  end

  scope :taxon_names do
    scope :syncronize_otus, controller: 'tasks/taxon_names/syncronize_otus' do
      get 'index', as: 'syncronize_otus_to_nomenclature_task'
      post 'index', as: 'preview_syncronize_otus_to_nomenclature_task'
      post 'syncronize', as: 'syncronize_otus_task' 
    end

    scope :filter, controller: 'tasks/taxon_names/filter' do
      get :index, as: 'index_filter_task'
    end
  end

  scope :type_material do
    scope :edit_type_material, controller: 'tasks/type_material/edit_type_material' do
      get '/', as: 'edit_type_material_task', action: :index
    end
  end

  scope :uniquify_people, controller: 'tasks/uniquify/people' do
    get 'index', as: 'uniquify_people_task'
  end

  scope :usage, controller: 'tasks/usage/user_activity' do
    get ':id', action: 'report', as: 'user_activity_report_task'
  end
end<|MERGE_RESOLUTION|>--- conflicted
+++ resolved
@@ -1,16 +1,10 @@
 scope :tasks do
-<<<<<<< HEAD
-    scope :dwca_import do
-      scope :dwca_import, controller: 'tasks/dwca_import/dwca_import' do
-        get :index, as: 'index_dwca_import_task'
-      end
-    end
-
-    scope :matrix_image do
-      scope :matrix_image, controller: 'tasks/matrix_image/matrix_image' do
-        get :index, as: 'index_matrix_image_task'
-      end
-=======
+  scope :dwca_import, controller: 'tasks/dwca_import/dwca_import' do
+    get :index, as: 'index_dwca_import_task'
+    post 'upload'
+    get 'workbench/:id', action: :workbench
+  end
+
   scope :asserted_distributions do
     scope :basic_endemism, controller: 'tasks/asserted_distributions/basic_endemism' do
       get '/', action: :index, as: 'asserted_distributions_basic_endemism_task'
@@ -18,7 +12,6 @@
 
     scope :new_asserted_distribution, controller: 'tasks/asserted_distributions/new_asserted_distribution' do
       get '/', action: :index, as: 'new_asserted_distribution_task'
->>>>>>> 82388353
     end
 
     scope :new_from_map, controller: 'tasks/asserted_distributions/new_from_map' do
