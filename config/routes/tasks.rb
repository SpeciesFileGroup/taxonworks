--- conflicted
+++ resolved
@@ -1,5 +1,4 @@
 scope :tasks do
-<<<<<<< HEAD
   scope :leads do
     scope :show, controller: 'tasks/leads/show' do
       get '/', action: :index, as: 'show_lead_task'
@@ -7,13 +6,14 @@
 
     scope :new_lead, controller: 'tasks/leads/new_lead' do
       get '/', action: :index, as: 'new_lead_task'
-=======
+    end
+  end
+
   scope :metadata do
     scope :vocabulary do
       scope :project_vocabulary, controller: 'tasks/metadata/vocabulary/project_vocabulary' do
         get '/', action: :index, as: 'project_vocabulary_task'
       end
->>>>>>> d1f4290e
     end
   end
 
