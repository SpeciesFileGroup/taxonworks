scope :tasks do
<<<<<<< HEAD
  scope :news do
    scope :browse, controller: 'tasks/news/browse' do
      get '/', action: :index, as: 'browse_news_task'
    end

    scope :new, controller: 'tasks/news/new' do
      get '/', action: :index, as: 'news_new_task'
=======
  scope :anatomical_parts do
    scope :edit_anatomical_part, controller: 'tasks/anatomical_parts/edit_anatomical_part' do
      get '/', action: :index, as: 'edit_anatomical_part_task'
    end

    scope :select_ontologies, controller: 'tasks/anatomical_parts/select_ontologies' do
      get '/', action: :index, as: 'select_ontologies_task'
      # See other routes in data.rb.
    end

    scope :anatomical_parts_graph, controller: 'tasks/anatomical_parts/anatomical_parts_graph' do
      get '/', action: :index, as: 'anatomical_parts_graph_task'
    end

    scope :filter, controller: 'tasks/anatomical_parts/filter' do
      get '/', action: :index, as: 'filter_anatomical_parts_task'
>>>>>>> 2c5b0cb3
    end
  end

  scope :taxon_name_relationships do
    scope :filter, controller: 'tasks/taxon_name_relationships/filter' do
      get '/', action: :index, as: 'filter_taxon_name_relationships_task'
    end
  end

  scope :gazetteers do
    scope :import_gazetteers, controller: 'tasks/gazetteers/import_gazetteers' do
      get '/', action: :index, as: 'import_gazetteers_task'
    end

    scope :new_gazetteer, controller: 'tasks/gazetteers/new_gazetteer' do
      get '/', action: :index, as: 'new_gazetteer_task'
    end
  end

  scope :sounds do
    scope :filter, controller: 'tasks/sounds/filter' do
      get '/', action: :index, as: 'filter_sounds_task'
    end

    scope :browse, controller: 'tasks/sounds/browse' do
      get '/', action: :index, as: 'browse_sounds_task'
    end
  end

  scope :controlled_vocabulary_terms do
    scope :projects_summary, controller: 'tasks/controlled_vocabulary_terms/projects_summary' do
      get '/', action: :index, as: 'summarize_projects_controlled_vocabulary_terms_task'
    end
  end

  scope :containers do
    scope :new_container, controller: 'tasks/containers/new_container' do
      get '/', action: :index, as: 'new_container_task'
    end
  end

  scope :dwc_occurrences do
    scope :filter, controller: 'tasks/dwc_occurrences/filter' do
      get '/', action: :index, as: 'filter_dwc_occurrences_task'
    end

    scope :status, controller: 'tasks/dwc_occurrences/status' do
      get '/', action: :index
      post '/', action: :index
    end
  end

  scope :data_attributes do
    scope :multi_update, controller: 'tasks/data_attributes/multi_update' do
      get '/', action: :index, as: 'index_multi_update_task'
    end

    scope :field_synchronize, controller: 'tasks/data_attributes/field_synchronize' do
      get '/', action: :index, as: 'field_synchronize_task'
      #get :values, defaults: {format: :json}
      match :values, action: :values,  defaults: {format: :json}, via: [:get, :post]
    end
  end

  scope :leads do
    scope :hub, controller: 'tasks/leads/hub' do
      get '/', action: :index, as: 'leads_hub_task'
    end

    scope :show, controller: 'tasks/leads/show' do
      get '/', action: :index, as: 'show_lead_task'
    end

    scope :new_lead, controller: 'tasks/leads/new_lead' do
      get '/', action: :index, as: 'new_lead_task'
    end

    scope :print, controller: 'tasks/leads/print' do
      get '/', action: :index, as: 'print_key_task'
      get :table, action: :table, as: 'print_key_table_task'
    end
  end

  scope :metadata do
    scope :vocabulary do
      scope :project_vocabulary, controller: 'tasks/metadata/vocabulary/project_vocabulary' do
        get '/', action: :index, as: 'project_vocabulary_task'
        get :data_models, defaults: {format: :json}
      end
    end
  end

  scope :cached_maps do
    scope :report, controller: 'tasks/cached_maps/report' do
      get :items_by_otu, as: 'cached_map_items_by_otus_task'
    end
  end

  scope :geographic_items do
    scope :debug, controller: 'tasks/geographic_items/debug' do
      get '/', action: :index, as: 'debug_geographic_item_task'
    end
  end

  scope :geographic_areas do
    scope :usage, controller: 'tasks/geographic_areas/usage' do
      get '/', action: :index, as: 'geographic_area_usage_task'
    end
  end

  scope :observations do
    scope :filter, controller: 'tasks/observations/filter' do
      get '/', as: 'filter_observations_task', action: :index
    end
  end

  scope :shared do
    scope :related_data, controller: 'tasks/shared/related_data' do
      get '/', action: :index, as: 'related_data_task'
    end
  end

  scope :administrator do
    scope :project_classification, controller: 'tasks/administrator/project_classification' do
      get '/', as: 'project_classification_task', action: :index
    end

    scope :batch_add_users, controller: 'tasks/administrator/batch_add_users' do
      get '/', as: 'batch_add_users_task', action: :index
    end
  end

  scope :dwca_import, controller: 'tasks/dwca_import/dwca_import' do
    get :index, as: 'dwca_import_task'
    post 'upload'
    post 'update_catalog_number_namespace'
    post 'update_catalog_number_collection_code_namespace'
    post 'set_import_settings'
  end

  scope :field_occurrences do
    scope :filter, controller: 'tasks/field_occurrences/filter' do
      get '/', as: 'filter_field_occurrences_task', action: :index
    end

    scope :browse, controller: 'tasks/field_occurrences/browse' do
      get '/', as: 'browse_field_occurrence_task', action: :index
    end

    scope :new_field_occurrences, controller: 'tasks/field_occurrences/new_field_occurrences' do
      get '/', as: 'new_field_occurrence_task', action: :index
    end

    scope :dwc_media_extension_preview, controller: 'tasks/field_occurrences/dwc_media_extension_preview' do
      get '/', action: :index, as: 'field_occurrences_dwc_media_extension_preview_task'
      post '/', action: :index
    end
  end

  scope :namespaces do
    scope :new_namespace, controller: 'tasks/namespaces/new_namespace' do
      get '/', action: :index, as: 'new_namespace_task'
    end
  end

  scope :extracts do
    scope :filter, controller: 'tasks/extracts/filter' do
      get '/', as: 'filter_extract_task', action: :index
    end

    scope :new_extract, controller: 'tasks/extracts/new_extract' do
      get '/', action: :index, as: 'new_extract_task'
    end
  end

  scope :asserted_distributions do
    scope :filter, controller: 'tasks/asserted_distributions/filter' do
      get '/', as: 'filter_asserted_distributions_task', action: :index
    end

    scope :basic_endemism, controller: 'tasks/asserted_distributions/basic_endemism' do
      get '/', action: :index, as: 'asserted_distributions_basic_endemism_task'
    end

    scope :new_asserted_distribution, controller: 'tasks/asserted_distributions/new_asserted_distribution' do
      get '/', action: :index, as: 'new_asserted_distribution_task'
    end
  end

  scope :dwc do
    scope :dashboard, controller: 'tasks/dwc/dashboard' do
      get '/', action: :index, as: 'dwc_dashboard_task'
      get :index_versions, defaults: {format: :json}
      get :taxonworks_extension_methods, defaults: {format: :json}

      post 'generate_download', as: 'generate_dwc_download_task', defaults: {format: :json}
      post :create_index, as: 'create_dwc_index_task', defaults: {format: :json}
    end
  end

  scope :exports do
    scope :coldp, controller: 'tasks/exports/coldp' do
      get '/', action: :index, as: 'export_coldp_task'
      get 'download', as: 'download_coldp_task'
    end

    scope :nomenclature, controller: 'tasks/exports/nomenclature' do
      get 'basic', action: :basic, as: 'export_basic_nomenclature_task'
      get 'download_basic', as: 'download_basic_nomenclature_task'
    end
  end

  scope :browse_annotations, controller: 'tasks/object_annotations/browse_annotations' do
    get '/', action: :index, as: 'browse_annotations_task'
  end

  scope :citations do
    scope :otus, controller: 'tasks/citations/otus' do
      get '', as: 'cite_otus_task', action: :index
    end
  end

  scope :confidences do
    scope :visualize, controller: 'tasks/confidences/visualize' do
      get 'index', as: 'visualize_confidences_task'
    end
  end

  scope :content do
    scope :filter, controller: 'tasks/contents/filter' do
      get '/', action: :index, as: 'filter_contents_task'
    end
    scope :publisher, controller: 'tasks/content/publisher' do
      get 'summary', as: :publisher_summary,  defaults: {format: :json}
      get 'topic_table', as: :publisher_topic_table, defaults: {format: :json}
      get '/', action: :index, as: 'publisher_task'
      post 'publish_all', defaults: {format: :json}
      post 'unpublish_all', defaults: {format: :json}
    end

    scope :by_nomenclature, controller: 'tasks/content/by_nomenclature' do
      get '/', action: :index, as: 'content_by_nomenclature_task'
    end

    scope :editor, controller: 'tasks/content/editor' do
      get '/', action: :index, as: 'content_editor_task'
      get 'recent_topics', as: 'content_editor_recent_topics_task'
      get 'recent_otus', as: 'content_editor_recent_otus_task'
    end
  end

  scope :descriptors do
    scope :filter, controller: 'tasks/descriptors/filter' do
      get '/', action: :index, as: 'filter_descriptors_task'
    end

    scope :new_descriptor, controller: 'tasks/descriptors/new_descriptor' do
      get '(:descriptor_id)', action: :index, as: 'new_descriptor_task'
    end
  end

  scope :images do
    scope :new_filename_depicting_image, controller: 'tasks/images/new_filename_depicting_image' do
      get '/', action: :index, as: 'new_filename_depicting_image_task'
    end

    scope :filter, controller: 'tasks/images/filter' do
      get '/', action: :index, as: 'filter_images_task'
    end

    scope :new_image, controller: 'tasks/images/new_image' do
      get :index, as: 'new_image_task'
    end
  end

  scope :labels do
    scope :print_labels, controller: 'tasks/labels/print_labels' do
      get '/',  as: 'print_labels_task', action: :index
    end
  end

  scope :loans do
    scope :dashboard, controller: 'tasks/loans/dashboard' do
      get '/', action: :index, as: 'loan_dashboard_task'
    end

    scope :filter, controller: 'tasks/loans/filter' do
      get '/', action: :index, as: 'filter_loans_task'
    end

    scope :edit_loan, controller: 'tasks/loans/edit_loan' do
      get 'loan_item_metadata', as: 'loan_item_metdata', defaults: {format: :json}
      get '(:id)', action: :index, as: 'edit_loan_task'
    end
  end

  scope :projects do
    scope :dwc_export_preferences, controller: 'tasks/projects/dwc_export_preferences' do
      get '/', action: :index, as: 'project_dwc_export_preferences_task'
      # See other routes in data.rb.
    end

    scope :week_in_review, controller: 'tasks/projects/week_in_review' do
      get '/', action: :index, as: 'week_in_review_task'
      get :data, as: 'week_in_review_data', defaults: {format: :json}
    end

    scope :activity, controller: 'tasks/projects/activity' do
      get :index, as: :project_activity_task
      get :type_report, as: :project_activity_type_report
    end

    scope :preferences, controller: 'tasks/projects/preferences' do
      get :index, as: 'project_preferences_task'
    end

#   scope :taxonworks_project, controller: 'tasks/exports/taxonworks_project' do
#     get '/', action: :index, as: 'export_taxonworks_project_task'
#     get 'download', as: 'download_taxonworks_project_task'
#   end

    # Downloads here
    scope :data, controller: 'tasks/projects/data' do
      get '/', action: :index, as: 'project_data_task'

      get 'tsv_download', as: 'generate_tsv_download_task'
      get 'sql_download', as: 'generate_sql_download_task'

    end
  end

  scope :sources do
    scope :source_citation_totals, controller: 'tasks/sources/source_citation_totals' do
      get '/', action: :index, as: 'source_citation_totals_task'
    end

    scope :gnfinder, controller: 'tasks/sources/gnfinder' do
      get '/', action: :index, as: 'gnfinder_task'
    end

    scope :filter, controller: 'tasks/sources/filter' do
      get '/', action: :index, as: 'filter_sources_task'
    end

    scope :new_source, controller: 'tasks/sources/new_source' do
      get '/', action: :index, as: 'new_source_task'
      get 'crossref_preview', as: 'preview_source_from_crossref_task', defaults: {format: :json}
    end

    scope :hub, controller: 'tasks/sources/hub' do
      get '/', action: :index, as: 'source_hub_task'
    end

    scope :individual_bibtex_source, controller: 'tasks/sources/individual_bibtex_source' do
      get '/', action: :index, as: 'new_bibtex_source_task'
    end
  end

  scope :collecting_events do
    scope :metadata, controller: 'tasks/collecting_events/metadata' do
      match '/', action: :index, via: [:get, :post], as: :collecting_event_metadata_task
    end

    scope :spatial_summary, controller: 'tasks/collecting_events/spatial_summary' do
      match '/', action: :index, via: [:get, :post], as: 'collecting_events_spatial_summary_task'
    end

    scope :new_collecting_event, controller: 'tasks/collecting_events/new_collecting_event' do
      get '/', action: :index, as: 'new_collecting_event_task'
    end

    scope :browse, controller: 'tasks/collecting_events/browse' do
      get '/', action: :index, as: 'browse_collecting_events_task'
    end

    scope :filter, controller: 'tasks/collecting_events/filter' do
      match '/', action: :index, via: [:get, :post], as: 'filter_collecting_events_task'
    end

    scope :parse do
      scope :stepwise do
        scope :dates, controller: 'tasks/collecting_events/parse/stepwise/dates' do
          get 'index', as: 'dates_index_task'
          post 'update', as: 'dates_update_task'
          get 'skip', as: 'dates_skip'
          get 'similar_labels', as: 'dates_similar_labels'
          get 'save_selected', as: 'dates_save_selected'
        end

        scope :lat_long, controller: 'tasks/collecting_events/parse/stepwise/lat_long' do
          get 'index', as: 'collecting_event_lat_long_task'
          post 'update', as: 'lat_long_update'
          get 'skip', as: 'lat_long_skip'
          get 're_eval', as: 'lat_long_re_eval'
          get 'save_selected', as: 'lat_long_save_selected'
          get 'convert', as: 'lat_long_convert'
          get 'similar_labels', as: 'lat_long_similar_labels'
        end
      end
    end

    scope :stepwise do
      scope :collectors, controller: 'tasks/collecting_events/stepwise/collectors' do
        get '/', action: :index, as: 'stepwise_collectors_task'
        get :data, defaults: {format: :json}
      end
    end
  end

  scope :collection_objects do
    scope :freeform_digitize, controller: 'tasks/collection_objects/freeform_digitize' do
      get '/', action: :index, as: 'freeform_digitize_task'
    end

    scope :outdated_names, controller: 'tasks/collection_objects/outdated_names' do
      get '/', action: :index, as: 'collection_object_outdated_names_task'
    end

    scope :table, controller: 'tasks/collection_objects/table' do
      get '/', action: :index, as: 'collection_object_table_task'
    end

    scope :chronology, controller: 'tasks/collection_objects/chronology' do
      get '/', action: :index, as: 'collection_object_chronology_task'
    end

    scope :stepwise do
      scope :determinations, controller: 'tasks/collection_objects/stepwise/determinations' do
        get '/', action: :index, as: 'stepwise_determinations_task'
        get :data, defaults: {format: :json}
      end
    end

    scope :classification_summary, controller: 'tasks/collection_objects/classification_summary' do
      get '/', action: :index, as: 'classification_summary_task'
      get :report, as: 'classification_summary_report',  defaults: {format: :js}
    end

    scope :match, controller: 'tasks/collection_objects/match' do
      get '/', action: :index, as: 'match_collection_objects_task'
    end

    scope :grid_digitize, controller: 'tasks/collection_objects/grid_digitize' do
      get '/', action: :index, as: 'grid_digitize_task'
    end

    scope :summary, controller: 'tasks/collection_objects/summary' do
      get '/', action: :index, as: 'collection_object_summary_task'
      get :report, as: 'collection_object_summary_report',  defaults: {format: :js}
    end

    scope :filter, controller: 'tasks/collection_objects/filter' do
      get '/', as: 'filter_collection_objects_task', action: :index
    end

    scope :browse, controller: 'tasks/collection_objects/browse' do
      get '/', as: 'browse_collection_objects_task', action: :index
    end

    scope :dwc_media_extension_preview, controller: 'tasks/collection_objects/dwc_media_extension_preview' do
      get '/', action: :index, as: 'collection_objects_dwc_media_extension_preview_task'
      post '/', action: :index
    end
  end

  scope :accessions do
    scope :comprehensive, controller: 'tasks/accessions/comprehensive' do
      get '/', action: :index, as: 'comprehensive_collection_object_task'
    end

    scope :report do
      scope :dwc, controller: 'tasks/accessions/report/dwc' do
        get '', action: :index, as: 'report_dwc_task'
        get 'row/:id', action: :row
        get :download, as: 'download_report_dwc_task'
      end
    end

    scope :breakdown do
      scope :sqed_depiction, controller: 'tasks/accessions/breakdown/sqed_depiction' do
        get 'todo_map', action: :todo_map, as: 'sqed_depiction_breakdown_todo_map_task'
        get ':id(/:namespace_id)', action: :index, as: 'sqed_depiction_breakdown_task'
        patch 'update/:id', action: :update, as: 'sqed_depiction_breakdown_update_task'
      end

      scope :buffered_data, controller: 'tasks/accessions/breakdown/buffered_data' do
        get ':id', action: :index, as: 'collection_object_buffered_data_breakdown_task'
        get 'thumb_navigator/:id', action: :thumb_navigator, as: 'collection_object_buffered_data_breakdown_thumb_navigator'
        patch 'update/:id', action: :update, as: 'collection_object_buffered_data_breakdown_update_task'
      end
    end

    scope :verify do
      scope :material, controller: 'tasks/accessions/verify/material' do
        get 'index/:by', action: :index, as: 'verify_accessions_task'
      end
    end

    scope :quick, controller: 'tasks/accessions/quick/verbatim_material' do
      get 'new', as: 'quick_verbatim_material_task'
      post 'create', as: 'create_verbatim_material_task'
    end

    scope :simple, controller: 'tasks/accessions/quick/simple' do
      get 'new', as: 'simple_specimen_task'
      post 'create', as: 'create_simple_specimen_task'
      # needs a name to remove conflicts?
      get 'collecting_events', format: :js
    end
  end

  scope :biological_associations do
    scope :new_biological_association, controller: 'tasks/biological_associations/new_biological_association' do
      get '/', action: :index, as: 'new_biological_association_task'
    end

    scope :biological_associations_graph, controller: 'tasks/biological_associations/biological_associations_graph' do
      get '/', action: :index, as: 'edit_biological_associations_graph_task'
    end

    scope :filter, controller: 'tasks/biological_associations/filter' do
      get '/', action: :index, as: 'filter_biological_associations_task'
    end

    scope :dot, controller: 'tasks/biological_associations/dot' do
      get 'by_project/:project_id', action: :project_dot_graph, as: :biological_associations_dot_graph_task
    end

    scope :dwc_extension_preview, controller: 'tasks/biological_associations/dwc_extension_preview' do
      get '/', action: :index, as: 'biological_associations_dwc_extension_preview_task'
      post '/', action: :index
    end

    scope :simple_table, controller: 'tasks/biological_associations/simple_table' do
      get '/', action: :index, as: 'biological_associations_simple_table_task'
      post '/', action: :index
    end

    scope :globi_preview, controller: 'tasks/biological_associations/globi_preview' do
      get '/', action: :index, as: 'biological_associations_globi_preview_task'
      post '/', action: :index
    end

    scope :family_summary, controller: 'tasks/biological_associations/family_summary' do
      get '/', action: :index, as: 'biological_associations_family_summary_task'
      post '/', action: :index
    end

    scope :graph, controller: 'tasks/biological_associations/graph' do
      get '/', action: :index, as: 'biological_associations_graph_task'
      post 'data', action: :data, defaults: {format: :json}
      get  :data, defaults: {format: :json}
    end

    scope :summary, controller: 'tasks/biological_associations/summary' do
      get '/', action: :index, as: 'biological_associations_summary_task'
      post 'data', action: :data, defaults: {format: :json}
      get  :data, defaults: {format: :json}
    end

  end

  scope :biological_relationships do
    scope :composer, controller: 'tasks/biological_relationships/composer' do
      get '/', action: :index, as: 'biological_relationship_composer_task'
    end
  end

  scope :contents, controller: 'tasks/content/preview' do
    get 'otu_content_for_layout/:otu_id', action: :otu_content_for_layout, as: 'preview_otu_content_for_layout'
    get ':otu_id', action: 'otu_content', as: 'preview_otu_content'
  end

  scope :controlled_vocabularies do
    scope :manage, controller: 'tasks/controlled_vocabularies/manage' do
      get '/', action: :index, as: 'manage_controlled_vocabulary_terms_task'
    end

    scope :topics_hub, controller: 'tasks/controlled_vocabularies/topics_hub' do
      get 'index', as: 'index_topics_hub_task'
    end

    scope :biocuration, controller: 'tasks/controlled_vocabularies/biocuration' do
      get 'build_collection', as: 'build_biocuration_groups_task'
      post 'build_biocuration_group', as: 'build_biocuration_group_task'

      post 'create_biocuration_group'
      post 'create_biocuration_class'
    end
  end

  scope :gis do
    scope :monograph_facilitator, controller: 'tasks/gis/monograph_facilitator' do
      get '/', action: :index, as: 'monograph_facilitator_task'
    end

    scope :simplemappr, controller: 'tasks/gis/simplemappr' do
      match '/', action: :index, via: [:get, :post]
    end

    scope :geographic_area_lookup, controller: 'tasks/gis/geographic_area_lookup' do
      get 'index', as: 'geographic_area_lookup_task'
      get 'resolve', as: 'geographic_area_lookup_resolve_task', format: :js
    end
  end

  scope :gis, controller: 'tasks/gis/draw_map_item' do
    get 'new_map_item', action: 'new', as: 'new_draw_map_item_task'
    post 'create_map_item', action: 'create', as: 'create_draw_map_item_task'
    get 'collect_item', as: 'collect_draw_item_task'
  end

  scope :nomenclature do
    scope :reclassifier, controller: 'tasks/nomenclature/reclassifier' do
      get '/', action: :index, as: 'taxon_name_reclassifier_task'
    end

    scope :paper_catalog, controller: 'tasks/nomenclature/paper_catalog' do
      get '/', action: :index, as: 'paper_catalog_generator_task'
      get :preview, as: 'paper_catalog_preview_task'
    end

    scope :match, controller: 'tasks/nomenclature/match' do
      get :index, as: 'match_nomenclature_task'
    end

    scope :stats, controller: 'tasks/nomenclature/stats' do
      get '', action: :index, as: 'nomenclature_stats_task'
    end

    scope :new_combination, controller: 'tasks/nomenclature/new_combination' do
      get '', action: :index, as: 'new_combination_task'
    end

    scope :new_taxon_name, controller: 'tasks/nomenclature/new_taxon_name' do
      get '', action: :index, as: 'new_taxon_name_task'
    end

    scope :browse, controller: 'tasks/nomenclature/browse' do
      get '', action: :index, as: 'browse_nomenclature_task'
    end

    scope :by_source, controller: 'tasks/nomenclature/by_source' do
      get '', action: :index, as: 'nomenclature_by_source_task'
    end
  end

  scope :observation_matrices do
    scope :import_nexus, controller: 'tasks/observation_matrices/import_nexus' do
      get '/', action: :index, as: 'import_nexus_task'
    end

    scope :matrix_column_coder, controller: 'tasks/observation_matrices/matrix_column_coder' do
      get :index, as: 'index_matrix_column_coder_task'
    end

    scope :dashboard, controller: 'tasks/observation_matrices/dashboard' do
      get '', as: 'observation_matrices_dashboard_task', action: :index
    end

    scope :view, controller: 'tasks/observation_matrices/view' do
      get '(:observation_matrix_id)', as: 'observation_matrix_view_task', action: :index
    end

    scope :observation_matrix_hub, controller: 'tasks/observation_matrices/observation_matrix_hub' do
      get '', as: 'observation_matrices_hub_task', action: :index
      post 'copy_observations', as: 'observation_matrix_hub_copy_observations', defaults: {format: :json}
    end

    scope :new_matrix, controller: 'tasks/observation_matrices/new_matrix' do
      get 'observation_matrix_row_item_metadata', as: 'observation_matrix_row_item_metadata', defaults: {format: :json}
      get 'observation_matrix_column_item_metadata', as: 'observation_matrix_column_item_metdata', defaults: {format: :json}
      get '(:observation_matrix_id)', action: :index, as: 'new_matrix_task'
    end

    scope :row_coder, controller: 'tasks/observation_matrices/row_coder' do
      get 'index', as: 'index_row_coder_task'
      get 'set', as: 'set_row_coder_task'
    end

    scope :description_from_observation_matrix, controller: 'tasks/observation_matrices/description_from_observation_matrix' do
      get 'description', action: :description, defaults: {format: :json}
    end

    scope :interactive_key, controller: 'tasks/observation_matrices/interactive_key' do
      get ':observation_matrix_id/key', action: :key, defaults: {format: :json}
      post ':observation_matrix_id/key', action: :key, defaults: {format: :json}
      get '/', action: :index, as: 'interactive_key_task'
    end

    scope :image_matrix, controller: 'tasks/observation_matrices/image_matrix' do
      get ':observation_matrix_id/key', action: :key, defaults: {format: :json}
      get '/', action: :index, as: 'image_matrix_task'
    end
  end

  scope :otus do
    scope :duplicates, controller: 'tasks/otus/duplicates' do
      get '/', action: 'index', as: 'duplicate_otus_task'
     get :data, as: 'duplicate_otus_task_data', defaults: {format: :json}
    end

    scope :new_otu, controller: 'tasks/otus/new_otu' do
      get '/', action: :index, as: 'new_otu_task'
    end

    scope :browse_asserted_distributions, controller: 'tasks/otus/browse_asserted_distributions' do
      get '/', action: :index, as: 'browse_asserted_distributions_task'
    end

    scope :browse, controller: 'tasks/otus/browse' do
      get '/(:otu_id)', action: :index, as: 'browse_otus_task'
    end

    scope :filter, controller: 'tasks/otus/filter' do
      get '/', action: :index, as: 'filter_otus_task'

      # TODO: remove all
      #   get 'find', as: 'find_otus_task' # 'find_area_and_date_task'
      #   get 'set_area', as: 'set_area_for_otu_filter'
      #   get 'set_author', as: 'set_author_for_otu_filter'
      #   get 'set_nomen', as: 'set_nomen_for_otu_filter'
      #   get 'set_verbatim', as: 'set_verbatim_for_otu_filter'
      post 'download', action: 'download', as: 'download_otus_filter_result' # nested/large URIs
    end

  end

  scope :people do
    scope :author, controller: 'tasks/people/author' do
      get '/', action: :index, as: 'author_list_task'
      get 'source_list_for_author/:id', action: 'source_list_for_author', as: 'author_source_list_task'
    end

    scope :filter, controller: 'tasks/people/filter' do
      get '/', action: :index, as: :filter_people_task
    end

    scope :summary, controller: 'tasks/people/summary' do
      get '/', action: :index, as: 'people_summary_task'
      post 'data', action: :data, defaults: {format: :json}
      get  :data, defaults: {format: :json}
    end
  end

  scope :unify do
    scope :objects, controller: 'tasks/unify/objects' do
      get '/', action: :index, as: 'unify_objects_task'
    end

    scope :people, controller: 'tasks/unify/people' do
      get '/', action: :index, as: 'unify_people_task'
    end
  end

  scope :serials, controller: 'tasks/serials/similar' do
    get 'like(/:id)', action: 'like', as: 'similar_serials_task'
  end

  scope :taxon_names do
    scope :author_summary, controller: 'tasks/taxon_names/author_summary' do
      match '/', action: :index, via: [:get, :post], as: 'taxon_name_author_summary_task'
    end

    scope :gender, controller: 'tasks/taxon_names/gender' do
      match '/', action: :index, via: [:get, :post], as: 'taxon_name_gender_task'
    end

    scope :stats, controller: 'tasks/taxon_names/stats' do
      get '/', action: :index,  as: 'taxon_name_stats_task'
      post '/', action: :index,  as: 'post_taxon_name_stats_task'
    end

    scope :merge, controller: 'tasks/taxon_names/merge' do
      get '/', action: :index, as: 'taxon_name_merge_task'
      get 'report', as: 'taxon_name_merge_report'
      post 'merge', as: 'taxon_name_merge'
    end

    scope :synchronize_otus, controller: 'tasks/taxon_names/synchronize_otus' do
      get 'index', as: 'synchronize_otus_to_nomenclature_task'
      post 'index', as: 'preview_synchronize_otus_to_nomenclature_task'
      post 'synchronize', as: 'synchronize_otus_task'
    end

    scope :filter, controller: 'tasks/taxon_names/filter' do
      get '/', as: 'filter_taxon_names_task', action: :index
    end

    scope :table, controller: 'tasks/taxon_names/table' do
      match '/', action: :index, via: [:get, :post], as: :taxon_names_table_task
    end
  end

  scope :type_material do
    scope :edit_type_material, controller: 'tasks/type_material/edit_type_material' do
      get '/', as: 'edit_type_material_task', action: :index
    end
  end

  scope :usage, controller: 'tasks/usage/user_activity' do
    get ':id', action: 'report', as: 'user_activity_report_task'
  end

  scope :graph do
    scope :object, controller: 'tasks/graph/object_graph' do
      get '/', action: :index, as: 'object_graph_task'
    end
  end

end<|MERGE_RESOLUTION|>--- conflicted
+++ resolved
@@ -1,5 +1,4 @@
 scope :tasks do
-<<<<<<< HEAD
   scope :news do
     scope :browse, controller: 'tasks/news/browse' do
       get '/', action: :index, as: 'browse_news_task'
@@ -7,7 +6,9 @@
 
     scope :new, controller: 'tasks/news/new' do
       get '/', action: :index, as: 'news_new_task'
-=======
+    end
+  end
+  
   scope :anatomical_parts do
     scope :edit_anatomical_part, controller: 'tasks/anatomical_parts/edit_anatomical_part' do
       get '/', action: :index, as: 'edit_anatomical_part_task'
@@ -24,7 +25,6 @@
 
     scope :filter, controller: 'tasks/anatomical_parts/filter' do
       get '/', action: :index, as: 'filter_anatomical_parts_task'
->>>>>>> 2c5b0cb3
     end
   end
 
