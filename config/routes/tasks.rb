scope :tasks do
<<<<<<< HEAD
=======
  scope :metadata do
    scope :vocabulary do
      scope :project_vocabulary, controller: 'tasks/metadata/vocabulary/project_vocabulary' do
        get '/', action: :index, as: 'project_vocabulary_task'
      end
    end
  end
>>>>>>> d1f4290e

  scope :cached_maps do
    scope :report, controller: 'tasks/cached_maps/report' do
      get :items_by_otu, as: 'cached_map_items_by_otus_task'
    end
  end

  scope :geographic_items do
    scope :debug, controller: 'tasks/geographic_items/debug' do
      get '/', action: :index, as: 'debug_geographic_item_task'
    end
  end

  scope :geographic_areas do
    scope :usage, controller: 'tasks/geographic_areas/usage' do
      get '/', action: :index, as: 'geographic_area_usage_task'
    end
  end

  scope :observations do
    scope :filter, controller: 'tasks/observations/filter' do
      get '/', as: 'filter_observations_task', action: :index
    end
  end

  scope :shared do
    scope :related_data, controller: 'tasks/shared/related_data' do
      get '/', action: :index, as: 'related_data_task'
    end
  end

  scope :administrator do
    scope :project_classification, controller: 'tasks/administrator/project_classification' do
      get '/', as: 'project_classification_task', action: :index
    end

    scope :batch_add_users, controller: 'tasks/administrator/batch_add_users' do
      get '/', as: 'batch_add_users_task', action: :index
    end
  end

  scope :dwca_import, controller: 'tasks/dwca_import/dwca_import' do
    get :index, as: 'dwca_import_task'
    post 'upload'
    post 'update_catalog_number_namespace'
    post 'update_catalog_number_collection_code_namespace'
    post 'set_import_settings'
  end

  scope :field_occurrences do
    scope :new_field_occurrences, controller: 'tasks/field_occurrences/new_field_occurrences' do
      get '/', as: 'new_field_occurrence_task', action: :index
    end
  end

  scope :namespaces do
    scope :new_namespace, controller: 'tasks/namespaces/new_namespace' do
      get '/', action: :index, as: 'new_namespace_task'
    end
  end

  scope :extracts do
    scope :filter, controller: 'tasks/extracts/filter' do
      get '/', as: 'filter_extract_task', action: :index
    end

    scope :new_extract, controller: 'tasks/extracts/new_extract' do
      get '/', action: :index, as: 'new_extract_task'
    end
  end

  scope :asserted_distributions do
    scope :filter, controller: 'tasks/asserted_distributions/filter' do
      get '/', as: 'filter_asserted_distributions_task', action: :index
    end

    scope :basic_endemism, controller: 'tasks/asserted_distributions/basic_endemism' do
      get '/', action: :index, as: 'asserted_distributions_basic_endemism_task'
    end

    scope :new_asserted_distribution, controller: 'tasks/asserted_distributions/new_asserted_distribution' do
      get '/', action: :index, as: 'new_asserted_distribution_task'
    end

    scope :new_from_map, controller: 'tasks/asserted_distributions/new_from_map' do
      get 'new', action: 'new', as: 'new_asserted_distribution_from_map_task'
      get 'generate_choices'
      post 'create', action: 'create', as: 'create_asserted_distribution_from_map_task'
    end
  end

  scope :dwc do
    scope :dashboard, controller: 'tasks/dwc/dashboard' do
      get '/', action: :index, as: 'dwc_dashboard_task'
      get :index_versions, defaults: {format: :json}
      get :taxonworks_extension_methods, defaults: {format: :json}

      post 'generate_download', as: 'generate_dwc_download_task', defaults: {format: :json}
      post :create_index, as: 'create_dwc_index_task', defaults: {format: :json}
    end
  end

  scope :exports do
    scope :coldp, controller: 'tasks/exports/coldp' do
      get '/', action: :index, as: 'export_coldp_task'
      get 'download', as: 'download_coldp_task'
    end

    scope :nomenclature, controller: 'tasks/exports/nomenclature' do
      get 'basic', action: :basic, as: 'export_basic_nomenclature_task'
      get 'download_basic', as: 'download_basic_nomenclature_task'
    end
  end

  scope :matrix_image do
    scope :matrix_image, controller: 'tasks/matrix_image/matrix_image' do
      get :index, as: 'index_matrix_image_task'
    end
  end

  scope :browse_annotations, controller: 'tasks/object_annotations/browse_annotations' do
    get '/', action: :index, as: 'browse_annotations_task'
  end

  scope :citations do
    scope :otus, controller: 'tasks/citations/otus' do
      get '', as: 'cite_otus_task', action: :index
    end
  end

  scope :confidences do
    scope :visualize, controller: 'tasks/confidences/visualize' do
      get 'index', as: 'visualize_confidences_task'
    end
  end

  scope :content do
    scope :filter, controller: 'tasks/contents/filter' do
      get '/', action: :index, as: 'filter_contents_task'
    end
    scope :publisher, controller: 'tasks/content/publisher' do
      get 'summary', as: :publisher_summary,  defaults: {format: :json}
      get 'topic_table', as: :publisher_topic_table, defaults: {format: :json}
      get '/', action: :index, as: 'publisher_task'
      post 'publish_all', defaults: {format: :json}
      post 'unpublish_all', defaults: {format: :json}
    end

    scope :by_nomenclature, controller: 'tasks/content/by_nomenclature' do
      get '/', action: :index, as: 'content_by_nomenclature_task'
    end

    scope :editor, controller: 'tasks/content/editor' do
      get 'index', as: 'index_editor_task'
      get 'recent_topics', as: 'content_editor_recent_topics_task'
      get 'recent_otus', as: 'content_editor_recent_otus_task'
    end
  end

  scope :descriptors do
    scope :filter, controller: 'tasks/descriptors/filter' do
      get '/', action: :index, as: 'filter_descriptors_task'
    end

    scope :new_descriptor, controller: 'tasks/descriptors/new_descriptor' do
      get '(:descriptor_id)', action: :index, as: 'new_descriptor_task'
    end
  end

  scope :images do
    scope :filter, controller: 'tasks/images/filter' do
      get '/', action: :index, as: 'filter_images_task'
    end

    scope :new_image, controller: 'tasks/images/new_image' do
      get :index, as: 'index_new_image_task'
    end
  end

  scope :labels do
    scope :print_labels, controller: 'tasks/labels/print_labels' do
      get '/',  as: 'print_labels_task', action: :index
    end
  end

  scope :loans do
    scope :dashboard, controller: 'tasks/loans/dashboard' do
      get '/', action: :index, as: 'loan_dashboard_task'
    end

    scope :filter, controller: 'tasks/loans/filter' do
      get '/', action: :index, as: 'filter_loans_task'
    end

    scope :edit_loan, controller: 'tasks/loans/edit_loan' do
      get 'loan_item_metadata', as: 'loan_item_metdata', defaults: {format: :json}
      get '(:id)', action: :index, as: 'edit_loan_task'
    end
  end

  scope :projects do
    scope :activity, controller: 'tasks/projects/activity' do
      get :index, as: :project_activity_task
      get :type_report, as: :project_activity_type_report
    end

    scope :preferences, controller: 'tasks/projects/preferences' do
      get :index, as: 'project_preferences_task'
    end

#   scope :taxonworks_project, controller: 'tasks/exports/taxonworks_project' do
#     get '/', action: :index, as: 'export_taxonworks_project_task'
#     get 'download', as: 'download_taxonworks_project_task'
#   end

    # Downloads here
    scope :data, controller: 'tasks/projects/data' do
      get '/', action: :index, as: 'project_data_task'

      get 'tsv_download', as: 'generate_tsv_download_task'
      get 'sql_download', as: 'generate_sql_download_task'

    end
  end

  scope :sources do
    scope :source_citation_totals, controller: 'tasks/sources/source_citation_totals' do
      get '/', action: :index, as: 'source_citation_totals_task'
    end

    scope :gnfinder, controller: 'tasks/sources/gnfinder' do
      get '/', action: :index, as: 'gnfinder_task'
    end

    scope :filter, controller: 'tasks/sources/filter' do
      get '/', action: :index, as: 'filter_sources_task'
    end

    scope :new_source, controller: 'tasks/sources/new_source' do
      get '/', action: :index, as: 'new_source_task'
      get 'crossref_preview', as: 'preview_source_from_crossref_task', defaults: {format: :json}
    end

    scope :hub, controller: 'tasks/sources/hub' do
      get '/', action: :index, as: 'source_hub_task'
    end

    scope :individual_bibtex_source, controller: 'tasks/sources/individual_bibtex_source' do
      get '/', action: :index, as: 'new_bibtex_source_task'
    end
  end

  scope :collecting_events do
    scope :new_collecting_event, controller: 'tasks/collecting_events/new_collecting_event' do
      get '/', action: :index, as: 'new_collecting_event_task'
    end

    scope :browse, controller: 'tasks/collecting_events/browse' do
      get '/', action: :index, as: 'browse_collecting_events_task'
    end

    scope :filter, controller: 'tasks/collecting_events/filter' do
      get '/', action: :index, as: 'filter_collecting_events_task'
    end

    scope :parse do
      scope :stepwise do
        scope :dates, controller: 'tasks/collecting_events/parse/stepwise/dates' do
          get 'index', as: 'dates_index_task'
          post 'update', as: 'dates_update_task'
          get 'skip', as: 'dates_skip'
          get 'similar_labels', as: 'dates_similar_labels'
          get 'save_selected', as: 'dates_save_selected'
        end

        scope :lat_long, controller: 'tasks/collecting_events/parse/stepwise/lat_long' do
          get 'index', as: 'collecting_event_lat_long_task'
          post 'update', as: 'lat_long_update'
          get 'skip', as: 'lat_long_skip'
          get 're_eval', as: 'lat_long_re_eval'
          get 'save_selected', as: 'lat_long_save_selected'
          get 'convert', as: 'lat_long_convert'
          get 'similar_labels', as: 'lat_long_similar_labels'
        end
      end
    end

    scope :stepwise do
      scope :collectors, controller: 'tasks/collecting_events/stepwise/collectors' do
        get '/', action: :index, as: 'stepwise_collectors_task'
        get :data, defaults: {format: :json}
      end
    end
  end

  scope :collection_objects do
    scope :freeform_digitize, controller: 'tasks/collection_objects/freeform_digitize' do
      get '/', action: :index, as: 'freeform_digitize_task'
    end

    scope :outdated_names, controller: 'tasks/collection_objects/outdated_names' do
      get '/', action: :index, as: 'collection_object_outdated_names_task'
    end

    scope :table, controller: 'tasks/collection_objects/table' do
      get '/', action: :index, as: 'collection_object_table_task'
    end

    scope :chronology, controller: 'tasks/collection_objects/chronology' do
      get '/', action: :index, as: 'collection_object_chronology_task'
    end

    scope :stepwise do
      scope :determinations, controller: 'tasks/collection_objects/stepwise/determinations' do
        get '/', action: :index, as: 'stepwise_determinations_task'
        get :data, defaults: {format: :json}
      end
    end

    scope :classification_summary, controller: 'tasks/collection_objects/classification_summary' do
      get '/', action: :index, as: 'classification_summary_task'
      get :report, as: 'classification_summary_report',  defaults: {format: :js}
    end

    scope :match, controller: 'tasks/collection_objects/match' do
      get '/', action: :index, as: 'match_collection_objects_task'
    end

    scope :grid_digitize, controller: 'tasks/collection_objects/grid_digitize' do
      get :index, as: 'grid_digitize_task'
    end

    scope :summary, controller: 'tasks/collection_objects/summary' do
      get '/', action: :index, as: 'collection_object_summary_task'
      get :report, as: 'collection_object_summary_report',  defaults: {format: :js}
    end

    scope :filter, controller: 'tasks/collection_objects/filter' do
      get '/', as: 'filter_collection_objects_task', action: :index
    end

    scope :browse, controller: 'tasks/collection_objects/browse' do
      get '/', as: 'browse_collection_objects_task', action: :index
    end
  end

  scope :accessions do
    scope :comprehensive, controller: 'tasks/accessions/comprehensive' do
      get '/', action: :index, as: 'comprehensive_collection_object_task'
    end

    scope :report do
      scope :dwc, controller: 'tasks/accessions/report/dwc' do
        get '', action: :index, as: 'report_dwc_task'
        get 'row/:id', action: :row
        get :download, as: 'download_report_dwc_task'
      end
    end

    scope :breakdown do
      scope :sqed_depiction, controller: 'tasks/accessions/breakdown/sqed_depiction' do
        get 'todo_map', action: :todo_map, as: 'sqed_depiction_breakdown_todo_map_task'
        get ':id(/:namespace_id)', action: :index, as: 'sqed_depiction_breakdown_task'
        patch 'update/:id', action: :update, as: 'sqed_depiction_breakdown_update_task'
      end

      scope :buffered_data, controller: 'tasks/accessions/breakdown/buffered_data' do
        get ':id', action: :index, as: 'collection_object_buffered_data_breakdown_task'
        get 'thumb_navigator/:id', action: :thumb_navigator, as: 'collection_object_buffered_data_breakdown_thumb_navigator'
        patch 'update/:id', action: :update, as: 'collection_object_buffered_data_breakdown_update_task'
      end
    end

    scope :verify do
      scope :material, controller: 'tasks/accessions/verify/material' do
        get 'index/:by', action: :index, as: 'verify_accessions_task'
      end
    end

    scope :quick, controller: 'tasks/accessions/quick/verbatim_material' do
      get 'new', as: 'quick_verbatim_material_task'
      post 'create', as: 'create_verbatim_material_task'
    end

    scope :simple, controller: 'tasks/accessions/quick/simple' do
      get 'new', as: 'simple_specimen_task'
      post 'create', as: 'create_simple_specimen_task'
      # needs a name to remove conflicts?
      get 'collecting_events', format: :js
    end
  end

  scope :biological_associations do
    scope :biological_associations_graph, controller: 'tasks/biological_associations/biological_associations_graph' do
      get '/', action: :index, as: 'edit_biological_associations_graph_task'
    end

    scope :filter, controller: 'tasks/biological_associations/filter' do
      get '/', action: :index, as: 'filter_biological_associations_task'
    end

    scope :dot, controller: 'tasks/biological_associations/dot' do
      get 'by_project/:project_id', action: :project_dot_graph, as: :biological_associations_dot_graph_task
    end

    scope :dwc_extension_preview, controller: 'tasks/biological_associations/dwc_extension_preview' do
      get '/', action: :index, as: 'biological_associations_dwc_extension_preview_task'
      post '/', action: :index
    end

    scope :simple_table, controller: 'tasks/biological_associations/simple_table' do
      get '/', action: :index, as: 'biological_associations_simple_table_task'
      post '/', action: :index
    end

    scope :globi_preview, controller: 'tasks/biological_associations/globi_preview' do
      get '/', action: :index, as: 'biological_associations_globi_preview_task'
      post '/', action: :index
    end

    scope :family_summary, controller: 'tasks/biological_associations/family_summary' do
      get '/', action: :index, as: 'biological_associations_family_summary_task'
      post '/', action: :index
    end

    scope :graph, controller: 'tasks/biological_associations/graph' do
      get '/', action: :index, as: 'biological_associations_graph_task'
      post 'data', action: :data, defaults: {format: :json}
      get  :data, defaults: {format: :json}
    end

    scope :summary, controller: 'tasks/biological_associations/summary' do
      get '/', action: :index, as: 'biological_associations_summary_task'
      post 'data', action: :data, defaults: {format: :json}
      get  :data, defaults: {format: :json}
    end

  end

  scope :biological_relationships do
    scope :composer, controller: 'tasks/biological_relationships/composer' do
      get '/', action: :index, as: 'biological_relationship_composer_task'
    end
  end

  scope :contents, controller: 'tasks/content/preview' do
    get 'otu_content_for_layout/:otu_id', action: :otu_content_for_layout, as: 'preview_otu_content_for_layout'
    get ':otu_id', action: 'otu_content', as: 'preview_otu_content'
  end

  scope :controlled_vocabularies do
    scope :manage, controller: 'tasks/controlled_vocabularies/manage' do
      get '/', action: :index, as: 'manage_controlled_vocabulary_terms_task'
    end

    scope :topics_hub, controller: 'tasks/controlled_vocabularies/topics_hub' do
      get 'index', as: 'index_topics_hub_task'
    end

    scope :biocuration, controller: 'tasks/controlled_vocabularies/biocuration' do
      get 'build_collection', as: 'build_biocuration_groups_task'
      post 'build_biocuration_group', as: 'build_biocuration_group_task'

      post 'create_biocuration_group'
      post 'create_biocuration_class'
    end
  end

  scope :gis do
    scope :geographic_area_lookup, controller: 'tasks/gis/geographic_area_lookup' do
      get 'index', as: 'geographic_area_lookup_task'
      get 'resolve', as: 'geographic_area_lookup_resolve_task', format: :js
    end
  end

  scope :gis, controller: 'tasks/gis/draw_map_item' do
    get 'new_map_item', action: 'new', as: 'new_draw_map_item_task'
    post 'create_map_item', action: 'create', as: 'create_draw_map_item_task'
    get 'collect_item', as: 'collect_draw_item_task'
  end

  scope :gis, controller: 'tasks/gis/match_georeference' do
    get 'match_georeference', action: 'index', as: 'match_georeference_task'
    get 'filtered_collecting_events'
    get 'recent_collecting_events'
    get 'tagged_collecting_events'
    get 'drawn_collecting_events'

    get 'filtered_georeferences'
    get 'recent_georeferences'
    get 'tagged_georeferences'
    get 'drawn_georeferences'

    post 'batch_create_match_georeferences'
  end

  scope :gis, controller: 'tasks/gis/otu_distribution_data' do
    get 'otu_distribution_data', action: 'show', as: 'otu_distribution_data_task'
  end

  scope :nomenclature do
    scope :paper_catalog, controller: 'tasks/nomenclature/paper_catalog' do
      get '/', action: :index, as: 'paper_catalog_generator_task'
      get :preview, as: 'paper_catalog_preview_task'
    end

    scope :match, controller: 'tasks/nomenclature/match' do
      get :index, as: 'match_nomenclature_task'
    end

    scope :stats, controller: 'tasks/nomenclature/stats' do
      get '', action: :index, as: 'nomenclature_stats_task'
    end

    scope :new_combination, controller: 'tasks/nomenclature/new_combination' do
      get '', action: :index, as: 'new_combination_task'
    end

    scope :new_taxon_name, controller: 'tasks/nomenclature/new_taxon_name' do
      get '', action: :index, as: 'new_taxon_name_task'
    end

    scope :browse, controller: 'tasks/nomenclature/browse' do
      get '', action: :index, as: 'browse_nomenclature_task'
    end

    scope :by_source, controller: 'tasks/nomenclature/by_source' do
      get '', action: :index, as: 'nomenclature_by_source_task'
    end
  end

  scope :observation_matrices do
    scope :matrix_column_coder, controller: 'tasks/observation_matrices/matrix_column_coder' do
      get :index, as: 'index_matrix_column_coder_task'
    end

    scope :dashboard, controller: 'tasks/observation_matrices/dashboard' do
      get '', as: 'observation_matrices_dashboard_task', action: :index
    end

    scope :view, controller: 'tasks/observation_matrices/view' do
      get '(:observation_matrix_id)', as: 'observation_matrix_view_task', action: :index
    end

    scope :observation_matrix_hub, controller: 'tasks/observation_matrices/observation_matrix_hub' do
      get '', as: 'observation_matrices_hub_task', action: :index
      post 'copy_observations', as: 'observation_matrix_hub_copy_observations', defaults: {format: :json}
    end

    scope :new_matrix, controller: 'tasks/observation_matrices/new_matrix' do
      get 'observation_matrix_row_item_metadata', as: 'observation_matrix_row_item_metadata', defaults: {format: :json}
      get 'observation_matrix_column_item_metadata', as: 'observation_matrix_column_item_metdata', defaults: {format: :json}
      get '(:observation_matrix_id)', action: :index, as: 'new_matrix_task'
    end

    scope :row_coder, controller: 'tasks/observation_matrices/row_coder' do
      get 'index', as: 'index_row_coder_task'
      get 'set', as: 'set_row_coder_task'
    end

    scope :description_from_observation_matrix, controller: 'tasks/observation_matrices/description_from_observation_matrix' do
      get 'description', action: :description, defaults: {format: :json}
    end

    scope :interactive_key, controller: 'tasks/observation_matrices/interactive_key' do
      get ':observation_matrix_id/key', action: :key, defaults: {format: :json}
      get '', action: :index, as: 'interactive_key_task'
    end

    scope :image_matrix, controller: 'tasks/observation_matrices/image_matrix' do
      get ':observation_matrix_id/key', action: :key, defaults: {format: :json}
      get '', action: :index, as: 'image_matrix_task'
    end
  end

  scope :otus do
    scope :browse_asserted_distributions, controller: 'tasks/otus/browse_asserted_distributions' do
      get '/', action: :index, as: 'browse_asserted_distributions_task'
    end

    scope :browse, controller: 'tasks/otus/browse' do
      get '/(:otu_id)', action: :index, as: 'browse_otus_task'
    end

    scope :filter, controller: 'tasks/otus/filter' do
      get '/', action: :index, as: 'filter_otus_task'

      # TODO: remove all
      #   get 'find', as: 'find_otus_task' # 'find_area_and_date_task'
      #   get 'set_area', as: 'set_area_for_otu_filter'
      #   get 'set_author', as: 'set_author_for_otu_filter'
      #   get 'set_nomen', as: 'set_nomen_for_otu_filter'
      #   get 'set_verbatim', as: 'set_verbatim_for_otu_filter'
      get 'download', action: 'download', as: 'download_otus_filter_result'
    end
  end

  scope :people do
    scope :author, controller: 'tasks/people/author' do
      get '/', action: :index, as: 'author_list_task'
      get 'source_list_for_author/:id', action: 'source_list_for_author', as: 'author_source_list_task'
    end

    scope :filter, controller: 'tasks/people/filter' do
      get '/', action: :index, as: :filter_people_task
    end

    scope :summary, controller: 'tasks/people/summary' do
      get '/', action: :index, as: 'people_summary_task'
      post 'data', action: :data, defaults: {format: :json}
      get  :data, defaults: {format: :json}
    end
  end

  # TODO: nest in peopl
  scope :uniquify_people, controller: 'tasks/uniquify/people' do
    get 'index', as: 'uniquify_people_task'
  end

  scope :serials, controller: 'tasks/serials/similar' do
    get 'like(/:id)', action: 'like', as: 'similar_serials_task'
  end

  scope :taxon_names do
    scope :stats, controller: 'tasks/taxon_names/stats' do
      get '/', action: :index,  as: 'taxon_name_stats_task'
      post '/', action: :index,  as: 'post_taxon_name_stats_task'
    end

    scope :merge, controller: 'tasks/taxon_names/merge' do
      get '/', action: :index, as: 'taxon_name_merge_task'
      get 'report', as: 'taxon_name_merge_report'
      post 'merge', as: 'taxon_name_merge'
    end

    scope :syncronize_otus, controller: 'tasks/taxon_names/syncronize_otus' do
      get 'index', as: 'syncronize_otus_to_nomenclature_task'
      post 'index', as: 'preview_syncronize_otus_to_nomenclature_task'
      post 'syncronize', as: 'syncronize_otus_task'
    end

    scope :filter, controller: 'tasks/taxon_names/filter' do
      get '/', as: 'filter_taxon_names_task', action: :index
    end
  end

  scope :type_material do
    scope :edit_type_material, controller: 'tasks/type_material/edit_type_material' do
      get '/', as: 'edit_type_material_task', action: :index
    end
  end

  scope :usage, controller: 'tasks/usage/user_activity' do
    get ':id', action: 'report', as: 'user_activity_report_task'
  end

  scope :graph do
    scope :object, controller: 'tasks/graph/object_graph' do
      get '/', action: :index, as: 'object_graph_task'
    end
  end

end<|MERGE_RESOLUTION|>--- conflicted
+++ resolved
@@ -1,6 +1,4 @@
 scope :tasks do
-<<<<<<< HEAD
-=======
   scope :metadata do
     scope :vocabulary do
       scope :project_vocabulary, controller: 'tasks/metadata/vocabulary/project_vocabulary' do
@@ -8,7 +6,6 @@
       end
     end
   end
->>>>>>> d1f4290e
 
   scope :cached_maps do
     scope :report, controller: 'tasks/cached_maps/report' do
