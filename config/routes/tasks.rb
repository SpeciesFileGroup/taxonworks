scope :tasks do
  scope :administrator do
    scope :batch_add_users, controller: 'tasks/administrator/batch_add_users' do
      get '/', as: 'batch_add_users_task', action: :index
    end
  end

  scope :dwca_import, controller: 'tasks/dwca_import/dwca_import' do
    get :index, as: 'dwca_import_task'
    post 'upload'
    post 'update_catalog_number_namespace'
    post 'set_import_settings'
  end

  scope :namespaces do
    scope :new_namespace, controller: 'tasks/namespaces/new_namespace' do
      get '/', action: :index, as: 'new_namespace_task'
    end
  end

  scope :extracts do
      scope :filter, controller: 'tasks/extracts/filter' do
        get '/', as: 'filter_extract_task', action: :index
      end

    scope :new_extract, controller: 'tasks/extracts/new_extract' do
      get '/', action: :index, as: 'new_extract_task'
    end
  end

  scope :asserted_distributions do
    scope :basic_endemism, controller: 'tasks/asserted_distributions/basic_endemism' do
      get '/', action: :index, as: 'asserted_distributions_basic_endemism_task'
    end

    scope :new_asserted_distribution, controller: 'tasks/asserted_distributions/new_asserted_distribution' do
      get '/', action: :index, as: 'new_asserted_distribution_task'
    end

    scope :new_from_map, controller: 'tasks/asserted_distributions/new_from_map' do
      get 'new', action: 'new', as: 'new_asserted_distribution_from_map_task'
      get 'generate_choices'
      post 'create', action: 'create', as: 'create_asserted_distribution_from_map_task'
    end
  end

  scope :dwc do
    scope :dashboard, controller: 'tasks/dwc/dashboard' do
      get '/', action: :index, as: 'dwc_dashboard_task'
      get :index_versions, defaults: {format: :json}

      post 'generate_download', as: 'generate_dwc_download_task', defaults: {format: :json}
      post :create_index, as: 'create_dwc_index_task', defaults: {format: :json}
    end
  end

  scope :exports do
      scope :taxonworks_project, controller: 'tasks/exports/taxonworks_project' do
        get '/', action: :index, as: 'export_taxonworks_project_task'
        get 'download', as: 'download_taxonworks_project_task'
      end

    scope :coldp, controller: 'tasks/exports/coldp' do
      get '/', action: :index, as: 'export_coldp_task'
      get 'download', as: 'download_coldp_task'
    end

    scope :nomenclature, controller: 'tasks/exports/nomenclature' do
      get 'basic', action: :basic, as: 'export_basic_nomenclature_task'
      get 'download_basic', as: 'download_basic_nomenclature_task'
    end
  end

  scope :matrix_image do
    scope :matrix_image, controller: 'tasks/matrix_image/matrix_image' do
      get :index, as: 'index_matrix_image_task'
    end
  end

  scope :browse_annotations, controller: 'tasks/browse_annotations' do
    get '/', action: :index, as: 'browse_annotations_task'
  end

  scope :citations do
    scope :otus, controller: 'tasks/citations/otus' do
      get '', as: 'cite_otus_task', action: :index
    end
  end

  scope :confidences do
    scope :visualize, controller: 'tasks/confidences/visualize' do
      get 'index', as: 'visualize_confidences_task'
    end
  end

  scope :content do
      scope :by_nomenclature, controller: 'tasks/content/by_nomenclature' do
        get '/', action: :index, as: 'content_by_nomenclature_task'
      end

    scope :editor, controller: 'tasks/content/editor' do
      get 'index', as: 'index_editor_task'
      get 'recent_topics', as: 'content_editor_recent_topics_task'
      get 'recent_otus', as: 'content_editor_recent_otus_task'
    end
  end

  scope :descriptors do
    scope :new_descriptor, controller: 'tasks/descriptors/new_descriptor' do
      get '(:descriptor_id)', action: :index, as: 'new_descriptor_task'
    end
  end

  scope :images do
    scope :filter, controller: 'tasks/images/filter' do
      get '/', action: :index, as: 'filter_images_task'
    end

    scope :new_image, controller: 'tasks/images/new_image' do
      get :index, as: 'index_new_image_task'
    end
  end

  scope :labels do
    scope :print_labels, controller: 'tasks/labels/print_labels' do
      get '/',  as: 'print_labels_task', action: :index
    end
  end

  scope :loans do
    scope :edit_loan, controller: 'tasks/loans/edit_loan' do
      get 'loan_item_metadata', as: 'loan_item_metdata', defaults: {format: :json}
      get '(:id)', action: :index, as: 'edit_loan_task'
    end

    scope :overdue, controller: 'tasks/loans/overdue' do
      get 'index', as: 'overdue_loans_task'
    end
  end

  scope :projects do
    scope :activity, controller: 'tasks/projects/activity' do
      get :index, as: :project_activity_task
      get :type_report, as: :project_activity_type_report
    end

    scope :preferences, controller: 'tasks/projects/preferences' do
      get :index, as: 'project_preferences_task'
    end
    scope :data, controller: 'tasks/projects/data' do
      get '/', action: :index, as: 'project_data_task'
    end
  end

  scope :sources do
    scope :gnfinder, controller: 'tasks/sources/gnfinder' do
      get '/', action: :index, as: 'gnfinder_task'
    end

    scope :filter, controller: 'tasks/sources/filter' do
      get '/', action: :index, as: 'filter_sources_task'
    end

    scope :new_source, controller: 'tasks/sources/new_source' do
      get '/', action: :index, as: 'new_source_task'
      get 'crossref_preview', as: 'preview_source_from_crossref_task', defaults: {format: :json}
    end

    scope :hub, controller: 'tasks/sources/hub' do
      get '/', action: :index, as: 'source_hub_task'
    end

    scope :individual_bibtex_source, controller: 'tasks/sources/individual_bibtex_source' do
      get '/', action: :index, as: 'new_bibtex_source_task'
    end
  end

  scope :collecting_events do
      scope :new_collecting_event, controller: 'tasks/collecting_events/new_collecting_event' do
        get '/', action: :index, as: 'new_collecting_event_task'
      end

    scope :browse, controller: 'tasks/collecting_events/browse' do
      get '/', action: :index, as: 'browse_collecting_events_task'
    end

    scope :filter, controller: 'tasks/collecting_events/filter' do
      get '/', action: :index, as: 'filter_collecting_events_task'
    end

    scope :parse do
      scope :stepwise do
        scope :dates, controller: 'tasks/collecting_events/parse/stepwise/dates' do
          get 'index', as: 'dates_index_task'
          post 'update', as: 'dates_update_task'
          get 'skip', as: 'dates_skip'
          get 'similar_labels', as: 'dates_similar_labels'
          get 'save_selected', as: 'dates_save_selected'
        end

        scope :lat_long, controller: 'tasks/collecting_events/parse/stepwise/lat_long' do
          get 'index', as: 'collecting_event_lat_long_task'
          post 'update', as: 'lat_long_update'
          get 'skip', as: 'lat_long_skip'
          get 're_eval', as: 'lat_long_re_eval'
          get 'save_selected', as: 'lat_long_save_selected'
          get 'convert', as: 'lat_long_convert'
          get 'similar_labels', as: 'lat_long_similar_labels'
        end
      end
    end
  end

  scope :collection_objects do
<<<<<<< HEAD
    scope :stepwise do
      scope :determinations, controller: 'tasks/collection_objects/stepwise/determinations' do
        get '/', action: :index, as: 'stepwise_determinations_task'
        get :data, defaults: {format: :json}
      end
=======
    scope :classification_summary, controller: 'tasks/collection_objects/classification_summary' do
      get '/', action: :index, as: 'classification_summary_task'
      get :report, as: 'classification_summary_report',  defaults: {format: :js}
>>>>>>> 0acea275
    end

    scope :match, controller: 'tasks/collection_objects/match' do
      get '/', action: :index, as: 'match_collection_objects_task'
    end

    scope :grid_digitize, controller: 'tasks/collection_objects/grid_digitize' do
      get :index, as: 'grid_digitize_task'
    end

    scope :summary, controller: 'tasks/collection_objects/summary' do
      get '/', action: :index, as: 'collection_object_summary_task'
    end

    scope :filter, controller: 'tasks/collection_objects/filter' do
      get '/', as: 'collection_objects_filter_task', action: :index
    end

    scope :browse, controller: 'tasks/collection_objects/browse' do
      get '/', as: 'browse_collection_objects_task', action: :index
    end
  end

  scope :accessions do
    scope :comprehensive, controller: 'tasks/accessions/comprehensive' do
      get '/', action: :index, as: 'comprehensive_collection_object_task'
    end

    scope :report do
      scope :dwc, controller: 'tasks/accessions/report/dwc' do
        get '', action: :index, as: 'report_dwc_task'
        get 'row/:id', action: :row
        get :download, as: 'download_report_dwc_task'
      end
    end

    scope :breakdown do
      scope :sqed_depiction, controller: 'tasks/accessions/breakdown/sqed_depiction' do
        get 'todo_map', action: :todo_map, as: 'sqed_depiction_breakdown_todo_map_task'
        get ':id(/:namespace_id)', action: :index, as: 'sqed_depiction_breakdown_task'
        patch 'update/:id', action: :update, as: 'sqed_depiction_breakdown_update_task'
      end

      scope :buffered_data, controller: 'tasks/accessions/breakdown/buffered_data' do
        get ':id', action: :index, as: 'collection_object_buffered_data_breakdown_task'
        get 'thumb_navigator/:id', action: :thumb_navigator, as: 'collection_object_buffered_data_breakdown_thumb_navigator'
        patch 'update/:id', action: :update, as: 'collection_object_buffered_data_breakdown_update_task'
      end
    end

    scope :verify do
      scope :material, controller: 'tasks/accessions/verify/material' do
        get 'index/:by', action: :index, as: 'verify_accessions_task'
      end
    end

    scope :quick, controller: 'tasks/accessions/quick/verbatim_material' do
      get 'new', as: 'quick_verbatim_material_task'
      post 'create', as: 'create_verbatim_material_task'
    end

    scope :simple, controller: 'tasks/accessions/quick/simple' do
      get 'new', as: 'simple_specimen_task'
      post 'create', as: 'create_simple_specimen_task'
      # needs a name to remove conflicts?
      get 'collecting_events', format: :js
    end
  end

  scope :biological_associations do
    scope :dot, controller: 'tasks/biological_associations/dot' do
      get 'by_project/:project_id', action: :project_dot_graph, as: :biological_associations_dot_graph_task
    end
  end

  scope :biological_relationships do
    scope :composer, controller: 'tasks/biological_relationships/composer' do
      get '/', action: :index, as: 'biological_relationship_composer_task'
    end
  end

  scope :contents, controller: 'tasks/content/preview' do
    get 'otu_content_for_layout/:otu_id', action: :otu_content_for_layout, as: 'preview_otu_content_for_layout'
    get ':otu_id', action: 'otu_content', as: 'preview_otu_content'
  end

  scope :controlled_vocabularies do
    scope :manage, controller: 'tasks/controlled_vocabularies/manage' do
      get '/', action: :index, as: 'manage_controlled_vocabulary_terms_task'
    end

    scope :topics_hub, controller: 'tasks/controlled_vocabularies/topics_hub' do
      get 'index', as: 'index_topics_hub_task'
    end

    scope :biocuration, controller: 'tasks/controlled_vocabularies/biocuration' do
      get 'build_collection', as: 'build_biocuration_groups_task'
      post 'build_biocuration_group', as: 'build_biocuration_group_task'

      post 'create_biocuration_group'
      post 'create_biocuration_class'
    end
  end

  scope :gis do
    scope :geographic_area_lookup, controller: 'tasks/gis/geographic_area_lookup' do
      get 'index', as: 'geographic_area_lookup_task'
      get 'resolve', as: 'geographic_area_lookup_resolve_task', format: :js
    end
  end

  scope :gis, controller: 'tasks/gis/draw_map_item' do
    get 'new_map_item', action: 'new', as: 'new_draw_map_item_task'
    post 'create_map_item', action: 'create', as: 'create_draw_map_item_task'
    get 'collect_item', as: 'collect_draw_item_task'
  end

  scope :gis, controller: 'tasks/gis/match_georeference' do
    get 'match_georeference', action: 'index', as: 'match_georeference_task'
    get 'filtered_collecting_events'
    get 'recent_collecting_events'
    get 'tagged_collecting_events'
    get 'drawn_collecting_events'

    get 'filtered_georeferences'
    get 'recent_georeferences'
    get 'tagged_georeferences'
    get 'drawn_georeferences'

    post 'batch_create_match_georeferences'
  end

  scope :gis, controller: 'tasks/gis/drawable_map' do
    get 'drawn_area_select'
  end

  scope :gis, controller: 'tasks/gis/otu_distribution_data' do
    get 'otu_distribution_data', action: 'show', as: 'otu_distribution_data_task'
  end

  scope :nomenclature do
    scope :match, controller: 'tasks/nomenclature/match' do
      get :index, as: 'match_nomenclature_task'
    end

    scope :stats, controller: 'tasks/nomenclature/stats' do
      get '', action: :index, as: 'nomenclature_stats_task'
    end

    scope :new_combination, controller: 'tasks/nomenclature/new_combination' do
      get '', action: :index, as: 'new_combination_task'
    end

    scope :new_taxon_name, controller: 'tasks/nomenclature/new_taxon_name' do
      get '', action: :index, as: 'new_taxon_name_task'
    end

    scope :browse, controller: 'tasks/nomenclature/browse' do
      get '', action: :index, as: 'browse_nomenclature_task'
    end

    scope :by_source, controller: 'tasks/nomenclature/by_source' do
      get '', action: :index, as: 'nomenclature_by_source_task'
    end
  end

  scope :observation_matrices do
    scope :dashboard, controller: 'tasks/observation_matrices/dashboard' do
      get '', as: 'observation_matrices_dashboard_task', action: :index
    end

    scope :view, controller: 'tasks/observation_matrices/view' do
      get '(:observation_matrix_id)', as: 'observation_matrix_view_task', action: :index
    end

    scope :observation_matrix_hub, controller: 'tasks/observation_matrices/observation_matrix_hub' do
      get '', as: 'observation_matrices_hub_task', action: :index
      post 'copy_observations', as: 'observation_matrix_hub_copy_observations', defaults: {format: :json}
    end

    scope :new_matrix, controller: 'tasks/observation_matrices/new_matrix' do
      get 'observation_matrix_row_item_metadata', as: 'observation_matrix_row_item_metadata', defaults: {format: :json}
      get 'observation_matrix_column_item_metadata', as: 'observation_matrix_column_item_metdata', defaults: {format: :json}
      get '(:observation_matrix_id)', action: :index, as: 'new_matrix_task'
    end

    scope :row_coder, controller: 'tasks/observation_matrices/row_coder' do
      get 'index', as: 'index_row_coder_task'
      get 'set', as: 'set_row_coder_task'
    end

    scope :description_from_observation_matrix, controller: 'tasks/observation_matrices/description_from_observation_matrix' do
      get 'description', action: :description, defaults: {format: :json}
    end

    scope :interactive_key, controller: 'tasks/observation_matrices/interactive_key' do
      get ':observation_matrix_id/key', action: :key, defaults: {format: :json}
      get '', action: :index, as: 'interactive_key_task'
    end

    scope :image_matrix, controller: 'tasks/observation_matrices/image_matrix' do
      get ':observation_matrix_id/key', action: :key, defaults: {format: :json}
      get '', action: :index, as: 'image_matrix_task'
    end
  end

  scope :otus do
    scope :browse_asserted_distributions, controller: 'tasks/otus/browse_asserted_distributions' do
      get :index, as: 'index_browse_asserted_distributions_task'
    end

    scope :browse, controller: 'tasks/otus/browse' do
      get '/(:otu_id)', action: :index, as: 'browse_otus_task'
    end

    scope :filter, controller: 'tasks/otus/filter' do
      get 'index', as: 'otus_filter_task' #'index_area_and_date_task'
      get 'find', as: 'find_otus_task' # 'find_area_and_date_task'
      get 'set_area', as: 'set_area_for_otu_filter'
      get 'set_author', as: 'set_author_for_otu_filter'
      get 'set_nomen', as: 'set_nomen_for_otu_filter'
      get 'set_verbatim', as: 'set_verbatim_for_otu_filter'
      get 'download', action: 'download', as: 'download_otus_filter_result'
    end
  end

  scope :people, controller: 'tasks/people/author' do
    get 'author', action: 'list', as: 'author_list_task'
    get 'source_list_for_author/:id', action: 'source_list_for_author', as: 'author_source_list_task'
  end

  scope :serials, controller: 'tasks/serials/similar' do
    get 'like(/:id)', action: 'like', as: 'similar_serials_task'
  end

  scope :taxon_names do
    scope :syncronize_otus, controller: 'tasks/taxon_names/syncronize_otus' do
      get 'index', as: 'syncronize_otus_to_nomenclature_task'
      post 'index', as: 'preview_syncronize_otus_to_nomenclature_task'
      post 'syncronize', as: 'syncronize_otus_task'
    end

    scope :filter, controller: 'tasks/taxon_names/filter' do
      get '/', as: 'filter_taxon_names_task', action: :index
    end
  end

  scope :type_material do
    scope :edit_type_material, controller: 'tasks/type_material/edit_type_material' do
      get '/', as: 'edit_type_material_task', action: :index
    end
  end

  scope :uniquify_people, controller: 'tasks/uniquify/people' do
    get 'index', as: 'uniquify_people_task'
  end

  scope :usage, controller: 'tasks/usage/user_activity' do
    get ':id', action: 'report', as: 'user_activity_report_task'
  end

  scope :graph do
    scope :object, controller: 'tasks/graph/object_graph' do
      get '/', action: :index, as: 'object_graph_task'
    end
  end

end<|MERGE_RESOLUTION|>--- conflicted
+++ resolved
@@ -212,17 +212,16 @@
   end
 
   scope :collection_objects do
-<<<<<<< HEAD
     scope :stepwise do
       scope :determinations, controller: 'tasks/collection_objects/stepwise/determinations' do
         get '/', action: :index, as: 'stepwise_determinations_task'
         get :data, defaults: {format: :json}
       end
-=======
+    end
+
     scope :classification_summary, controller: 'tasks/collection_objects/classification_summary' do
       get '/', action: :index, as: 'classification_summary_task'
       get :report, as: 'classification_summary_report',  defaults: {format: :js}
->>>>>>> 0acea275
     end
 
     scope :match, controller: 'tasks/collection_objects/match' do
