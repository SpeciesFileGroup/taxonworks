scope :tasks do
<<<<<<< HEAD
  scope :containers do
    scope :new_container, controller: 'tasks/containers/new_container' do
      get '/', action: :index, as: 'new_container_task'
    end
  end

=======
  scope :dwc_occurrences do
    scope :filter, controller: 'tasks/dwc_occurrences/filter' do
      get '/', action: :index, as: 'filter_dwc_occurrences_task'
    end

    scope :status, controller: 'tasks/dwc_occurrences/status' do
      get '/', action: :index
      post '/', action: :index
    end
  end
>>>>>>> 37c80fd5

  scope :data_attributes do
    scope :field_synchronize, controller: 'tasks/data_attributes/field_synchronize' do
      get '/', action: :index, as: 'field_synchronize_task'
      get :values, defaults: {format: :json}
    end
  end

  scope :leads do
    scope :hub, controller: 'tasks/leads/hub' do
      get '/', action: :index, as: 'leads_hub_task'
    end

    scope :show, controller: 'tasks/leads/show' do
      get '/', action: :index, as: 'show_lead_task'
    end

    scope :new_lead, controller: 'tasks/leads/new_lead' do
      get '/', action: :index, as: 'new_lead_task'
    end
  end

  scope :metadata do
    scope :vocabulary do
      scope :project_vocabulary, controller: 'tasks/metadata/vocabulary/project_vocabulary' do
        get '/', action: :index, as: 'project_vocabulary_task'
        get :data_models, defaults: {format: :json}
      end
    end
  end

  scope :cached_maps do
    scope :report, controller: 'tasks/cached_maps/report' do
      get :items_by_otu, as: 'cached_map_items_by_otus_task'
    end
  end

  scope :geographic_items do
    scope :debug, controller: 'tasks/geographic_items/debug' do
      get '/', action: :index, as: 'debug_geographic_item_task'
    end
  end

  scope :geographic_areas do
    scope :usage, controller: 'tasks/geographic_areas/usage' do
      get '/', action: :index, as: 'geographic_area_usage_task'
    end
  end

  scope :observations do
    scope :filter, controller: 'tasks/observations/filter' do
      get '/', as: 'filter_observations_task', action: :index
    end
  end

  scope :shared do
    scope :related_data, controller: 'tasks/shared/related_data' do
      get '/', action: :index, as: 'related_data_task'
    end
  end

  scope :administrator do
    scope :project_classification, controller: 'tasks/administrator/project_classification' do
      get '/', as: 'project_classification_task', action: :index
    end

    scope :batch_add_users, controller: 'tasks/administrator/batch_add_users' do
      get '/', as: 'batch_add_users_task', action: :index
    end
  end

  scope :dwca_import, controller: 'tasks/dwca_import/dwca_import' do
    get :index, as: 'dwca_import_task'
    post 'upload'
    post 'update_catalog_number_namespace'
    post 'update_catalog_number_collection_code_namespace'
    post 'set_import_settings'
  end

  scope :field_occurrences do
    scope :new_field_occurrences, controller: 'tasks/field_occurrences/new_field_occurrences' do
      get '/', as: 'new_field_occurrence_task', action: :index
    end
  end

  scope :namespaces do
    scope :new_namespace, controller: 'tasks/namespaces/new_namespace' do
      get '/', action: :index, as: 'new_namespace_task'
    end
  end

  scope :extracts do
    scope :filter, controller: 'tasks/extracts/filter' do
      get '/', as: 'filter_extract_task', action: :index
    end

    scope :new_extract, controller: 'tasks/extracts/new_extract' do
      get '/', action: :index, as: 'new_extract_task'
    end
  end

  scope :asserted_distributions do
    scope :filter, controller: 'tasks/asserted_distributions/filter' do
      get '/', as: 'filter_asserted_distributions_task', action: :index
    end

    scope :basic_endemism, controller: 'tasks/asserted_distributions/basic_endemism' do
      get '/', action: :index, as: 'asserted_distributions_basic_endemism_task'
    end

    scope :new_asserted_distribution, controller: 'tasks/asserted_distributions/new_asserted_distribution' do
      get '/', action: :index, as: 'new_asserted_distribution_task'
    end

    scope :new_from_map, controller: 'tasks/asserted_distributions/new_from_map' do
      get 'new', action: 'new', as: 'new_asserted_distribution_from_map_task'
      get 'generate_choices'
      post 'create', action: 'create', as: 'create_asserted_distribution_from_map_task'
    end
  end

  scope :dwc do
    scope :dashboard, controller: 'tasks/dwc/dashboard' do
      get '/', action: :index, as: 'dwc_dashboard_task'
      get :index_versions, defaults: {format: :json}
      get :taxonworks_extension_methods, defaults: {format: :json}

      post 'generate_download', as: 'generate_dwc_download_task', defaults: {format: :json}
      post :create_index, as: 'create_dwc_index_task', defaults: {format: :json}
    end
  end

  scope :exports do
    scope :coldp, controller: 'tasks/exports/coldp' do
      get '/', action: :index, as: 'export_coldp_task'
      get 'download', as: 'download_coldp_task'
    end

    scope :nomenclature, controller: 'tasks/exports/nomenclature' do
      get 'basic', action: :basic, as: 'export_basic_nomenclature_task'
      get 'download_basic', as: 'download_basic_nomenclature_task'
    end
  end

  scope :matrix_image do
    scope :matrix_image, controller: 'tasks/matrix_image/matrix_image' do
      get :index, as: 'index_matrix_image_task'
    end
  end

  scope :browse_annotations, controller: 'tasks/object_annotations/browse_annotations' do
    get '/', action: :index, as: 'browse_annotations_task'
  end

  scope :citations do
    scope :otus, controller: 'tasks/citations/otus' do
      get '', as: 'cite_otus_task', action: :index
    end
  end

  scope :confidences do
    scope :visualize, controller: 'tasks/confidences/visualize' do
      get 'index', as: 'visualize_confidences_task'
    end
  end

  scope :content do
    scope :filter, controller: 'tasks/contents/filter' do
      get '/', action: :index, as: 'filter_contents_task'
    end
    scope :publisher, controller: 'tasks/content/publisher' do
      get 'summary', as: :publisher_summary,  defaults: {format: :json}
      get 'topic_table', as: :publisher_topic_table, defaults: {format: :json}
      get '/', action: :index, as: 'publisher_task'
      post 'publish_all', defaults: {format: :json}
      post 'unpublish_all', defaults: {format: :json}
    end

    scope :by_nomenclature, controller: 'tasks/content/by_nomenclature' do
      get '/', action: :index, as: 'content_by_nomenclature_task'
    end

    scope :editor, controller: 'tasks/content/editor' do
      get 'index', as: 'index_editor_task'
      get 'recent_topics', as: 'content_editor_recent_topics_task'
      get 'recent_otus', as: 'content_editor_recent_otus_task'
    end
  end

  scope :descriptors do
    scope :filter, controller: 'tasks/descriptors/filter' do
      get '/', action: :index, as: 'filter_descriptors_task'
    end

    scope :new_descriptor, controller: 'tasks/descriptors/new_descriptor' do
      get '(:descriptor_id)', action: :index, as: 'new_descriptor_task'
    end
  end

  scope :images do
    scope :filter, controller: 'tasks/images/filter' do
      get '/', action: :index, as: 'filter_images_task'
    end

    scope :new_image, controller: 'tasks/images/new_image' do
      get :index, as: 'new_image_task'
    end
  end

  scope :labels do
    scope :print_labels, controller: 'tasks/labels/print_labels' do
      get '/',  as: 'print_labels_task', action: :index
    end
  end

  scope :loans do
    scope :dashboard, controller: 'tasks/loans/dashboard' do
      get '/', action: :index, as: 'loan_dashboard_task'
    end

    scope :filter, controller: 'tasks/loans/filter' do
      get '/', action: :index, as: 'filter_loans_task'
    end

    scope :edit_loan, controller: 'tasks/loans/edit_loan' do
      get 'loan_item_metadata', as: 'loan_item_metdata', defaults: {format: :json}
      get '(:id)', action: :index, as: 'edit_loan_task'
    end
  end

  scope :projects do
    scope :week_in_review, controller: 'tasks/projects/week_in_review' do
      get '/', action: :index, as: 'week_in_review_task'
      get :data, as: 'week_in_review_data', defaults: {format: :json}
    end

    scope :activity, controller: 'tasks/projects/activity' do
      get :index, as: :project_activity_task
      get :type_report, as: :project_activity_type_report
    end

    scope :preferences, controller: 'tasks/projects/preferences' do
      get :index, as: 'project_preferences_task'
    end

#   scope :taxonworks_project, controller: 'tasks/exports/taxonworks_project' do
#     get '/', action: :index, as: 'export_taxonworks_project_task'
#     get 'download', as: 'download_taxonworks_project_task'
#   end

    # Downloads here
    scope :data, controller: 'tasks/projects/data' do
      get '/', action: :index, as: 'project_data_task'

      get 'tsv_download', as: 'generate_tsv_download_task'
      get 'sql_download', as: 'generate_sql_download_task'

    end
  end

  scope :sources do
    scope :source_citation_totals, controller: 'tasks/sources/source_citation_totals' do
      get '/', action: :index, as: 'source_citation_totals_task'
    end

    scope :gnfinder, controller: 'tasks/sources/gnfinder' do
      get '/', action: :index, as: 'gnfinder_task'
    end

    scope :filter, controller: 'tasks/sources/filter' do
      get '/', action: :index, as: 'filter_sources_task'
    end

    scope :new_source, controller: 'tasks/sources/new_source' do
      get '/', action: :index, as: 'new_source_task'
      get 'crossref_preview', as: 'preview_source_from_crossref_task', defaults: {format: :json}
    end

    scope :hub, controller: 'tasks/sources/hub' do
      get '/', action: :index, as: 'source_hub_task'
    end

    scope :individual_bibtex_source, controller: 'tasks/sources/individual_bibtex_source' do
      get '/', action: :index, as: 'new_bibtex_source_task'
    end
  end

  scope :collecting_events do
    scope :spatial_summary, controller: 'tasks/collecting_events/spatial_summary' do
      get '/', action: :index, as: 'collecting_events_spatial_summary_task'
    end

    scope :new_collecting_event, controller: 'tasks/collecting_events/new_collecting_event' do
      get '/', action: :index, as: 'new_collecting_event_task'
    end

    scope :browse, controller: 'tasks/collecting_events/browse' do
      get '/', action: :index, as: 'browse_collecting_events_task'
    end

    scope :filter, controller: 'tasks/collecting_events/filter' do
      match '/', action: :index, via: [:get, :post], as: 'filter_collecting_events_task'
    end

    scope :parse do
      scope :stepwise do
        scope :dates, controller: 'tasks/collecting_events/parse/stepwise/dates' do
          get 'index', as: 'dates_index_task'
          post 'update', as: 'dates_update_task'
          get 'skip', as: 'dates_skip'
          get 'similar_labels', as: 'dates_similar_labels'
          get 'save_selected', as: 'dates_save_selected'
        end

        scope :lat_long, controller: 'tasks/collecting_events/parse/stepwise/lat_long' do
          get 'index', as: 'collecting_event_lat_long_task'
          post 'update', as: 'lat_long_update'
          get 'skip', as: 'lat_long_skip'
          get 're_eval', as: 'lat_long_re_eval'
          get 'save_selected', as: 'lat_long_save_selected'
          get 'convert', as: 'lat_long_convert'
          get 'similar_labels', as: 'lat_long_similar_labels'
        end
      end
    end

    scope :stepwise do
      scope :collectors, controller: 'tasks/collecting_events/stepwise/collectors' do
        get '/', action: :index, as: 'stepwise_collectors_task'
        get :data, defaults: {format: :json}
      end
    end
  end

  scope :collection_objects do
    scope :freeform_digitize, controller: 'tasks/collection_objects/freeform_digitize' do
      get '/', action: :index, as: 'freeform_digitize_task'
    end

    scope :outdated_names, controller: 'tasks/collection_objects/outdated_names' do
      get '/', action: :index, as: 'collection_object_outdated_names_task'
    end

    scope :table, controller: 'tasks/collection_objects/table' do
      get '/', action: :index, as: 'collection_object_table_task'
    end

    scope :chronology, controller: 'tasks/collection_objects/chronology' do
      get '/', action: :index, as: 'collection_object_chronology_task'
    end

    scope :stepwise do
      scope :determinations, controller: 'tasks/collection_objects/stepwise/determinations' do
        get '/', action: :index, as: 'stepwise_determinations_task'
        get :data, defaults: {format: :json}
      end
    end

    scope :classification_summary, controller: 'tasks/collection_objects/classification_summary' do
      get '/', action: :index, as: 'classification_summary_task'
      get :report, as: 'classification_summary_report',  defaults: {format: :js}
    end

    scope :match, controller: 'tasks/collection_objects/match' do
      get '/', action: :index, as: 'match_collection_objects_task'
    end

    scope :grid_digitize, controller: 'tasks/collection_objects/grid_digitize' do
      get :index, as: 'grid_digitize_task'
    end

    scope :summary, controller: 'tasks/collection_objects/summary' do
      get '/', action: :index, as: 'collection_object_summary_task'
      get :report, as: 'collection_object_summary_report',  defaults: {format: :js}
    end

    scope :filter, controller: 'tasks/collection_objects/filter' do
      get '/', as: 'filter_collection_objects_task', action: :index
    end

    scope :browse, controller: 'tasks/collection_objects/browse' do
      get '/', as: 'browse_collection_objects_task', action: :index
    end
  end

  scope :accessions do
    scope :comprehensive, controller: 'tasks/accessions/comprehensive' do
      get '/', action: :index, as: 'comprehensive_collection_object_task'
    end

    scope :report do
      scope :dwc, controller: 'tasks/accessions/report/dwc' do
        get '', action: :index, as: 'report_dwc_task'
        get 'row/:id', action: :row
        get :download, as: 'download_report_dwc_task'
      end
    end

    scope :breakdown do
      scope :sqed_depiction, controller: 'tasks/accessions/breakdown/sqed_depiction' do
        get 'todo_map', action: :todo_map, as: 'sqed_depiction_breakdown_todo_map_task'
        get ':id(/:namespace_id)', action: :index, as: 'sqed_depiction_breakdown_task'
        patch 'update/:id', action: :update, as: 'sqed_depiction_breakdown_update_task'
      end

      scope :buffered_data, controller: 'tasks/accessions/breakdown/buffered_data' do
        get ':id', action: :index, as: 'collection_object_buffered_data_breakdown_task'
        get 'thumb_navigator/:id', action: :thumb_navigator, as: 'collection_object_buffered_data_breakdown_thumb_navigator'
        patch 'update/:id', action: :update, as: 'collection_object_buffered_data_breakdown_update_task'
      end
    end

    scope :verify do
      scope :material, controller: 'tasks/accessions/verify/material' do
        get 'index/:by', action: :index, as: 'verify_accessions_task'
      end
    end

    scope :quick, controller: 'tasks/accessions/quick/verbatim_material' do
      get 'new', as: 'quick_verbatim_material_task'
      post 'create', as: 'create_verbatim_material_task'
    end

    scope :simple, controller: 'tasks/accessions/quick/simple' do
      get 'new', as: 'simple_specimen_task'
      post 'create', as: 'create_simple_specimen_task'
      # needs a name to remove conflicts?
      get 'collecting_events', format: :js
    end
  end

  scope :biological_associations do
    scope :biological_associations_graph, controller: 'tasks/biological_associations/biological_associations_graph' do
      get '/', action: :index, as: 'edit_biological_associations_graph_task'
    end

    scope :filter, controller: 'tasks/biological_associations/filter' do
      get '/', action: :index, as: 'filter_biological_associations_task'
    end

    scope :dot, controller: 'tasks/biological_associations/dot' do
      get 'by_project/:project_id', action: :project_dot_graph, as: :biological_associations_dot_graph_task
    end

    scope :dwc_extension_preview, controller: 'tasks/biological_associations/dwc_extension_preview' do
      get '/', action: :index, as: 'biological_associations_dwc_extension_preview_task'
      post '/', action: :index
    end

    scope :simple_table, controller: 'tasks/biological_associations/simple_table' do
      get '/', action: :index, as: 'biological_associations_simple_table_task'
      post '/', action: :index
    end

    scope :globi_preview, controller: 'tasks/biological_associations/globi_preview' do
      get '/', action: :index, as: 'biological_associations_globi_preview_task'
      post '/', action: :index
    end

    scope :family_summary, controller: 'tasks/biological_associations/family_summary' do
      get '/', action: :index, as: 'biological_associations_family_summary_task'
      post '/', action: :index
    end

    scope :graph, controller: 'tasks/biological_associations/graph' do
      get '/', action: :index, as: 'biological_associations_graph_task'
      post 'data', action: :data, defaults: {format: :json}
      get  :data, defaults: {format: :json}
    end

    scope :summary, controller: 'tasks/biological_associations/summary' do
      get '/', action: :index, as: 'biological_associations_summary_task'
      post 'data', action: :data, defaults: {format: :json}
      get  :data, defaults: {format: :json}
    end

  end

  scope :biological_relationships do
    scope :composer, controller: 'tasks/biological_relationships/composer' do
      get '/', action: :index, as: 'biological_relationship_composer_task'
    end
  end

  scope :contents, controller: 'tasks/content/preview' do
    get 'otu_content_for_layout/:otu_id', action: :otu_content_for_layout, as: 'preview_otu_content_for_layout'
    get ':otu_id', action: 'otu_content', as: 'preview_otu_content'
  end

  scope :controlled_vocabularies do
    scope :manage, controller: 'tasks/controlled_vocabularies/manage' do
      get '/', action: :index, as: 'manage_controlled_vocabulary_terms_task'
    end

    scope :topics_hub, controller: 'tasks/controlled_vocabularies/topics_hub' do
      get 'index', as: 'index_topics_hub_task'
    end

    scope :biocuration, controller: 'tasks/controlled_vocabularies/biocuration' do
      get 'build_collection', as: 'build_biocuration_groups_task'
      post 'build_biocuration_group', as: 'build_biocuration_group_task'

      post 'create_biocuration_group'
      post 'create_biocuration_class'
    end
  end

  scope :gis do
    scope :geographic_area_lookup, controller: 'tasks/gis/geographic_area_lookup' do
      get 'index', as: 'geographic_area_lookup_task'
      get 'resolve', as: 'geographic_area_lookup_resolve_task', format: :js
    end
  end

  scope :gis, controller: 'tasks/gis/draw_map_item' do
    get 'new_map_item', action: 'new', as: 'new_draw_map_item_task'
    post 'create_map_item', action: 'create', as: 'create_draw_map_item_task'
    get 'collect_item', as: 'collect_draw_item_task'
  end

  scope :gis, controller: 'tasks/gis/match_georeference' do
    get 'match_georeference', action: 'index', as: 'match_georeference_task'
    get 'filtered_collecting_events'
    get 'recent_collecting_events'
    get 'tagged_collecting_events'
    get 'drawn_collecting_events'

    get 'filtered_georeferences'
    get 'recent_georeferences'
    get 'tagged_georeferences'
    get 'drawn_georeferences'

    post 'batch_create_match_georeferences'
  end

  scope :gis, controller: 'tasks/gis/otu_distribution_data' do
    get 'otu_distribution_data', action: 'show', as: 'otu_distribution_data_task'
  end

  scope :nomenclature do
    scope :paper_catalog, controller: 'tasks/nomenclature/paper_catalog' do
      get '/', action: :index, as: 'paper_catalog_generator_task'
      get :preview, as: 'paper_catalog_preview_task'
    end

    scope :match, controller: 'tasks/nomenclature/match' do
      get :index, as: 'match_nomenclature_task'
    end

    scope :stats, controller: 'tasks/nomenclature/stats' do
      get '', action: :index, as: 'nomenclature_stats_task'
    end

    scope :new_combination, controller: 'tasks/nomenclature/new_combination' do
      get '', action: :index, as: 'new_combination_task'
    end

    scope :new_taxon_name, controller: 'tasks/nomenclature/new_taxon_name' do
      get '', action: :index, as: 'new_taxon_name_task'
    end

    scope :browse, controller: 'tasks/nomenclature/browse' do
      get '', action: :index, as: 'browse_nomenclature_task'
    end

    scope :by_source, controller: 'tasks/nomenclature/by_source' do
      get '', action: :index, as: 'nomenclature_by_source_task'
    end
  end

  scope :observation_matrices do
    scope :import_nexus, controller: 'tasks/observation_matrices/import_nexus' do
      get '/', action: :index, as: 'import_nexus_task'
    end

    scope :matrix_column_coder, controller: 'tasks/observation_matrices/matrix_column_coder' do
      get :index, as: 'index_matrix_column_coder_task'
    end

    scope :dashboard, controller: 'tasks/observation_matrices/dashboard' do
      get '', as: 'observation_matrices_dashboard_task', action: :index
    end

    scope :view, controller: 'tasks/observation_matrices/view' do
      get '(:observation_matrix_id)', as: 'observation_matrix_view_task', action: :index
    end

    scope :observation_matrix_hub, controller: 'tasks/observation_matrices/observation_matrix_hub' do
      get '', as: 'observation_matrices_hub_task', action: :index
      post 'copy_observations', as: 'observation_matrix_hub_copy_observations', defaults: {format: :json}
    end

    scope :new_matrix, controller: 'tasks/observation_matrices/new_matrix' do
      get 'observation_matrix_row_item_metadata', as: 'observation_matrix_row_item_metadata', defaults: {format: :json}
      get 'observation_matrix_column_item_metadata', as: 'observation_matrix_column_item_metdata', defaults: {format: :json}
      get '(:observation_matrix_id)', action: :index, as: 'new_matrix_task'
    end

    scope :row_coder, controller: 'tasks/observation_matrices/row_coder' do
      get 'index', as: 'index_row_coder_task'
      get 'set', as: 'set_row_coder_task'
    end

    scope :description_from_observation_matrix, controller: 'tasks/observation_matrices/description_from_observation_matrix' do
      get 'description', action: :description, defaults: {format: :json}
    end

    scope :interactive_key, controller: 'tasks/observation_matrices/interactive_key' do
      get ':observation_matrix_id/key', action: :key, defaults: {format: :json}
      get '', action: :index, as: 'interactive_key_task'
    end

    scope :image_matrix, controller: 'tasks/observation_matrices/image_matrix' do
      get ':observation_matrix_id/key', action: :key, defaults: {format: :json}
      get '', action: :index, as: 'image_matrix_task'
    end
  end

  scope :otus do
    scope :new_otu, controller: 'tasks/otus/new_otu' do
      get '/', action: :index, as: 'new_otu_task'
    end

    scope :browse_asserted_distributions, controller: 'tasks/otus/browse_asserted_distributions' do
      get '/', action: :index, as: 'browse_asserted_distributions_task'
    end

    scope :browse, controller: 'tasks/otus/browse' do
      get '/(:otu_id)', action: :index, as: 'browse_otus_task'
    end

    scope :filter, controller: 'tasks/otus/filter' do
      get '/', action: :index, as: 'filter_otus_task'

      # TODO: remove all
      #   get 'find', as: 'find_otus_task' # 'find_area_and_date_task'
      #   get 'set_area', as: 'set_area_for_otu_filter'
      #   get 'set_author', as: 'set_author_for_otu_filter'
      #   get 'set_nomen', as: 'set_nomen_for_otu_filter'
      #   get 'set_verbatim', as: 'set_verbatim_for_otu_filter'
      get 'download', action: 'download', as: 'download_otus_filter_result'
    end
  end

  scope :people do
    scope :author, controller: 'tasks/people/author' do
      get '/', action: :index, as: 'author_list_task'
      get 'source_list_for_author/:id', action: 'source_list_for_author', as: 'author_source_list_task'
    end

    scope :filter, controller: 'tasks/people/filter' do
      get '/', action: :index, as: :filter_people_task
    end

    scope :summary, controller: 'tasks/people/summary' do
      get '/', action: :index, as: 'people_summary_task'
      post 'data', action: :data, defaults: {format: :json}
      get  :data, defaults: {format: :json}
    end
  end

  # TODO: nest in peopl
  scope :uniquify_people, controller: 'tasks/uniquify/people' do
    get 'index', as: 'uniquify_people_task'
  end

  scope :serials, controller: 'tasks/serials/similar' do
    get 'like(/:id)', action: 'like', as: 'similar_serials_task'
  end

  scope :taxon_names do
    scope :stats, controller: 'tasks/taxon_names/stats' do
      get '/', action: :index,  as: 'taxon_name_stats_task'
      post '/', action: :index,  as: 'post_taxon_name_stats_task'
    end

    scope :merge, controller: 'tasks/taxon_names/merge' do
      get '/', action: :index, as: 'taxon_name_merge_task'
      get 'report', as: 'taxon_name_merge_report'
      post 'merge', as: 'taxon_name_merge'
    end

    scope :syncronize_otus, controller: 'tasks/taxon_names/syncronize_otus' do
      get 'index', as: 'syncronize_otus_to_nomenclature_task'
      post 'index', as: 'preview_syncronize_otus_to_nomenclature_task'
      post 'syncronize', as: 'syncronize_otus_task'
    end

    scope :filter, controller: 'tasks/taxon_names/filter' do
      get '/', as: 'filter_taxon_names_task', action: :index
    end
  end

  scope :type_material do
    scope :edit_type_material, controller: 'tasks/type_material/edit_type_material' do
      get '/', as: 'edit_type_material_task', action: :index
    end
  end

  scope :usage, controller: 'tasks/usage/user_activity' do
    get ':id', action: 'report', as: 'user_activity_report_task'
  end

  scope :graph do
    scope :object, controller: 'tasks/graph/object_graph' do
      get '/', action: :index, as: 'object_graph_task'
    end
  end

end<|MERGE_RESOLUTION|>--- conflicted
+++ resolved
@@ -1,12 +1,10 @@
 scope :tasks do
-<<<<<<< HEAD
   scope :containers do
     scope :new_container, controller: 'tasks/containers/new_container' do
       get '/', action: :index, as: 'new_container_task'
     end
   end
 
-=======
   scope :dwc_occurrences do
     scope :filter, controller: 'tasks/dwc_occurrences/filter' do
       get '/', action: :index, as: 'filter_dwc_occurrences_task'
@@ -17,7 +15,6 @@
       post '/', action: :index
     end
   end
->>>>>>> 37c80fd5
 
   scope :data_attributes do
     scope :field_synchronize, controller: 'tasks/data_attributes/field_synchronize' do
