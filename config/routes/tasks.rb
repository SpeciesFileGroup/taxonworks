scope :tasks do
<<<<<<< HEAD
    scope :exports do
      scope :coldp, controller: 'tasks/exports/coldp' do
        get 'index', as: 'export_coldp_task'
        get 'download', as: 'download_coldp_task'
      end
    end

    scope :matrix_image do
      scope :matrix_image, controller: 'tasks/matrix_image/matrix_image' do
        get :index, as: 'index_matrix_image_task'
      end
=======
  scope :matrix_image do
    scope :matrix_image, controller: 'tasks/matrix_image/matrix_image' do
      get :index, as: 'index_matrix_image_task'
>>>>>>> c289c788
    end
  end

  scope :asserted_distribution do
    scope :new_asserted_distribution, controller: 'tasks/asserted_distribution/new_asserted_distribution' do
      get :index, as: 'index_new_asserted_distribution_task'
    end
  end

  scope :browse_annotations, controller: 'tasks/browse_annotations' do
    get 'index', as: 'browse_annotations_task'
  end

  scope :citations do
    scope :otus, controller: 'tasks/citations/otus' do
      get 'index', as: 'cite_otus_task_task'
    end
  end

  scope :confidences do
    scope :visualize, controller: 'tasks/confidences/visualize' do
      get 'index', as: 'visualize_confidences_task'
    end
  end

  scope :content do
    scope :editor, controller: 'tasks/content/editor' do
      get 'index', as: 'index_editor_task'
      get 'recent_topics', as: 'content_editor_recent_topics_task'
      get 'recent_otus', as: 'content_editor_recent_otus_task'
    end
  end

  scope :descriptors do
    scope :new_descriptor, controller: 'tasks/descriptors/new_descriptor' do
      get '(:descriptor_id)', action: :index, as: 'new_descriptor_task'
    end
  end

  scope :images do
    scope :new_image, controller: 'tasks/images/new_image' do
      get :index, as: 'index_new_image_task'
    end
  end

  scope :import do
    scope :dwca do
      scope :psu_import, controller: 'tasks/import/dwca/psu_import' do
        get 'index', as: 'psu_import_task'
        post 'do_psu_import', as: 'do_psu_import'
      end
    end
  end

  scope :labels do
    scope :print_labels, controller: 'tasks/labels/print_labels' do
      get :index, as: 'index_print_labels_task'
    end
  end

  scope :loans do
    scope :edit_loan, controller: 'tasks/loans/edit_loan' do
      get 'loan_item_metadata', as: 'loan_item_metdata', defaults: {format: :json}
      get '(:id)', action: :index, as: 'edit_loan_task'
    end

    scope :overdue, controller: 'tasks/loans/overdue' do
      get 'index', as: 'overdue_loans_task'
    end
  end

  scope :projects do
    scope :preferences, controller: 'tasks/projects/preferences' do
      get :index, as: 'project_preferences_task'
    end
  end

  scope :sources do
    scope :hub, controller: 'tasks/sources/hub' do
      get :index, as: 'index_hub_task'
    end

    scope :individual_bibtex_source, controller: 'tasks/sources/individual_bibtex_source' do
      get 'index', as: 'index_individual_bibtex_source_task'
    end

    scope :browse, controller: 'tasks/sources/browse' do
      get 'index', as: 'browse_sources_task'
      get 'find', as: 'find_sources_task'
    end
  end

  scope :collecting_events do
    scope :search_locality, controller: 'tasks/collecting_events/search_locality' do
      get 'index', as: 'index_search_locality_task'
    end 

    scope :parse do
      scope :stepwise do
        scope :dates, controller: 'tasks/collecting_events/parse/stepwise/dates' do
          get 'index', as: 'dates_index_task'
          post 'update', as: 'dates_update_task'
          get 'skip', as: 'dates_skip'
          get 'similar_labels', as: 'dates_similar_labels'
          get 'save_selected', as: 'dates_save_selected'
        end

        scope :lat_long, controller: 'tasks/collecting_events/parse/stepwise/lat_long' do
          get 'index', as: 'collecting_event_lat_long_task'
          post 'update', as: 'lat_long_update'
          get 'skip', as: 'lat_long_skip'
          get 're_eval', as: 'lat_long_re_eval'
          get 'save_selected', as: 'lat_long_save_selected'
          get 'convert', as: 'lat_long_convert'
          get 'similar_labels', as: 'lat_long_similar_labels'
        end
      end
    end
  end

  scope :collection_objects do
    scope :browse, controller: 'tasks/collection_objects/browse' do
      get 'index', as: 'browse_collection_objects_task'
    end

    scope :filter, controller: 'tasks/collection_objects/filter' do
      get 'index', as: 'collection_objects_filter_task' #'index_area_and_date_task'
      get 'find', as: 'find_collection_objects_task' # 'find_area_and_date_task'
      get 'set_area'  , as: 'set_area_for_collection_object_filter'
      get 'set_date', as: 'set_date_for_collection_object_filter'
      get 'set_otu', as: 'set_otu_for_collection_object_filter'
      get 'set_id_range', as: 'set_id_range_for_collection_object_filter'
      get 'set_user_date_range', as: 'set_user_date_range_for_collection_object_filter'
      get 'get_dates_of_type', as: 'get_dates_type_of_for_collection_object_filter'
      # get 'get_updated_at', as: 'get_updated_at_for_collection_object_filter'
      get 'download', action: 'download', as: 'download_collection_object_filter_result'
      post 'tag_all', action: 'tag_all', as: 'tag_all_collection_object_filter_result',  defaults: {format: :json}
    end
  end

  scope :accessions do
    scope :comprehensive, controller: 'tasks/accessions/comprehensive' do
      get 'index', as: 'comprehensive_collection_object_task'
    end

    scope :report do
      scope :dwc, controller: 'tasks/accessions/report/dwc' do
        get '', action: :index, as: 'report_dwc_task'
        get 'row/:id', action: :row
        get :download, as: 'download_report_dwc_task'
      end
    end

    scope :breakdown do
      scope :sqed_depiction, controller: 'tasks/accessions/breakdown/sqed_depiction' do
        get 'todo_map', action: :todo_map, as: 'sqed_depiction_breakdown_todo_map_task'
        get ':id(/:namespace_id)', action: :index, as: 'sqed_depiction_breakdown_task'
        patch 'update/:id', action: :update, as: 'sqed_depiction_breakdown_update_task'
      end

      scope :buffered_data, controller: 'tasks/accessions/breakdown/buffered_data' do
        get ':id', action: :index, as: 'collection_object_buffered_data_breakdown_task'
        get 'thumb_navigator/:id', action: :thumb_navigator, as: 'collection_object_buffered_data_breakdown_thumb_navigator'
        patch 'update/:id', action: :update, as: 'collection_object_buffered_data_breakdown_update_task'
      end
    end

    scope :verify do
      scope :material, controller: 'tasks/accessions/verify/material' do
        get 'index/:by', action: :index, as: 'verify_accessions_task'
      end
    end

    scope :quick, controller: 'tasks/accessions/quick/verbatim_material' do
      get 'new', as: 'quick_verbatim_material_task'
      post 'create', as: 'create_verbatim_material_task'
    end

    scope :simple, controller: 'tasks/accessions/quick/simple' do
      get 'new', as: 'simple_specimen_task'
      post 'create', as: 'create_simple_specimen_task'
      # needs a name to remove conflicts?
      get 'collecting_events', format: :js
    end
  end

  scope :bibliography do
    scope :verbatim_reference, controller: 'tasks/bibliography/verbatim_reference' do
      get 'new', as: 'new_verbatim_reference_task'
      post 'preview', as: 'preview_verbatim_reference_task'
      post 'create_verbatim', as: 'create_verbatim_from_reference_task'
      post 'create_bibtex', as: 'create_bibtex_from_reference_task'
    end
  end

  scope :biological_associations do
    scope :dot, controller: 'tasks/biological_associations/dot' do
      get 'by_project/:project_id', action: :project_dot_graph, as: :biological_associations_dot_graph_task
    end
  end

  scope :contents, controller: 'tasks/content/preview' do
    get 'otu_content_for_layout/:otu_id', action: :otu_content_for_layout, as: 'preview_otu_content_for_layout'
    get ':otu_id', action: 'otu_content', as: 'preview_otu_content'
  end

  scope :controlled_vocabularies do
    scope :topics_hub, controller: 'tasks/controlled_vocabularies/topics_hub' do
      get 'index', as: 'index_topics_hub_task'
    end

    scope :biocuration, controller: 'tasks/controlled_vocabularies/biocuration' do
      get 'build_collection', as: 'build_biocuration_groups_task'
      post 'build_biocuration_group', as: 'build_biocuration_group_task'

      post 'create_biocuration_group'
      post 'create_biocuration_class'
    end
  end

  scope :gis do
    scope :geographic_area_lookup, controller: 'tasks/gis/geographic_area_lookup' do
      get 'index', as: 'geographic_area_lookup_task'
      get 'resolve', as: 'geographic_area_lookup_resolve_task', format: :js
    end

    scope :asserted_distribution, controller: 'tasks/gis/asserted_distribution' do
      get 'new', action: 'new', as: 'new_asserted_distribution_task'
      post 'create', action: 'create', as: 'create_asserted_distribution_task'
      get 'generate_choices'
    end
  end

  scope :gis, controller: 'tasks/gis/draw_map_item' do
    get 'new_map_item', action: 'new', as: 'new_draw_map_item_task'
    post 'create_map_item', action: 'create', as: 'create_draw_map_item_task'
    get 'collect_item', as: 'collect_draw_item_task'
  end

  scope :gis, controller: 'tasks/gis/match_georeference' do
    get 'match_georeference', action: 'index', as: 'match_georeference_task'
    get 'filtered_collecting_events'
    get 'recent_collecting_events'
    get 'tagged_collecting_events'
    get 'drawn_collecting_events'

    get 'filtered_georeferences'
    get 'recent_georeferences'
    get 'tagged_georeferences'
    get 'drawn_georeferences'

    post 'batch_create_match_georeferences'
  end

  scope :gis, controller: 'tasks/gis/drawable_map' do
    get 'drawn_area_select'
  end

  scope :gis, controller: 'tasks/gis/otu_distribution_data' do
    get 'otu_distribution_data', action: 'show', as: 'otu_distribution_data_task'
  end

  scope :nomenclature do
      scope :stats, controller: 'tasks/nomenclature/stats' do
        get :index, as: 'index_stats_task'
      end

    scope :new_combination, controller: 'tasks/nomenclature/new_combination' do
      get 'index', as: 'new_combination_task'
    end

    scope :new_taxon_name, controller: 'tasks/nomenclature/new_taxon_name' do
      get '(:id)', action: :index, as: 'new_taxon_name_task'
    end

    scope :catalog do
      scope :basis, controller: 'tasks/nomenclature/catalog/basis' do
        get ':taxon_name_id', action: :index, as: 'basis_catalog_task'
      end
    end

    scope :browse, controller: 'tasks/nomenclature/browse' do
      get '', action: :index, as: 'browse_nomenclature_task'
    end

    scope :by_source, controller: 'tasks/nomenclature/by_source' do
      get '(:source_id)', action: :index, as: 'nomenclature_by_source_task'
    end
  end

  scope :observation_matrices do
      scope :dashboard, controller: 'tasks/observation_matrices/dashboard' do
        get :index, as: 'index_dashboard_task'
      end


    scope :view, controller: 'tasks/observation_matrices/view' do
      get '(:observation_matrix_id)', as: 'observation_matrix_view_task', action: :index
    end

    scope :observation_matrix_hub, controller: 'tasks/observation_matrices/observation_matrix_hub' do
      get 'index', as: 'observation_matrices_hub_task' # 'index_observation_matrix_hub_task'
      post 'copy_observations', as: 'observation_matrix_hub_copy_observations', defaults: {format: :json}
    end

    scope :new_matrix, controller: 'tasks/observation_matrices/new_matrix' do
      get 'observation_matrix_row_item_metadata', as: 'observation_matrix_row_item_metadata', defaults: {format: :json}
      get 'observation_matrix_column_item_metadata', as: 'observation_matrix_column_item_metdata', defaults: {format: :json}
      get '(:observation_matrix_id)', action: :index, as: 'new_matrix_task'
    end

    scope :row_coder, controller: 'tasks/observation_matrices/row_coder' do
      get 'index', as: 'index_row_coder_task'
      get 'set', as: 'set_row_coder_task'
    end
  end

  scope :otus do
      scope :browse_asserted_distributions, controller: 'tasks/otus/browse_asserted_distributions' do
        get :index, as: 'index_browse_asserted_distributions_task'
      end

    scope :browse, controller: 'tasks/otus/browse' do
      get '/(:otu_id)', action: :index, as: 'browse_otus_task'
    end

    scope :filter, controller: 'tasks/otus/filter' do
      get 'index', as: 'otus_filter_task' #'index_area_and_date_task'
      get 'find', as: 'find_otus_task' # 'find_area_and_date_task'
      get 'set_area', as: 'set_area_for_otu_filter'
      get 'set_author', as: 'set_author_for_otu_filter'
      get 'set_nomen', as: 'set_nomen_for_otu_filter'
      get 'set_verbatim', as: 'set_verbatim_for_otu_filter'
      get 'download', action: 'download', as: 'download_otus_filter_result'
    end
  end

  scope :people, controller: 'tasks/people/author' do
    get 'author', action: 'list', as: 'author_list_task'
    get 'source_list_for_author/:id', action: 'source_list_for_author', as: 'author_source_list_task'
  end

  scope :serials, controller: 'tasks/serials/similar' do
    get 'like(/:id)', action: 'like', as: 'similar_serials_task'
  end

  scope :taxon_names do
    scope :filter, controller: 'tasks/taxon_names/filter' do
      get :index, as: 'index_filter_task'
    end
  end

  scope :type_material do
    scope :edit_type_material, controller: 'tasks/type_material/edit_type_material' do
      get '/', as: 'edit_type_material_task', action: :index
    end
  end

  scope :uniquify_people, controller: 'tasks/uniquify/people' do
    get 'index', as: 'uniquify_people_task'
  end

  scope :usage, controller: 'tasks/usage/user_activity' do
    get ':id', action: 'report', as: 'user_activity_report_task'
  end
end<|MERGE_RESOLUTION|>--- conflicted
+++ resolved
@@ -1,5 +1,4 @@
 scope :tasks do
-<<<<<<< HEAD
     scope :exports do
       scope :coldp, controller: 'tasks/exports/coldp' do
         get 'index', as: 'export_coldp_task'
@@ -11,11 +10,6 @@
       scope :matrix_image, controller: 'tasks/matrix_image/matrix_image' do
         get :index, as: 'index_matrix_image_task'
       end
-=======
-  scope :matrix_image do
-    scope :matrix_image, controller: 'tasks/matrix_image/matrix_image' do
-      get :index, as: 'index_matrix_image_task'
->>>>>>> c289c788
     end
   end
 
