# All models that use data controllers should include this concern.
# See http://api.rubyonrails.org/classes/ActionDispatch/Routing/Mapper/Concerns.html to extend it to take options if need be.
# TODO: This will have to be broken down to core_data_routes, and supporting_data_routes
concern :data_routes do |options|
  collection do
    get 'download'
    get 'list'
    post 'batch_create'
    post 'batch_preview'
    get 'batch_load'
    get 'autocomplete'
    get 'search'
  end

  member do
    get 'related'
  end
end

resources :alternate_values, except: [:show, :new] do
  concerns [:data_routes]
end
match '/alternate_values/:global_id/metadata', to: 'alternate_values#metadata', via: :get, defaults: {format: :json}

match '/attributions/licenses', to: 'attributions#licenses', via: :get, defaults: {format: :json}
match '/attributions/role_types', to: 'attributions#role_types', via: :get, defaults: {format: :json}
resources :attributions, except: [:new] do
  concerns [:data_routes]
end

resources :asserted_distributions do
  concerns [:data_routes]
  collection do
    post :preview_simple_batch_load # should be get
    post :create_simple_batch_load
  end
  resources :origin_relationships, shallow: true, only: [:index], defaults: {format: :json}
end

resources :biocuration_classifications, only: [:create, :update, :destroy] do
  collection do
    get :index, defaults: {format: :json}
  end
end

resources :biological_associations do
  concerns [:data_routes]
end

resources :biological_associations_graphs do
  concerns [:data_routes]
end

resources :biological_relationships do
  concerns [:data_routes]
  collection do
    get :select_options, defaults: {format: :json}
  end
end

resources :character_states do
  concerns [:data_routes]
  member do
    get :annotations, defaults: {format: :json}
  end
end

resources :citation_topics, only: [:create, :update, :destroy]

resources :citations do # except: [:show]
  concerns [:data_routes]
end

get 'confidences/exists', to: 'confidences#exists', defaults: {format: :json}
resources :confidences do # , except: [:edit, :show]
  concerns [:data_routes]
  collection do
    post :confidence_object_update
  end
end

resources :confidence_levels, only: [:index] do
  collection do
    get 'lookup'
    get 'autocomplete'
    get :select_options, defaults: {format: :json}
  end
end

resources :collection_objects do
  concerns [:data_routes]

  resources :biological_associations, shallow: true, only: [:index], defaults: {format: :json}
  resources :taxon_determinations, shallow: true, only: [:index], defaults: {format: :json}

  member do
    # pseudo shallow
    get 'biocuration_classifications', defaults: {format: :json}

    get 'dwc', defaults: {format: :json}
    get 'dwc_verbose', defaults: {format: :json}
    get 'depictions', constraints: {format: :html}
    get 'containerize'
    get 'dwca', defaults: {format: :json}
    get 'metadata_badge', defaults: {format: :json}
    get :navigation, defaults: {format: :json}
  end

  collection do
    get :dwc_index, defaults: {format: :json}
    get :report, defaults: {format: :json}
    post :preview_castor_batch_load # should be get
    post :create_castor_batch_load # should be get
    post :preview_buffered_batch_load
    post :create_buffered_batch_load
    get :preview_simple_batch_load
    post :create_simple_batch_load
    get :select_options, defaults: {format: :json}
    get :preview, defaults: {format: :json}
  end

  resources :origin_relationships, shallow: true, only: [:index], defaults: {format: :json}
end
match 'collection_objects/by_identifier/:identifier', to: 'collection_objects#by_identifier', via: :get

resources :collection_object_observations do
  concerns [:data_routes]
end

resources :collection_profiles do
  concerns [:data_routes]
end
match 'collection_profiles/swap_form_attribute_types/:collection_type', to: 'collection_profiles#swap_form_attribute_types', via: :get, method: :js

resources :collecting_events do
  concerns [:data_routes ]
  get :autocomplete_collecting_event_verbatim_locality, on: :collection
  member do
    get :card
    post :clone
    get :navigation, defaults: {format: :json}
  end

  collection do
    get :attributes, defaults: {format: :json}
    get :select_options, defaults: {format: :json}
    get :parse_verbatim_label, defaults: {format: :json}

    post :preview_castor_batch_load
    post :create_castor_batch_load

    post :preview_gpx_batch_load
    post :create_gpx_batch_load
  end
end

resources :combinations, only: [:create, :edit, :update, :destroy, :new] do
  concerns [:data_routes]
  collection do
    get :index, defaults: {format: :json}
  end
  member do
    get :show, defaults: {format: :json}
  end
end

resources :common_names do
  concerns [:data_routes]
end

match 'containers/for', to: 'containers#for', via: :get, defaults: {format: :json}
resources :containers do # , only: [:create, :update, :destroy] do
  concerns [:data_routes]
end

resources :container_items, except: [:edit] do
  concerns [:data_routes]
end

resources :contents do
  concerns [:data_routes]
end

resources :controlled_vocabulary_terms do
  concerns [:data_routes]

  member do
    get 'tagged_objects'
    get 'select', defaults: {format: :json}
  end
end

resources :data_attributes, except: [:show] do
  concerns [:data_routes]

  collection do
    get 'value_autocomplete', defaults: {format: :json}
  end
end

resources :depictions do
  concerns [:data_routes]
  collection do
    patch :sort
  end
end

resources :descriptors do
  concerns [:data_routes]
  member do
    get :annotations, defaults: {format: :json}
  end
  collection do
    post :preview_modify_gene_descriptor_batch_load
    post :create_modify_gene_descriptor_batch_load
    get :units
  end
end

resources :documentation do
  concerns [:data_routes]
  collection do
    patch :sort
  end
end

resources :documents do
  concerns [:data_routes]
end

resources :downloads, except: [:edit, :new, :create] do
  collection do
    get 'list'
  end
  member do
    get 'file'
  end
end

resources :extracts do
  concerns [:data_routes]
<<<<<<< HEAD
  collection do
    get :select_options, defaults: {format: :json}
  end
=======
  resources :origin_relationships, shallow: true, only: [:index], defaults: {format: :json}
>>>>>>> 0694d0cd
end

resources :geographic_areas, only: [:index, :show] do

  collection do
    get 'download'
    get 'list'
    get 'autocomplete'
    get 'search'

    post 'display_coordinates' # TODO should not be POST
    get 'display_coordinates', as: 'getdisplaycoordinates'
    get :select_options, defaults: {format: :json}
    get :by_lat_long, defaults: {format: :json}
  end

  member do
    get 'related'
  end

end

resources :gene_attributes do
  concerns [:data_routes]
end

resources :geographic_areas_geographic_items, except: [:index, :show]

resources :geographic_area_types

resources :geographic_items

resources :georeferences, only: [:index, :destroy, :new, :create, :show, :edit, :update] do
  concerns [:data_routes]
end

# TODO: fix broken interfaces, deprecate?
namespace :georeferences do
  resources :geo_locates, only: [:new, :create]
  resources :google_maps, only: [:new, :create]
  # verbatim_data
end

resources :identifiers, except: [:show] do
  concerns [:data_routes]

  # Must be before member
  collection do
    get :identifier_types, {format: :json}
  end

  member do
    get :show, defaults: {format: :json}
  end
end

resources :images do
  concerns [:data_routes]
  member do
    get 'extract(/:x/:y/:width/:height)', action: :extract
    get 'scale(/:x/:y/:width/:height/:new_width/:new_height)', action: :scale
    get 'scale_to_box(/:x/:y/:width/:height/:box_width/:box_height)', action: :scale_to_box
    get 'ocr(/:x/:y/:width/:height)', action: :ocr
    patch 'rotate', action: 'rotate'
  end
  collection do
    get :select_options, defaults: {format: :json}
  end
end

resources :keywords, only: [] do
  collection do
    get :autocomplete
    get :lookup_keyword
    get :select_options, defaults: {format: :json}
  end
end

resources :labels do
  collection do
    get :list
  end
  # is data?
end

resources :languages, only: [:show] do
  collection do
    get 'autocomplete'
  end
  collection do
    get :select_options, defaults: {format: :json}
  end
end

resources :loans do
  concerns [:data_routes]
  member do
    get :recipient_form
  end

  collection do
    get :select_options, defaults: {format: :json}
  end
end

resources :loan_items do
  concerns [:data_routes]
  collection do
    post :batch_create
  end
end

resources :namespaces do
  collection do
    get :autocomplete, defaults: {format: :json} # TODO: add JSON to all autocomplete as default, until then this line has to be above concerns
    post :preview_simple_batch_load
    post :create_simple_batch_load
    get :select_options, defaults: {format: :json}
  end

  concerns [:data_routes]
end

match 'observation_matrices/row/', to: 'observation_matrices#row', via: :get, method: :json
resources :observation_matrices do
  concerns [:data_routes]

  resources :observation_matrix_columns, shallow: true, only: [:index], defaults: {format: :json}
  resources :observation_matrix_rows, shallow: true, only: [:index], defaults: {format: :json}
  resources :observation_matrix_row_items, shallow: true, only: [:index], defaults: {format: :json}
  resources :observation_matrix_column_items, shallow: true, only: [:index], defaults: {format: :json}

  member do
    get :nexml, defaults: {format: :rdf}
    get :tnt
    get :nexus
    #  get :csv
    #  get :biom

    get :reorder_rows, defaults: {format: :json}
    get :reorder_columns, defaults: {format: :json}
  end

end

resources :observation_matrix_columns, only: [:index, :show] do
  concerns [:data_routes]
  collection do
    patch 'sort', {format: :json}
  end
end

resources :observation_matrix_rows, only: [:index, :show] do
  concerns [:data_routes]
  collection do
    patch 'sort', {format: :json}
  end
end

resources :observation_matrix_column_items do
  concerns [:data_routes]
  collection do
    post :batch_create
  end
end

resources :observation_matrix_row_items do
  concerns [:data_routes]
  collection do
    post :batch_create
  end
end

resources :observations do
  concerns [:data_routes]
  collection do
    delete :destroy_row, defaults: {format: :json}
  end

  member do
    get :annotations, defaults: {format: :json}
  end
end

resources :notes, except: [:show] do
  concerns [:data_routes]
end

resources :otus do
  concerns [:data_routes ]
  resources :biological_associations, shallow: true, only: [:index], defaults: {format: :json}
  resources :asserted_distributions, shallow: true, only: [:index], defaults: {format: :json}
  resources :common_names, shallow: true, only: [:index], defaults: {format: :json}
  resources :taxon_determinations, shallow: true, only: [:index], defaults: {format: :json}

  resources :contents, only: [:index]

  collection do
    # TODO: this is get
    post :preview_data_attributes_batch_load
    post :create_data_attributes_batch_load

    # TODO: this is get
    post :preview_simple_batch_load # should be get (batch loader fix)
    post :create_simple_batch_load

    # TODO: this is get
    post :preview_simple_batch_file_load
    post :create_simple_batch_file_load

    # TODO: this is get
    post :preview_identifiers_batch_load
    post :create_identifiers_batch_load

    get :select_options, defaults: {format: :json}
  end

  member do
    get :timeline, defaults: {format: :json}
    get :navigation, defaults: {format: :json}
    get :breadcrumbs, defaults: {format: :json}
    get :coordinate, defaults: {format: :json}
  end

end

resources :otu_page_layouts do
  collection do
    get :list
    get :lookup_topic, controller: 'topics'
  end
  member do
    get 'related'
  end
end

resources :organizations do
  collection do
    get :autocomplete, defaults: {format: :json}
  end
  concerns [:data_routes]
end

resources :origin_relationships do
  concerns [:data_routes]
end

resources :otu_page_layout_sections, only: [:create, :update, :destroy]

match 'people/role_types', to: 'people#role_types', via: :get, method: :json
resources :people do
  concerns [:data_routes]

  collection do
    get :select_options, defaults: {format: :json}
  end

  member do
    get :roles
    get :details
    post :merge, defaults: {format: :json}
  end
end

resources :predicates, only: [] do
  collection do
    get 'autocomplete'
    get :select_options, defaults: {format: :json}
  end
end

resources :preparation_types do
  concerns [:data_routes]
end

resources :project_sources, only: [:index, :create, :destroy] do
  collection do
    get 'download'
    get 'list'
    get 'autocomplete'
    get 'search'
  end
end

resources :protocols do
  concerns [:data_routes]
  collection do
    get :select_options, defaults: {format: :json}
  end
end

resources :protocol_relationships do
  concerns [:data_routes]
end

resources :public_contents, only: [:create, :update, :destroy]

resources :ranged_lot_categories do
  concerns [:data_routes]
end

resources :repositories do
  concerns [:data_routes]
  collection do
    get :select_options, defaults: {format: :json}
  end
end

resources :serials do
  concerns [:data_routes]
  collection do
    get :select_options, defaults: {format: :json}
  end
end

resources :serial_chronologies, only: [:create, :update, :destroy]

resources :sequences do
  concerns [:data_routes]

  collection do
    get :select_options, defaults: {format: :json}

    post :preview_genbank_batch_file_load
    post :create_genbank_batch_file_load

    post :preview_genbank_batch_load
    post :create_genbank_batch_load

    post :preview_primers_batch_load
    post :create_primers_batch_load
  end

  resources :origin_relationships, shallow: true, only: [:index], defaults: {format: :json}
end

resources :sequence_relationships do
  concerns [:data_routes]

  collection do
    post :preview_primers_batch_load
    post :create_primers_batch_load
  end
end

resources :sled_images, only: [:update, :create, :destroy, :show], defaults: {format: :json} do
end

resources :sources do
  concerns [:data_routes]
  collection do
    get :attributes, defaults: {format: :json}
    get :select_options, defaults: {format: :json}
    post :preview_bibtex_batch_load # should be get
    post :create_bibtex_batch_load
    get :parse, defaults: {format: :json}
    get :citation_object_types, defaults: {format: :json}
    get :csl_types, defaults: {format: :json}
    get :generate, defaults: {format: :json}
  end

  member do
    post :clone
  end

  resources :origin_relationships, shallow: true, only: [:index], defaults: {format: :json}
end

resources :sqed_depictions, only: [:update] do
  collection do
    get :metadata_options, defaults: {format: :json}
  end
end

get 'tags/exists', to: 'tags#exists', defaults: {format: :json}
resources :tags, except: [:edit, :show, :new] do
  concerns [:data_routes]
  collection do
    get :autocomplete
    post :tag_object_update
    post :batch_create, defaults: {format: :json}
    post :batch_remove, defaults: {format: :json}
  end
end

resources :tagged_section_keywords, only: [:create, :update, :destroy]

resources :taxon_determinations do
  concerns [:data_routes]
end

resources :taxon_names do
  concerns [:data_routes]
  resources :otus, shallow: true, only: [:index], defaults: {format: :json}
  resources :taxon_name_classifications, shallow: true, only: [:index], defaults: {format: :json}

  # TODO, check
  resources :taxon_name_relationships, shallow: true, only: [:index], defaults: {format: :json}, param: :subject_taxon_name_id

  collection do
    get :select_options, defaults: {format: :json}
    post :preview_simple_batch_load # should be get
    post :create_simple_batch_load
    get :ranks, {format: :json}

    post :preview_castor_batch_load
    post :create_castor_batch_load

    get :parse, defaults: {format: :json}
    get :random

    get :rank_table, defaults: {format: :json}
    get :predicted_rank, {format: :json}

  end

  member do
    get :original_combination, defaults: {format: :json}
  end
end

resources :taxon_name_classifications, except: [:show] do
  concerns [:data_routes]
  collection do
    get :taxon_name_classification_types
  end
  member do
    get :show, {format: :json}
  end
end

resources :taxon_name_relationships do
  concerns [:data_routes]
  collection do
    get :type_relationships, {format: :json}
    get :taxon_name_relationship_types, {format: :json}
  end
end

resources :topics, only: [:create] do
  collection do
    get :index, defaults: { format: :json }
    get :select_options, defaults: {format: :json}
    get 'get_definition/:id', action: 'get_definition'
    get :lookup_topic
    get :list
  end
end

resources :type_materials do
  concerns [:data_routes]
  collection do
    get :type_types, {format: :json}
  end
end

<|MERGE_RESOLUTION|>--- conflicted
+++ resolved
@@ -239,14 +239,11 @@
 
 resources :extracts do
   concerns [:data_routes]
-<<<<<<< HEAD
-  collection do
-    get :select_options, defaults: {format: :json}
-  end
-=======
-  resources :origin_relationships, shallow: true, only: [:index], defaults: {format: :json}
->>>>>>> 0694d0cd
-end
+  collection do
+    get :select_options, defaults: {format: :json}
+  end
+end
+resources :origin_relationships, shallow: true, only: [:index], defaults: {format: :json}
 
 resources :geographic_areas, only: [:index, :show] do
 
