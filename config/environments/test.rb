--- conflicted
+++ resolved
@@ -38,11 +38,10 @@
 
   Paperclip::Attachment.default_options[:path] = "#{Rails.root}/spec/test_files/:class/:id_partition/:style.:extension"
 
-<<<<<<< HEAD
   config.after_initialize do
     PaperTrail.enabled = false
   end
-=======
+
   #Babel transcoder
   config.browserify_rails.commandline_options = "-t [ babelify --presets [ es2015 ] --extension=\".es6\" ]"
 
@@ -50,7 +49,6 @@
   # unless ENV['TAXONWORKS_TEST_WITH_PRECOMPILE']
   #   config.assets.prefix = '/assets_test'
   # end
->>>>>>> 9cbd4cda
 
   require 'taxonworks'
   require 'taxonworks_autoload'
