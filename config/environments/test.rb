TaxonWorks::Application.configure do
  # Settings specified here will take precedence over those in config/application.rb.

  # The test environment is used exclusively to run your application's
  # test suite. You never need to work with it otherwise. Remember that
  # your test database is "scratch space" for the test suite and is wiped
  # and recreated between test runs. Don't rely on the data there!
  config.cache_classes = true

  # Do not eager load code on boot. This avoids loading your whole application
  # just for the purpose of running a single test. If you are using a tool that
  # preloads Rails for running tests, you may have to set it to true.
  config.eager_load = false

  # Configure static asset server for tests with Cache-Control for performance.
  config.serve_static_assets  = true
  config.static_cache_control = "public, max-age=3600"

  # Show full error reports and disable caching.
  config.consider_all_requests_local       = true
  config.action_controller.perform_caching = false

  # Raise exceptions instead of rendering exception templates.
  config.action_dispatch.show_exceptions = false

  # Disable request forgery protection in test environment.
  config.action_controller.allow_forgery_protection = false

  # Tell Action Mailer not to deliver emails to the real world.
  # The :test delivery method accumulates sent emails in the
  # ActionMailer::Base.deliveries array.
  config.action_mailer.delivery_method = :test

  # Print deprecation notices to the stderr.
  config.active_support.deprecation = :stderr

  # Added by MJY.  This touches all classes so they are available.
  # TODO: test for need in production.
  # Rails.application.eager_load!
<<<<<<< HEAD

=======
>>>>>>> a73d54c5

  require 'taxonworks'
end<|MERGE_RESOLUTION|>--- conflicted
+++ resolved
@@ -37,10 +37,6 @@
   # Added by MJY.  This touches all classes so they are available.
   # TODO: test for need in production.
   # Rails.application.eager_load!
-<<<<<<< HEAD
-
-=======
->>>>>>> a73d54c5
 
   require 'taxonworks'
 end