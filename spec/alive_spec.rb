--- conflicted
+++ resolved
@@ -36,16 +36,15 @@
 end
 
 
-<<<<<<< HEAD
 describe "rich's test" do
   it "test number of keys" do
     expect({:a=>:b}.keys).to have(1).things
   end
 end
-=======
+
+
 describe "Beth's test" do
   specify "'freedom' ends with 'dom'" do
     expect("freedom").to end_with "dom"
   end
-end
->>>>>>> 0c2deb26
+end