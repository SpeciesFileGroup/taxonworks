--- conflicted
+++ resolved
@@ -6,11 +6,6 @@
   end
 end
 
-<<<<<<< HEAD
-describe "mb's test" do
-  specify "that [1,2,3] has 3 elements" do
-    expect([1,2,3].length == 3)
-=======
 describe "First name is 'Jim'" do
   it "must refer to itself as 'Jim'" do
     'Jim'
@@ -24,7 +19,6 @@
     b = 'asdf'
     expect(b).to match /.*sd.*/
 
->>>>>>> 4db3bb2c
   end
 end
 
