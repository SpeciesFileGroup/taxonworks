require 'spec_helper'

 
describe "specs working in Rubymine" do
  it "should pass" do
    expect{true}.to be_true 
  end
end

describe "mike's test" do
    
    specify "foo not equal to bar" do
       a = "foo"
        b="bar"
        expect(a).not_to eq(b)
    end
        
 end



describe "First name is 'Jim'" do
  it "must refer to itself as 'Jim'" do
    'Jim'
  end
end

describe "can find one string in another" do
  specify "should find 'sd' in 'asdf'" do

    a = 'sd'
    b = 'asdf'
    expect(b).to match /.*sd.*/

  end
end

describe "matt's test" do 
  # it/specify are aliases 
  specify "that foo is not found in some hash in either keys or values" do
    some_hash = {a: 1, b: 2, c: [], d: nil, blorf: "borf"}
    expect(some_hash.keys.select{|a| a == "foo"}.size).to eq(0)  
    expect(some_hash.values.select{|a| a == "foo"}).to match_array([]) 
    expect(some_hash.values.select{|a| a == "foo"}).to have(0).things
    expect(some_hash.values.select{|a| a == "foo"}).to eql([])
  end

end


<<<<<<< HEAD
describe "dmitry's test2" do
  it "42 is within 10-50" do
    expect(10..50).to cover(42)
=======
describe "rich's test" do
  it "test number of keys" do
    expect({:a=>:b}.keys).to have(1).things
  end
end


describe "Beth's test" do
  specify "'freedom' ends with 'dom'" do
    expect("freedom").to end_with "dom"
>>>>>>> 1484c84f
  end
end<|MERGE_RESOLUTION|>--- conflicted
+++ resolved
@@ -1,6 +1,5 @@
 require 'spec_helper'
 
- 
 describe "specs working in Rubymine" do
   it "should pass" do
     expect{true}.to be_true 
@@ -48,11 +47,12 @@
 end
 
 
-<<<<<<< HEAD
 describe "dmitry's test2" do
   it "42 is within 10-50" do
     expect(10..50).to cover(42)
-=======
+  end
+end
+
 describe "rich's test" do
   it "test number of keys" do
     expect({:a=>:b}.keys).to have(1).things
@@ -63,6 +63,5 @@
 describe "Beth's test" do
   specify "'freedom' ends with 'dom'" do
     expect("freedom").to end_with "dom"
->>>>>>> 1484c84f
   end
 end