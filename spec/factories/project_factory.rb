--- conflicted
+++ resolved
@@ -7,11 +7,7 @@
   factory :project, class: Project, traits: [:creator_and_updater] do
     # Don't include a name here 
     factory :valid_project do
-<<<<<<< HEAD
-      name { Faker::Lorem.words(number: 4) }
-=======
       name { Faker::Lorem.word }
->>>>>>> 8f15fa77
     end
   end
 end