FactoryGirl.define do

  factory :georeference, traits: [:housekeeping] do

    factory :valid_georeference, aliases: [:valid_georeference_with_point_a] do

<<<<<<< HEAD
      association :collecting_event, factory: :valid_collecting_event, verbatim_latitude: '40.092067', verbatim_longitude: '-88.249519'
      association :geographic_item, factory: :valid_geographic_item
      type 'Georeference::VerbatimData'
=======
      association :collecting_event, factory: :collecting_event_my_office
      association :geographic_item, factory: :geographic_item_with_point_a

      type  'Georeference::VerbatimData'

    end

    factory :georeference_from_verbatim do
      type  'Georeference::VerbatimData'

    end

    factory :georeference_from_geo_locate do
      type  'Georeference::GeoLocate'

>>>>>>> 1d0240c9
    end

  end
end<|MERGE_RESOLUTION|>--- conflicted
+++ resolved
@@ -4,16 +4,10 @@
 
     factory :valid_georeference, aliases: [:valid_georeference_with_point_a] do
 
-<<<<<<< HEAD
-      association :collecting_event, factory: :valid_collecting_event, verbatim_latitude: '40.092067', verbatim_longitude: '-88.249519'
-      association :geographic_item, factory: :valid_geographic_item
-      type 'Georeference::VerbatimData'
-=======
       association :collecting_event, factory: :collecting_event_my_office
       association :geographic_item, factory: :geographic_item_with_point_a
 
       type  'Georeference::VerbatimData'
-
     end
 
     factory :georeference_from_verbatim do
@@ -24,7 +18,6 @@
     factory :georeference_from_geo_locate do
       type  'Georeference::GeoLocate'
 
->>>>>>> 1d0240c9
     end
 
   end
