--- conflicted
+++ resolved
@@ -789,7 +789,6 @@
      @l,
      @all_items, @outer_limits].map(&:save!)
 
-<<<<<<< HEAD
      @debug_names = {
       r2020: @r2020,
       r2022: @r2022,
@@ -818,18 +817,6 @@
 
     # DO above
     [@p12, @p13, @p14,
-=======
-=begin
-
-    puts "#{@r2020.id} = @r2020"
-    puts "#{@r2022.id} = @r2022"
-    puts "#{@r2024.id} = @r2024"
-    puts "#{@rooms.id} = @rooms"
-
-    [@p0, @p1, @p2, @p3, @p4,
-     @p5, @p6, @p7, @p8, @p9,
-     @p10, @p11, @p12, @p13, @p14,
->>>>>>> b4e22180
      @p15, @p16, @p17, @p18, @p19,
      @p20, @p21, @p22,
      @a,
@@ -847,7 +834,6 @@
      ].each { |item|
       puts "#{item.id}: #{item}"
     }
-=end
 
   end
 
