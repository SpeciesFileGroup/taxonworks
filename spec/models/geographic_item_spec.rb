--- conflicted
+++ resolved
@@ -621,12 +621,6 @@
       end
 
       specify '#ordered_by_shortest_distance_from orders objects by distance from passed object' do
-<<<<<<< HEAD
-       # expect(GeographicItem.ordered_by_shortest_distance_from('line_string', @p3).limit(2).to_a).to eq([@outer_limits, @l])
-       #  expect(GeographicItem.ordered_by_shortest_distance_from('polygon', @p3).limit(3).to_a).to eq([@k, @e5, @e3])
-        expect(GeographicItem.ordered_by_shortest_distance_from('multi_polygon', @p3).limit(3).to_a).to eq([@g])
-=======
->>>>>>> d33927b2
         expect(GeographicItem.ordered_by_shortest_distance_from('point', @p3).limit(3).to_a).to eq([@p2, @p1, @p4])
         expect(GeographicItem.ordered_by_shortest_distance_from('line_string', @p3).limit(3).to_a).to eq([@outer_limits, @l, @f1])
         expect(GeographicItem.ordered_by_shortest_distance_from('polygon', @p3).limit(3).to_a).to eq([@e5, @e3, @e4])
