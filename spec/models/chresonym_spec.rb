--- conflicted
+++ resolved
@@ -2,11 +2,7 @@
 
 describe Combination do
 
-<<<<<<< HEAD
-  let(:chresonym) { ::Chresonym.new }
-=======
   let(:combination) { Combination.new }
->>>>>>> 15cf2662
 
   context "associations" do
     context "has_one" do
