require 'rails_helper'
describe Combination, type: :model, group: :nomenclature do

  context 'protonym becomes combination' do

    let(:family) { FactoryBot.create(:relationship_family, name: 'Aidae', year_of_publication: 2000) }
    let(:genus) {FactoryBot.create(:iczn_genus, name: 'Aus', parent: family)}
    let(:subgenus) {FactoryBot.create(:iczn_subgenus, name: 'Aus', parent: genus) }
    let(:species) {FactoryBot.create(:iczn_species, name: 'bus', parent: subgenus) } # our valid name

    let(:combination) {
      Combination.create!(genus: genus, species: species)
    }

    specify 'disable validation with #disable_combination_relationship_check' do
      combination.disable_combination_relationship_check = true
      combination.combination_relationships.destroy
      expect(combination.save!).to be_truthy
    end

    let(:p) { Protonym.create(name: 'bum', parent: species.parent, rank_class: species.rank_class) }
    let(:p1) { Protonym.create(name: 'ba', parent: species.parent, rank_class: species.rank_class, original_species: p, original_genus: genus)  }

    let(:invalidating_relationship) { TaxonNameRelationship::Iczn::Invalidating.create!(object_taxon_name: species, subject_taxon_name: p) }

    specify '#becomes' do
      p.becomes!(Combination)
      expect(p.type).to eq('Combination')
    end 

    specify '#becomes_combination - when we fail, then we return self, and we are still a protonym' do
      expect(p.becomes_combination.type).to eq('Protonym')
    end

    specify '#becomes_combination 1' do
      p.becomes_combination
      expect(p.errors[:base]).to include('Required TaxonNameRelationship::Iczn::Invalidating relationship not found on this name.')
    end

    specify 'with necessary elements method succeeds' do
      p.update(original_genus: genus, original_species: p)
      invalidating_relationship
      expect(p.becomes_combination).to be_truthy
    end

<<<<<<< HEAD
    specify 'soft_validation does not when run as default' do
=======
    specify 'soft_validation does not fix without flag' do
>>>>>>> 790d579d
      p.update(original_genus: genus, original_species: p)
      invalidating_relationship
      p.soft_validate(only_sets: :protonym_to_combination)
      p.fix_soft_validations
      expect(p.type).to eq('Protonym')
    end

<<<<<<< HEAD
    specify 'soft_validation fixes with flagged: true' do
=======
    specify 'soft_validation fixes with when flagged' do
>>>>>>> 790d579d
      p.update(original_genus: genus, original_species: p)
      invalidating_relationship
      p.soft_validate(only_sets: :protonym_to_combination, include_flagged: true)
#      p.soft_validate(only_sets: :protonym_to_combination, include_ancestors: true, only_fixable: true, flagged: true)
      p.fix_soft_validations
      expect(p.type).to eq('Combination')
    end

    specify 'soft_validation fixes with the scope = :requested, conversion fails' do
      p.update(original_genus: genus, original_species: p)
      c = Combination.create!(genus: genus, species: species, verbatim_name: 'Aus bum')
      invalidating_relationship
      z = p.becomes_combination
      expect(z.errors.any?).to be_truthy
      expect(z.type).to eq('Protonym')
    end

    context 'testing conversion prerequisites' do
      before { invalidating_relationship }

      specify 'without original_genus method fails' do
        p.becomes_combination
        expect(p.errors[:base]).to include('Protonym does not have original genus assigned.')
      end

      specify 'without similar enough names method fails' do
        p.update(name: 'aum')
        p.becomes_combination
        expect(p.errors[:base]).to include('Related invalid name is not similar enough to protonym to be treated as combination.')
      end

      context 'with original genus set' do
        before {  p.update(original_genus: genus, original_species: p) }
        specify 'with any classification method fails' do
          TaxonNameClassification::Iczn::Unavailable.create!(taxon_name: p)
          p.reload #! why needed
          p.becomes_combination
          expect(p.errors[:base]).to include('Protonym has taxon name classifications, it can not be converted to combination.')
        end

        specify 'with any addition invalidating relationship method fails' do
          p1 
          TaxonNameRelationship::Iczn::Invalidating.create!(object_taxon_name: p, subject_taxon_name: p1)
          p.becomes_combination
          expect(p.errors[:base]).to include('Protonym has additional taxon name relationships, it can not be converted to combination.')
        end
      end
    end

    context 'complicated' do
      let(:genus1) { Protonym.create(name: 'Gus', parent: genus.parent, rank_class: genus.rank_class)  }
      before do 
        invalidating_relationship
        p1
      end

      specify 'returns false when combination matches original combination of protonym' do
        p.update(original_genus: genus, original_species: p)
        p.becomes_combination
        expect(p.errors[:base]).to contain_exactly("Combination failed to save: Combination exists as protonym(s) with matching original combination: Aus (Aus) ba.") 
      end

      specify 'updates original combination when genera differ' do
        p.update(original_genus: genus1, original_species: p)
        expect(p.becomes_combination).to be_truthy
        expect(p1.reload.original_species.id).to eq(species.id) 
      end
    end

    context 'with an valid conversion' do
      before do
        p.update(original_genus: genus, original_species: p)
        invalidating_relationship
      enlet!(:c) { p.becomes_combination }

      specify 'is Combination' do
        expect(c.type).to eq('Combination')
      end

      specify '#name cleared' do
        expect(c.name).to eq(nil)
      end

      specify '#rank_class cleared' do
        expect(c.rank_class).to eq(nil)
      end

      specify 'relationship types are updated' do
        expect(TaxonNameRelationship.all.pluck(:type)).to contain_exactly('TaxonNameRelationship::Combination::Genus', 'TaxonNameRelationship::Combination::Species' )
      end

      specify '#original_relationships' do
        expect(c.combination_relationships.count).to eq(2)
      end

      specify '#genus' do
        expect(c.genus).to eq(genus)
      end

      specify '#species' do
        expect(c.species).to eq(species)
      end

      specify '#verbatim_name' do
        expect(c.verbatim_name).to eq('Aus bum')
      end

      specify '#cached' do
        expect(c.cached).to eq('Aus bum')
      end

      specify '#cached_author_year' do
        expect(c.cached_author_year).to eq('McAtee, 1830') # regenerated on cache from save
      end

      specify '#cached_original_combination_html' do
        expect(c.cached_original_combination_html).to eq(nil)
      end
    end
  end
  end
end<|MERGE_RESOLUTION|>--- conflicted
+++ resolved
@@ -43,11 +43,7 @@
       expect(p.becomes_combination).to be_truthy
     end
 
-<<<<<<< HEAD
-    specify 'soft_validation does not when run as default' do
-=======
     specify 'soft_validation does not fix without flag' do
->>>>>>> 790d579d
       p.update(original_genus: genus, original_species: p)
       invalidating_relationship
       p.soft_validate(only_sets: :protonym_to_combination)
@@ -55,11 +51,7 @@
       expect(p.type).to eq('Protonym')
     end
 
-<<<<<<< HEAD
-    specify 'soft_validation fixes with flagged: true' do
-=======
     specify 'soft_validation fixes with when flagged' do
->>>>>>> 790d579d
       p.update(original_genus: genus, original_species: p)
       invalidating_relationship
       p.soft_validate(only_sets: :protonym_to_combination, include_flagged: true)
