--- conflicted
+++ resolved
@@ -10,11 +10,6 @@
     let(:root) { Project.find(Current.project_id).send(:create_root_taxon_name) }
 
     # Rough tests to detect infinite recursion
-
-
-    specify '#dwc_latitude' do
-      expect(s.dwc_latitude).to eq('2010')
-    end
 
     specify '#dwc_event_date 1' do
       expect(s.dwc_event_date).to eq('2010')
@@ -36,11 +31,7 @@
         end_date_month: 1,
         end_date_day: 1
       )
-<<<<<<< HEAD
-      expect(s.dwc_event_date).to eq('2010/01/02-2011/01/01')
-=======
       expect(s.dwc_event_date).to eq('2010-01-02/2011-01-01')
->>>>>>> 3d9be8eb
     end
 
     specify 'exists after create' do
