require 'rails_helper'

describe ControlledVocabularyTerm, type: :model do
  let(:controlled_vocabulary_term) { FactoryBot.build(:controlled_vocabulary_term) }

  context 'validation' do
    before(:each) { controlled_vocabulary_term.valid? }

    context 'required' do
      specify 'name' do
        expect(controlled_vocabulary_term.errors.include?(:name)).to be_truthy
      end

      specify 'definition' do
        expect(controlled_vocabulary_term.errors.include?(:definition)).to be_truthy
      end

      specify 'type' do
        expect(controlled_vocabulary_term.errors.include?(:type)).to be_truthy
      end
    end
  end

  context 'name and definition ' do
    let(:name) { 'Name should be unique' }
    let(:definition) { 'Never before seen, is not 20 characters!' }
    
    before { Keyword.create!(name: name, definition: definition) } 

    specify 'are unique' do
      expect(Keyword.new(name: name, definition: definition).valid?).to be_falsey 
    end
  end

  specify 'definition is 20 letters long minium' do
    controlled_vocabulary_term.definition = 'abc'
    controlled_vocabulary_term.valid?
    expect(controlled_vocabulary_term.errors.include?(:definition)).to be_truthy
  end

<<<<<<< HEAD
=======
  specify 'if uri is provided uri_relation is not required' do
    controlled_vocabulary_term.uri = 'http://abc.com/123'
    controlled_vocabulary_term.valid?
    expect(controlled_vocabulary_term.errors.include?(:uri)).to be_falsey
  end

>>>>>>> 99a520d0
  specify 'if uri_relation is provided uri must also be provided' do
    controlled_vocabulary_term.uri_relation = 'skos:narrowMatch'
    expect(controlled_vocabulary_term.valid?).to be_falsey
    expect(controlled_vocabulary_term.errors.include?(:uri)).to be_truthy
  end

  specify 'if uri_relation is provided it must be in SKOS_RELATIONS' do
    controlled_vocabulary_term.uri_relation = 'skos:not_real_fake'
    expect(controlled_vocabulary_term.valid?).to be_falsey
    expect(controlled_vocabulary_term.errors.include?(:uri_relation)).to be_truthy
  end

  context 'within projects' do
    let(:uri) { 'http://purl.org/net/foo/1' }

    specify 'name is unique within projects per type' do
      a = FactoryBot.create(:valid_controlled_vocabulary_term)
      b = FactoryBot.build(:controlled_vocabulary_term, a.attributes.merge(definition: 'Something else, but longer, and more specific.', uri: uri, uri_relation: 'skos:closeMatch' ))
      expect(b.valid?).to be_falsey
      b.name = 'Something Completely Different'
      expect(b.valid?).to be_truthy
    end

    specify 'definition is unique within projects' do
      d = 'Something crazy, but detailed!'
      a = FactoryBot.create(:valid_controlled_vocabulary_term, definition: d, uri: uri, uri_relation: 'skos:closeMatch')
      b = FactoryBot.build(:valid_controlled_vocabulary_term, name: 'Something else.', definition: d, uri: uri, uri_relation: 'skos:closeMatch')
      expect(b.valid?).to be_falsey
      expect(b.errors.include?(:definition)).to be_truthy
    end

    specify 'uri is unique within projects' do
      a = FactoryBot.create(:valid_controlled_vocabulary_term, uri: uri,  uri_relation: 'skos:closeMatch')
      b = FactoryBot.build(:valid_controlled_vocabulary_term, uri: uri, uri_relation: 'skos:closeMatch' )
      expect(b.valid?).to be_falsey
      expect(b.errors.include?(:uri)).to be_truthy
    end

    specify 'is case sensitive, i.e. bat and Bat are different' do
      a = FactoryBot.create(:valid_controlled_vocabulary_term, name: 'blue')
      b = FactoryBot.build(:valid_controlled_vocabulary_term, definition: 'Something else, but with details.', name: 'Blue', uri: uri, uri_relation: 'skos:closeMatch')
      expect(b.valid?).to be_truthy
    end

  end

  context 'concerns' do
    it_behaves_like 'alternate_values'
    it_behaves_like 'is_data'
  end

end<|MERGE_RESOLUTION|>--- conflicted
+++ resolved
@@ -38,15 +38,12 @@
     expect(controlled_vocabulary_term.errors.include?(:definition)).to be_truthy
   end
 
-<<<<<<< HEAD
-=======
   specify 'if uri is provided uri_relation is not required' do
     controlled_vocabulary_term.uri = 'http://abc.com/123'
     controlled_vocabulary_term.valid?
     expect(controlled_vocabulary_term.errors.include?(:uri)).to be_falsey
   end
 
->>>>>>> 99a520d0
   specify 'if uri_relation is provided uri must also be provided' do
     controlled_vocabulary_term.uri_relation = 'skos:narrowMatch'
     expect(controlled_vocabulary_term.valid?).to be_falsey
