--- conflicted
+++ resolved
@@ -60,27 +60,17 @@
     let(:uri) { 'http://purl.org/net/foo/1' }
 
     specify 'name is unique within projects per type' do
-<<<<<<< HEAD
-      a = FactoryGirl.create(:valid_controlled_vocabulary_term)
-      b = FactoryGirl.build(:controlled_vocabulary_term, a.attributes.merge(definition: 'Something else, but longer, and more specific.', uri: uri, uri_relation: 'skos:closeMatch' ))
-=======
       a = FactoryBot.create(:valid_controlled_vocabulary_term)
-      b = FactoryBot.build(:controlled_vocabulary_term, a.attributes.merge(definition: 'Something else.', uri: uri, uri_relation: 'skos:closeMatch' ))
->>>>>>> 69f1a3c4
+      b = FactoryBot.build(:controlled_vocabulary_term, a.attributes.merge(definition: 'Something else, but longer, and more specific.', uri: uri, uri_relation: 'skos:closeMatch' ))
       expect(b.valid?).to be_falsey
       b.name = 'Something Completely Different'
       expect(b.valid?).to be_truthy
     end
 
     specify 'definition is unique within projects' do
-<<<<<<< HEAD
       d = 'Something crazy, but detailed!'
-      a = FactoryGirl.create(:valid_controlled_vocabulary_term, definition: d, uri: uri, uri_relation: 'skos:closeMatch')
-      b = FactoryGirl.build(:valid_controlled_vocabulary_term, name: 'Something else.', definition: d, uri: uri, uri_relation: 'skos:closeMatch')
-=======
-      a = FactoryBot.create(:valid_controlled_vocabulary_term, definition: 'Something crazy!', uri: uri, uri_relation: 'skos:closeMatch')
-      b = FactoryBot.build(:valid_controlled_vocabulary_term, name: 'Something else.', definition: 'Something crazy!', uri: uri, uri_relation: 'skos:closeMatch')
->>>>>>> 69f1a3c4
+      a = FactoryBot.create(:valid_controlled_vocabulary_term, definition: d, uri: uri, uri_relation: 'skos:closeMatch')
+      b = FactoryBot.build(:valid_controlled_vocabulary_term, name: 'Something else.', definition: d, uri: uri, uri_relation: 'skos:closeMatch')
       expect(b.valid?).to be_falsey
       expect(b.errors.include?(:definition)).to be_truthy
     end
@@ -93,13 +83,8 @@
     end
 
     specify 'is case sensitive, i.e. bat and Bat are different' do
-<<<<<<< HEAD
-      a = FactoryGirl.create(:valid_controlled_vocabulary_term, name: 'blue')
-      b = FactoryGirl.build(:valid_controlled_vocabulary_term, definition: 'Something else, but with details.', name: 'Blue', uri: uri, uri_relation: 'skos:closeMatch')
-=======
       a = FactoryBot.create(:valid_controlled_vocabulary_term, name: 'blue')
-      b = FactoryBot.build(:valid_controlled_vocabulary_term, definition: 'Something else.', name: 'Blue', uri: uri, uri_relation: 'skos:closeMatch')
->>>>>>> 69f1a3c4
+      b = FactoryBot.build(:valid_controlled_vocabulary_term, definition: 'Something else, but with details.', name: 'Blue', uri: uri, uri_relation: 'skos:closeMatch')
       expect(b.valid?).to be_truthy
     end
 
