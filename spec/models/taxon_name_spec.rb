require 'rails_helper'

describe TaxonName, type: :model, group: [:nomenclature] do

  let(:taxon_name) { TaxonName.new }

  context 'using before :all' do

    before(:all) do
      @subspecies = FactoryBot.create(:iczn_subspecies)
      @species    = @subspecies.ancestor_at_rank('species')
      @subgenus   = @subspecies.ancestor_at_rank('subgenus')
      @genus      = @subspecies.ancestor_at_rank('genus')
      @tribe      = @subspecies.ancestor_at_rank('tribe')
      @family     = @subspecies.ancestor_at_rank('family')
      @root       = @subspecies.root
    end

    after(:all) do
      TaxonNameRelationship.delete_all
      TaxonName.delete_all

      # TODO: find out why this exists and resolve - presently leaving sources in the models
      Citation.delete_all
      Source.destroy_all
      TaxonNameHierarchy.delete_all
    end

    # TODO: this all needs to go
    context 'double checking FactoryBot' do

      specify 'is building all related names for respective models' do
        expect(@subspecies.ancestors.length).to be >= 10
        (@subspecies.ancestors + [@subspecies]).each do |i|
          if i.name != 'Root'
            expect(i.valid?).to be_truthy, "#{i.name} is not valid [#{i.errors.messages}], and is expected to be so- was your test db reset properly?"
          end
        end
      end

      specify 'ICN' do
        variety = FactoryBot.create(:icn_variety)
        expect(variety.ancestors.length).to be >= 17
        (variety.ancestors + [variety]).each do |i|
          if i.name != 'Root'
            expect(i.valid?).to be_truthy, "#{i.name} is not valid [#{i.errors.messages}], and is expected to be so- was your test db reset properly?"
          end
        end

        expect(variety.root.id).to eq(@species.root.id)
        expect(variety.cached_author_year).to eq('McAtee (1900)')
        expect(variety.cached_html).to eq('<i>Aus</i> (<i>Aus</i> sect. <i>Aus</i> ser. <i>Aus</i>) <i>aaa bbb</i> var. <i>ccc</i>')

        basionym = FactoryBot.create(:icn_variety, name: 'basionym', parent_id: variety.ancestor_at_rank('species').id,  verbatim_author: 'Linnaeus') # source_id: nil,
        r = FactoryBot.create(:taxon_name_relationship, subject_taxon_name: basionym, object_taxon_name: variety, type: 'TaxonNameRelationship::Icn::Unaccepting::Usage::Basionym')
        variety.reload
        expect(variety.save).to be_truthy
        expect(variety.cached_author_year).to eq('(Linnaeus) McAtee (1900)')
      end
    end

    specify '#descendants_of' do
      expect(TaxonName.descendants_of(@genus).to_a).to contain_exactly(@subgenus, @species, @subspecies)
    end

    context '#ancestors_and_descendants_of' do
      specify 'returns an unordered list' do
        expect(TaxonName.ancestors_and_descendants_of(@genus).to_a.map(&:name)).to contain_exactly(
          'Animalia', 'Arthropoda', 'Cicadellidae', 'Erythroneura', 'Erythroneura', 'Erythroneurina',
          'Erythroneurini', 'Hemiptera', 'Insecta', 'Root', 'Typhlocybinae', 'vitata', 'vitis'
        )
      end
    end

    context 'hierarchy' do
      context 'rank related' do
        context '#ancestor_at_rank' do
          specify 'returns an ancestor at given rank' do
            expect(@genus.ancestor_at_rank('family').name).to eq('Cicadellidae')
          end

          specify "returns nil when given rank and name's rank are the same" do
            expect(@genus.ancestor_at_rank('genus')).to be_nil
          end

          specify "returns nil when given rank is lower than name's rank" do
            expect(@genus.ancestor_at_rank('species')).to be_nil
          end

          specify 'returns nil when given rank is not present in the parent chain' do
            expect(@genus.ancestor_at_rank('epifamily')).to be_nil
          end
        end
      end
    end

    context 'validation' do
      before { taxon_name.valid? }

      specify 'type is required, do not instantiate TaxonName' do
        expect(taxon_name.errors.include?(:type)).to be_truthy
      end

      context 'proper taxon rank' do
        specify 'parent rank is higher' do
          taxon_name.update(rank_class: Ranks.lookup(:iczn, 'Genus'), name: 'Aus')
          taxon_name.parent = @species
          taxon_name.valid?
          expect(taxon_name.errors.include?(:parent_id)).to be_truthy
        end

        specify 'child rank is lower' do
          phylum             = FactoryBot.create(:iczn_phylum)
          kingdom            = phylum.ancestor_at_rank('kingdom')
          kingdom.rank_class = Ranks.lookup(:iczn, 'subphylum')
          kingdom.valid?
          expect(kingdom.errors.include?(:rank_class)).to be_truthy
        end

        specify 'a new taxon rank in the same group' do
          t            = FactoryBot.create(:iczn_kingdom)
          t.rank_class = Ranks.lookup(:iczn, 'genus')
          t.valid?
          expect(t.errors.include?(:rank_class)).to be_truthy
        end

        specify 'a parent from different project' do
          t            = FactoryBot.create(:iczn_kingdom)
          t.valid?
          expect(t.errors.include?(:project_id)).to be_falsey
          t.project_id = 1000
          t.valid?
          expect(t.errors.include?(:project_id)).to be_truthy
      end
      end

      context 'source' do
        specify 'when provided, is type Source::Bibtex' do
          h                 = FactoryBot.build(:source_human)
          taxon_name.source = h
          taxon_name.valid?
          expect(taxon_name.errors.include?(:base)).to be_truthy
          b                 = FactoryBot.build(:source_bibtex)
          taxon_name.source = b
          taxon_name.valid?

          expect(taxon_name.errors.include?(:base)).to be_falsey # was source_id
        end
      end

      context 'name' do
        context 'validate cached values' do
          specify 'ICZN #cached_author_year' do
            expect(@subspecies.reload.cached_author_year).to eq('McAtee, 1900')
          end

          specify 'ICZN #cached_html' do
            expect(@subspecies.cached_html).to eq('<i>Erythroneura</i> (<i>Erythroneura</i>) <i>vitis vitata</i>')
          end

          specify 'ICZN species misspelling' do
            sp  = FactoryBot.create(:iczn_species, verbatim_author: 'Smith', year_of_publication: 2000, parent: @genus)
            sp.iczn_set_as_misapplication_of = @species
            expect(sp.save).to be_truthy
            expect(sp.cached_author_year).to eq('Smith, 2000 nec McAtee, 1830')
          end

          specify 'ICZN combination' do
            g1 = FactoryBot.create(:relationship_genus, parent: @family, name: 'Aus')
            s = FactoryBot.create(:relationship_species, parent: g1, name: 'aus', year_of_publication: 1900, verbatim_author: 'McAtee')
            s.save! # WHY!?
            c1 = Combination.create!(genus: g1, species: s)
            expect(c1.cached_author_year).to eq('McAtee, 1900')
          end

          specify 'ICZN combination different genus' do
            g1 = FactoryBot.create(:relationship_genus, parent: @family, name: 'Aus')
            g2 = FactoryBot.create(:relationship_genus, parent: @family, name: 'Bus')
            s = FactoryBot.create(:relationship_species, parent: g1, name: 'aus', year_of_publication: 1900, verbatim_author: 'McAtee')
            s.original_genus = g2
            s.save!
            s.reload
            c1 = Combination.create!(genus: g1, species: s)
            expect(c1.cached_author_year).to eq('(McAtee, 1900)')
          end

          context 'ICZN family (behaviour for names above genus group)' do

            specify 'cached_author_year' do
              expect(@family.cached_author_year).to eq('Say, 1800')
            end

            specify 'cached_author_year with parentheses' do
              sp = FactoryBot.create(:relationship_species, parent: @genus, year_of_publication: 2000, verbatim_author: '(Dmitriev)')
              expect(sp.cached_author_year).to eq('(Dmitriev, 2000)')
            end

            specify 'original combination' do
              sp = FactoryBot.create(:relationship_species, name: 'albonigra', verbatim_name: 'albo-nigra', parent: @genus)
              sp.update(original_genus: @genus)
              expect(sp.cached_html).to eq('<i>Erythroneura albonigra</i>')
            end
          end

          specify 'nil author and year - cached value should be empty' do
            t = @subspecies.ancestor_at_rank('kingdom')
            expect(t.cached_author_year).to eq(nil)
          end

          specify 'author with parentheses' do
            c = FactoryBot.build(:relationship_species, parent: nil, verbatim_author: '(Dmitriev)', year_of_publication: 2000)
            expect(c.get_author_and_year).to eq('(Dmitriev, 2000)')
          end

          specify 'author without parentheses' do
            c = FactoryBot.build(:relationship_species, parent: nil, verbatim_author: 'Dmitriev', year_of_publication: 2000)
            expect(c.get_author_and_year).to eq('Dmitriev, 2000')
          end

          specify 'no original combination relationships' do
            ssp = FactoryBot.build(:iczn_subspecies, parent: @species)
            expect(ssp.get_genus_species(:original, :self).nil?).to be_truthy
            expect(ssp.get_genus_species(:original, :alternative).nil?).to be_truthy
            #            expect(ssp.get_genus_species(:current, :self).nil?).to be_falsey
            #            expect(ssp.get_genus_species(:current, :alternative).nil?).to be_falsey
            ssp.save
            # expect(ssp.cached_original_combination.nil?).to be_truthy
            expect(ssp.cached_primary_homonym.nil?).to be_truthy
            expect(ssp.cached_primary_homonym_alternative_spelling.nil?).to be_truthy
            expect(ssp.cached_secondary_homonym).to eq('Erythroneura vitata')
            expect(ssp.cached_secondary_homonym_alternative_spelling).to eq('Erythroneura uitata')
          end

          specify 'misspelled original combination' do
            g = FactoryBot.create(:relationship_genus, name: 'Errorneura')

            g.iczn_set_as_misspelling_of = @genus
            expect(g.save).to be_truthy

            @subspecies.original_genus = g # ! not saved originally !!
            @subspecies.reload

            expect(g.reload.get_full_name_html).to eq('<i>Errorneura</i> [sic]')
            
            expect(@subspecies.get_original_combination).to eq('Errorneura [sic] [SPECIES NOT SPECIFIED] vitata')
            expect(@subspecies.get_original_combination_html).to eq('<i>Errorneura</i> [sic] <i></i>[SPECIES NOT SPECIFIED] <i>vitata</i>')
            expect(@subspecies.get_author_and_year).to eq ('(McAtee, 1900)')
          end

          # What code is this supposed to catch?
          specify 'moving nominotypical taxon' do
            sp = FactoryBot.create(:iczn_species, name: 'aaa', parent: @genus)
            subsp = FactoryBot.create(:iczn_subspecies, name: 'aaa', parent: sp)
            subsp.parent = @species
            subsp.valid?
            expect(subsp.errors.include?(:parent_id)).to be_truthy
          end

          context 'cached homonyms' do
            before(:each) do
              @g1 = FactoryBot.create(:relationship_genus, name: 'Aus', parent: @tribe, year_of_publication: 1999)
              @g2 = FactoryBot.create(:relationship_genus, name: 'Bus', parent: @tribe, year_of_publication: 2000)
              @s1 = FactoryBot.create(:relationship_species, name: 'vitatus', parent: @g1, year_of_publication: 1999)
              @s2 = FactoryBot.create(:relationship_species, name: 'vitatta', parent: @g2, year_of_publication: 2000)
              expect(@family.valid?).to be_truthy
              expect(@tribe.valid?).to be_truthy
              expect(@g1.valid?).to be_truthy
              expect(@g2.valid?).to be_truthy
              expect(@s1.valid?).to be_truthy
              expect(@s2.valid?).to be_truthy
            end

            specify 'primary homonym' do
              expect(@family.cached_primary_homonym).to eq('Cicadellidae')
              expect(@tribe.cached_primary_homonym).to eq('Erythroneurini')
              expect(@tribe.cached_primary_homonym_alternative_spelling).to eq('Erythroneuridae')
              expect(@g1.cached_primary_homonym).to eq('Aus')
              expect(@g2.cached_primary_homonym).to eq('Bus')
              expect(@s1.cached_primary_homonym.blank?).to be_truthy
              expect(@s2.cached_primary_homonym.blank?).to be_truthy
            end

            specify 'secondary homonym' do
              expect(@family.cached_secondary_homonym.blank?).to be_truthy
              expect(@g1.cached_secondary_homonym.blank?).to be_truthy
              expect(@g2.cached_secondary_homonym.blank?).to be_truthy
              expect(@s1.save).to be_truthy
              expect(@s1.cached_secondary_homonym).to eq('Aus vitatus')
              expect(@s2.save).to be_truthy
              expect(@s2.cached_secondary_homonym).to eq('Bus vitatta')
            end

            specify 'original genus' do
              @s1.original_genus = @g1
              @s2.original_genus = @g1
              expect(@s1.save).to be_truthy
              expect(@s2.save).to be_truthy
              @s1.reload
              @s2.reload
              expect(@s1.cached_primary_homonym).to eq('Aus vitatus')
              expect(@s2.cached_primary_homonym).to eq('Aus vitatta')
              @s1.save
              expect(@s1.cached_secondary_homonym).to eq('Aus vitatus')
              @s2.save
              expect(@s2.cached_secondary_homonym).to eq('Bus vitatta')
              expect(@s1.cached_primary_homonym_alternative_spelling).to eq('Aus uitata')
              expect(@s2.cached_primary_homonym_alternative_spelling).to eq('Aus uitata')
              expect(@s1.cached_secondary_homonym_alternative_spelling).to eq('Aus uitata')
              expect(@s2.cached_secondary_homonym_alternative_spelling).to eq('Bus uitata')
            end
          end

          context 'mismatching cached values' do
            before(:all) do
              @g = FactoryBot.create(:relationship_genus, name: 'Cus', parent: @family)
              @s = FactoryBot.build(:relationship_species, name: 'dus', parent: @g)
            end
            specify 'missing cached values' do
              @s.save
              @s.update_column(:cached_original_combination, 'aaa')
              @s.soft_validate(:cached_names)
              expect(@s.soft_validations.messages_on(:base).count).to eq(1)
              @s.fix_soft_validations
              @s.soft_validate(:cached_names)
              expect(@s.soft_validations.messages_on(:base).empty?).to be_truthy
            end
          end

          context 'valid_taxon_name' do
            context 'validity with/out classifications' do
              let!(:valid_genus) { Protonym.create(name: 'Aus', rank_class: Ranks.lookup(:iczn, :genus), parent: @family) }
              let!(:other_genus) { Protonym.create(name: 'Bus', rank_class: Ranks.lookup(:iczn, :genus), parent: @family) }

              before {
                TaxonNameRelationship::Iczn::Invalidating::Synonym.create!(subject_taxon_name: valid_genus, object_taxon_name: other_genus)
              }

              context 'without valid classification' do
                specify '#relationship_invalid?' do
                  expect(valid_genus.relationship_invalid?).to be_truthy
                end

                specify '#classification_invalid_or_unavailable?' do
                  expect(valid_genus.classification_invalid_or_unavailable?).to be_falsey
                end

                specify '#classification_valid?' do
                  expect(valid_genus.classification_valid?).to be_falsey
                end

                specify '#unavailable_or_invalid?' do
                  expect(valid_genus.unavailable_or_invalid?).to be_truthy
                end

                # ONLY #reload when you expect after_save to be examined (in our case cached value checks)
                context 'values set after_save' do
                  before {
                    valid_genus.reload
                    other_genus.reload
                  }

                  specify '#is_valid?' do
                    expect(valid_genus.is_valid?).to be_falsey
                  end

                  specify 'valid name is other' do
                    expect(valid_genus.valid_taxon_name).to eq(other_genus)
                  end
                end
              end

              context 'with valid classification' do
                before {
                  TaxonNameClassification::Iczn::Available::Valid.create!(taxon_name: valid_genus)
                }

                specify '#relationship_invalid?' do
                  expect(valid_genus.relationship_invalid?).to be_truthy
                end

                specify '#classification_invalid_or_unavailable?' do
                  expect(valid_genus.classification_invalid_or_unavailable?).to be_falsey
                end

                specify '#classification_valid?' do
                  expect(valid_genus.classification_valid?).to be_truthy
                end

                specify '#unavailable_or_invalid?' do
                  expect(valid_genus.unavailable_or_invalid?).to be_falsey
                end

                context 'values set after_save' do
                  before {
                    valid_genus.reload
                    other_genus.reload
                  }

                  specify '#is_valid?' do
                    expect(valid_genus.is_valid?).to be_truthy
                  end

                  specify 'valid name is self' do
                    expect(valid_genus.valid_taxon_name).to eq(valid_genus)
                  end
                end
              end
            end

            specify 'get_valid_taxon_name' do
              g1 = FactoryBot.create(:relationship_genus, name: 'Cus', parent: @family)
              g2 = FactoryBot.create(:relationship_genus, name: 'Cus', parent: @family)
              g3 = FactoryBot.create(:relationship_genus, name: 'Cus', parent: @family)
              g4 = FactoryBot.create(:relationship_genus, name: 'Cus', parent: @family)
              s1 = FactoryBot.create(:valid_source_bibtex, title: 'article 1', year: 1900)
              s2 = FactoryBot.create(:valid_source_bibtex, title: 'article 2', year: 2000)
              expect(g1.get_valid_taxon_name).to eq(g1)
              r1 = TaxonNameRelationship::Iczn::Invalidating::Synonym.create(subject_taxon_name: g1, object_taxon_name: g2, source: s1)
              r1.reload
              g1.save
              g1.reload
              expect(g1.get_valid_taxon_name).to eq(g2)
              r2 = TaxonNameRelationship::Iczn::Invalidating::Synonym.create(subject_taxon_name: g2, object_taxon_name: g3, source: s1)
              r2.reload
              g2.save
              g2.reload
              g1.save
              g1.reload
              expect(g1.get_valid_taxon_name).to eq(g3)
              r3 = TaxonNameRelationship::Iczn::Invalidating::Synonym.create(subject_taxon_name: g2, object_taxon_name: g4, source: s2)
              r3.reload
              g2.save
              g2.reload
              g1.save
              g1.reload
              expect(g1.get_valid_taxon_name).to eq(g4)
              expect(g4.list_of_invalid_taxon_names.sort_by { |n| n.id }).to eq([g1, g2])
            end

            specify 'list of invalid taxon names, year priority' do
              a   = FactoryBot.create(:relationship_genus, name: 'Aus', parent: @family)
              b   = FactoryBot.create(:relationship_genus, name: 'Bus', parent: @family)
              c   = FactoryBot.create(:relationship_genus, name: 'Cus', parent: @family)
              d   = FactoryBot.create(:relationship_genus, name: 'Dus', parent: @family)
              e   = FactoryBot.create(:relationship_genus, name: 'Eus', parent: @family)
              f   = FactoryBot.create(:relationship_genus, name: 'Fus', parent: @family)
              g   = FactoryBot.create(:relationship_genus, name: 'Gus', parent: @family)
              h   = FactoryBot.create(:relationship_genus, name: 'Hus', parent: @family)
              i   = FactoryBot.create(:relationship_genus, name: 'Ius', parent: @family)
              s1  = FactoryBot.create(:valid_source_bibtex, title: 'article 1', year: 1900)
              s2  = FactoryBot.create(:valid_source_bibtex, title: 'article 2', year: 1950)
              s3  = FactoryBot.create(:valid_source_bibtex, title: 'article 3', year: 1960)
              s4  = FactoryBot.create(:valid_source_bibtex, title: 'article 4', year: 2000)
              s5  = FactoryBot.create(:valid_source_bibtex, title: 'article 5', year: 2010)
              r1  = TaxonNameRelationship::Iczn::Invalidating::Synonym.create(subject_taxon_name: d, object_taxon_name: a, source: s1)
              r2  = TaxonNameRelationship::Iczn::Invalidating::Synonym.create(subject_taxon_name: d, object_taxon_name: b, source: s1)
              r3  = TaxonNameRelationship::Iczn::Invalidating::Synonym.create(subject_taxon_name: d, object_taxon_name: c, source: s5)
              r4  = TaxonNameRelationship::Iczn::Invalidating::Synonym.create(subject_taxon_name: e, object_taxon_name: b, source: s1)
              r5  = TaxonNameRelationship::Iczn::Invalidating::Synonym.create(subject_taxon_name: e, object_taxon_name: c, source: s4)
              r6  = TaxonNameRelationship::Iczn::Invalidating::Synonym.create(subject_taxon_name: e, object_taxon_name: f, source: s2)
              r7  = TaxonNameRelationship::Iczn::Invalidating::Synonym.create(subject_taxon_name: f, object_taxon_name: e, source: s3)
              r8  = TaxonNameRelationship::Iczn::Invalidating::Synonym.create(subject_taxon_name: g, object_taxon_name: d, source: s4)
              r9  = TaxonNameRelationship::Iczn::Invalidating::Synonym.create(subject_taxon_name: h, object_taxon_name: e)
              r10 = TaxonNameRelationship::Iczn::Invalidating::Synonym.create(subject_taxon_name: i, object_taxon_name: e, source: s2)
              r11 = TaxonNameRelationship::Iczn::Invalidating::Synonym.create(subject_taxon_name: i, object_taxon_name: f, source: s3)
              expect(a.list_of_invalid_taxon_names.sort_by { |n| n.id }).to eq([])
              expect(b.list_of_invalid_taxon_names.sort_by { |n| n.id }).to eq([])
              expect(c.list_of_invalid_taxon_names.sort_by { |n| n.id }).to eq([d, e, f, g, h, i])
              expect(d.list_of_invalid_taxon_names.sort_by { |n| n.id }).to eq([g])
              expect(e.list_of_invalid_taxon_names.sort_by { |n| n.id }).to eq([f, h, i])
              expect(f.list_of_invalid_taxon_names.sort_by { |n| n.id }).to eq([i])
              expect(g.list_of_invalid_taxon_names.sort_by { |n| n.id }).to eq([])
              expect(h.list_of_invalid_taxon_names.sort_by { |n| n.id }).to eq([])
              expect(i.list_of_invalid_taxon_names.sort_by { |n| n.id }).to eq([])
              expect(a.get_valid_taxon_name).to eq(a)
              expect(b.get_valid_taxon_name).to eq(b)
              expect(c.get_valid_taxon_name).to eq(c)
              expect(d.get_valid_taxon_name).to eq(c)
              expect(e.get_valid_taxon_name).to eq(c)
              expect(f.get_valid_taxon_name).to eq(c)
              expect(g.get_valid_taxon_name).to eq(c)
              expect(h.get_valid_taxon_name).to eq(c)
              expect(i.get_valid_taxon_name).to eq(c)
            end

            context 'invalid taxon_names with reverse relationship' do
              let!(:a)  { FactoryBot.create(:relationship_genus, name: 'Aus', parent: @family) }
              let!(:b)  { FactoryBot.create(:relationship_genus, name: 'Bus', parent: @family) }
              let!(:s)  { TaxonNameClassification::Iczn::Available::Valid.create(taxon_name: a) }
              let!(:r1) { TaxonNameRelationship::Iczn::Invalidating::Synonym.create(subject_taxon_name: a, object_taxon_name: b) }
              let!(:r2) { TaxonNameRelationship::Iczn::Invalidating::Synonym.create(subject_taxon_name: b, object_taxon_name: a) }

              specify 'for subject' do
                expect(a.list_of_invalid_taxon_names.sort_by { |n| n.id }).to eq([b])
                expect(a.get_valid_taxon_name).to eq(a)
              end

              specify 'for object' do
                expect(b.list_of_invalid_taxon_names.sort_by { |n| n.id }).to eq([])
                expect(b.get_valid_taxon_name).to eq(a)
              end
            end

          end
        end
      end

      context 'relationships' do
        specify 'invalid parent' do
          g  = FactoryBot.create(:iczn_genus, parent: @family)
          s  = FactoryBot.create(:iczn_species, parent: g)

          r1 = FactoryBot.create(:taxon_name_relationship, subject_taxon_name: g, object_taxon_name: @genus, type: 'TaxonNameRelationship::Iczn::Invalidating::Synonym')
          c1 = FactoryBot.create(:taxon_name_classification, taxon_name: g, type: 'TaxonNameClassification::Iczn::Unavailable::NomenNudum')
          s.soft_validate(:parent_is_valid_name)
          g.soft_validate(:parent_is_valid_name)
          expect(s.soft_validations.messages_on(:parent_id).count).to eq(1)

          # !!
          expect(g.soft_validations.messages_on(:base).count).to eq(1)

          s.fix_soft_validations
          s.soft_validate(:parent_is_valid_name)
          expect(s.soft_validations.messages_on(:parent_id).empty?).to be_truthy
        end

        specify 'conflicting synonyms: reverse relationships' do
          a  = FactoryBot.create(:relationship_genus, name: 'Aus', parent: @family)
          b  = FactoryBot.create(:relationship_genus, name: 'Bus', parent: @family)
          r1 = TaxonNameRelationship::Iczn::Invalidating::Synonym.create(subject_taxon_name: a, object_taxon_name: b)
          r2 = TaxonNameRelationship::Iczn::Invalidating::Synonym.create(subject_taxon_name: b, object_taxon_name: a)
          a.soft_validate(:not_synonym_of_self)
          expect(a.soft_validations.messages_on(:base).count).to eq(1)
          s = TaxonNameClassification::Iczn::Available::Valid.create(taxon_name: a)
          a.soft_validate(:not_synonym_of_self)
          expect(a.soft_validations.messages_on(:base).count).to eq(0)
        end

        specify 'conflicting synonyms: same nomenclatural priority' do
          a  = FactoryBot.create(:relationship_genus, name: 'Aus', parent: @family)
          b  = FactoryBot.create(:relationship_genus, name: 'Bus', parent: @family)
          c  = FactoryBot.create(:relationship_genus, name: 'Cus', parent: @family)
          s1 = FactoryBot.create(:valid_source_bibtex, title: 'article 1', year: 1900)

          r1 = TaxonNameRelationship::Iczn::Invalidating::Synonym.create(subject_taxon_name: a, object_taxon_name: b)
          r2 = TaxonNameRelationship::Iczn::Invalidating::Synonym.create(subject_taxon_name: a, object_taxon_name: c)

          a.soft_validate(:two_unresolved_alternative_synonyms)
          expect(a.soft_validations.messages_on(:base).count).to eq(1)
          r1.source = s1
          r1.save

          a.reload
          a.soft_validate(:two_unresolved_alternative_synonyms)
          expect(a.soft_validations.messages_on(:base).count).to eq(0)
        end
      end
    end

  end # END before(:all) spinups


  # DO NOT USE before(:all) OR any factory that creates the full hierarchy here
  context 'a clean slate' do

    # A Hierarchy
    let(:root1) { FactoryBot.create(:root_taxon_name) }
    let(:klass) { Protonym.create!(name: 'Insecta', rank_class: Ranks.lookup(:iczn, :class), parent: root1) }
    let(:order) { Protonym.create!(name: 'Hemiptera', rank_class: Ranks.lookup(:iczn, :order), parent: klass) }
    let(:family) { Protonym.create!(name: 'Cicadellidae', rank_class: Ranks.lookup(:iczn, :family), parent: order) }
    let(:subfamily) { Protonym.create!(name: 'Typhlocybinae', rank_class: Ranks.lookup(:iczn, :subfamily), parent: family) }
    let(:tribe) { Protonym.create!(name: 'Erythroneurini', rank_class: Ranks.lookup(:iczn, :tribe), parent: subfamily) }
    let(:genus) { Protonym.create!(name: 'Erythroneura', rank_class: Ranks.lookup(:iczn, :genus), parent: tribe) }
    let(:subgenus) { Protonym.create!(name: 'Erythroneura', rank_class: Ranks.lookup(:iczn, :subgenus), parent: genus) }
    let(:species) { Protonym.create!(name: 'vitis', rank_class: Ranks.lookup(:iczn, :species), parent: subgenus) }

    # "Free" names, linked only to root
    let(:other_species) { Protonym.create!(name: 'afafa', rank_class: Ranks.lookup(:iczn, :species), parent: root1) }

    context 'with a heirarchy created' do
      before {species} # create the full hierarchy

      context 'recent use' do
        let!(:tc1) { TaxonNameClassification::Iczn::Available::Invalid.create!(taxon_name: species) }
        let!(:tr1) { TaxonNameRelationship::Iczn::Invalidating::Synonym.create!(subject_taxon_name: genus, object_taxon_name: subgenus ) }

        # This isn't recent!
        let!(:tr2) { TaxonNameRelationship::Iczn::Invalidating::Synonym.create!(
          subject_taxon_name: tribe, 
          object_taxon_name: subfamily, 
          created_at: 1.month.ago, 
          updated_at: 1.month.ago ) }

        let(:user_id) { species.created_by_id }
        let(:project_id) { species.project_id }

        specify '.used_recently' do
          expect(TaxonName.used_recently(project_id, user_id).count).to eq(9)
        end

        # everything is recent
        specify '.used_recently_in_classifications' do
          expect(TaxonName.used_recently_in_classifications(project_id, user_id).map(&:id)).to contain_exactly(species.id)
        end

        specify '.used_recently_in_relationships' do
          expect(TaxonName.used_recently_in_relationships(project_id, user_id).map(&:id)).to contain_exactly(subgenus.id, genus.id)
        end

        specify '.select_optimized' do
          expect(TaxonName.select_optimized(user_id, project_id)).to be_truthy
        end
      end

      context 'scopes' do
        context '.ancestors_and_descendants_of' do
          specify 'includes leaves to root, and target node' do
            expect(TaxonName.ancestors_and_descendants_of(genus).all.map(&:name)).to contain_exactly(
              *%w{Root Insecta Hemiptera Cicadellidae Typhlocybinae Erythroneurini Erythroneura Erythroneura vitis}
            )
          end

          # result is not ordered
          specify 'can be chained' do
            expect(TaxonName.ancestors_and_descendants_of(genus).where("name ILIKE 'E%'").all.map(&:name)).to contain_exactly(
              *%w{Erythroneurini Erythroneura Erythroneura}
            )
          end
        end

        context '.ancestors_of' do
          specify 'does not return target' do
            expect(TaxonName.ancestors_of(subfamily).pluck(:name)).to eq(
              %w{Root Insecta Hemiptera Cicadellidae}
            )
          end
        end
      end
    end

    context 'instance methods' do

      specify '#genderized_name 1' do
        expect(genus.genderized_name).to eq('Erythroneura')
      end

      specify '#genderized_name 2' do
        expect(genus.genderized_name(:masculine)).to eq('Erythroneura')
      end

      context '#verbatim_author' do
        specify 'parens are allowed' do
          taxon_name.verbatim_author = '(Smith)'
          taxon_name.valid?
          expect(taxon_name.errors.include?(:verbatim_author)).to be_falsey
        end
      end

      context '#author_string' do
        specify 'verbatim_author absent; source with a single author' do
          source = FactoryBot.create(:src_dmitriev)
          taxon_name.source = source
          expect(taxon_name.year_integer).to eq(1940)
          expect(taxon_name.author_string).to eq('Dmitriev')
          source.destroy
        end

        specify 'verbatim_author absent; source with a multiple authors' do
          source = FactoryBot.create(:src_mult_authors)
          taxon_name.source = source
          expect(taxon_name.author_string).to eq('Thomas, Fowler & Hunt')
          source.destroy
        end

        specify 'verbatim_author present' do
          taxon_name.verbatim_author = 'Linnaeus'
          taxon_name.year_of_publication = 1999
          expect(taxon_name.year_integer).to eq(1999)
          expect(taxon_name.author_string).to eq('Linnaeus')
        end
      end

      context 'returning related combinations' do
        let(:c1) { FactoryBot.build(:combination, parent: root1) }
        let(:c2) { FactoryBot.build(:combination, parent: root1) }

        before do
          c1.genus = genus
          c2.genus = genus
          c2.subgenus = subgenus
          c1.save
          c2.save
        end

        specify '#combination_list_all' do
          expect(genus.combination_list_all).to include(c1, c2)
          expect(subgenus.combination_list_all).to eq([c2])
        end

        specify '#combination_list_self' do
          expect(genus.combination_list_self).to eq([c1])
          expect(subgenus.combination_list_self).to eq([c2])
        end
      end

      context '#rank_class' do
        specify 'returns the passed value when not yet validated and not a NomenclaturalRank' do
          taxon_name.rank_class = 'foo'
          expect(taxon_name.rank_class).to eq('foo')
        end

        specify 'returns a NomenclaturalRank when available' do
          taxon_name.rank_class = Ranks.lookup(:iczn, 'order')
          expect(taxon_name.rank_class).to eq(NomenclaturalRank::Iczn::HigherClassificationGroup::Order)
          taxon_name.rank_class = Ranks.lookup(:icn, 'family')
          expect(taxon_name.rank_class).to eq(NomenclaturalRank::Icn::FamilyGroup::Family)
        end
      end

      context '#rank' do
        specify 'returns nil when not a NomenclaturalRank (i.e. invalidly_published)' do
          taxon_name.rank_class = 'foo'
          expect(taxon_name.rank).to be_nil
        end

        context 'returns vernacular when rank_class is a NomenclaturalRank (i.e. validly_published)' do
          specify 'for :iczn' do
            taxon_name.rank_class = Ranks.lookup(:iczn, 'order')
            expect(taxon_name.rank).to eq('order')
          end

          specify 'for :icn' do
            taxon_name.rank_class = Ranks.lookup(:icn, 'family')
            expect(taxon_name.rank).to eq('family')
          end
        end
      end

      context '#nomenclature_date' do
        let(:f1) { FactoryBot.create(:relationship_family, year_of_publication: 1900) }
        let(:f2) { FactoryBot.create(:relationship_family, year_of_publication: 1950) }

        specify 'simple case' do
          expect(f2.nomenclature_date.year).to eq(1950)
        end

        specify 'family replacement before 1961' do
          r = FactoryBot.create(:taxon_name_relationship, subject_taxon_name: f2, object_taxon_name: f1, type: 'TaxonNameRelationship::Iczn::PotentiallyValidating::FamilyBefore1961')
          expect(f2.nomenclature_date.year).to eq(1900)
        end
      end
    end

    context 'associations' do
      specify '#source (original)' do
        expect(taxon_name.source = Source.new).to be_truthy
      end

      specify '#valid_taxon_name' do
        expect(other_species.valid_taxon_name = Protonym.new).to be_truthy
      end

      specify '#taxon_name_relationships' do
        expect(taxon_name.taxon_name_relationships << TaxonNameRelationship.new).to be_truthy
      end

      context 'instance tests' do
        let(:type_of_genus) { Protonym.create(name: 'Bus', rank_class: Ranks.lookup(:iczn, :genus), parent: root1) }
        let(:original_genus) { Protonym.create(name: 'Cus', rank_class: Ranks.lookup(:iczn, :genus), parent: root1) }
        let!(:relationship1) { FactoryBot.create(:type_species_relationship, subject_taxon_name: species, object_taxon_name: type_of_genus) } #  @taxon_name
        let!(:relationship2) { TaxonNameRelationship::OriginalCombination::OriginalGenus.create!(subject_taxon_name: original_genus, object_taxon_name: species) } #  @taxon_name

        # TaxonNameRelationships in which the taxon name is the subject
        specify '#taxon_name_relationships' do
          expect(species.taxon_name_relationships.map(&:type_name)).to contain_exactly(relationship1.type_name)
        end

        # TaxonNameRelationships in which the taxon name is the subject OR object
        specify '#all_taxon_name_relationships' do
          expect(species.all_taxon_name_relationships.map(&:type_name)).to contain_exactly(relationship1.type_name, relationship2.type_name)
        end

        # TaxonNames related by all_taxon_name_relationships
        specify '#related_taxon_names' do
          expect(species.related_taxon_names.sort).to eq([type_of_genus, original_genus].sort)
        end

        context '#unavilable_or_invalid' do
          let!(:relationship) { TaxonNameRelationship::Iczn::Invalidating::Synonym.create(subject_taxon_name: original_genus, object_taxon_name: type_of_genus) }

          specify 'subject is invalid' do
            expect(original_genus.unavailable_or_invalid?).to be_truthy
          end

          specify 'object is valid' do
            expect(type_of_genus.unavailable_or_invalid?).to be_falsey
          end
        end
      end
    end

    context '#destroy' do
      context 'without children' do

        specify 'target is not a #leaf?' do
          expect(root1.leaf?).to be_truthy
        end

        specify 'record can be destroyed' do
          expect(root1.destroy).to be_truthy
        end
      end

      context 'with children' do
        let!(:child) { Protonym.create!(name: 'Destroyidae', parent: root1, rank_class: Ranks.lookup(:iczn, :family)) }

        before {
          root1.reload # child has been created in let!()
          root1.destroy
        }

        specify 'target is not a #leaf?' do
          expect(root1.leaf?).to be_falsey
        end

        specify 'record can not destroyed' do
          expect(root1.destroyed?).to be_falsey
        end

        specify 'errors are added to base' do
          expect(root1.errors[:base]).to be_truthy
        end
      end
    end

    context '#gbif_status_array' do
      let(:t1) { FactoryBot.create(:iczn_species, name: 'aus', parent: root1) }
      let(:t2) { FactoryBot.create(:iczn_species, name: 'bus', parent: root1) }
      let!(:r2) { FactoryBot.create(:taxon_name_relationship, subject_taxon_name: t2, object_taxon_name: t1, type: 'TaxonNameRelationship::Iczn::Invalidating::Synonym::Subjective') }

      specify 'valid species' do
        expect(t1.gbif_status_array).to eq(['valid'])
      end

      specify 'synonym' do
        expect(t2.gbif_status_array).to eq(['invalidum'])
      end

      specify 'nomen nudum' do
        c = FactoryBot.create(:taxon_name_classification, taxon_name: t2, type: 'TaxonNameClassification::Iczn::Unavailable::NomenNudum::ConditionallyProposedAfter1960')
        t2.reload
        expect(t2.gbif_status_array).to eq(['nudum'])
      end
    end

    context 'status string arrays' do
      let(:family) { Protonym.create!(name: 'Statusidae', rank_class: Ranks.lookup(:iczn, :family), parent: root1) }

      let!(:a) { FactoryBot.create(:relationship_genus, name: 'Aus', parent: family) }
      let!(:b) { FactoryBot.create(:relationship_genus, name: 'Bus', parent: family) }
      let!(:s) { TaxonNameClassification::Iczn::Unavailable.create(taxon_name: a) }
      let!(:r1) { TaxonNameRelationship::Iczn::Invalidating::Synonym.create(subject_taxon_name: a, object_taxon_name: b) }

      specify '#combined_statuses' do
        expect(a.combined_statuses).to eq(['synonym', 'unavailable'])
      end

      specify '#statuses_from_classifications' do
        expect(a.statuses_from_classifications).to eq(['unavailable'])
      end

      specify '#status_from_relationships' do
        expect(a.statuses_from_relationships).to eq(['synonym'])
      end
    end

    context 'methods from awesome_nested_set' do
      context 'root names' do

        let(:p) { Project.create(name: 'Taxon-name root test.', without_root_taxon_name: true) }
        let(:root2) { FactoryBot.build(:root_taxon_name) }

        specify 'a second root (parent is nul) in a given project is not allowed' do
          expect(root1.parent).to be_nil
          expect(root2.parent).to be_nil
          expect(root1.project_id).to eq(1)
          expect(root2.project_id).to eq(1)
          expect(root2.valid?).to be_falsey
          expect(root2.errors.include?(:parent_id)).to be_truthy
        end

        specify 'permit multiple roots in different projects' do
          root2.project_id = p.id
          expect(root2.parent).to be_nil
          expect(root2.valid?).to be_truthy
        end

        specify 'roots can be saved without raising 1' do
          root2.project_id = p.id
          expect(root2.save).to be_truthy
        end

        specify 'roots can be saved without raising 2' do
          expect(root1.save).to be_truthy
        end

        specify 'scope project_root' do
          root1
          expect(TaxonName.project_root(1).first).to eq(root1)
        end
      end

      # run through the awesome_nested_set methods: https://github.com/collectiveidea/awesome_nested_set/wiki/_pages
      context 'handle a simple hierarchy with awesome_nested_set' do
        let!(:new_root) { FactoryBot.create(:root_taxon_name, project: p) }
        let!(:family1) { Protonym.create!(rank_class: Ranks.lookup(:iczn, 'family'), name: 'Aidae', parent: new_root, project: p) }
        let!(:genus1) { Protonym.create!(rank_class: Ranks.lookup(:iczn, 'genus'), name: 'Aus', parent: family1, project: p) }
        let!(:genus2) { Protonym.create!(rank_class: Ranks.lookup(:iczn, 'genus'), name: 'Bus', parent: family1, project: p) }
        let!(:species1) { Protonym.create!(rank_class: Ranks.lookup(:iczn, 'species'), name: 'aus', parent: genus1, project: p) }
        let!(:species2) { Protonym.create!(rank_class: Ranks.lookup(:iczn, 'species'), name: 'bus', parent: genus2, project: p) }

        specify 'root' do
          expect(species1.root).to eq(new_root)
        end

        specify 'ancestors' do
          expect(new_root.ancestors.size).to eq(0)
          expect(family1.ancestors.size).to eq(1)
          expect(family1.ancestors).to eq([new_root])
          expect(species1.ancestors.size).to eq(3)
        end

        specify 'parent' do
          expect(new_root.parent).to eq(nil)
          expect(family1.parent).to eq(new_root)
        end

        specify 'leaves' do
          new_root.reload
          expect(new_root.leaves.to_a).to contain_exactly(species1, species2) # doesn't test order
        end

        context 'housekeeping with ancestors and descendants' do
          # xspecify 'updated_on is not touched for ancestors when a child moves' do
          #   g1_updated = genus1.updated_at
          #   g1_created = genus1.created_at
          #   g2_updated = genus2.updated_at
          #   g2_created = genus2.created_at
          #   species1.move_to_child_of(genus2)
          #   expect(genus1.updated_at).to eq(g1_updated)
          #   expect(genus1.created_at).to eq(g1_created)
          #   expect(genus2.updated_at).to eq(g2_updated)
          #   expect(genus2.created_at).to eq(g2_created)
          # end
        end
      end
    end

    context 'soft validation' do
      specify 'run all soft validations without error' do
        expect(taxon_name.soft_validate).to be_truthy
      end
    end

  end

  context 'concerns' do
    it_behaves_like 'data_attributes'
    it_behaves_like 'identifiable'
    it_behaves_like 'notable'
    it_behaves_like 'is_data'
  end
<<<<<<< HEAD
# rspec -t group:nomenclatureç
=======
# rspec -t group:nomenclature
>>>>>>> 136f35d8
end<|MERGE_RESOLUTION|>--- conflicted
+++ resolved
@@ -970,9 +970,5 @@
     it_behaves_like 'notable'
     it_behaves_like 'is_data'
   end
-<<<<<<< HEAD
-# rspec -t group:nomenclatureç
-=======
 # rspec -t group:nomenclature
->>>>>>> 136f35d8
 end