require 'rails_helper'

describe Identifier::Global::Doi, type: :model, group: :identifiers do

  context 'DOI.Org' do
    let(:id) { FactoryBot.build(:identifier_global_doi) }

    context '#identifier is validly formatted' do
      specify 'empty' do
        # identifier is empty
        expect(id.valid?).to be_falsey
      end

      specify 'any old word' do
        id.identifier = Faker::Lorem.word
        expect(id.valid?).to be_falsey
      end

      specify '10.12345/TaxonWorks-\d{45}' do
<<<<<<< HEAD
        id.identifier = "10.12345/TaxonWorks-#{Faker::Number.number(digits: 45)}"
=======
        id.identifier = '10.12345/TaxonWorks-' + Faker::Number.number(digits: 10).to_s
>>>>>>> 8f15fa77
        expect(id.valid?).to be_truthy
      end

      specify '10.1234.5678/TaxonWorks-\d{45}' do
<<<<<<< HEAD
        id.identifier = "10.#{Faker::Number.decimal(l_digits: 4, r_digits: 4)}/TaxonWorks-#{Faker::Number.number(digits: 45)}"
=======
        id.identifier = '10.' + Faker::Number.decimal(l_digits: 4, r_digits: 4).to_s + '/TaxonWorks-' + Faker::Number.number(digits: 10).to_s
>>>>>>> 8f15fa77
        expect(id.valid?).to be_truthy
      end

      # Technically any Unicode is good unicode, even periods at the end
      specify '10.1234.5678/TaxonWorks-123.' do
        id.identifier = '10.1234.5678/TaxonWorks-123.'
        expect(id.valid?).to be_truthy
      end
    end

    context 'prefixes' do
      specify 'with doi:' do
        id.identifier = 'doi:10.2105/AJPH.2009.160184'
        expect(id.valid?).to be_truthy
        expect(id.identifier).to eq('10.2105/AJPH.2009.160184')
      end

      specify 'with http:' do
        id.identifier = 'http://dx.doi.org/10.2105/AJPH.2009.160184'
        expect(id.valid?).to be_truthy
        expect(id.identifier).to eq('10.2105/AJPH.2009.160184')
      end

      specify 'with https:' do
        id.identifier = 'https://doi.org/10.2105/AJPH.2009.160184'
        expect(id.valid?).to be_truthy
        expect(id.identifier).to eq('10.2105/AJPH.2009.160184')
      end
    end

    specify 'restoring URL from identifier' do
      id.identifier = 'http://dx.doi.org/10.2105/AJPH.2009.160184'
      expect(id.valid?).to be_truthy
      expect(Identifier::Global::Doi.preface_doi(id.identifier)).to eq('https://doi.org/10.2105/AJPH.2009.160184')
    end
  end
end<|MERGE_RESOLUTION|>--- conflicted
+++ resolved
@@ -17,20 +17,12 @@
       end
 
       specify '10.12345/TaxonWorks-\d{45}' do
-<<<<<<< HEAD
-        id.identifier = "10.12345/TaxonWorks-#{Faker::Number.number(digits: 45)}"
-=======
         id.identifier = '10.12345/TaxonWorks-' + Faker::Number.number(digits: 10).to_s
->>>>>>> 8f15fa77
         expect(id.valid?).to be_truthy
       end
 
       specify '10.1234.5678/TaxonWorks-\d{45}' do
-<<<<<<< HEAD
-        id.identifier = "10.#{Faker::Number.decimal(l_digits: 4, r_digits: 4)}/TaxonWorks-#{Faker::Number.number(digits: 45)}"
-=======
         id.identifier = '10.' + Faker::Number.decimal(l_digits: 4, r_digits: 4).to_s + '/TaxonWorks-' + Faker::Number.number(digits: 10).to_s
->>>>>>> 8f15fa77
         expect(id.valid?).to be_truthy
       end
 
