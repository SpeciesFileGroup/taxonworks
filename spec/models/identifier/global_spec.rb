require 'rails_helper'
describe Identifier::Global, type: :model, group: :identifiers do

  let!(:otu) { FactoryBot.create(:valid_otu) }
  let(:global_identifier) { Identifier::Global.new }

  specify 'community shared 1' do
    o = FactoryBot.create(:valid_otu)
    i = Identifier::Global::Uri.create!(identifier_object: o, identifier: 'http://abc.net/foo/1')
    expect(i.project_id.blank?).to be_falsey
  end

  specify 'community shared 2' do
    o = FactoryBot.create(:valid_source)
    i = Identifier::Global::Uri.create!(identifier_object: o, identifier: 'http://abc.net/foo/1')
    expect(i.project_id.blank?).to be_truthy
  end

  context 'validation' do
    before { global_identifier.valid? }

    specify 'only one global identifier *without* a relation is allowed per identifier type' do
      expect(otu.identifiers.create(type: 'Identifier::Global::Uri', identifier: 'http://abc.net/foo/1')).to be_truthy
      otu.reload
      i = otu.identifiers.new(type: 'Identifier::Global::Uri', identifier: 'http://abc.net/foo/2')
      expect(i.valid?).to be_falsey
      expect(i.errors.include?(:relation)).to be_truthy
    end

    specify 'more than one global identifier with a valid relation is allowed per identifier type' do
      expect(otu.identifiers << Identifier::Global::Uri.new(identifier: 'http://abc.net/bar/22')).to be_truthy
      otu.reload
      i = Identifier::Global::Uri.new(
        identifier: 'http://abc.net/bar/29',
        identifier_object: otu,
        relation: 'skos:closeMatch')
      expect(i.valid?).to be_truthy
    end

    specify 'second global identifier of same type with an invalid relation is not allowed' do
      expect(otu.identifiers << Identifier::Global::Uri.new(identifier: 'http://abc.net/bar/22')).to be_truthy
      otu.reload
      i = Identifier::Global::Uri.new(identifier: 'http://abc.net/bar/29', identifier_object: otu, relation: 'same_as')
      expect(i.valid?).to be_falsey
      expect(i.errors.include?(:relation)).to be_truthy
    end

    specify 'identifer is unique within project (same type)' do
      expect(otu.identifiers << Identifier::Global::Uri.new(identifier: 'http://abc.net/bar/22')).to be_truthy
      otu.reload
      i = Identifier::Global::Uri.new(
        identifier: 'http://abc.net/bar/22',
        identifier_object: otu,
        relation: 'skos:closeMatch')
      expect(i.valid?).to be_falsey
      expect(i.errors.include?(:identifier)).to be_truthy
    end

    # Complete after LSID validation is done
    # xspecify 'identifer is unique within project (different type)' do
    #   expect(otu.identifiers << Identifier::Global::Lsid.new(identifier: 'http://abc.net/bar/22')).to be_truthy
    #   otu.reload
    #   i = Identifier::Global::Uri.new(identifier: 'http://abc.net/bar/22', identifier_object: otu,  relation:
    # 'skos:closeMatch')
    #   expect(i.valid?).to be_falsey
    #   expect(i.errors.include?(:identifier)).to be_truthy
    # end

    specify 'same identifer is allowed b/w project (same type)' do
      id = 'http://abc.net/bar/22'
      expect(otu.identifiers << Identifier::Global::Uri.new(identifier: id)).to be_truthy
      p = FactoryBot.create(:valid_project, name: 'New Project')
      i = Identifier::Global::Uri.new(
        identifier: id,
        identifier_object: FactoryBot.create(:valid_otu, project_id: p.id),
        project_id: p.id)
      expect(i.valid?).to be_truthy
      expect(i.errors.include?(:identifier)).to be_falsey
    end

    specify 'namespace_id is nil' do
      global_identifier.namespace_id = FactoryBot.create(:valid_namespace).id
      global_identifier.valid?
      expect(global_identifier.errors.include?(:namespace_id)).to be_truthy
    end
  end

  specify 'cached is set' do
    id = 'http://abc.net/bar/22'
    i  = Identifier::Global::Uri.create!(identifier: id, identifier_object: Otu.create(name: 'aaa'))
    expect(i.reload.cached).to eq(id)
  end

  describe 'soft validation' do
    specify 'responding URI' do
      global_identifier.identifier = 'http://data.nhm.ac.uk/object/a9bdc16d-c9ba-4e32-9311-d5250af2b5ac'
      VCR.use_cassette('responding URI') do
        global_identifier.soft_validate(only_sets: [:resolved])
      end
      expect(global_identifier.soft_validations.messages_on(:identifier).empty?).to be_truthy
    end

    specify 'non-responding URI' do
<<<<<<< HEAD
      global_identifier.identifier = 'http://speciesfile.org/object/a9bdc16d-c9ba-4e32-9311-d5250af2b5ac'
=======
      global_identifier.identifier = 'https://sandbox.speciesfile.org/object/a9bdc16d-c9ba-4e32-9311-d5250af2b5ac'
>>>>>>> c7ed31f5
      VCR.use_cassette('non-responding URI') do
        global_identifier.soft_validate(only_sets: [:resolved])
      end
      
      expect(global_identifier.soft_validations.messages_on(:identifier).count).to eq(1)
    end
  end
end<|MERGE_RESOLUTION|>--- conflicted
+++ resolved
@@ -101,11 +101,7 @@
     end
 
     specify 'non-responding URI' do
-<<<<<<< HEAD
-      global_identifier.identifier = 'http://speciesfile.org/object/a9bdc16d-c9ba-4e32-9311-d5250af2b5ac'
-=======
       global_identifier.identifier = 'https://sandbox.speciesfile.org/object/a9bdc16d-c9ba-4e32-9311-d5250af2b5ac'
->>>>>>> c7ed31f5
       VCR.use_cassette('non-responding URI') do
         global_identifier.soft_validate(only_sets: [:resolved])
       end
