require 'rails_helper'

<<<<<<< HEAD
describe CitationTopic, type: :model do

  let(:citation_topic) { CitationTopic.new }

  let(:otu) { FactoryGirl.create(:valid_otu) }
  let(:source) { FactoryGirl.create(:valid_source) }
  let(:citation) { Citation.create!(citation_object: otu, source: source) }

  let(:topic) { FactoryGirl.create(:valid_topic) }

  let(:oa) { FactoryGirl.create(:valid_otu) }
  let(:ob) { FactoryGirl.create(:valid_otu) }
=======
describe CitationTopic, :type => :model do
  let(:ct) { CitationTopic.new }
  let(:s) { FactoryBot.create(:valid_source) }
  let(:oa) { FactoryBot.create(:valid_otu) }
  let(:ob) { FactoryBot.create(:valid_otu) }
  let(:ca) { FactoryBot.create(:valid_citation, {citation_object: oa, source: s}) }
  let(:cb) { FactoryBot.create(:valid_citation, {citation_object: ob, source: s}) }
  let(:ta) { FactoryBot.create(:valid_topic) }
  let(:tb) { FactoryBot.create(:valid_topic) }
  let(:cta) { FactoryBot.create(:citation_topic, {topic: ta, citation: ca}) }
  let(:ctb) { FactoryBot.build(:citation_topic, {topic: ta, citation: ca}) }

  context 'citation_topic' do
    context 'validation' do
      before do
        ct.valid?
      end
>>>>>>> 69f1a3c4

  let(:cb) { FactoryGirl.create(:valid_citation, {citation_object: ob, source: source}) }

  context 'validation' do
    before do
      citation_topic.valid?
    end

    specify '#topic_id is a database constraint' do
      citation_topic.citation = citation
      expect{citation_topic.save}.to raise_error(ActiveRecord::StatementInvalid,  /null value in column "topic_id"/) 
    end

    specify '#citation_id is a database constraint' do
      citation_topic.topic = topic 
      expect{citation_topic.save}.to raise_error(ActiveRecord::StatementInvalid, /null value in column "citation_id"/) 
    end

    context 'no duplicates' do

      let!(:cta) { CitationTopic.create!(topic: topic, citation: citation) }
      let(:ctb) { CitationTopic.new(topic: topic, citation: citation) }

      before {
        ctb.valid?
      }

      specify 'of topic' do
        expect(ctb.errors.messages[:topic_id]).to include('has already been taken')
      end

    end
  end

  context 'nested_attributes_for :topics' do
    let(:o) { FactoryBot.create(:valid_otu) }

    specify 'citation, citation topic, and topic can all be created together' do
      o.citations << Citation.new(source: source, citation_topics_attributes: [ { topic_attributes: {name: 'ABC', definition: 'Easy as 123, but with more characters' }  } ] ) 

      expect(Topic.all.count).to eq(1)
      expect(o.topics.first.name).to eq('ABC')
    end

  end


  context 'concerns' do
    it_behaves_like 'is_data'
  end

end<|MERGE_RESOLUTION|>--- conflicted
+++ resolved
@@ -1,44 +1,24 @@
 require 'rails_helper'
 
-<<<<<<< HEAD
 describe CitationTopic, type: :model do
 
   let(:citation_topic) { CitationTopic.new }
 
-  let(:otu) { FactoryGirl.create(:valid_otu) }
-  let(:source) { FactoryGirl.create(:valid_source) }
+  let(:otu) { FactoryBot.create(:valid_otu) }
+  let(:source) { FactoryBot.create(:valid_source) }
   let(:citation) { Citation.create!(citation_object: otu, source: source) }
 
-  let(:topic) { FactoryGirl.create(:valid_topic) }
+  let(:topic) { FactoryBot.create(:valid_topic) }
 
-  let(:oa) { FactoryGirl.create(:valid_otu) }
-  let(:ob) { FactoryGirl.create(:valid_otu) }
-=======
-describe CitationTopic, :type => :model do
-  let(:ct) { CitationTopic.new }
-  let(:s) { FactoryBot.create(:valid_source) }
   let(:oa) { FactoryBot.create(:valid_otu) }
   let(:ob) { FactoryBot.create(:valid_otu) }
-  let(:ca) { FactoryBot.create(:valid_citation, {citation_object: oa, source: s}) }
-  let(:cb) { FactoryBot.create(:valid_citation, {citation_object: ob, source: s}) }
-  let(:ta) { FactoryBot.create(:valid_topic) }
-  let(:tb) { FactoryBot.create(:valid_topic) }
-  let(:cta) { FactoryBot.create(:citation_topic, {topic: ta, citation: ca}) }
-  let(:ctb) { FactoryBot.build(:citation_topic, {topic: ta, citation: ca}) }
 
-  context 'citation_topic' do
+  let(:cb) { FactoryBot.create(:valid_citation, {citation_object: ob, source: source}) }
+
     context 'validation' do
       before do
-        ct.valid?
+      citation_topic.valid?
       end
->>>>>>> 69f1a3c4
-
-  let(:cb) { FactoryGirl.create(:valid_citation, {citation_object: ob, source: source}) }
-
-  context 'validation' do
-    before do
-      citation_topic.valid?
-    end
 
     specify '#topic_id is a database constraint' do
       citation_topic.citation = citation
@@ -48,9 +28,9 @@
     specify '#citation_id is a database constraint' do
       citation_topic.topic = topic 
       expect{citation_topic.save}.to raise_error(ActiveRecord::StatementInvalid, /null value in column "citation_id"/) 
-    end
+      end
 
-    context 'no duplicates' do
+      context 'no duplicates' do
 
       let!(:cta) { CitationTopic.create!(topic: topic, citation: citation) }
       let(:ctb) { CitationTopic.new(topic: topic, citation: citation) }
@@ -59,12 +39,12 @@
         ctb.valid?
       }
 
-      specify 'of topic' do
+        specify 'of topic' do
         expect(ctb.errors.messages[:topic_id]).to include('has already been taken')
+        end
+
+        end
       end
-
-    end
-  end
 
   context 'nested_attributes_for :topics' do
     let(:o) { FactoryBot.create(:valid_otu) }
@@ -75,7 +55,7 @@
       expect(Topic.all.count).to eq(1)
       expect(o.topics.first.name).to eq('ABC')
     end
-
+    
   end
 
 
