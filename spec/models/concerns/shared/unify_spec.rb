--- conflicted
+++ resolved
@@ -206,11 +206,7 @@
 
     expect(o2.reload.destroyed?).to be_falsey
     expect(o1.citations.reload.count).to eq(2)
-<<<<<<< HEAD
-    expect(o1.citations.last.pages).to eq('456')
-=======
-    expect(o1.citations.pluck(:pages)).to contain_exactly('123', "456")
->>>>>>> fbb5eb7b
+    expect(o1.citations.pluck(:pages)).to contain_exactly('123', '456')
   end
 
   specify 'merges non-unique DataAttributes' do
@@ -381,7 +377,7 @@
     ce = a.collecting_event
     b = FactoryBot.create(:valid_field_occurrence, collecting_event: ce)
 
-    s = FactoryBot.create(:valid_specimen, collecting_event: ce) 
+    s = FactoryBot.create(:valid_specimen, collecting_event: ce)
 
     r = a.unify(b)
     expect(b.destroyed?).to be_truthy
@@ -516,11 +512,7 @@
     o1.unify(o2)
 
     expect(o1.citations.reload.count).to eq(2)
-<<<<<<< HEAD
-    expect(o1.citations.last.pages).to eq('456')
-=======
-    expect(o1.citations.pluck(:pages)).to contain_exactly('123', "456")
->>>>>>> fbb5eb7b
+    expect(o1.citations.pluck(:pages)).to contain_exactly('123', '456')
   end
 
   specify '#unify' do
