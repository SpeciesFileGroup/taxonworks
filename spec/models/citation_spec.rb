require 'rails_helper'

describe Citation, type: :model, group: [:annotators, :citations] do
<<<<<<< HEAD
  let(:citation) { Citation.new }
  let(:otu) { FactoryGirl.create(:valid_otu) }
  let(:source) { FactoryGirl.create(:valid_source) }
  let(:topic) { FactoryGirl.create(:valid_topic) }
=======
  let(:citation) { FactoryBot.build(:citation) }
>>>>>>> 69f1a3c4

  context 'associations' do
    context 'belongs_to' do
      specify '#citation_object' do
        expect(citation.citation_object = Otu.new).to be_truthy 
      end

      specify '#source' do
        expect(citation.source = Source.new).to be_truthy
      end
    end
  end

  context 'validation' do
<<<<<<< HEAD
    let!(:c1) { Citation.create!(citation_object: otu, source: source) }
    let(:c2) { Citation.new( citation_object: otu, source: source)  }
    let(:c3) { Citation.new() }

    specify 'exact duplicates are invalid' do
=======
    let(:o) { FactoryBot.create(:valid_otu) }
    let(:s) { FactoryBot.create(:valid_source) }
    let(:c1) { FactoryBot.create(:valid_citation, {citation_object: o, source: s}) }
    let(:c2) { FactoryBot.build(:valid_citation, citation_object: o, source: s) }
    let(:c3) { FactoryBot.build(:citation) }

    specify 'uniqueness' do
      expect(c1.valid?).to be_truthy
>>>>>>> 69f1a3c4
      expect(c2.valid?).to be_falsey
    end

    specify 'errors are added to source' do
      c2.valid?
      expect(c2.errors.messages[:source_id]).to include('has already been taken')
    end

    specify 'empty pages are null, and therefor not unique' do
      expect(Citation.create(citation_object: otu, source: source, pages: '').id).to be_falsey
    end

    specify 'finding by nil will find records created with nil' do
      expect(Citation.find_or_create_by(citation_object: otu, source: source, pages: nil)).to eq(c1)
    end

    specify 'finding by pages: "" will always create a new record' do
      expect(Citation.find_or_create_by(citation_object: otu, source: source, pages: "").new_record?).to be_truthy 
    end

    specify '#citation_object_id is required by database' do
      c3.source = source
      c3.citation_object_type = 'Otu'
      expect{c3.save}.to raise_error(ActiveRecord::StatementInvalid) 
    end

    specify '#citation_object_type is required by database' do
      c3.source = source
      c3.citation_object_id = otu.id 
      expect{c3.save}.to raise_error(ActiveRecord::StatementInvalid) 
    end

    specify 'source_id is required' do
      c3.citation_object = otu

      expect(c3.valid?).to be_falsey
      expect(c3.errors.messages[:source_id]).to include("can't be blank")
    end
  end

<<<<<<< HEAD
  specify '#citation_topic_attributes 1' do
    expect(Citation.create(citation_object: otu, source: source, citation_topics_attributes: [{topic: topic}])).to be_truthy
    expect(CitationTopic.count).to eq(1)
  end
=======
  context 'with a Topic created' do
    let(:ct) { FactoryBot.create(:valid_citation_topic) }
    let(:o) { FactoryBot.create(:valid_otu) }
    let(:s) { FactoryBot.create(:valid_source_bibtex) }
    let(:c1) { FactoryBot.create(:valid_citation, {citation_object: o,
                                                    source:          s,
                                                    citation_topics: [ct]}) }
    let(:t) { FactoryBot.create(:valid_topic) }
>>>>>>> 69f1a3c4

  specify '#citation_topic_attributes 2' do
    expect(Citation.create(citation_object: otu, source: source, citation_topics_attributes: [{topic_id: topic.id}])).to be_truthy
    expect(CitationTopic.count).to eq(1)
  end

  specify '<< and citation_topics_attributes' do
    otu.citations << Citation.new(source: source, citation_topics_attributes: [ {topic: topic} ])
    expect(otu.topics.all).to include(topic) 
  end

  specify 'creating a new citation rejects citation_topic when topic not provided' do
    expect(otu.citations << Citation.new(source: source, citation_topics_attributes: [ {pages: '123'} ])).to be_truthy
    expect(otu.topics.count).to eq(0)
  end

  specify '#topics_attributes' do
    otu.citations << Citation.new(source: source, topics_attributes: [ {name: 'Special topics', definition: 'This is a really long definition, really!'} ])
    expect(Topic.count).to eq(1)
    expect(CitationTopic.count).to eq(1)
  end

  context 'concerns' do
    it_behaves_like 'is_data'
  end

end<|MERGE_RESOLUTION|>--- conflicted
+++ resolved
@@ -1,14 +1,10 @@
 require 'rails_helper'
 
 describe Citation, type: :model, group: [:annotators, :citations] do
-<<<<<<< HEAD
   let(:citation) { Citation.new }
-  let(:otu) { FactoryGirl.create(:valid_otu) }
-  let(:source) { FactoryGirl.create(:valid_source) }
-  let(:topic) { FactoryGirl.create(:valid_topic) }
-=======
-  let(:citation) { FactoryBot.build(:citation) }
->>>>>>> 69f1a3c4
+  let(:otu) { FactoryBot.create(:valid_otu) }
+  let(:source) { FactoryBot.create(:valid_source) }
+  let(:topic) { FactoryBot.create(:valid_topic) }
 
   context 'associations' do
     context 'belongs_to' do
@@ -23,22 +19,11 @@
   end
 
   context 'validation' do
-<<<<<<< HEAD
     let!(:c1) { Citation.create!(citation_object: otu, source: source) }
     let(:c2) { Citation.new( citation_object: otu, source: source)  }
     let(:c3) { Citation.new() }
 
     specify 'exact duplicates are invalid' do
-=======
-    let(:o) { FactoryBot.create(:valid_otu) }
-    let(:s) { FactoryBot.create(:valid_source) }
-    let(:c1) { FactoryBot.create(:valid_citation, {citation_object: o, source: s}) }
-    let(:c2) { FactoryBot.build(:valid_citation, citation_object: o, source: s) }
-    let(:c3) { FactoryBot.build(:citation) }
-
-    specify 'uniqueness' do
-      expect(c1.valid?).to be_truthy
->>>>>>> 69f1a3c4
       expect(c2.valid?).to be_falsey
     end
 
@@ -61,15 +46,15 @@
 
     specify '#citation_object_id is required by database' do
       c3.source = source
-      c3.citation_object_type = 'Otu'
-      expect{c3.save}.to raise_error(ActiveRecord::StatementInvalid) 
-    end
+        c3.citation_object_type = 'Otu'
+        expect{c3.save}.to raise_error(ActiveRecord::StatementInvalid) 
+      end
 
     specify '#citation_object_type is required by database' do
       c3.source = source
       c3.citation_object_id = otu.id 
-      expect{c3.save}.to raise_error(ActiveRecord::StatementInvalid) 
-    end
+        expect{c3.save}.to raise_error(ActiveRecord::StatementInvalid) 
+      end
 
     specify 'source_id is required' do
       c3.citation_object = otu
@@ -79,36 +64,25 @@
     end
   end
 
-<<<<<<< HEAD
   specify '#citation_topic_attributes 1' do
     expect(Citation.create(citation_object: otu, source: source, citation_topics_attributes: [{topic: topic}])).to be_truthy
     expect(CitationTopic.count).to eq(1)
   end
-=======
-  context 'with a Topic created' do
-    let(:ct) { FactoryBot.create(:valid_citation_topic) }
-    let(:o) { FactoryBot.create(:valid_otu) }
-    let(:s) { FactoryBot.create(:valid_source_bibtex) }
-    let(:c1) { FactoryBot.create(:valid_citation, {citation_object: o,
-                                                    source:          s,
-                                                    citation_topics: [ct]}) }
-    let(:t) { FactoryBot.create(:valid_topic) }
->>>>>>> 69f1a3c4
 
   specify '#citation_topic_attributes 2' do
     expect(Citation.create(citation_object: otu, source: source, citation_topics_attributes: [{topic_id: topic.id}])).to be_truthy
     expect(CitationTopic.count).to eq(1)
-  end
+      end
 
   specify '<< and citation_topics_attributes' do
     otu.citations << Citation.new(source: source, citation_topics_attributes: [ {topic: topic} ])
     expect(otu.topics.all).to include(topic) 
-  end
+    end
 
-  specify 'creating a new citation rejects citation_topic when topic not provided' do
+    specify 'creating a new citation rejects citation_topic when topic not provided' do
     expect(otu.citations << Citation.new(source: source, citation_topics_attributes: [ {pages: '123'} ])).to be_truthy
     expect(otu.topics.count).to eq(0)
-  end
+    end
 
   specify '#topics_attributes' do
     otu.citations << Citation.new(source: source, topics_attributes: [ {name: 'Special topics', definition: 'This is a really long definition, really!'} ])
