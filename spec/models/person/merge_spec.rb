require 'rails_helper'

describe Person, type: :model, group: :people do

  let(:root_taxon_name) { Protonym.create!(name: 'Root', rank_class: 'NomenclaturalRank', parent_id: nil) }
  let(:tn1) { Protonym.create!(name: 'Aonedidae', parent: root_taxon_name, rank_class: Ranks.lookup(:iczn, :family)) }
  let(:tn2) { Protonym.create!(name: 'Atwodidae', parent: root_taxon_name, rank_class: Ranks.lookup(:iczn, :family)) }

  let!(:person1) do 
    FactoryBot.create(
      :person,
      first_name: 'January', last_name: 'Smith',
      prefix: 'Dr.', suffix: 'III')
  end 

  let(:gr2) { FactoryBot.create(:valid_georeference) }

  let(:da1) { FactoryBot.create(
    :valid_data_attribute_internal_attribute,
    value: 'Dr.',
    predicate: cvt) }

  let(:cvt) { FactoryBot.create(
    :valid_controlled_vocabulary_term_predicate,
    name: ' Honorific',
    definition: 'People:Honorific imported from INHS FileMaker database.') }

  let!(:person1b) do 
    FactoryBot.create(
      :person,
      first_name: 'January', last_name: 'Smith',
      prefix: 'Dr.', suffix: 'III',
      year_born: 2000, year_died: 2015,
      year_active_start: 2012, year_active_end: 2015)
  end 

  let(:person1c) do 
     FactoryBot.create(
      :person,
      first_name: 'January', last_name: 'Smith',
      prefix: 'Dr.', suffix: 'III',
      year_born: 2000, year_died: 2015,
      year_active_start: 2012, year_active_end: 2015)
  end 
<<<<<<< HEAD
  
=======

  let(:av1) { FactoryBot.create(:valid_alternate_value,
                                value:                            'Jan',
                                alternate_value_object_attribute: 'first_name',
                                alternate_value_object:           person1b) }

  let(:av2) { FactoryBot.create(:valid_alternate_value,
                                value:                            'Janco',
                                alternate_value_object_attribute: 'first_name',
                                alternate_value_object:           person1) }

>>>>>>> 47a94571
  let(:id1) { FactoryBot.create(:valid_identifier) }

  let(:no1) { FactoryBot.create(:valid_note) }
  
  let(:da2) { FactoryBot.create(:valid_data_attribute_internal_attribute,
                                value:     'Mr.',
                                predicate: cvt) }


  let(:gr1) { FactoryBot.create(:valid_georeference) }

  context 'roles' do
    before do 
      gr2.georeferencers << person1
      tn1.taxon_name_authors << person1b 
      tn2.taxon_name_authors << person1b 
      gr1.georeferencers << person1b 
    end

    specify 'exist' do
      expect(Role.count).to eq(4)
    end

    specify 'are combined' do
      person1.merge_with(person1b.id)
      expect(person1.roles.map(&:type)).to contain_exactly('TaxonNameAuthor', 'Georeferencer', 'Georeferencer', 'TaxonNameAuthor')
    end

    specify 'are not destroyed' do
      person1.merge_with(person1b.id)
      expect(Role.count).to eq(4)
    end
  end

  context 'roles 2' do
    let!(:p1) { Person.create!(last_name: 'Smith') }
    let!(:p2) { Person.create!(last_name: 'Jones') }

    let!(:s1) { FactoryBot.create(:valid_source) }
    let!(:s2) { FactoryBot.create(:valid_source) }

    let!(:r1) { SourceAuthor.create!(person: p1, role_object: s1) }
    let!(:r2) { SourceAuthor.create!(person: p2, role_object: s2) }

    specify 'merge 1' do
      p1.merge_with(p2.id)
      expect(Role.count).to eq(2)
    end

    specify 'merge 2' do
      p1.merge_with(p2.id)
      expect(p1.roles.count).to eq(2)
    end

    specify 'merge 3' do
      p1.merge_with(p2.id)
      expect(p2.roles.count).to eq(0)
    end

    specify 'merge 4' do
      p1.merge_with(p2.id)
      expect(Role.all.map(&:person_id)).to contain_exactly(p1.id, p1.id)
    end

    specify 'merge 5' do
      p1.merge_with(p2.id)
      expect(p2.reload).to be_truthy
    end

    specify 'merge 6' do
      expect(p1.merge_with(p1.id)).to be_falsey
    end

    specify '#hard_merge 1' do
      p1.hard_merge(p2.id)
      expect{p2.reload}.to raise_error ActiveRecord::RecordNotFound
    end

    specify '#hard_merge 2' do
      expect(p1.hard_merge(p1.id)).to be_falsey
    end

    specify '#hard_merge 3' do
      expect(p1.hard_merge(999)).to be_falsey
    end
  end


  context 'years are combined' do
    context 'fills target year' do
      specify 'if empty' do
        person1.merge_with(person1b.id)
        expect(person1.year_born).to eq(person1b.year_born)
      end

      specify 'if source start earlier' do
        person1.update(year_active_start: person1b.year_active_start + 1)
        person1.merge_with(person1b.id)
        expect(person1.year_active_start).to eq(person1b.year_active_start)
      end

      specify 'if source start later' do
        person1.update!(year_active_start: person1b.year_active_start - 1)
        pre = person1.year_active_start
        person1.merge_with(person1b.id)
        expect(person1.year_active_start).to eq(pre)
      end

      specify 'if source end later' do
        person1.update(year_active_end: person1b.year_active_end - 1)
        person1.merge_with(person1b.id)
        expect(person1.year_active_end).to eq(person1b.year_active_end)
      end

      specify 'if source end earlier' do
        person1.update(year_active_end: person1b.year_active_end + 1)
        pre = person1.year_active_end
        person1.merge_with(person1b.id)
        expect(person1.year_active_end).to eq(pre)
      end
    end
  end

  context 'prefix is combined' do
    specify 'source is nil' do
      person1.update(prefix: nil)
      person1.merge_with(person1b.id)
      expect(person1.prefix).to eq(person1b.prefix)
    end
  end

  context 'suffix is combined' do

    # @tuckerjd whitespace and blank are converted to nil
    # on save, i.e. previous tests in this block
    # weren't doing anything new 
    specify 'source is nil' do
      person1.update(suffix: nil)
      # expect(person1.suffix).to eq(nil)
      person1.merge_with(person1b.id)
      expect(person1.suffix).to eq(person1b.suffix)
    end
  end

  context 'data_attributes' do
    before do
      person1.data_attributes << da1
      person1b.data_attributes << da2
    end

    specify 'data_attributes are combined' do
      person1.merge_with(person1b.id)
      person1.reload # TODO: Wondering why this 'reload' is requied?
      expect(person1.data_attributes.map(&:value)).to include('Mr.', 'Dr.')
    end

  end

  specify 'identifiers' do
    person1b.identifiers << id1
    person1.merge_with(person1b.id)
<<<<<<< HEAD
    expect(person1.identifiers.all).to include(id1)
=======
    expect(person1.identifiers.reload).to include(id1)
>>>>>>> 47a94571
  end

  specify 'notes' do
    person1b.notes << no1
    person1.merge_with(person1b.id)
<<<<<<< HEAD
    expect(person1.notes.all).to include(no1)
  end

  context 'alternate values' do
    specify 'creating' do
      av1 =  AlternateValue::AlternateSpelling.create!(
        value: 'Jan',
        alternate_value_object_attribute: 'first_name',
        alternate_value_object: person1b
      )

      person1.merge_with(person1b.id)
      person1.reload
      expect(person1.alternate_values).to include(av1)
=======
    expect(person1.notes.reload).to include(no1)
  end

  context 'alternate values' do
    specify 'moving alternate value from one to another' do
      av1
      person1.merge_with(person1b.id)
      expect(person1.alternate_values.reload.pluck(:id)).to include(av1.id)
>>>>>>> 47a94571
    end

    context 'different names' do
      specify 'first name' do
        person1b.update(first_name: 'Janco')
        person1.merge_with(person1b.id)
<<<<<<< HEAD
        person1.reload
        expect(person1.alternate_values.last.value).to include(person1b.first_name)
      end

      specify 'skips adding alternate value when values the same (first_name)' do
        av2 = AlternateValue::AlternateSpelling.create!(
          value: 'Janco',
          alternate_value_object_attribute: 'first_name',
          alternate_value_object: person1)

        person1b.update(first_name: 'Janco')
=======
        expect(person1.alternate_values.reload.last.value).to include(person1b.first_name)
      end

      specify 'first name with matching alternate value' do
        av2 # person1.first_name = January, person1.altername_value.first.value = Janco
        person1b.update(first_name: 'Janco')
        # this will try to add Janco as an alternate_value, but skip
>>>>>>> 47a94571
        person1.merge_with(person1b.id)
        expect(person1.alternate_values.count).to eq(1)
      end

      specify 'last name' do
        person1b.update(last_name: 'Smyth')
        person1.merge_with(person1b.id)
<<<<<<< HEAD
        person1.reload
        expect(person1.alternate_values.last.value).to include(person1b.last_name)
=======
        expect(person1.alternate_values.reload.last.value).to include(person1b.last_name)
>>>>>>> 47a94571
      end
    end
  end

  context 'names' do
    context 'r_person' do
      context 'truthyness' do
        specify 'nil first name' do
          person1b.update(first_name: nil)
          trial = person1.merge_with(person1b.id)
          expect(trial).to be_truthy
        end
      end

      context 'success' do
        specify 'nil first name' do
          person1b.update(first_name: nil)
          bfr = person1.first_name
          person1.merge_with(person1b.id)
          expect(person1.first_name).to eq(bfr)
        end
      end
    end

    context 'l_person' do
      context 'truthyness' do
        specify 'nil first name' do
          person1.first_name = nil
          person1.save!
          trial = person1.merge_with(person1b.id)
          expect(trial).to be_truthy
        end
      end

      context 'success' do
        specify 'nil first name' do
          person1.first_name = nil
          person1.save!
          person1.merge_with(person1b.id)
          expect(person1.first_name).to eq(person1b.first_name)
        end
      end
    end

    context 'cached' do
      specify 'cached get updated' do
        person1.update(prefix: nil)
        person1.merge_with(person1b.id)
        expect(person1.cached.include?('Dr.')).to be_truthy
      end
    end
  end

  context 'vetting' do
    specify 'merging two unvetted people is an unvetted person' do
      # there are no roles in either!
      # there are no attributes in either!

      person1.merge_with(person1c.id)
      expect(person1.type).to eq('Person::Unvetted')
    end

    specify 'merging a vetted person, into an unvetted person vets person' do
      tn1.taxon_name_authors << person1c
      tn2.taxon_name_authors << person1c
      # expect(person1c.reload.type).to eq('Person::Vetted')
      person1.merge_with(person1c.id)
      expect(person1.reload.type).to eq('Person::Vetted') # The role is merged, the person is vetted
    end
  end
end<|MERGE_RESOLUTION|>--- conflicted
+++ resolved
@@ -42,9 +42,6 @@
       year_born: 2000, year_died: 2015,
       year_active_start: 2012, year_active_end: 2015)
   end 
-<<<<<<< HEAD
-  
-=======
 
   let(:av1) { FactoryBot.create(:valid_alternate_value,
                                 value:                            'Jan',
@@ -56,7 +53,6 @@
                                 alternate_value_object_attribute: 'first_name',
                                 alternate_value_object:           person1) }
 
->>>>>>> 47a94571
   let(:id1) { FactoryBot.create(:valid_identifier) }
 
   let(:no1) { FactoryBot.create(:valid_note) }
@@ -218,32 +214,12 @@
   specify 'identifiers' do
     person1b.identifiers << id1
     person1.merge_with(person1b.id)
-<<<<<<< HEAD
-    expect(person1.identifiers.all).to include(id1)
-=======
     expect(person1.identifiers.reload).to include(id1)
->>>>>>> 47a94571
   end
 
   specify 'notes' do
     person1b.notes << no1
     person1.merge_with(person1b.id)
-<<<<<<< HEAD
-    expect(person1.notes.all).to include(no1)
-  end
-
-  context 'alternate values' do
-    specify 'creating' do
-      av1 =  AlternateValue::AlternateSpelling.create!(
-        value: 'Jan',
-        alternate_value_object_attribute: 'first_name',
-        alternate_value_object: person1b
-      )
-
-      person1.merge_with(person1b.id)
-      person1.reload
-      expect(person1.alternate_values).to include(av1)
-=======
     expect(person1.notes.reload).to include(no1)
   end
 
@@ -252,26 +228,12 @@
       av1
       person1.merge_with(person1b.id)
       expect(person1.alternate_values.reload.pluck(:id)).to include(av1.id)
->>>>>>> 47a94571
     end
 
     context 'different names' do
       specify 'first name' do
         person1b.update(first_name: 'Janco')
         person1.merge_with(person1b.id)
-<<<<<<< HEAD
-        person1.reload
-        expect(person1.alternate_values.last.value).to include(person1b.first_name)
-      end
-
-      specify 'skips adding alternate value when values the same (first_name)' do
-        av2 = AlternateValue::AlternateSpelling.create!(
-          value: 'Janco',
-          alternate_value_object_attribute: 'first_name',
-          alternate_value_object: person1)
-
-        person1b.update(first_name: 'Janco')
-=======
         expect(person1.alternate_values.reload.last.value).to include(person1b.first_name)
       end
 
@@ -279,7 +241,6 @@
         av2 # person1.first_name = January, person1.altername_value.first.value = Janco
         person1b.update(first_name: 'Janco')
         # this will try to add Janco as an alternate_value, but skip
->>>>>>> 47a94571
         person1.merge_with(person1b.id)
         expect(person1.alternate_values.count).to eq(1)
       end
@@ -287,12 +248,7 @@
       specify 'last name' do
         person1b.update(last_name: 'Smyth')
         person1.merge_with(person1b.id)
-<<<<<<< HEAD
-        person1.reload
-        expect(person1.alternate_values.last.value).to include(person1b.last_name)
-=======
         expect(person1.alternate_values.reload.last.value).to include(person1b.last_name)
->>>>>>> 47a94571
       end
     end
   end
