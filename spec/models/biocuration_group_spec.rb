--- conflicted
+++ resolved
@@ -6,11 +6,7 @@
 
   context 'has many' do
     before(:each) {
-<<<<<<< HEAD
-      @biocuration_group = FactoryGirl.create(:valid_biocuration_group, name: 'Stages.', definition: 'Life stages of an individual.')
-=======
-      @biocuration_group = FactoryBot.create(:valid_biocuration_group, name: 'Stages.', definition: 'Life stages.')
->>>>>>> 69f1a3c4
+      @biocuration_group = FactoryBot.create(:valid_biocuration_group, name: 'Stages.', definition: 'Life stages of an individual.')
       @bc1 = BiocurationClass.create(name: 'Adult', definition: 'A mature indivdiual.') 
       @bc2 = BiocurationClass.create(name: 'Larva', definition: 'Not a mature indivdiual.') 
     }
