--- conflicted
+++ resolved
@@ -1076,12 +1076,8 @@
 
   end
 
-<<<<<<< HEAD
   context 'when importing an original misspelling' do
     before(:all) { import_checklist_tsv('original_misspelling.tsv', 6, 'misspelling combination') }
-=======
-  context 'when importing a synonym with a combination parent' do
-    before(:all) { import_checklist_tsv('synonym_combination_parent.tsv', 9) }
 
     # Tetramorium rothneyi longi is a synonym of Tetramorium wroughtonii and has a different
     # original combination (Rhoptromyrmex rothneyi longi). Because the valid rank is different and it is not the
@@ -1089,13 +1085,11 @@
     # However, Tetramorium rothneyi is a subsequent combination (not a protonym) of Tetramorium wroughtonii rothneyi.
     # This revealed a bug that subsequent combination generation for synonyms did not use the
     # finest protonym for Combination ancestors.
->>>>>>> 4229b8e6
-
-    after :all do
-      DatabaseCleaner.clean
-    end
-
-<<<<<<< HEAD
+
+    after :all do
+      DatabaseCleaner.clean
+    end
+
     let(:valid) { Protonym.find_by(cached: 'Polyrhachis (Myrma) olena') }
     let(:misspelling) { Protonym.find_by({ name: 'olenus' }) }
 
@@ -1123,7 +1117,22 @@
     it 'the synonym should have cached valid taxon id' do
       expect(misspelling.cached_valid_taxon_name_id).to eq valid.id
     end
-=======
+  end
+  
+  context 'when importing a synonym with a combination parent' do
+    before(:all) { import_checklist_tsv('synonym_combination_parent.tsv', 9) }
+
+    # Tetramorium rothneyi longi is a synonym of Tetramorium wroughtonii and has a different
+    # original combination (Rhoptromyrmex rothneyi longi). Because the valid rank is different and it is not the
+    # original combination, we need to create a subsequent combination for it.
+    # However, Tetramorium rothneyi is a subsequent combination (not a protonym) of Tetramorium wroughtonii rothneyi.
+    # This revealed a bug that subsequent combination generation for synonyms did not use the
+    # finest protonym for Combination ancestors.
+
+    after :all do
+      DatabaseCleaner.clean
+    end
+
     let(:synonym_protonym) { Protonym.find_by(name: 'longi') }
 
     it 'should create and import 11 records' do
@@ -1142,7 +1151,6 @@
       expect(Combination.find_by(cached: 'Tetramorium rothneyi longi')).to be_truthy
     end
 
->>>>>>> 4229b8e6
   end
 
   # TODO test missing parent
