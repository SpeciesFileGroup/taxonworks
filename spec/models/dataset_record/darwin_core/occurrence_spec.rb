--- conflicted
+++ resolved
@@ -575,7 +575,6 @@
     end
   end
 
-<<<<<<< HEAD
   context 'when importing a specimen with missing intermediate ranks that needs an OTU created' do
     before :all do
       DatabaseCleaner.start
@@ -600,35 +599,11 @@
       TaxonNameRelationship::OriginalCombination::OriginalGenus.create!(subject_taxon_name: g_strumigenys, object_taxon_name: g_strumigenys)
 
       @imported = @import_dataset.import(5000, 100)
-=======
-  context 'when importing an occurrence with a url for institutionCode' do
-
-    before :all do
-      @import_dataset = prepare_occurrence_tsv('url_institution_code.tsv', import_settings: { 'restrict_to_existing_nomenclature' => false})
-
-      @repository = Repository.create!(name: 'California Academy of Sciences', acronym: 'CASC',
-                                       url: 'http://grbio.org/institution/california-academy-sciences')
-
-      @imported = @import_dataset.import(5000, 100)
-    end
-
-    let!(:results) { @imported }
-    let!(:repository) { @repository }
-
-    it 'should import the record without failing' do
-      expect(results.length).to eq(1)
-      expect(results.map { |row| row.status }).to all(eq('Imported'))
-    end
-
-    it 'the record should have the correct repository' do
-      expect(CollectionObject.first.repository).to eq repository
->>>>>>> 6e0b9da0
-    end
-
-    after :all do
-      DatabaseCleaner.clean
-    end
-<<<<<<< HEAD
+    end
+
+    after :all do
+      DatabaseCleaner.clean
+    end
 
     let(:results) {@imported}
     let(:g_strumigenys) {Protonym.find_by(name: "Strumigenys", verbatim_author: "Smith", year_of_publication: 1860)}
@@ -649,7 +624,32 @@
 
   end
 
-=======
+  context 'when importing an occurrence with a url for institutionCode' do
+
+    before :all do
+      @import_dataset = prepare_occurrence_tsv('url_institution_code.tsv', import_settings: { 'restrict_to_existing_nomenclature' => false})
+
+      @repository = Repository.create!(name: 'California Academy of Sciences', acronym: 'CASC',
+                                       url: 'http://grbio.org/institution/california-academy-sciences')
+
+      @imported = @import_dataset.import(5000, 100)
+    end
+
+    let!(:results) { @imported }
+    let!(:repository) { @repository }
+
+    it 'should import the record without failing' do
+      expect(results.length).to eq(1)
+      expect(results.map { |row| row.status }).to all(eq('Imported'))
+    end
+
+    it 'the record should have the correct repository' do
+      expect(CollectionObject.first.repository).to eq repository
+    end
+
+    after :all do
+      DatabaseCleaner.clean
+    end
   end
   
   context 'when importing an occurrence with duplicate acronym institutionCode' do
@@ -723,5 +723,4 @@
     import_settings: import_settings
   ).tap { |i| i.stage }
 
->>>>>>> 6e0b9da0
 end