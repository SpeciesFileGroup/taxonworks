--- conflicted
+++ resolved
@@ -2,8 +2,8 @@
 
 describe CollectionObject, type: :model, group: [:geo, :collection_objects] do
 
-  let(:collection_object) {CollectionObject.new()}
-  let(:ranged_lot_category) {FactoryGirl.create(:valid_ranged_lot_category)}
+  let(:collection_object) { CollectionObject.new() }
+  let(:ranged_lot_category) { FactoryGirl.create(:valid_ranged_lot_category) }
 
   context 'validation' do
     specify '.valid_new_object_classes' do
@@ -35,7 +35,7 @@
 
     context 'both total and ranged_lot_category_id may not be present' do
       before {
-        collection_object.total = 10
+        collection_object.total                  = 10
         collection_object.ranged_lot_category_id = 10
       }
       specify 'when a CollectionObject' do
@@ -68,8 +68,8 @@
     end
 
     context 'switching roles' do
-      let(:s) {Specimen.create}
-      let(:l) {Lot.create(total: 4)}
+      let(:s) { Specimen.create }
+      let(:l) { Lot.create(total: 4) }
 
       specify 'a specimen when total changed to > 1 changes to a Lot' do
         s.total = 5
@@ -84,14 +84,14 @@
       end
 
       specify 'a Lot when assigned a ranged lot and nilled total changes to RangedLot' do
-        l.total = nil
+        l.total               = nil
         l.ranged_lot_category = ranged_lot_category
         l.save!
         expect(l.type).to eq('RangedLot')
       end
 
       specify 'a Specimen when assigned a ranged lot and nilled total changes to RangedLot' do
-        s.total = nil
+        s.total               = nil
         s.ranged_lot_category = ranged_lot_category
         s.save!
         expect(s.type).to eq('RangedLot')
@@ -132,7 +132,7 @@
   end
 
   context 'after save' do
-    let!(:c) {Delayed::Job.count}
+    let!(:c) { Delayed::Job.count }
     context 'without no_cached = true' do
       before {Specimen.create!}
       specify 'a delayed_job is added' do
@@ -143,7 +143,7 @@
     context 'with no_cached = true' do
       before {Specimen.create!(no_cached: true)}
       specify 'a delayed_job not added' do
-        expect(Delayed::Job.count).to eq(c)
+        expect(Delayed::Job.count).to eq(c )
       end
     end
   end
@@ -215,8 +215,8 @@
   # See spec/models/biological_collection_object for nested attributes and taxon determinations
 
   context 'soft validation' do
-    let(:o) {Specimen.new}
-    let(:p) {Person.new}
+    let(:o) { Specimen.new }
+    let(:p) { Person.new }
 
     context 'accession fields are missing' do
       specify 'accessioned_at is missing' do
@@ -235,7 +235,7 @@
 
     context 'deaccession fields are missing' do
       specify 'deaccession_reason is missing' do
-        o.deaccessioned_at = '12/12/2014'
+        o.deaccessioned_at      = '12/12/2014'
         o.deaccession_recipient = p
         o.soft_validate(:missing_deaccession_fields)
         expect(o.soft_validations.messages_on(:deaccession_reason).count).to eq(1)
@@ -249,7 +249,7 @@
 
       specify 'deaccessioned_at is missing' do
         o.deaccession_reason = 'Because.'
-        o.deaccessioned_at = '12/12/2014'
+        o.deaccessioned_at   = '12/12/2014'
         o.soft_validate(:missing_deaccession_fields)
         expect(o.soft_validations.messages_on(:base).count).to eq(1)
       end
@@ -356,11 +356,7 @@
     describe 'all collecting events' do
       specify 'should find 19 collection objects' do
         collecting_event_ids = CollectingEvent.all.pluck(:id)
-<<<<<<< HEAD
-        collection_objects = CollectionObject.from_collecting_events(collecting_event_ids, [], false, $project_id)
-=======
         collection_objects   = CollectionObject.from_collecting_events(collecting_event_ids, [], false, project_id)
->>>>>>> 4cabec36
         expect(CollectionObject.count).to eq(20)
         expect(collection_objects.count).to eq(19)
       end
@@ -372,17 +368,10 @@
         # collection object
         collecting_event_ids = CollectingEvent.in_date_range({search_start_date: '1970/01/01', search_end_date: '1979/12/31', partial_overlap: 'on'}).pluck(:id)
         area_object_ids = CollectionObject.all.pluck(:id) # equivalent to the whole world - not a very good isolation test
-<<<<<<< HEAD
-        collection_objects = CollectionObject.from_collecting_events(collecting_event_ids,
-                                                                     area_object_ids,
-                                                                     true,
-                                                                     $project_id)
-=======
         collection_objects   = CollectionObject.from_collecting_events(collecting_event_ids,
                                                                        area_object_ids,
                                                                        true,
                                                                        project_id)
->>>>>>> 4cabec36
         expect(collecting_event_ids.count).to eq(9)
         expect(collection_objects.count).to eq(10)
       end
@@ -391,20 +380,8 @@
     describe 'slice of collecting_events by area' do
       specify 'should find 1 collecting object' do
         collecting_event_ids = CollectingEvent.contained_within(@item_r).pluck(:id) + (CollectingEvent.contained_within(@item_s).pluck(:id))
-        area_object_ids = CollectionObject.where(collecting_event_id: collecting_event_ids).map(&:id)
+        area_object_ids      = CollectionObject.where(collecting_event_id: collecting_event_ids).map(&:id)
         collecting_event_ids = CollectingEvent.in_date_range({search_start_date: '1970/01/01', search_end_date: '1982/12/31', partial_overlap: 'off'}).pluck(:id)
-<<<<<<< HEAD
-        collection_objects = CollectionObject.from_collecting_events(collecting_event_ids,
-                                                                     area_object_ids,
-                                                                     false,
-                                                                     $project_id)
-        expect(collecting_event_ids.count).to eq(10)
-        expect(collection_objects.count).to eq(1)
-        found_c_os = [@co_m3]
-        found_c_os.each_with_index {|c_o, index|
-          expect(collection_objects[index].metamorphosize).to eq(c_o)
-        }
-=======
         collection_objects   = CollectionObject.from_collecting_events(collecting_event_ids,
                                                                        area_object_ids,
                                                                        false,
@@ -412,7 +389,6 @@
         expect(collecting_event_ids.count).to eq(10)
         expect(collection_objects.count).to eq(1)
         expect(collection_objects).to contain_exactly(@co_m3)
->>>>>>> 4cabec36
       end
 
       specify 'should find 2 collecting objects' do
@@ -425,34 +401,15 @@
                                                                      project_id)
         expect(collecting_event_ids.count).to eq(11)
         expect(collection_objects.count).to eq(2)
-<<<<<<< HEAD
-        found_c_os = [@co_m3, @co_n3]
-        c_os = []
-        collection_objects.each_with_index {|c_o, index|
-          # TODO: R5.0 ActiveRecord_Relation no longer accepts the setting of an indexed element? 07/11/17
-          # @mjy
-          # collection_objects[index] = collection_objects[index].metamorphosize
-          c_os[index] = collection_objects[index].metamorphosize
-        }
-        expect(c_os).to contain_exactly(*found_c_os)
-=======
         expect(collection_objects).to contain_exactly(@co_m3, @co_n3)
->>>>>>> 4cabec36
       end
 
       specify 'should find 0 collecting objects' do
         collecting_event_ids = CollectingEvent.contained_within(@item_wb).pluck(:id)
-<<<<<<< HEAD
-        collection_objects = CollectionObject.from_collecting_events(collecting_event_ids,
-                                                                     [],
-                                                                     true,
-                                                                     $project_id)
-=======
         collection_objects   = CollectionObject.from_collecting_events(collecting_event_ids,
                                                                        [],
                                                                        true,
                                                                        project_id)
->>>>>>> 4cabec36
         expect(collecting_event_ids.count).to eq(6)
         expect(collection_objects.count).to eq(0)
       end
