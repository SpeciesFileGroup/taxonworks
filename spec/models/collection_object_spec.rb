--- conflicted
+++ resolved
@@ -221,7 +221,7 @@
 
       context 'deaccession fields are missing' do
         specify 'deaccession_reason is missing' do
-          o.deaccessioned_at = '12/12/2014'
+          o.deaccessioned_at      = '12/12/2014'
           o.deaccession_recipient = p
           o.soft_validate(only_sets: :missing_deaccession_fields)
           expect(o.soft_validations.messages_on(:deaccession_reason).count).to eq(1)
@@ -235,7 +235,7 @@
 
         specify 'deaccessioned_at is missing' do
           o.deaccession_reason = 'Because.'
-          o.deaccessioned_at = '12/12/2014'
+          o.deaccessioned_at   = '12/12/2014'
           o.soft_validate(only_sets: [:missing_deaccession_fields])
           expect(o.soft_validations.messages_on(:base).count).to eq(1)
         end
@@ -295,7 +295,7 @@
           specify 'should find 2 records' do
             [co_m2, co_p1b, co_m1a]
             collection_objects = CollectionObject.in_date_range(search_start_date: '1974-03-01',
-                                                                search_end_date:   '1975-06-30')
+                                                                 search_end_date:   '1975-06-30')
             expect(collection_objects.map(&:collecting_event)).to contain_exactly(ce_m2, ce_p1b)
           end
         end
@@ -438,7 +438,7 @@
       let!(:s1) {Specimen.create}
       let!(:s2) {Specimen.create}
 
-      let!(:i1) {
+      let!(:i1) { 
         FactoryBot.create(
           :identifier_local_import,
           identifier_object: s1,
@@ -515,11 +515,7 @@
         expect(sp_4.previous_by_identifier).to eq(sp_2)
       end
 
-<<<<<<< HEAD
-      specify '#next_by_identifier, no identifier' do
-=======
       specify '#next_by_identifier, no identifier' do 
->>>>>>> 6cd3ad11
         collection_object.update!(total: 1)
         expect(collection_object.next_by_identifier).to eq(nil)
       end
@@ -569,11 +565,7 @@
 
       describe 'with sorted identifiers' do
         specify 'without restriction' do
-<<<<<<< HEAD
-          expect(CollectionObject.with_identifiers_sorted.map(&:id)).to eq( only_numeric_identifiers.map(&:id).sort.reverse )
-=======
           expect(CollectionObject.with_identifiers_sorted.map(&:id)).to eq( only_numeric_identifiers.map(&:id) )
->>>>>>> 6cd3ad11
         end
       end
 
