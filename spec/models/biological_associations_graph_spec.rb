--- conflicted
+++ resolved
@@ -4,12 +4,11 @@
 
   let(:biological_associations_graph) { BiologicalAssociationsGraph.new }
 
-<<<<<<< HEAD
   context "validation" do
 
     before do
       biological_associations_graph.valid?
-    end
+  end
 
     context "required fields" do
       specify "name" do
@@ -18,23 +17,15 @@
       end
     end 
   
-=======
-  context 'validation' do
-    pending 'require some edges to be post-save validly_published'
->>>>>>> c855a065
   end
 
-  context 'foreign keys / relationships' do
-    context 'has many' do
-      specify 'biological associations' do
+  context "foreign keys / relationships" do
+    context "has many" do
+      specify "biological associations" do
         expect(biological_associations_graph).to respond_to(:biological_associations)
       end
     end
   end
 
-  context 'concerns' do
-    # it_behaves_like 'citable'
   end
 
-end
-
