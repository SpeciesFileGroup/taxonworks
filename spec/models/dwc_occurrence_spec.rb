--- conflicted
+++ resolved
@@ -12,41 +12,43 @@
   let(:source_bibtex) { FactoryBot.create(:valid_source_bibtex) }
   let(:asserted_distribution) { FactoryBot.create(:valid_asserted_distribution) }
 
-<<<<<<< HEAD
-  specify 'extending predicates' do
+
+specify 'extending predicates' do
     s1 = Specimen.create
     s2 = Specimen.create
     s3 = Specimen.create
-
+    
     p1 = FactoryBot.create(:valid_predicate)
     p2 = FactoryBot.create(:valid_predicate)
     d1 = InternalAttribute.create!( attribute_subject: s1, predicate: p1, value: 1)
     d2 = InternalAttribute.create!( attribute_subject: s2, predicate: p1, value: 2)
-
-#   a = DwcOccurrence.collection_object_join
-#     .left_outer_join(collection_objects: [:data_attributes])
-#     .where(data_attributes: nil).
-#     .or.where(data_attributes:
-#     .select("controlled_vocabulary_terms.name")
-#     .group('dwc_occurrences.id, controlled_vocabulary_terms.id')
-
+    
+    #   a = DwcOccurrence.collection_object_join
+    #     .left_outer_join(collection_objects: [:data_attributes])
+    #     .where(data_attributes: nil).
+    #     .or.where(data_attributes:
+    #     .select("controlled_vocabulary_terms.name")
+    #     .group('dwc_occurrences.id, controlled_vocabulary_terms.id')
+    
     b = Predicate.joins(:internal_attributes)
-      .where(data_attributes: { data_attribute_object_type: ['CollectionObject']})
-      .select(:id, :name)
-
+    .where(data_attributes: { data_attribute_object_type: ['CollectionObject']})
+    .select(:id, :name)
+    
     c = InternalAttribute.select('t.*').from("CROSSTAB ('#{b.to_sql}') as t (pid, pname)")
-
+    
     byebug
-
+    
     expect(true).to eq(false)
-
-=======
+    
+end
+
+
+
   specify '#dwc_occurrence_id post .set_dwc_occurrence' do
     s = Specimen.create!(no_dwc_occurrence: true)
     expect(s.dwc_occurrence_id).to eq(nil)
     s.set_dwc_occurrence
     expect(collection_object.dwc_occurrence_id).to eq(collection_object.identifiers.first.identifier)
->>>>>>> 7b261447
   end
 
   specify '.by_collection_object_filter 1' do
