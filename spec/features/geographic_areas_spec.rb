--- conflicted
+++ resolved
@@ -1,13 +1,8 @@
 require 'rails_helper'
 
-<<<<<<< HEAD
 describe 'GeographicAreas', type: :feature do
-  let(:page_index_name) { 'Geographic areas' }
-=======
-describe 'GeographicAreas', :type => :feature do
   let(:page_index_name) { 'geographic areas' }
   let(:index_path) { geographic_areas_path }
->>>>>>> 5e13f2ec
 
   it_behaves_like 'a_login_required_controller'
 
