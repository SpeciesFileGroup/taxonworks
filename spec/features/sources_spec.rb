require 'rails_helper'

describe 'Sources', type: :feature, group: :sources do
  #Capybara.default_wait_time = 15  # slows down Capybara enough to see what's happening on the form
  let(:page_title) { 'Sources' }
  let(:index_path) { sources_path }

  it_behaves_like 'a_login_required_controller'

  context 'signed in as user, with some records created' do
    before do
      sign_in_user_and_select_project
      5.times { factory_girl_create_for_user(:valid_source, @user) }
    end

    describe 'GET /sources' do
      before {
        visit sources_path }

      it_behaves_like 'a_data_model_with_standard_index'
    end

    describe 'GET /sources/list' do
      before do
        visit list_sources_path
      end

      it_behaves_like 'a_data_model_with_standard_list_and_records_created'
    end

    describe 'GET /sources/n' do
      before {
        visit source_path Source.second
      }

      it_behaves_like 'a_data_model_with_standard_show'
    end


    context 'editing an existing source' do
      before {
        visit sources_path 
      }

      specify 'I can find my bibtex source and it has an edit link & I can edit the source', js: true do
        @src_bibtex = factory_girl_create_for_user(:soft_valid_bibtex_source_article, @user)

        fill_autocomplete('source_id_for_quick_search_form', with: @src_bibtex.title, select: @src_bibtex.id)
        click_button('Show')
        expect(page).to have_content('Person, T. (1700) I am a soft valid article. Journal of Test Articles.')
        expect(page).to have_link('Edit')
        click_link('Edit')

        select('article', from: 'source_bibtex_type')

        expect(find_field('Title').value).to eq('I am a soft valid article')
        expect(find_field('Author').value).to eq('Person, Test')
        expect(find_field('Journal').value).to eq('Journal of Test Articles')
        expect(find_field('Year').value).to eq('1700')
        expect(page.has_field?('Verbatim contents')).to be_truthy

        expect(page).to have_selector('#source_verbatim', visible: false)

        fill_in('Author', with: 'Wombat, H.P.') 
        fill_in('Year', with: '1920') 
        click_button('Update Bibtex')
        expect(page).to have_content("Source was successfully updated.")
        expect(page).to have_content('Wombat, H.P. (1920) I am a soft valid article. Journal of Test Articles.')
      end

      specify 'I can find my verbatim source and it has an edit link & I can edit the source', js: true do
        @src_verbatim = factory_girl_create_for_user(:valid_source_verbatim, @user)
        tmp           = @src_verbatim.verbatim

        fill_autocomplete('source_id_for_quick_search_form', with: @src_verbatim.cached, select: @src_verbatim.id)

        click_button('Show')
        expect(page).to have_content(@src_verbatim.cached)
        expect(page).to have_link('Edit')
        click_link('Edit')

        # disabled on edit, so this finder isn't working
        # expect(page.has_checked_field?('source_type_sourceverbatim')).to be_truthy

        expect(find_field('Verbatim').value).to eq(tmp)

        #      expect(page.has_field?('Author')).to be_falsey

        expect(page).to have_selector('#source_author', visible: false)
        expect(page).to have_selector('#source_journal', visible: false)
        expect(page).to have_selector('#source_year', visible: false)
        expect(page).to have_selector('#source_verbatim_contents', visible: false)
        expect(page).to have_selector('#source_verbatim', visible: true)

        fill_in('Verbatim', with: 'New Verbatim source')
        click_button('Update Verbatim')
        expect(page).to have_content('Source was successfully updated.')
        expect(page).to have_content('New Verbatim source')
      end

=begin
    With a bibtex source created by the current user with Roles defined
    when I edit form
    I can add an author from the author list and the cached fields are properly updated
    I can add an editor from the editor list and the cached fields are properly updated
    I can change an author from the author list and the cached fields are properly updated
    I can change an editor from the editor list and the cached fields are properly updated
    I can delete an author from the author list and the cached fields are properly updated
    I can delete an editor from the editor list and the cached fields are properly updated
=end

    end





  end

  context "as a user create a record" do
    before {
      sign_in_user_and_select_project
      Source::Bibtex.create!(by: @user,
                             bibtex_type:  'article',
                             title:        'Article Title',
                             author:       'Author1',
                             year:         '2014',
                             journal:      'Test journal'
                            )

    }

    context 'later, sign in as administrator' do
      before{ sign_in_with(@administrator.email, @password) }
      let(:src1) {Source.last}

      specify 'who can edit or destroy any source' do
        visit sources_path
        expect(src1.cached).to eq('Author1 (2014) Article Title. Test journal.')
        expect(page).to have_link('Author1 (2014) Article Title. Test journal.')
        expect(page).to have_link('Edit') # there is a recent update list & 'Edit' link is active
        click_link('Author1 (2014) Article Title. Test journal.') # go to show the source not created by admin
        expect(page).to have_link('Edit') # edit & delete are active links
        click_link('Edit') # go to edit page
        expect(find_field('Title').value).to eq('Article Title')
        click_link('Show') # return to show page
        expect(page).to have_link('Destroy')
      end
    end
  end


  context 'testing new source' do
    before {
      echo                           = Capybara.default_max_wait_time
      Capybara.default_max_wait_time = 15 # slows down Capybara enough to see what's happening on the form
      sign_in_user_and_select_project
      visit sources_path
      Capybara.default_max_wait_time = echo
    }
    after {
      click_link('Sign out')
    }

    specify 'can create a new BibTeX source', js: true do
      s = Serial.create!(name: 'My Serial', creator: @user, updater: @user)

      click_link('New')

      # The BibTeX radio button is selected (default).
      expect(page.has_checked_field?('source_type_sourcebibtex')).to be_truthy

      # many fields are present including 'Verbatim contents', but not the 'Verbatim' textbox
      expect(page.has_field?('source_title', :type => 'textarea')).to be_truthy
      expect(page.has_field?('source_verbatim_contents', :type => 'textarea')).to be_truthy
      expect(page.has_no_field?('source_verbatim', :type => 'textarea')).to be_truthy

      select('article', from: 'source_bibtex_type')

      fill_in('Title', with: 'Unicorns and Honey Badgers')
      fill_in('Author', with: 'Wombat, H.P.')
      fill_in('Year', with: '1920')
      fill_autocomplete('serial_id_for_source', with: 'My Serial', select: s.id) # fill out Serial autocomplete with 'My Serial'
      click_button('Create Source') # when I click the 'Create Source' button
      expect(page).to have_content("Source by 'Wombat, H.P.' was successfully created.")
    end

    specify 'can create a new Verbatim source' do
      #Capybara.ignore_hidden_elements = true
      click_link('New')
      choose('source_type_sourceverbatim') # select the Verbatim radio button
      expect(page.has_checked_field?('source_type_sourceverbatim')).to be_truthy
      expect(page.has_field?('source_verbatim', :type => 'textarea')).to be_truthy
      # TODO when Capybara works better so field('field').visible? is accurate add visibility tests.
      #      expect(page.has_no_field?('source_title', :type => 'textarea')).to be_truthy
      # The 'Verbatim' textbox is the only field available.
      # expect(page.has_no_text?('BibTeX type')).to be_truthy
      # find(:css, "#source_verbatim_contents").should_not be_visible
      # expect(page.has_no_field?('source_title', :type => 'textarea')).to be_truthy
      # expect(page.has_no_field?('source_verbatim_contents', :type => 'textarea')).to be_truthy
      # expect(page.has_field?('source_verbatim', :type => 'textarea')).to be_truthy
      # # enter 'Eades & Deem. 2008. Case 3429. CHARILAIDAE Dirsh, 1953 (Insecta, Orthoptera)' in the textbox.
      fill_in('source_verbatim', with: 'Eades & Deem. 2008. Case 3429. CHARILAIDAE Dirsh, 1953 (Insecta, Orthoptera)')
      click_button('Create Source') # when I click the 'Create Source' button
      # I get the message "Source by  'Eades & Deem. 2008. Case 3429. CHARILAIDAE Dirsh, 1953 (Insecta, Orthoptera)' was successfully created."
      expect(page).to have_content("Source 'Eades & Deem. 2008. Case 3429. CHARILAIDAE Dirsh, 1953 (Insecta, Orthoptera)' was successfully created.")
    end

  end

<<<<<<< HEAD
  context 'editing an existing source' do
    before do 
      sign_in_user 
      visit sources_path 
    end

   let!(:src_bibtex) { factory_girl_create_for_user(:soft_valid_bibtex_source_article, @user) } 

    specify 'I can find my bibtex source and it has an edit link & I can edit the source', js: true do

      fill_autocomplete('source_id_for_quick_search_form', with: src_bibtex.title, select: src_bibtex.id)
      click_button('Show')
      expect(page).to have_content('Person, T. (1700) I am a soft valid article. Journal of Test Articles.')
      expect(page).to have_link('Edit')
      click_link('Edit')

      # Beth - on edit this default to disabled, so taking this out for now
      # expect(page.has_checked_field?('source_type_sourcebibtex')).to be_truthy
#      expect(find_field('source_bibtex_type').value).to be('article')
      select('article', from: 'source_bibtex_type')

      expect(find_field('Title').value).to eq('I am a soft valid article')
      expect(find_field('Author').value).to eq('Person, Test')
      expect(find_field('Journal').value).to eq('Journal of Test Articles')
      expect(find_field('Year').value).to eq('1700')
      expect(page.has_field?('Verbatim contents')).to be_truthy

      expect(page).to have_selector('#source_verbatim', visible: false)
=======
>>>>>>> ce7021d7



end

<|MERGE_RESOLUTION|>--- conflicted
+++ resolved
@@ -208,37 +208,6 @@
 
   end
 
-<<<<<<< HEAD
-  context 'editing an existing source' do
-    before do 
-      sign_in_user 
-      visit sources_path 
-    end
-
-   let!(:src_bibtex) { factory_girl_create_for_user(:soft_valid_bibtex_source_article, @user) } 
-
-    specify 'I can find my bibtex source and it has an edit link & I can edit the source', js: true do
-
-      fill_autocomplete('source_id_for_quick_search_form', with: src_bibtex.title, select: src_bibtex.id)
-      click_button('Show')
-      expect(page).to have_content('Person, T. (1700) I am a soft valid article. Journal of Test Articles.')
-      expect(page).to have_link('Edit')
-      click_link('Edit')
-
-      # Beth - on edit this default to disabled, so taking this out for now
-      # expect(page.has_checked_field?('source_type_sourcebibtex')).to be_truthy
-#      expect(find_field('source_bibtex_type').value).to be('article')
-      select('article', from: 'source_bibtex_type')
-
-      expect(find_field('Title').value).to eq('I am a soft valid article')
-      expect(find_field('Author').value).to eq('Person, Test')
-      expect(find_field('Journal').value).to eq('Journal of Test Articles')
-      expect(find_field('Year').value).to eq('1700')
-      expect(page.has_field?('Verbatim contents')).to be_truthy
-
-      expect(page).to have_selector('#source_verbatim', visible: false)
-=======
->>>>>>> ce7021d7
 
 
 
