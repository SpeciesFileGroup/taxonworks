--- conflicted
+++ resolved
@@ -38,24 +38,6 @@
     end
   end
 
-<<<<<<< HEAD
-    describe 'an administrator can edit or destroy any source not in use' do
-      before {
-        sign_in_administrator_and_select_project
-        visit list_sources_path
-      }
-     
-     specify 'fix me' do 
-      expect() # there is a recent update list & 'Edit' link is active
-      expect() # there is at least one source
-      expect() # that it was not created by the admin
-     end
-      # go to show the source not created by admin
-      # edit & delete are active links
-      # go to edit page
-      # return to show page
-      # go to delete page
-=======
   context "as an administrator, with a different user's records" do
     specify 'can edit or destroy any source' do
       create_source_by_user
@@ -71,7 +53,6 @@
       expect(find_field('Title').value).to eq('Article Title')
       click_link('Show') # return to show page
       expect(page).to have_link('Destroy')
->>>>>>> fc154a1d
     end
 
   end
