require 'rails_helper'

describe 'Tags', type: :feature do
  let(:index_path) { tags_path }
  let(:page_title) { 'Tags' }

  it_behaves_like 'a_login_required_and_project_selected_controller'

  context 'signed in as a user, with some records created' do
    let(:o) { Otu.create!(name: 'Cow', by: @user, project: @project) }
    let(:ce) {
      retval = CollectingEvent.create!(verbatim_label: 'Collecting a cow', by: @user, project: @project)
      retval
    }

    let(:keywords) do
      keywords = []
      ['slow', 'medium', 'fast'].each do |n|
        keywords.push FactoryGirl.create(:valid_keyword, name: n, by: @user, project: @project)
      end
      keywords
    end

    before do
      sign_in_user_and_select_project
    end

    let!(:tags) do
      tags = []
      (0..2).each do |i|
        tags.push Tag.create!(tag_object: o, keyword: keywords[i], by: @user, project: @project)
      end
      tags
    end

    describe 'GET /tags' do
      before { visit tags_path }
      it_behaves_like 'a_data_model_with_annotations_index'
    end

    describe 'GET /tags/list' do
      before { visit list_tags_path }
<<<<<<< HEAD
      it_behaves_like 'a_data_model_with_standard_list'
=======

      it_behaves_like 'a_data_model_with_standard_list_and_records_created'
>>>>>>> c125218c
    end

    context 'tagging a object through tag/new' do
      before { visit otu_path(o) }

      context 'using the annotation menu' do
        before do
          find('#show_annotate_dropdown').click
          click_link 'Add tag'
        end

        context 'I can create a new keyword inline', js: true do
          let(:tag_name) { 'Enormous' }

          before do
            fill_in('keyword_picker_autocomplete', with: tag_name)
            fill_in("#{o.class.name}_#{o.id}_new_keyword_definition", with: 'asdfasf asdf')
            find('#keyword_picker_add_new').click
            click_button('Update')
          end

          specify 'and the tag is added' do
            expect(o.tags.count).to eq(4) # since 3 already existed with reference to let!(:tags)
            expect(o.tags.last.keyword.name).to eq(tag_name) # since no reordering has been done
          end
        end
      end
    end

    # pending 'clicking a tag link anywhere renders the tagged object in <some> view'

    describe 'the structure of tag_splat', js: true do
      specify 'has a splat' do
        # ce = CollectingEvent.first
        visit("#{ce.class.name.tableize}/#{ce.id}")
        expect(find("#tag_splat_#{ce.class.name}_#{ce.id}").text).to have_text('Tag')
      end
    end

    context 'using the splat', js: true do
      context 'adding two tags to untagged collecting event' do
        let(:m) { Keyword.where(name: 'medium').first }
        let(:s) { Keyword.where(name: 'slow').first }
        before do
          visit("#{ce.class.name.tableize}/#{ce.id}")
          find("#tag_splat_#{ce.class.name}_#{ce.id}").click
          fill_keyword_autocomplete('keyword_picker_autocomplete', with: 'me', select: m.id)
          fill_keyword_autocomplete('keyword_picker_autocomplete', with: 'sl', select: s.id)
          click_button('Update')
        end
        specify 'two tags were created' do
          expect(ce.tags.count).to eq(2)
        end

        context 'removing one of two tags from tagged collecting event' do
          before do
            visit("#{ce.class.name.tableize}/#{ce.id}")
            find("#tag_splat_#{ce.class.name}_#{ce.id}").click
            find(%Q{li[data-tag-id="#{ce.tags.where(keyword: s).first.id}"] a}).click

            click_button('Update')
          end

          specify 'remove existing tag' do
            expect(ce.tags.count).to eq(1)
            expect(ce.tags.first.keyword_id).to eq(m.id)
          end
        end
      end
    end
  end
end


<|MERGE_RESOLUTION|>--- conflicted
+++ resolved
@@ -40,12 +40,8 @@
 
     describe 'GET /tags/list' do
       before { visit list_tags_path }
-<<<<<<< HEAD
-      it_behaves_like 'a_data_model_with_standard_list'
-=======
 
       it_behaves_like 'a_data_model_with_standard_list_and_records_created'
->>>>>>> c125218c
     end
 
     context 'tagging a object through tag/new' do
@@ -82,8 +78,8 @@
         # ce = CollectingEvent.first
         visit("#{ce.class.name.tableize}/#{ce.id}")
         expect(find("#tag_splat_#{ce.class.name}_#{ce.id}").text).to have_text('Tag')
-      end
-    end
+  end
+end
 
     context 'using the splat', js: true do
       context 'adding two tags to untagged collecting event' do
