require 'rails_helper'
require 'support/shared_contexts/shared_geo'

describe 'tasks/collection_objects/filter', type: :feature, group: [:geo, :collection_objects, :shared_geo] do

  context 'with properly built collection of objects' do
    let(:page_title) { 'Collection objects by area and date' }
    let(:index_path) { collection_objects_filter_task_path }

    it_behaves_like 'a_login_required_and_project_selected_controller'

    context 'signed in as a user' do
      before { sign_in_user_and_select_project }

      include_context 'stuff for complex geo tests'

      before { [co_a, co_b, gr_a, gr_b].each }

      context 'triggering the by_otu facet' do
        describe '#set_otu', js: true, resolution: true do
          let(:otu_test) { Otu.create!(name: 'zzzzz', by: @user, project: @project) }
          let(:specimen) { Specimen.create!(by: @user, project: @project) }

          before do
<<<<<<< HEAD
            # can't use `a = specimen.otus << otu_test` because globals are (correctly) not set in this context
            TaxonDetermination.create!(
              otu: otu_test, biological_collection_object: specimen,
              by:  @user, project: @project)
=======
            TaxonDetermination.create!(
                otu: otu_test,
                biological_collection_object: specimen,
                by: @user, project: @project)
>>>>>>> ac4d6646
            visit(collection_objects_filter_task_path)
          end

          it 'renders count of collection objects based on a selected otu' do
            fill_autocomplete('otu_id_for_by_otu', with: otu_test.name, select: otu_test.to_param)
            wait_for_ajax
            find('#set_otu').click
            wait_for_ajax
            expect(find('#otu_count')).to have_text('1', wait: 10)
          end
        end
      end

      context 'triggering the by_identifier facet' do
        describe '#set_identifier', js: true, resolution: true do

          before do
            2.times { FactoryBot.create(:valid_namespace, creator: @user, updater: @user) }
            ns1 = Namespace.first
            ns2 = Namespace.second
            2.times { FactoryBot.create(:valid_specimen, creator: @user, updater: @user, project: @project) }
            (1..10).each { |identifier|
              sp = FactoryBot.create(:valid_specimen, creator: @user, updater: @user, project: @project)
              id = FactoryBot.create(:identifier_local_catalog_number,
                                     updater: @user,
                                     project: @project,
                                     creator: @user,
                                     identifier_object: sp,
                                     namespace: (identifier.even? ? ns1 : ns2),
                                     identifier: identifier)
            }
            visit(collection_objects_filter_task_path)
          end

          it 'renders the count of collection objects based on a selected range of identifiers' do
            expect(Specimen.count).to eq(14)
            expect(Identifier.count).to eq(10)
            expect(Namespace.count).to eq(2)
            # expect(true).to be_truthy
          end
        end
      end

      context 'with some records created' do

        describe '#set_area', js: true do #
          it 'renders count of collection objects in a specific names area' do
            visit(collection_objects_filter_task_path)
            fill_area_picker_autocomplete('area_picker_autocomplete', with: 'E', select: area_e.id)
            click_button('Set area')
            expect(find('#area_count')).to have_text('2')
          end

          it 'renders count of collection objects in a drawn area' do
            visit(collection_objects_filter_task_path)
            find('#label_toggle_slide_area').click
            execute_script("document.getElementById('drawn_area_shape').type = 'text'")
            this_xpath = find(:xpath, "//input[@id='drawn_area_shape']")
            this_xpath.set json_string
            click_button('Set area')
            expect(find('#area_count')).to have_text('2')
          end
        end

        describe '#set_date', js: true do
          before { visit(collection_objects_filter_task_path) }
          it 'renders count of collection objects based on the start and end dates' do
            fill_in('search_start_date', with: Date.parse('1971-01-01'))
            fill_in('search_end_date', with: Date.parse('1980-12-31'))
            find('#set_date').click
            expect(find('#date_count')).to have_content('1')
          end
        end

        describe '#find', js: true do
          before {
            visit(collection_objects_filter_task_path)
            fill_in('search_start_date', with: Date.parse('1971-01-01'))
            fill_in('search_end_date', with: Date.parse('1980-12-31'))
            find('#label_toggle_slide_area').click
            wait_for_ajax
            execute_script("document.getElementById('drawn_area_shape').type = 'text'")
            this_xpath = find(:xpath, "//input[@id='drawn_area_shape']")
            this_xpath.set json_string
            click_button('Set area')
            wait_for_ajax
            find('#find_area_and_date_commit').click
            find('#area_count', visible: true, text: '2')
          }

          it 'renders count of objects and table found using a drawn area and date range' do
            expect(find(:xpath, "//div['show_list']/table[@class='tablesorter']/thead")).to have_text('Catalog Number')
          end

        end
      end

      context 'with records specific to identifiers' do
        describe 'select a namespace', js: true do
          it 'should find the correct namespace' do
            @ns1 = FactoryBot.create(:valid_namespace, creator: @user, updater: @user)
            @ns2 = FactoryBot.create(:valid_namespace, creator: @user, updater: @user, short_name: 'PSUC_FEM')
            visit(collection_objects_filter_task_path)

            expect(page).to have_button('Set Identifier Range')
            select('PSUC', from: 'id_namespace')
            expect(page).to have_text('PSUC_FEM')
          end
        end

        describe 'select start and stop identifiers', js: true do
          it 'should find the start and stop inputs' do
            @ns1 = FactoryBot.create(:valid_namespace, creator: @user, updater: @user)
            @ns2 = FactoryBot.create(:valid_namespace, creator: @user, updater: @user, short_name: 'PSUC_FEM')
            3.times { FactoryBot.create(:valid_namespace, creator: @user, updater: @user) }
            @ns3 = Namespace.third
            2.times { FactoryBot.create(:valid_specimen, creator: @user, updater: @user, project: @project) }
            FactoryBot.create(:identifier_local_import,
                              identifier_object: Specimen.first,
                              namespace: @ns3,
                              identifier: 'First specimen', creator: @user, updater: @user, project: @project)
            FactoryBot.create(:identifier_local_import,
                              identifier_object: Specimen.second,
                              namespace: @ns3,
                              identifier: 'Second specimen', creator: @user, updater: @user, project: @project)
            (1..10).each { |identifier|
              sp = FactoryBot.create(:valid_specimen, creator: @user, updater: @user, project: @project)
              id = FactoryBot.create(:identifier_local_catalog_number,
                                     identifier_object: sp,
                                     namespace: (identifier.even? ? @ns1 : @ns2),
                                     identifier: identifier, creator: @user, updater: @user, project: @project)
            }

            expect(Specimen.with_identifier('PSUC_FEM 1').count).to eq(1)
            expect(Specimen.with_namespaced_identifier('PSUC_FEM', 2).count).to eq(0)
            expect(Specimen.with_namespaced_identifier('PSUC_FEM', 3).count).to eq(1)
            visit(collection_objects_filter_task_path)

            page.execute_script "$('#set_id_range')[0].scrollIntoView()"

            fill_in('id_range_start', with: '1')
            fill_in('id_range_stop', with: '10')

            click_button('Set Identifier Range', { id: 'set_id_range' })
            wait_for_ajax
            expect(find('#id_range_count')).to have_content('10')

            fill_in('id_range_start', with: '3')
            fill_in('id_range_stop', with: '8')

            click_button('Set Identifier Range', { id: 'set_id_range' })
            wait_for_ajax
            expect(find('#id_range_count')).to have_content('6')

            fill_in('id_range_start', with: '8')
            fill_in('id_range_stop', with: '3')

            click_button('Set Identifier Range', { id: 'set_id_range' })
            wait_for_ajax
            expect(find('#id_range_count')).to have_content('0')

            select('PS', from: 'id_namespace')
            fill_in('id_range_start', with: '3')
            fill_in('id_range_stop', with: '9')

            click_button('Set Identifier Range', { id: 'set_id_range' })
            wait_for_ajax
            expect(find('#id_range_count')).to have_content('4')

            find('#find_area_and_date_commit').click
            wait_for_ajax
            expect(find('#paging_data')).to have_content('all 4')

          end
        end
      end

      context 'with records specific to users and dates' do
        let(:pat) { User.find(1) }
        let(:pat_admin) { User.where(name: 'Pat Project Administrator').first }
        let!(:joe) {
          peep = FactoryBot.create(:valid_user, by: pat_admin)
          ProjectMember.create!(project_id: @project.id, user_id: peep.id, by: pat_admin)
          peep
        }

        describe 'default user', js: true do
          it 'should present the current user' do
            visit(collection_objects_filter_task_path)
            page.execute_script "$('#set_user_date_range')[0].scrollIntoView()"

            expect(page).to have_button('Set User/Date Range')
            expect(page).to have_text(@user.name)
          end
        end

        describe 'selected user', js: true do
          it 'should find specific user' do
            visit(collection_objects_filter_task_path)
            page.execute_script "$('#set_user_date_range')[0].scrollIntoView()"

            select('Joe', from: 'user')
            expect(find_field('user').value).to eq(joe.id.to_s)
          end
        end

        describe 'selected objects', js: true do
          it 'should find specific objects' do
            2.times { FactoryBot.create(:valid_specimen, creator: pat_admin, updater: pat_admin, project: @project) }
            (1..10).each { |specimen|
              sp = FactoryBot.create(
                  :valid_specimen,
                  creator: (specimen.even? ? joe : pat),
                  created_at: "200#{specimen - 1}/01/#{specimen}",
                  updated_at: "200#{specimen - 1}/07/#{specimen}",
                  updater: (specimen.even? ? pat : joe),
                  project: @project)
            }

            expect(Specimen.created_by_user(pat_admin).count).to eq(2)
            expect(Specimen.created_by_user(pat).count).to eq(7)
            expect(Specimen.created_by_user(joe).count).to eq(5)

            visit(collection_objects_filter_task_path)

            page.execute_script "$('#set_user_date_range')[0].scrollIntoView()"

            # default select is current user / all dates
            click_button('Set User/Date Range', { id: 'set_user_date_range' })
            wait_for_ajax
            expect(find('#user_date_range_count')).to have_content('7')

            select('All users', from: 'user')
            click_button('Set User/Date Range', { id: 'set_user_date_range' })
            wait_for_ajax
            expect(find('#user_date_range_count')).to have_content('14')

            fill_in('user_date_range_start', with: Date.parse('2005-01-01'))
            fill_in('user_date_range_end', with: Date.yesterday)

            click_button('Set User/Date Range', { id: 'set_user_date_range' })
            wait_for_ajax
            expect(find('#user_date_range_count')).to have_content('5')

            select('Pat Pro', from: 'user')
            fill_in('user_date_range_start', with: Time.zone.today)
            fill_in('user_date_range_end', with: Time.zone.today)

            click_button('Set User/Date Range', { id: 'set_user_date_range' })
            wait_for_ajax
            expect(find('#user_date_range_count')).to have_content('2')

            fill_in('user_date_range_start', with: Date.yesterday)
            fill_in('user_date_range_end', with: Date.yesterday)

            click_button('Set User/Date Range', { id: 'set_user_date_range' })
            wait_for_ajax
            expect(find('#user_date_range_count')).to have_content('0')

          end
        end
      end
    end
  end
end
<|MERGE_RESOLUTION|>--- conflicted
+++ resolved
@@ -22,17 +22,10 @@
           let(:specimen) { Specimen.create!(by: @user, project: @project) }
 
           before do
-<<<<<<< HEAD
-            # can't use `a = specimen.otus << otu_test` because globals are (correctly) not set in this context
-            TaxonDetermination.create!(
-              otu: otu_test, biological_collection_object: specimen,
-              by:  @user, project: @project)
-=======
             TaxonDetermination.create!(
                 otu: otu_test,
                 biological_collection_object: specimen,
                 by: @user, project: @project)
->>>>>>> ac4d6646
             visit(collection_objects_filter_task_path)
           end
 
