--- conflicted
+++ resolved
@@ -9,11 +9,8 @@
   context 'signed in as a user' do
     before do 
       sign_in_user_and_select_project
-<<<<<<< HEAD
-=======
       @user.generate_api_access_token
       @user.save!
->>>>>>> c0eddca1
     end 
 
     context 'with some records created' do
@@ -52,7 +49,57 @@
 
         it_behaves_like 'a_data_model_with_standard_show'
       end
-      
+
+      describe 'GET /api/v1/otus/by_name/{variants of name}' do
+
+        let(:taxon_name_root) {
+          Protonym.find_or_create_by(name:          'Root',
+                                     rank_class:    'NomenclaturalRank',
+                                     created_by_id: @user.id,
+                                     updated_by_id: @user.id,
+                                     parent_id:     nil,
+                                     project_id:    @project.id)
+        }
+
+        let(:taxon_name) {
+          Protonym.create!(
+            name: 'Adidae',
+            type: 'Protonym',
+            rank_class: Ranks.lookup(:iczn, 'Family'),
+            verbatim_author: 'SueMe',
+            year_of_publication: 1884,
+            by: @user,
+            project: @project,
+            parent: taxon_name_root,
+            also_create_otu: true
+          )
+        }
+
+        let(:otu) { Otu.fifth }
+        let(:otu2) { taxon_name.otus.first }
+
+        it 'Returns a response including an array of ids for an otu name' do
+          route = URI.escape("/api/v1/otus/by_name/#{otu.name}?project_id=#{otu.project.id}&token=#{@user.api_access_token}")
+          visit route 
+          expect(JSON.parse(page.body)['result']['otu_ids']).to eq([otu.id])
+        end
+
+        it 'Returns a response including an arrry of ids for a related taxon_name' do
+          route = URI.escape("/api/v1/otus/by_name/#{otu2.taxon_name.cached}?project_id=#{otu2.project.id}&token=#{@user.api_access_token}")
+          visit route
+          expect(JSON.parse(page.body)['result']['otu_ids']).to eq([otu2.id])
+        end
+
+        it 'Returns a response including an arrry of ids for a related taxon_name plus author/year' do
+          query = otu2.taxon_name.cached + ' ' + otu2.taxon_name.cached_author_year
+          route = URI.escape(
+            "/api/v1/otus/by_name/#{query}?project_id=#{otu2.project.id}&token=#{@user.api_access_token}"
+          )
+          visit route
+          expect(JSON.parse(page.body)['result']['otu_ids']).to eq([otu2.id])
+        end
+      end
+
       context 'creating a new OTU' do
         specify 'I can exercise the new link feature' do
           visit otus_path
