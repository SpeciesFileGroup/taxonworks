--- conflicted
+++ resolved
@@ -7,17 +7,9 @@
     @user.nil? ? User.find(user_id) : @user
   }
 
-<<<<<<< HEAD
-  # Make code clean up after itself
-  after do
-    $user_id = nil
-    $project_id = nil
-  end
-=======
   let(:geo_project) {
     @project.nil? ? Project.find(project_id) : @project
   }
->>>>>>> 46ebf0c6
 
   let(:json_string) { '{"type":"Feature", "properties":{}, "geometry":{"type":"MultiPolygon", ' \
                       '"coordinates":[[[[0, 10, 0], [10, 10, 0], [10, -10, 0], [0, -10, 0], [0, 10, 0]]]]}}' }
