# require 'geo_locate_string'
# require 'illinois'
# require 'indiana'
# require 'iowa'

# http://en.wikiversity.org/wiki/Geographic_coordinate_conversion

<<<<<<< HEAD


# @return [True]
#   nukes geo related tables, only to be used in after(:all) 
def clean_slate_geo
  # Order matters!
  Georeference.delete_all
  ActiveRecord::Base.connection.reset_pk_sequence!('georeferences')

  CollectingEvent.delete_all
  ActiveRecord::Base.connection.reset_pk_sequence!('collecting_events')

  GeographicAreasGeographicItem.delete_all
  ActiveRecord::Base.connection.reset_pk_sequence!('geographic_areas_geographic_items')

  GeographicItem.delete_all
  ActiveRecord::Base.connection.reset_pk_sequence!('geographic_items')

  GeographicArea.delete_all
  ActiveRecord::Base.connection.reset_pk_sequence!('geographic_areas')

  GeographicAreaType.delete_all
  ActiveRecord::Base.connection.reset_pk_sequence!('geographic_area_types')
  true
end

# @return [Multipolygon]
def make_box(base, offset_x, offset_y, size_x, size_y)
  box = RSPEC_GEO_FACTORY.polygon(
    RSPEC_GEO_FACTORY.line_string([RSPEC_GEO_FACTORY.point(base.x + offset_x, base.y - offset_y, 0.0),
                                   RSPEC_GEO_FACTORY.point(base.x + offset_x + size_x, base.y - offset_y, 0.0),
                                   RSPEC_GEO_FACTORY.point(base.x + offset_x + size_x, base.y - offset_y - size_y, 0.0),
                                   RSPEC_GEO_FACTORY.point(base.x + offset_x, base.y - offset_y - size_y, 0.0)])
  )
  RSPEC_GEO_FACTORY.multi_polygon([box])
end

SIMPLE_SHAPES = {
=======
SIMPLE_SHAPES     = {
>>>>>>> 51b04f6b
  point:               'POINT(10 10 0)',
  line_string:         'LINESTRING(0.0 0.0 0.0, 10.0 0.0 0.0)',
  polygon:             'POLYGON((0.0 0.0 0.0, 10.0 0.0 0.0, 10.0 10.0 0.0, 0.0 10.0 0.0, 0.0 0.0 0.0))',
  multi_point:         'MULTIPOINT((10.0 10.0 0.0), (20.0 20.0 0.0))',
  multi_line_string:   'MULTILINESTRING((0.0 0.0 0.0, 10.0 0.0 0.0), (20.0 0.0 0.0, 30.0 0.0 0.0))',
  multi_polygon:       'MULTIPOLYGON(((0.0 0.0 0.0, 10.0 0.0 0.0, 10.0 10.0 0.0, 0.0 10.0 0.0, 0.0 0.0 0.0)),((10.0 10.0 0.0, 20.0 10.0 0.0, 20.0 20.0 0.0, 10.0 20.0 0.0, 10.0 10.0 0.0)))',
  geometry_collection: 'GEOMETRYCOLLECTION( POLYGON((0.0 0.0 0.0, 10.0 0.0 0.0, 10.0 10.0 0.0, 0.0 10.0 0.0, 0.0 0.0 0.0)), POINT(10 10 0)) '
}

<<<<<<< HEAD
=======
# todo: fix the interpretation of '-88.241121º'
LATLONG_USE_CASES = {'-88.241121'                    => '-88.241121', #current test case ['-88.241121°']
                     'w88∫11′43.4″'                  => '-88.195389',
                     '40º26\'46"N'                   => '40.446111', # using MAC-native symbols
                     '079º58\'56"W'                  => '-79.982222', # using MAC-native symbols
                     '40:26:46.302N'                 => '40.446195',
                     '079:58:55.903W'                => '-79.982195',
                     '40°26′46″N'                    => '40.446111',
                     '079°58′56″W'                   => '-79.982222',
                     '40d 26′ 46″ N'                 => '40.446111',
                     '079d 58′ 56″ W'                => '-79.982222',
                     '40.446195N'                    => '40.446195',
                     '79.982195W'                    => '-79.982195',
                     '40.446195'                     => '40.446195',
                     '-79.982195'                    => '-79.982195',
                     '40° 26.7717'                   => '40.446195',
                     '-79° 58.93172'                 => '-79.982195',
                     'N40:26:46.302'                 => '40.446195',
                     'W079:58:55.903'                => '-79.982195',
                     'N40°26′46″'                    => '40.446111',
                     'W079°58′56″'                   => '-79.982222',
                     'N40d 26′ 46″'                  => '40.446111',
                     'W079d 58′ 56″'                 => '-79.982222',
                     'N40.446195'                    => '40.446195',
                     'W79.982195'                    => '-79.982195',
                     # some special characters for Dmitry
                     "  40\u02da26¥46¥S"             => '-40.446111',
                     '42∞5\'18.1"S'                  => '-42.088361',
                     'w88∞11\'43.3"'                 => '-88.195361',
                     "  42\u02da5¥18.1¥S"            => '-42.088361',
                     "  42º5'18.1'S"                 => '-42.088361',
                     "  42o5\u02b918.1\u02b9\u02b9S" => '-42.088361',
                     'w88∫11′43.3″'                  => '-88.195361',
                     # weird things that might break the converter...
                     -10                             => '-10.0',
                     '-11'                           => '-11.0',
                     'bad_data-10'                   => nil,
                     'bad_data-10.1'                 => nil,
                     'nan'                           => nil,
                     'NAN'                           => nil

}

# Dmitry's special cases of º, ', "

# case 1:  ]  42∞5'18.1"S[
# "\D(\d+) ?[\*∞∫o\u02DA ] ?(\d+) ?[ '¥\u02B9\u02BC\u02CA] ?(\d+[\.|,]\d+|\d+) ?[ ""\u02BA\u02EE'¥\u02B9\u02BC\u02CA]['¥\u02B9\u02BC\u02CA]? ?([nN]|[sS])"

#  1. Non-digit => dropped
#  2. 1 or more digits
#     => group 0
#  3. 0 or 1 spaces => dropped
#  4. *, ∞, ∫, o, \u02DA, space
#     => match for º
#  5. 0 or 1 spaces => dropped
#  6. 1 or more digits
#     => group 1
#  7. 0 or 1 spaces => dropped
#  8. space, ', ¥, \u02B9, \u02BC, \u02CA
#     => match for '
#  9. 0 or 1 spaces => dropped
# 10.
#     a.
#       1. 1 or more digits
#       2. period, |, comma, => match for period
#       3. 1 or more digits
#     or
#     b. 1 or more digits
#      => group 2
# 11. 0 or 1 spaces => dropped
# 12. space, ", \u02BA, \u02EE, ', ¥, \u02B9, \u02BC, \u02CA, followed by 0 or 1 of ', ¥, \u02B9, \u02BC, \u02CA
#     => match for "
# 13. 0 or 1 spaces => dropped
# 14. N, S, E, W, case-insensitive cardinal letter
#     => group 3

# case 2: ] S42∞5'18.1"[
# "\W([nN]|[sS])\.? ?(\d+) ?[\*∞∫o\u02DA ] ?(\d+) ?[ '¥\u02B9\u02BC\u02CA] ?(\d+[\.|,]\d+|\d+) ?[ ""\u02BA\u02EE'¥\u02B9\u02BC\u02CA]['¥\u02B9\u02BC\u02CA]?[\.,;]?"

# case 3: ] S42∞5.18'[
# "\W([nN]|[sS])\.? ?(\d+) ?[\*∞∫o\u02DA ] ?(\d+[\.|,]\d+|\d+) ?[ '¥\u02B9\u02BC\u02CA][\.,;]?"

# case 4: ]42∞5.18'S[
# "\D(\d+) ?[\*∞∫o\u02DA ] ?(\d+[\.|,]\d+|\d+) ?[ '¥\u02B9\u02BC\u02CA]? ?([nN]|[sS])"
# case 5: ]S42.18∞[
# "\W([nN]|[sS])\.? ?(\d+[\.|,]\d+|\d+) ?[\*∞∫∫o\u02DA ][\.,;]?"

# case 6: ]42.18∞S[
# "\D(\d+[\.|,]\d+|\d+) ?[\*∞∫o\u02DA ] ?([nN]|[sS])"

# case 7: ]-12.263[
# "\D\[(-?\d+[\.|,]\d+|\-?d+)"

#FFI_FACTORY = ::RGeo::Geos.factory(native_interface: :ffi, srid: 4326, has_m_coordinate: false, has_z_coordinate: true)
>>>>>>> 51b04f6b

# TODO: this comment block meaningless now?
# this is the factory for use *only* by rspec
# for normal build- and run-time, use Georeference::FACTORY
# FFI_FACTORY = ::RGeo::Geos.factory(native_interface: :ffi, srid: 4326, has_m_coordinate: false, has_z_coordinate: true)

RSPEC_GEO_FACTORY = Georeference::FACTORY

ROOM2024 = RSPEC_GEO_FACTORY.point(-88.241413, 40.091655, 757)
ROOM2020 = RSPEC_GEO_FACTORY.point(-88.241421, 40.091565, 757)
ROOM2022 = RSPEC_GEO_FACTORY.point((ROOM2020.x + ((ROOM2024.x - ROOM2020.x) / 2)),
                                   (ROOM2020.y + ((ROOM2024.y - ROOM2020.y) / 2)),
                                   (ROOM2020.z + ((ROOM2024.z - ROOM2020.z) / 2)))

ROOMS20NN = RSPEC_GEO_FACTORY.multi_point([ROOM2020,
                                           ROOM2022,
                                           ROOM2024])

GI_POINT_A       = RSPEC_GEO_FACTORY.point(-88.241413, 40.091655, 0.0)
GI_POINT_C       = RSPEC_GEO_FACTORY.point(-88.243386, 40.116402, 0.0)
GI_POINT_M       = RSPEC_GEO_FACTORY.point(-88.196736, 40.090091, 0.0)
GI_POINT_U       = RSPEC_GEO_FACTORY.point(-88.204517, 40.110037, 0.0)
GI_LS01          = RSPEC_GEO_FACTORY.line_string([RSPEC_GEO_FACTORY.point(-32, 21, 0.0),
                                                  RSPEC_GEO_FACTORY.point(-25, 21, 0.0),
                                                  RSPEC_GEO_FACTORY.point(-25, 16, 0.0),
                                                  RSPEC_GEO_FACTORY.point(-21, 20, 0.0)])
GI_LS02          = RSPEC_GEO_FACTORY.line_string([RSPEC_GEO_FACTORY.point(-32, 21, 0.0),
                                                  RSPEC_GEO_FACTORY.point(-25, 21, 0.0),
                                                  RSPEC_GEO_FACTORY.point(-25, 16, 0.0),
                                                  RSPEC_GEO_FACTORY.point(-21, 20, 0.0)])
GI_POLYGON       = RSPEC_GEO_FACTORY.polygon(GI_LS02)
GI_MULTI_POLYGON = RSPEC_GEO_FACTORY.multi_polygon(
  [RSPEC_GEO_FACTORY.polygon(
    RSPEC_GEO_FACTORY.line_string(
      [RSPEC_GEO_FACTORY.point(-168.16047115799995, -14.520928643999923, 0.0),
       RSPEC_GEO_FACTORY.point(-168.16156979099992, -14.532891533999944, 0.0),
       RSPEC_GEO_FACTORY.point(-168.17308508999994, -14.523695570999877, 0.0),
       RSPEC_GEO_FACTORY.point(-168.16352291599995, -14.519789320999891, 0.0),
       RSPEC_GEO_FACTORY.point(-168.16047115799995, -14.520928643999923, 0.0)])),

  RSPEC_GEO_FACTORY.polygon(
    RSPEC_GEO_FACTORY.line_string(
      [RSPEC_GEO_FACTORY.point(-170.62006588399993, -14.254571221999868, 0.0),
       RSPEC_GEO_FACTORY.point(-170.59101314999987, -14.264825127999885, 0.0),
       RSPEC_GEO_FACTORY.point(-170.5762426419999, -14.252536716999927, 0.0),
       RSPEC_GEO_FACTORY.point(-170.5672501289999, -14.258558851999851, 0.0),
       RSPEC_GEO_FACTORY.point(-170.5684708319999, -14.27092864399988, 0.0),
       RSPEC_GEO_FACTORY.point(-170.58417721299995, -14.2777645809999, 0.0),
       RSPEC_GEO_FACTORY.point(-170.6423233709999, -14.280694268999909, 0.0),
       RSPEC_GEO_FACTORY.point(-170.65929114499988, -14.28525155999995, 0.0),
       RSPEC_GEO_FACTORY.point(-170.68358313699994, -14.302829684999892, 0.0),
       RSPEC_GEO_FACTORY.point(-170.7217911449999, -14.353448174999883, 0.0),
       RSPEC_GEO_FACTORY.point(-170.74864661399988, -14.374688408999873, 0.0),
       RSPEC_GEO_FACTORY.point(-170.75548255099991, -14.367120049999912, 0.0),
       RSPEC_GEO_FACTORY.point(-170.79645748599992, -14.339939059999907, 0.0),
       RSPEC_GEO_FACTORY.point(-170.82282467399992, -14.326755466999956, 0.0),
       RSPEC_GEO_FACTORY.point(-170.83124752499987, -14.319431247999944, 0.0),
       RSPEC_GEO_FACTORY.point(-170.78864498599992, -14.294528903999918, 0.0),
       RSPEC_GEO_FACTORY.point(-170.77257239499986, -14.291436455999929, 0.0),
       RSPEC_GEO_FACTORY.point(-170.7378637359999, -14.292087497999887, 0.0),
       RSPEC_GEO_FACTORY.point(-170.72150631399987, -14.289239190999936, 0.0),
       RSPEC_GEO_FACTORY.point(-170.69847571499992, -14.260511976999894, 0.0),
       RSPEC_GEO_FACTORY.point(-170.66144771999987, -14.252373955999872, 0.0),
       RSPEC_GEO_FACTORY.point(-170.62006588399993, -14.254571221999868, 0.0)])),

  RSPEC_GEO_FACTORY.polygon(
    RSPEC_GEO_FACTORY.line_string(
      [RSPEC_GEO_FACTORY.point(-169.44013424399992, -14.245293877999913, 0.0),
       RSPEC_GEO_FACTORY.point(-169.44713294199988, -14.255629164999917, 0.0),
       RSPEC_GEO_FACTORY.point(-169.46015377499987, -14.250420830999914, 0.0),
       RSPEC_GEO_FACTORY.point(-169.46808834499996, -14.258721612999906, 0.0),
       RSPEC_GEO_FACTORY.point(-169.4761856759999, -14.262383721999853, 0.0),
       RSPEC_GEO_FACTORY.point(-169.48497473899994, -14.261976820999848, 0.0),
       RSPEC_GEO_FACTORY.point(-169.49486243399994, -14.257256768999937, 0.0),
       RSPEC_GEO_FACTORY.point(-169.49836178299995, -14.2660458309999, 0.0),
       RSPEC_GEO_FACTORY.point(-169.50426184799989, -14.270603122999944, 0.0),
       RSPEC_GEO_FACTORY.point(-169.51252193899995, -14.271742445999891, 0.0),
       RSPEC_GEO_FACTORY.point(-169.52281653599988, -14.27092864399988, 0.0),
       RSPEC_GEO_FACTORY.point(-169.52550208199995, -14.258965752999941, 0.0),
       RSPEC_GEO_FACTORY.point(-169.52928626199989, -14.248793226999894, 0.0),
       RSPEC_GEO_FACTORY.point(-169.53477942599991, -14.241143487999878, 0.0),
       RSPEC_GEO_FACTORY.point(-169.54267330599987, -14.236748955999886, 0.0),
       RSPEC_GEO_FACTORY.point(-169.5275365879999, -14.22600676899988, 0.0),
       RSPEC_GEO_FACTORY.point(-169.50645911399988, -14.222263278999932, 0.0),
       RSPEC_GEO_FACTORY.point(-169.4638565749999, -14.223239841999913, 0.0),
       RSPEC_GEO_FACTORY.point(-169.44404049399992, -14.230645440999893, 0.0),
       RSPEC_GEO_FACTORY.point(-169.44013424399992, -14.245293877999913, 0.0)])),

  RSPEC_GEO_FACTORY.polygon(
    RSPEC_GEO_FACTORY.line_string(
      [RSPEC_GEO_FACTORY.point(-169.6356095039999, -14.17701588299991, 0.0),
       RSPEC_GEO_FACTORY.point(-169.6601456369999, -14.189141533999901, 0.0),
       RSPEC_GEO_FACTORY.point(-169.6697485019999, -14.187920830999886, 0.0),
       RSPEC_GEO_FACTORY.point(-169.67621822799987, -14.174899997999901, 0.0),
       RSPEC_GEO_FACTORY.point(-169.67617753799988, -14.174899997999901, 0.0),
       RSPEC_GEO_FACTORY.point(-169.66816158799995, -14.169122002999927, 0.0),
       RSPEC_GEO_FACTORY.point(-169.65819251199994, -14.168877862999892, 0.0),
       RSPEC_GEO_FACTORY.point(-169.6471654939999, -14.172133070999848, 0.0),
       RSPEC_GEO_FACTORY.point(-169.6356095039999, -14.17701588299991, 0.0)])),

  RSPEC_GEO_FACTORY.polygon(
    RSPEC_GEO_FACTORY.line_string(
      [RSPEC_GEO_FACTORY.point(-171.07347571499992, -11.062107028999876, 0.0),
       RSPEC_GEO_FACTORY.point(-171.08153235599985, -11.066094658999859, 0.0),
       RSPEC_GEO_FACTORY.point(-171.08653723899988, -11.060316664999888, 0.0),
       RSPEC_GEO_FACTORY.point(-171.0856420559999, -11.05136484199987, 0.0),
       RSPEC_GEO_FACTORY.point(-171.0728246739999, -11.052504164999903, 0.0),
       RSPEC_GEO_FACTORY.point(-171.07347571499992, -11.062107028999876, 0.0)]))])

POINT0  = RSPEC_GEO_FACTORY.point(0, 0, 0.0)
POINT1  = RSPEC_GEO_FACTORY.point(-29, -16, 0.0)
POINT2  = RSPEC_GEO_FACTORY.point(-25, -18, 0.0)
POINT3  = RSPEC_GEO_FACTORY.point(-28, -21, 0.0)
POINT4  = RSPEC_GEO_FACTORY.point(-19, -18, 0.0)
POINT5  = RSPEC_GEO_FACTORY.point(3, -14, 0.0)
POINT6  = RSPEC_GEO_FACTORY.point(6, -12.9, 0.0)
POINT7  = RSPEC_GEO_FACTORY.point(5, -16, 0.0)
POINT8  = RSPEC_GEO_FACTORY.point(4, -17.9, 0.0)
POINT9  = RSPEC_GEO_FACTORY.point(7, -17.9, 0.0)
POINT10 = RSPEC_GEO_FACTORY.point(32.2, 22, 0.0)
POINT11 = RSPEC_GEO_FACTORY.point(-17, 7, 0.0)
POINT12 = RSPEC_GEO_FACTORY.point(-9.8, 5, 0.0)
POINT13 = RSPEC_GEO_FACTORY.point(-10.7, 0, 0.0)
POINT14 = RSPEC_GEO_FACTORY.point(-30, 21, 0.0)
POINT15 = RSPEC_GEO_FACTORY.point(-25, 18.3, 0.0)
POINT16 = RSPEC_GEO_FACTORY.point(-23, 18, 0.0)
POINT17 = RSPEC_GEO_FACTORY.point(-19.6, -13, 0.0)
POINT18 = RSPEC_GEO_FACTORY.point(-7.6, 14.2, 0.0)
POINT19 = RSPEC_GEO_FACTORY.point(-4.6, 11.9, 0.0)
POINT20 = RSPEC_GEO_FACTORY.point(-8, -4, 0.0)
POINT21 = RSPEC_GEO_FACTORY.point(-4, -8, 0.0)
POINT22 = RSPEC_GEO_FACTORY.point(-10, -6, 0.0)

SHAPE_A = RSPEC_GEO_FACTORY.line_string([RSPEC_GEO_FACTORY.point(-32, 21, 0.0),
                                         RSPEC_GEO_FACTORY.point(-25, 21, 0.0),
                                         RSPEC_GEO_FACTORY.point(-25, 16, 0.0),
                                         RSPEC_GEO_FACTORY.point(-21, 20, 0.0)])

LIST_B1 = RSPEC_GEO_FACTORY.line_string([RSPEC_GEO_FACTORY.point(-14, 23, 0.0),
                                         RSPEC_GEO_FACTORY.point(-14, 11, 0.0),
                                         RSPEC_GEO_FACTORY.point(-2, 11, 0.0),
                                         RSPEC_GEO_FACTORY.point(-2, 23, 0.0),
                                         RSPEC_GEO_FACTORY.point(-8, 21, 0.0)])

LIST_B2 = RSPEC_GEO_FACTORY.line_string([RSPEC_GEO_FACTORY.point(-11, 18, 0.0),
                                         RSPEC_GEO_FACTORY.point(-8, 17, 0.0),
                                         RSPEC_GEO_FACTORY.point(-6, 20, 0.0),
                                         RSPEC_GEO_FACTORY.point(-4, 16, 0.0),
                                         RSPEC_GEO_FACTORY.point(-7, 13, 0.0),
                                         RSPEC_GEO_FACTORY.point(-11, 14, 0.0)])

SHAPE_B       = RSPEC_GEO_FACTORY.polygon(LIST_B1, [LIST_B2])
SHAPE_B_OUTER = RSPEC_GEO_FACTORY.polygon(LIST_B1)
SHAPE_B_INNER = RSPEC_GEO_FACTORY.polygon(LIST_B2)

LIST_C1 = RSPEC_GEO_FACTORY.line_string([RSPEC_GEO_FACTORY.point(23, 21, 0.0),
                                         RSPEC_GEO_FACTORY.point(16, 21, 0.0),
                                         RSPEC_GEO_FACTORY.point(16, 16, 0.0),
                                         RSPEC_GEO_FACTORY.point(11, 20, 0.0)])

LIST_C2 = RSPEC_GEO_FACTORY.line_string([RSPEC_GEO_FACTORY.point(4, 12.6, 0.0),
                                         RSPEC_GEO_FACTORY.point(16, 12.6, 0.0),
                                         RSPEC_GEO_FACTORY.point(16, 7.6, 0.0)])

LIST_C3 = RSPEC_GEO_FACTORY.line_string([RSPEC_GEO_FACTORY.point(21, 12.6, 0.0),
                                         RSPEC_GEO_FACTORY.point(26, 12.6, 0.0),
                                         RSPEC_GEO_FACTORY.point(22, 17.6, 0.0)])

SHAPE_C  = RSPEC_GEO_FACTORY.multi_line_string([LIST_C1, LIST_C2, LIST_C3])
SHAPE_C1 = SHAPE_C.geometry_n(0)
SHAPE_C2 = SHAPE_C.geometry_n(1)
SHAPE_C3 = SHAPE_C.geometry_n(2)

SHAPE_D = RSPEC_GEO_FACTORY.line_string([RSPEC_GEO_FACTORY.point(-33, 11, 0.0),
                                         RSPEC_GEO_FACTORY.point(-24, 4, 0.0),
                                         RSPEC_GEO_FACTORY.point(-26, 13, 0.0),
                                         RSPEC_GEO_FACTORY.point(-31, 4, 0.0),
                                         RSPEC_GEO_FACTORY.point(-33, 11, 0.0)])

LIST_E1 = RSPEC_GEO_FACTORY.line_string([RSPEC_GEO_FACTORY.point(-19, 9, 0.0),
                                         RSPEC_GEO_FACTORY.point(-9, 9, 0.0),
                                         RSPEC_GEO_FACTORY.point(-9, 2, 0.0),
                                         RSPEC_GEO_FACTORY.point(-19, 2, 0.0),
                                         RSPEC_GEO_FACTORY.point(-19, 9, 0.0)])

LIST_E2 = RSPEC_GEO_FACTORY.line_string([RSPEC_GEO_FACTORY.point(5, -1, 0.0),
                                         RSPEC_GEO_FACTORY.point(-14, -1, 0.0),
                                         RSPEC_GEO_FACTORY.point(-14, 6, 0.0),
                                         RSPEC_GEO_FACTORY.point(5, 6, 0.0),
                                         RSPEC_GEO_FACTORY.point(5, -1, 0.0)])

LIST_E3 = RSPEC_GEO_FACTORY.line_string([RSPEC_GEO_FACTORY.point(-11, -1, 0.0),
                                         RSPEC_GEO_FACTORY.point(-11, -5, 0.0),
                                         RSPEC_GEO_FACTORY.point(-7, -5, 0.0),
                                         RSPEC_GEO_FACTORY.point(-7, -1, 0.0),
                                         RSPEC_GEO_FACTORY.point(-11, -1, 0.0)])

LIST_E4 = RSPEC_GEO_FACTORY.line_string([RSPEC_GEO_FACTORY.point(-3, -9, 0.0),
                                         RSPEC_GEO_FACTORY.point(-3, -1, 0.0),
                                         RSPEC_GEO_FACTORY.point(-7, -1, 0.0),
                                         RSPEC_GEO_FACTORY.point(-7, -9, 0.0),
                                         RSPEC_GEO_FACTORY.point(-3, -9, 0.0)])

LIST_E5 = RSPEC_GEO_FACTORY.line_string([RSPEC_GEO_FACTORY.point(-7, -9, 0.0),
                                         RSPEC_GEO_FACTORY.point(-7, -5, 0.0),
                                         RSPEC_GEO_FACTORY.point(-11, -5, 0.0),
                                         RSPEC_GEO_FACTORY.point(-11, -9, 0.0),
                                         RSPEC_GEO_FACTORY.point(-7, -9, 0.0)])

SHAPE_E = RSPEC_GEO_FACTORY.collection([RSPEC_GEO_FACTORY.polygon(LIST_E1),
                                        RSPEC_GEO_FACTORY.polygon(LIST_E2),
                                        RSPEC_GEO_FACTORY.polygon(LIST_E3),
                                        RSPEC_GEO_FACTORY.polygon(LIST_E4),
                                        RSPEC_GEO_FACTORY.polygon(LIST_E5)])

SHAPE_E1 = SHAPE_E.geometry_n(0)
SHAPE_E2 = SHAPE_E.geometry_n(1)
SHAPE_E3 = SHAPE_E.geometry_n(2)
SHAPE_E4 = SHAPE_E.geometry_n(3)
SHAPE_E5 = SHAPE_E.geometry_n(4)

POLY_E1 = RSPEC_GEO_FACTORY.polygon(LIST_E1)
POLY_E2 = RSPEC_GEO_FACTORY.polygon(LIST_E2)
POLY_E3 = RSPEC_GEO_FACTORY.polygon(LIST_E3)
POLY_E4 = RSPEC_GEO_FACTORY.polygon(LIST_E4)
POLY_E5 = RSPEC_GEO_FACTORY.polygon(LIST_E5)

SHAPE_F1 = RSPEC_GEO_FACTORY.line(RSPEC_GEO_FACTORY.point(-20, -1, 0.0),
                                  RSPEC_GEO_FACTORY.point(-26, -6, 0.0))

SHAPE_F2 = RSPEC_GEO_FACTORY.line(RSPEC_GEO_FACTORY.point(-21, -4, 0.0),
                                  RSPEC_GEO_FACTORY.point(-31, -4, 0.0))

SHAPE_F = RSPEC_GEO_FACTORY.multi_line_string([SHAPE_F1, SHAPE_F2])

LIST_G1 = RSPEC_GEO_FACTORY.line_string([RSPEC_GEO_FACTORY.point(28, 2.3, 0.0),
                                         RSPEC_GEO_FACTORY.point(23, -1.7, 0.0),
                                         RSPEC_GEO_FACTORY.point(26, -4.8, 0.0),
                                         RSPEC_GEO_FACTORY.point(28, 2.3, 0.0)])

LIST_G2 = RSPEC_GEO_FACTORY.line_string([RSPEC_GEO_FACTORY.point(22, -6.8, 0.0),
                                         RSPEC_GEO_FACTORY.point(22, -9.8, 0.0),
                                         RSPEC_GEO_FACTORY.point(16, -6.8, 0.0),
                                         RSPEC_GEO_FACTORY.point(22, -6.8, 0.0)])

LIST_G3 = RSPEC_GEO_FACTORY.line_string([RSPEC_GEO_FACTORY.point(16, 2.3, 0.0),
                                         RSPEC_GEO_FACTORY.point(14, -2.8, 0.0),
                                         RSPEC_GEO_FACTORY.point(18, -2.8, 0.0),
                                         RSPEC_GEO_FACTORY.point(16, 2.3, 0.0)])

SHAPE_G  = RSPEC_GEO_FACTORY.multi_polygon([RSPEC_GEO_FACTORY.polygon(LIST_G1), RSPEC_GEO_FACTORY.polygon(LIST_G2), RSPEC_GEO_FACTORY.polygon(LIST_G3)])
SHAPE_G1 = SHAPE_G.geometry_n(0)
SHAPE_G2 = SHAPE_G.geometry_n(1)
SHAPE_G3 = SHAPE_G.geometry_n(2)

SHAPE_H = RSPEC_GEO_FACTORY.multi_point([POINT5,
                                         POINT6,
                                         POINT7,
                                         POINT8,
                                         POINT9])

SHAPE_I = RSPEC_GEO_FACTORY.line_string([RSPEC_GEO_FACTORY.point(27, -14, 0.0),
                                         RSPEC_GEO_FACTORY.point(18, -21, 0.0),
                                         RSPEC_GEO_FACTORY.point(20, -12, 0.0),
                                         RSPEC_GEO_FACTORY.point(25, -23, 0.0)])

SHAPE_J = RSPEC_GEO_FACTORY.collection([SHAPE_G, SHAPE_H, SHAPE_I])

LIST_K = RSPEC_GEO_FACTORY.line_string([RSPEC_GEO_FACTORY.point(-33, -11, 0.0),
                                        RSPEC_GEO_FACTORY.point(-33, -23, 0.0),
                                        RSPEC_GEO_FACTORY.point(-21, -23, 0.0),
                                        RSPEC_GEO_FACTORY.point(-21, -11, 0.0),
                                        RSPEC_GEO_FACTORY.point(-27, -13, 0.0)])

SHAPE_K = RSPEC_GEO_FACTORY.polygon(LIST_K)

SHAPE_L = RSPEC_GEO_FACTORY.line(RSPEC_GEO_FACTORY.point(-16, -15.5, 0.0),
                                 RSPEC_GEO_FACTORY.point(-22, -20.5, 0.0))

LIST_T1 = RSPEC_GEO_FACTORY.line_string([RSPEC_GEO_FACTORY.point(-1, 1, 0.0),
                                         RSPEC_GEO_FACTORY.point(1, 1, 0.0),
                                         RSPEC_GEO_FACTORY.point(1, -1, 0.0),
                                         RSPEC_GEO_FACTORY.point(-1, -1, 0.0)])

LIST_T2 = RSPEC_GEO_FACTORY.line_string([RSPEC_GEO_FACTORY.point(-2, 2, 0.0),
                                         RSPEC_GEO_FACTORY.point(2, 2, 0.0),
                                         RSPEC_GEO_FACTORY.point(2, -2, 0.0),
                                         RSPEC_GEO_FACTORY.point(-2, -2, 0.0)])

LIST_T3 = RSPEC_GEO_FACTORY.line_string([RSPEC_GEO_FACTORY.point(-3, 3, 0.0),
                                         RSPEC_GEO_FACTORY.point(3, 3, 0.0),
                                         RSPEC_GEO_FACTORY.point(3, -3, 0.0),
                                         RSPEC_GEO_FACTORY.point(-3, -3, 0.0)])

LIST_T4 = RSPEC_GEO_FACTORY.line_string([RSPEC_GEO_FACTORY.point(-4, 4, 0.0),
                                         RSPEC_GEO_FACTORY.point(4, 4, 0.0),
                                         RSPEC_GEO_FACTORY.point(4, -4, 0.0),
                                         RSPEC_GEO_FACTORY.point(-4, -4, 0.0)])

BOX_1 = RSPEC_GEO_FACTORY.polygon(LIST_T1)
BOX_2 = RSPEC_GEO_FACTORY.polygon(LIST_T2)
BOX_3 = RSPEC_GEO_FACTORY.polygon(LIST_T3)
BOX_4 = RSPEC_GEO_FACTORY.polygon(LIST_T4)

ALL_SHAPES = RSPEC_GEO_FACTORY.collection([SHAPE_A,
                                           SHAPE_B,
                                           SHAPE_C,
                                           SHAPE_D,
                                           SHAPE_E,
                                           SHAPE_F,
                                           SHAPE_G,
                                           SHAPE_H,
                                           SHAPE_I,
                                           SHAPE_J,
                                           SHAPE_K,
                                           SHAPE_L,
                                           ROOMS20NN,
                                           POINT0,
                                           POINT1,
                                           POINT2,
                                           POINT3,
                                           POINT4,
                                           POINT5,
                                           POINT6,
                                           POINT7,
                                           POINT8,
                                           POINT9,
                                           POINT10,
                                           POINT11,
                                           POINT12,
                                           POINT13,
                                           POINT14,
                                           POINT15,
                                           POINT16,
                                           POINT17,
                                           POINT18,
                                           POINT19,
                                           POINT20,
                                           POINT21,
                                           POINT22,
                                           BOX_1,
                                           BOX_2,
                                           BOX_3,
                                           BOX_4])

CONVEX_HULL = ALL_SHAPES.convex_hull

POINT_M1_P0 = RSPEC_GEO_FACTORY.point(33, 28) # upper left corner of M1

ALL_WKT_NAMES = [[CONVEX_HULL.exterior_ring, 'Outer Limits'],
                 [SHAPE_A, 'A'],
                 [SHAPE_B, 'B'],
                 [SHAPE_C1, 'C1'],
                 [SHAPE_C2, 'C2'],
                 [SHAPE_C3, 'C3'],
                 [SHAPE_D, 'D'],
                 [SHAPE_E2, 'E2'],
                 [SHAPE_E1, 'E1'],
                 [SHAPE_E3, 'E3'],
                 [SHAPE_E4, 'E4'],
                 [SHAPE_E5, 'E5'],
                 [SHAPE_F1, 'F1'],
                 [SHAPE_F2, 'F2'],
                 [SHAPE_G1, 'G1'],
                 [SHAPE_G2, 'G2'],
                 [SHAPE_G3, 'G3'],
                 [SHAPE_H, 'H'],
                 [SHAPE_I, 'I'],
                 [SHAPE_J, 'J'],
                 [SHAPE_K, 'K'],
                 [SHAPE_L, 'L'],
                 [ROOM2020, 'Room 2020'],
                 [ROOM2022, 'Room 2022'],
                 [ROOM2024, 'Room 2024'],
                 [POINT0, 'P0'],
                 [POINT1, 'P1'],
                 [POINT2, 'P2'],
                 [POINT3, 'P3'],
                 [POINT4, 'P4'],
                 [POINT5, 'P5'],
                 [POINT6, 'P6'],
                 [POINT7, 'P7'],
                 [POINT8, 'P8'],
                 [POINT9, 'P9'],
                 [POINT10, 'P10'],
                 [POINT11, 'P11'],
                 [POINT12, 'P12'],
                 [POINT13, 'P13'],
                 [POINT14, 'P14'],
                 [POINT15, 'P15'],
                 [POINT16, 'P16'],
                 [POINT17, 'P17'],
                 [POINT18, 'P18'],
                 [POINT19, 'P19'],
                 [POINT20, 'P20'],
                 [POINT21, 'P21'],
                 [POINT22, 'P22'],
                 [BOX_1, 'Box_1'],
                 [BOX_2, 'Box_2'],
                 [BOX_3, 'Box_3'],
                 [BOX_4, 'Box_4']
]

E1_AND_E2 = RSPEC_GEO_FACTORY.parse_wkt('POLYGON ((-9.0 6.0 0.0, -9.0 2.0 0.0, -14.0 2.0 0.0, -14.0 6.0 0.0, -9.0 6.0 0.0))')
E1_OR_E2  = RSPEC_GEO_FACTORY.parse_wkt('POLYGON ((-19.0 9.0 0.0, -9.0 9.0 0.0, -9.0 6.0 0.0, 5.0 6.0 0.0, 5.0 -1.0 0.0, -14.0 -1.0 0.0, -14.0 2.0 0.0, -19.0 2.0 0.0, -19.0 9.0 0.0))')
E1_AND_E4 = RSPEC_GEO_FACTORY.parse_wkt('GEOMETRYCOLLECTION EMPTY')
E1_OR_E5  = RSPEC_GEO_FACTORY.parse_wkt('MULTIPOLYGON (((-19.0 9.0 0.0, -9.0 9.0 0.0, -9.0 2.0 0.0, -19.0 2.0 0.0, -19.0 9.0 0.0)), ((-7.0 -9.0 0.0, -7.0 -5.0 0.0, -11.0 -5.0 0.0, -11.0 -9.0 0.0, -7.0 -9.0 0.0)))')

P16_ON_A = RSPEC_GEO_FACTORY.parse_wkt("POINT (-23.0 18.0 0.0)")

# THIS CAN NOT BE CALLED IN ANY SPEC environment, only when debugging outside spec
def prepare_test
  u = User.order(:id).first
  if u.nil?
    u = FactoryGirl.create(:valid_user, id: 1)
  end
  $user_id = u.id

  p = Project.order(:id).first
  if p.nil?
    p = FactoryGirl.create(:valid_project, id: 1, without_root_taxon_name: true)

  end
  $project_id = p.id
end

# Generates a set of unsaved GeographicItems
def generate_geo_test_objects(run_in_console = false, user = nil)

  prepare_test if run_in_console

  @p0  = FactoryGirl.build(:geographic_item_point, :point => POINT0.as_binary) # 0
  @p1  = FactoryGirl.build(:geographic_item_point, :point => POINT1.as_binary) # 1
  @p2  = FactoryGirl.build(:geographic_item_point, :point => POINT2.as_binary) # 2
  @p3  = FactoryGirl.build(:geographic_item_point, :point => POINT3.as_binary) # 3
  @p4  = FactoryGirl.build(:geographic_item_point, :point => POINT4.as_binary) # 4
  @p5  = FactoryGirl.build(:geographic_item_point, :point => POINT5.as_binary) # 5
  @p6  = FactoryGirl.build(:geographic_item_point, :point => POINT6.as_binary) # 6
  @p7  = FactoryGirl.build(:geographic_item_point, :point => POINT7.as_binary) # 7
  @p8  = FactoryGirl.build(:geographic_item_point, :point => POINT8.as_binary) # 8
  @p9  = FactoryGirl.build(:geographic_item_point, :point => POINT9.as_binary) # 9
  @p10 = FactoryGirl.build(:geographic_item_point, :point => POINT10.as_binary) # 10
  @p11 = FactoryGirl.build(:geographic_item_point, :point => POINT11.as_binary) # 11
  @p12 = FactoryGirl.build(:geographic_item_point, :point => POINT12.as_binary) # 12
  @p13 = FactoryGirl.build(:geographic_item_point, :point => POINT13.as_binary) # 13
  @p14 = FactoryGirl.build(:geographic_item_point, :point => POINT14.as_binary) # 14
  @p15 = FactoryGirl.build(:geographic_item_point, :point => POINT15.as_binary) # 15
  @p16 = FactoryGirl.build(:geographic_item_point, :point => POINT16.as_binary) # 16
  @p17 = FactoryGirl.build(:geographic_item_point, :point => POINT17.as_binary) # 17
  @p18 = FactoryGirl.build(:geographic_item_point, :point => POINT18.as_binary) # 18
  @p19 = FactoryGirl.build(:geographic_item_point, :point => POINT19.as_binary) # 19
  @p20 = FactoryGirl.build(:geographic_item_point, :point => POINT20.as_binary) # 20
  @p21 = FactoryGirl.build(:geographic_item_point, :point => POINT21.as_binary) # 21
  @p22 = FactoryGirl.build(:geographic_item_point, :point => POINT22.as_binary) # 22

  @a  = FactoryGirl.build(:geographic_item_line_string, :line_string => SHAPE_A.as_binary) # 23
  @b1 = FactoryGirl.build(:geographic_item_polygon, :polygon => SHAPE_B_OUTER.as_binary) # 24
  @b2 = FactoryGirl.build(:geographic_item_polygon, :polygon => SHAPE_B_INNER.as_binary) # 25
  @b  = FactoryGirl.build(:geographic_item_polygon, :polygon => SHAPE_B.as_binary) # 26
  @c1 = FactoryGirl.build(:geographic_item_line_string, :line_string => SHAPE_C1) # 27
  @c2 = FactoryGirl.build(:geographic_item_line_string, :line_string => SHAPE_C2) # 28
  @c3 = FactoryGirl.build(:geographic_item_line_string, :line_string => SHAPE_C3) # 29
  @c  = FactoryGirl.build(:geographic_item_multi_line_string, :multi_line_string => SHAPE_C.as_binary) # 30
  @d  = FactoryGirl.build(:geographic_item_line_string, :line_string => SHAPE_D.as_binary) # 31
  @e1 = FactoryGirl.build(:geographic_item_polygon, :polygon => POLY_E1.as_binary) # 32
  @e2 = FactoryGirl.build(:geographic_item_polygon, :polygon => POLY_E2.as_binary) # 33
  @e3 = FactoryGirl.build(:geographic_item_polygon, :polygon => POLY_E3.as_binary) # 34
  @e4 = FactoryGirl.build(:geographic_item_polygon, :polygon => POLY_E4.as_binary) # 35
  @e5 = FactoryGirl.build(:geographic_item_polygon, :polygon => POLY_E5.as_binary) # 36
  @e  = FactoryGirl.build(:geographic_item_geometry_collection, :geometry_collection => SHAPE_E.as_binary) # 37
  @f1 = FactoryGirl.build(:geographic_item_line_string, :line_string => SHAPE_F1.as_binary) # 38
  @f2 = FactoryGirl.build(:geographic_item_line_string, :line_string => SHAPE_F2.as_binary) # 39
  @f  = FactoryGirl.build(:geographic_item_multi_line_string, :multi_line_string => SHAPE_F.as_binary) # 40
  @g1 = FactoryGirl.build(:geographic_item_polygon, :polygon => SHAPE_G1.as_binary) # 41
  @g2 = FactoryGirl.build(:geographic_item_polygon, :polygon => SHAPE_G2.as_binary) # 42
  @g3 = FactoryGirl.build(:geographic_item_polygon, :polygon => SHAPE_G3.as_binary) # 43
  @g  = FactoryGirl.build(:geographic_item_multi_polygon, :multi_polygon => SHAPE_G.as_binary) # 44
  @h  = FactoryGirl.build(:geographic_item_multi_point, :multi_point => SHAPE_H.as_binary) # 45
  @i  = FactoryGirl.build(:geographic_item_line_string, :line_string => SHAPE_I) # 46
  @j  = FactoryGirl.build(:geographic_item_geometry_collection, :geometry_collection => SHAPE_J) # 47
  @k  = FactoryGirl.build(:geographic_item_polygon, :polygon => SHAPE_K.as_binary) # 48
  @l  = FactoryGirl.build(:geographic_item_line_string, :line_string => SHAPE_L.as_binary) # 49

  @r2020 = FactoryGirl.build(:geographic_item_point, :point => ROOM2020.as_binary) # 50
  @r2022 = FactoryGirl.build(:geographic_item_point, :point => ROOM2022.as_binary) # 51
  @r2024 = FactoryGirl.build(:geographic_item_point, :point => ROOM2024.as_binary) # 52
  @rooms = FactoryGirl.build(:geographic_item_multi_point, :multi_point => ROOMS20NN.as_binary) # 53

  @all_items    = FactoryGirl.build(:geographic_item_geometry_collection, :geometry_collection => ALL_SHAPES.as_binary) # 54
  @outer_limits = FactoryGirl.build(:geographic_item_line_string, :line_string => CONVEX_HULL.exterior_ring.as_binary) # 55

  @item_a = FactoryGirl.build(:geographic_item_polygon, polygon: BOX_1)
  @item_b = FactoryGirl.build(:geographic_item_polygon, polygon: BOX_2)
  @item_c = FactoryGirl.build(:geographic_item_polygon, polygon: BOX_3)
  @item_d = FactoryGirl.build(:geographic_item_polygon, polygon: BOX_4)

  @all_gi = [@p0, @p1, @p2, @p3, @p4,
             @p5, @p6, @p7, @p8, @p9,
             @p10, @p11, @p12, @p13, @p14,
             @p15, @p16, @p17, @p18, @p19,
             @p20, @p21, @p22,
             @a,
             @b1, @b2, @b,
             @c1, @c2, @c3, @c,
             @d,
             @e1, @e2, @e3, @e4, @e5, @e,
             @f1, @f2, @f,
             @g1, @g2, @g3, @g,
             @h,
             @i,
             @j,
             @k,
             @l,
             @r2020, @r2022, @r2024, @rooms,
             @all_items, @outer_limits,
             @item_a, @item_b, @item_c, @item_d]

  if user
    @all_gi.each do |i|
      i.creator = user 
      i.updater = user
      i.save!
    end
  else # an increasingly bad option
    @all_gi.map(&:save!)
  end

  @debug_names = {
    p0:           @p0.id,
    p1:           @p1.id,
    p2:           @p2.id,
    p3:           @p3.id,
    p4:           @p4.id,
    p5:           @p5.id,
    p6:           @p6.id,
    p7:           @p7.id,
    p8:           @p8.id,
    p9:           @p9.id,
    p10:          @p10.id,
    p11:          @p11.id,
    p12:          @p12.id,
    p13:          @p13.id,
    p14:          @p14.id,
    p15:          @p15.id,
    p16:          @p16.id,
    p17:          @p17.id,
    p18:          @p18.id,
    p19:          @p19.id,
    p20:          @p20.id,
    p21:          @p21.id,
    p22:          @p22.id,

    a:            @a.id,
    b1:           @b1.id,
    b2:           @b2.id,
    b:            @b.id,
    c1:           @c1.id,
    c2:           @c2.id,
    c3:           @c3.id,
    c:            @c.id,
    d:            @d.id,
    e1:           @e1.id,
    e2:           @e2.id,
    e3:           @e3.id,
    e4:           @e4.id,
    e5:           @e5.id,
    e:            @e.id,
    f1:           @f1.id,
    f2:           @f2.id,
    f:            @f.id,
    g1:           @g1.id,
    g2:           @g2.id,
    g3:           @g3.id,
    g:            @g.id,
    h:            @h.id,
    i:            @i.id,
    j:            @j.id,
    k:            @k.id,
    l:            @l.id,

    r2020:        @r2020.id,
    r2022:        @r2022.id,
    r2024:        @r2024.id,
    rooms:        @rooms.id,
    all_items:    @all_items.id,
    outer_limits: @outer_limits.id,

    item_a:       @item_a.id,
    item_b:       @item_b.id,
    item_c:       @item_c.id,
    item_d:       @item_d.id
  }

  my_debug = false

  if my_debug
    puts
    @debug_names.collect { |k, v| print "#{' ' * 4}" + v.to_s + ": " + k.to_s }
    puts @debug_names.invert[@p1]
    all_file = File.new('./tmp/all_file.json', 'w')
    all_file.write(@all_items.to_geo_json_feature)
    all_file.close
  end
  @debug_names
end

def generate_ce_test_objects(run_in_console = false, user = nil)

  @debug_names = generate_geo_test_objects(run_in_console, user) if @p0.nil?

  @ce_p0 = FactoryGirl.create(:collecting_event, :verbatim_label => '@ce_p0')

  @gr00  = FactoryGirl.create(:georeference_verbatim_data,
                              :api_request           => 'gr00',
                              :collecting_event      => @ce_p0,
                              :error_geographic_item => @item_d,
                              :geographic_item       => @p0) #  1
  @gr10  = FactoryGirl.create(:georeference_verbatim_data,
                              :api_request      => 'gr10',
                              :collecting_event => @ce_p0,
                              :geographic_item  => @p10) #  2

  gat_land_mass = GeographicAreaType.find_or_create_by(name: 'Land Mass')

  # now, for the areas, top-down
  object        = FactoryGirl.create(:valid_geographic_area_stack)

  # first, level 0 areas
  earth         = GeographicArea.where(:name => 'Earth').first

  @ga_k = FactoryGirl.create(:geographic_area,
                             name:                 'k',
                             level0:               earth,
                             parent:               earth,
                             data_origin:          'ce_test_objects',
                             geographic_area_type: gat_land_mass)
  @ga_k.geographic_items << @k

  @ce_p1 = FactoryGirl.create(:collecting_event, :verbatim_label => '@ce_p1 collect_event test')

  @gr01 = FactoryGirl.create(:georeference_verbatim_data,
                             :api_request => 'gr01',
                             :collecting_event => @ce_p1,
                             :error_geographic_item => @k,
                             :geographic_item => @p1) # 3 

  @gr11  = FactoryGirl.create(:georeference_verbatim_data,
                              :api_request           => 'gr11',
                              :error_geographic_item => @e1,
                              :collecting_event      => @ce_p1,
                              :geographic_item       => @p11) #  4

  @ce_p2 = FactoryGirl.create(:collecting_event, :verbatim_label => '@ce_p2 collect_event test')
  @gr02  = FactoryGirl.create(:georeference_verbatim_data,
                              :api_request           => 'gr02',
                              :collecting_event      => @ce_p2,
                              :error_geographic_item => @k,
                              :geographic_item       => @p2)
  @gr121 = FactoryGirl.create(:georeference_verbatim_data,
                              :api_request           => 'gr121',
                              :collecting_event      => @ce_p2,
                              :error_geographic_item => @e1,
                              :geographic_item       => @p12)
  @gr122 = FactoryGirl.create(:georeference_verbatim_data,
                              :api_request           => 'gr122',
                              :collecting_event      => @ce_p2,
                              :error_geographic_item => @e2,
                              :geographic_item       => @p12)

  @ce_p3 = FactoryGirl.create(:collecting_event, :verbatim_label => '@ce_p3 collect_event test')
  @gr03  = FactoryGirl.create(:georeference_verbatim_data,
                              :api_request           => 'gr03',
                              :collecting_event      => @ce_p3,
                              :error_geographic_item => @k,
                              :geographic_item       => @p3)
  @gr13  = FactoryGirl.create(:georeference_verbatim_data,
                              :api_request           => 'gr13',
                              :collecting_event      => @ce_p3,
                              :error_geographic_item => @e2,
                              :geographic_item       => @p13)

  @ce_p4 = FactoryGirl.create(:collecting_event, :verbatim_label => '@ce_p4 collect_event test')
  @gr04  = FactoryGirl.create(:georeference_verbatim_data,
                              :api_request      => 'gr04',
                              :collecting_event => @ce_p4,
                              :geographic_item  => @p4)
  @gr14  = FactoryGirl.create(:georeference_verbatim_data,
                              :api_request      => 'gr14',
                              :collecting_event => @ce_p4,
                              :geographic_item  => @p14)

  @ce_p5 = FactoryGirl.create(:collecting_event, :verbatim_label => '@ce_p5')
  @gr05  = FactoryGirl.create(:georeference_verbatim_data,
                              :api_request      => 'gr05',
                              :collecting_event => @ce_p5,
                              :geographic_item  => @p5)
  @gr15  = FactoryGirl.create(:georeference_verbatim_data,
                              :api_request      => 'gr15',
                              :collecting_event => @ce_p5,
                              :geographic_item  => @p15)

  @ce_p6 = FactoryGirl.create(:collecting_event, :verbatim_label => '@ce_p6')
  @gr06  = FactoryGirl.create(:georeference_verbatim_data,
                              :api_request      => 'gr06',
                              :collecting_event => @ce_p6,
                              :geographic_item  => @p6)
  @gr16  = FactoryGirl.create(:georeference_verbatim_data,
                              :api_request      => 'gr16',
                              :collecting_event => @ce_p6,
                              :geographic_item  => @p16)

  @ce_p7 = FactoryGirl.create(:collecting_event, :verbatim_label => '@ce_p7')
  @gr07  = FactoryGirl.create(:georeference_verbatim_data,
                              :api_request      => 'gr07',
                              :collecting_event => @ce_p7,
                              :geographic_item  => @p7)
  @gr17  = FactoryGirl.create(:georeference_verbatim_data,
                              :api_request      => 'gr17',
                              :collecting_event => @ce_p7,
                              :geographic_item  => @p17)

  @ce_p8 = FactoryGirl.create(:collecting_event, :verbatim_label => '@ce_p8')
  @gr08  = FactoryGirl.create(:georeference_verbatim_data,
                              :api_request      => 'gr08',
                              :collecting_event => @ce_p8,
                              :geographic_item  => @p8)
  @gr18  = FactoryGirl.create(:georeference_verbatim_data,
                              :api_request           => 'gr18',
                              :collecting_event      => @ce_p8,
                              :error_geographic_item => @b2,
                              :geographic_item       => @p18)

  @ce_p9 = FactoryGirl.create(:collecting_event, :verbatim_label => '@ce_p9')
  @gr09  = FactoryGirl.create(:georeference_verbatim_data,
                              :api_request      => 'gr09',
                              :collecting_event => @ce_p9,
                              :geographic_item  => @p9)
  @gr19  = FactoryGirl.create(:georeference_verbatim_data,
                              :api_request           => 'gr19',
                              :collecting_event      => @ce_p9,
                              :error_geographic_item => @b,
                              :geographic_item       => @p19)

  @ce_area_d = FactoryGirl.create(:collecting_event, :verbatim_label => '@ce_area_d')
  @gr_area_d = FactoryGirl.create(:georeference_verbatim_data,
                                  :api_request      => 'gr_area_d',
                                  :collecting_event => @ce_area_d,
                                  :geographic_item  => @item_d)

  @ce_area_v = FactoryGirl.create(:collecting_event, :verbatim_label => '@ce_area_v collecting event test')
  # @gr_area_v = FactoryGirl.create(:georeference_verbatim_data,
  #                                 :api_request      => 'gr_area_v',
  #                                 :collecting_event => @ce_area_v,
  #                                 :geographic_item  => @item_v)

end

def generate_political_areas_with_collecting_events(run_in_console = false, user = nil)

=begin

4 by 4 matrix of squares:

* Q, R, and S are level 0 spaces, i.e., 'Country'.
* M3 through P4, T and U are level 1 spaces, i.e., 'State (Province)'.
* M1 through P2 are level 2 spaces, i.e., 'County (Parish)'.
* M1-upper_left is at (33, 28). 

* Great Northern Land Mass overlays Q, R, and S.

|------|------|------|------| |------|------|------|------|
|      |      |      |      | |                           |
|  M1  |  N1  |  O1  |  P1  | |                           |
|      |      |      |      | |                           |
|------|------|------|------| |                           |
|      |      |      |      | |                           |
|  M2  |  N2  |  O2  |  P2  | |                           |
|      |      |      |      | |                           |
|------|------|------|------| | Great Northern Land Mass  |
|      |      |      |      | |                           |
|  M3  |  N3  |  O3  |  P3  | |                           |
|      |      |      |      | |                           |
|------|------|------|------| |                           |
|      |      |      |      | |                           |
|  M4  |  N4  |  O4  |  P4  | |                           |
|      |      |      |      | |                           |
|------|------|------|------| |------|------|------|------|

Big Boxia overlays Q

|------|------|------|------| |------|------|------|------|
|                           | |             |             |
|                           | |             |             |
|                           | |             |             |
|       Q, aka Big Boxia    | |     QT      |     QU      |
|                           | |             |             |
|                           | |             |             |
|                           | |             |             |
|------|------|------|------| |------|------|------|------|
|             |             | |      |      |      |      |
|             |             | | RM3  | RN3  | SO3  | SP3  |
|             |             | |      |      |      |      |
|      R      |      S      | |------|------|------|------|
|             |             | |      |      |      |      |
|             |             | | RM4  | RN4  | SO4  | SP4  |
|             |             | |      |      |      |      |
|------|------|------|------| |------|------|------|------|


|------|------|------|------| -
|      |      |      |      | |
| QTM1 | QTN1 | QUO1 | QUP1 | |
|      |      |      |      | |
|------|------|------|------| | <== Big Boxia overlays Q
|      |      |      |      | |
| QTM2 | QTN2 | QUO2 | QUP2 | |
|      |      |      |      | |
|------|------|------|------| -
|      |      |      |      |
| RM3  | RN3  | SO3  | SP3  |
|      |      |      |      |
|------|------|------|------|
|      |      |      |      |
| RM4  | RN4  | SO4  | SP4  |
|      |      |      |      |
|------|------|------|------|

     /\
     ||

Old Boxia overlays R, and western Q.

|------|------|------|------| |------|------|------|------|
|             |      |      | |      |      |      |      |
|             |  O1  |  P1  | |      | QTN1 | QUO1 |      |
|             |      |      | |      |      |      |      |
|             |------|------| |      |------|------|      |
|             |      |      | |      |      |      |      |
|             |  O2  |  P2  | |      | QTN2 | QUO2 |      |
|     Old     |      |      | | West |      |      | East |
|    Boxia    |------|------| |Boxia |------|------|Boxia |
|             |      |      | |      |      |      |      |
|             |  O3  |  P3  | |      | RN3  | SO3  |      |
|             |      |      | |      |      |      |      |
|             |------|------| |      |------|------|      |
|             |      |      | |      |      |      |      |
|             |  O4  |  P4  | |      | RN4  | SO4  |      |
|             |      |      | |      |      |      |      |
|------|------|------|------| |------|------|------|------|

Two different shapes with the same name, 'East Boxia', and
'East Boxia' (the square) are also listed as a state in
'Old Boxia'.

|------|------|------|------| |------|------|------|------|
|      |      |      |      | |      |      |             |
|  M1  |  N1  |  O1  |      | | QTM1 | QTN1 |             |
|      |      |      |      | |      |      |     East    |
|------|------|------|      | |------|------|    Boxia    |
|      |      |      |      | |      |      |             |
|  M2  |  N2  |  O2  |      | | QTM2 | QTN2 |             |
|      |      |      | East | |      |      |             |
|------|------|------|Boxia | |------|------|------|------|
|      |      |      |      | |      |      |      |      |
|  M3  |  N3  |  O3  |      | | RM3  | RN3  | SO3  | SP3  |
|      |      |      |      | |      |      |      |      |
|------|------|------|      | |------|------|------|------|
|      |      |      |      | |      |      |      |      |
|  M4  |  N4  |  O4  |      | | RM4  | RN4  | SO4  | SP4  |
|      |      |      |      | |      |      |      |      |
|------|------|------|------| |------|------|------|------|

=end

  prepare_test if run_in_console == false

  gat_country   = GeographicAreaType.find_or_create_by(name: 'Country')
  gat_state     = GeographicAreaType.find_or_create_by(name: 'State')
  gat_county    = GeographicAreaType.find_or_create_by(name: 'County')
  gat_province  = GeographicAreaType.find_or_create_by(name: 'Province')
  gat_parish    = GeographicAreaType.find_or_create_by(name: 'Parish')
  gat_land_mass = GeographicAreaType.find_or_create_by(name: 'Land Mass')

  shape_m1 = make_box(POINT_M1_P0, 0, 0, 1, 1)
  shape_n1 = make_box(POINT_M1_P0, 1, 0, 1, 1)
  shape_o1 = make_box(POINT_M1_P0, 2, 0, 1, 1)
  shape_p1 = make_box(POINT_M1_P0, 3, 0, 1, 1)

  shape_m2 = make_box(POINT_M1_P0, 0, 1, 1, 1)
  shape_n2 = make_box(POINT_M1_P0, 1, 1, 1, 1)
  shape_o2 = make_box(POINT_M1_P0, 2, 1, 1, 1)
  shape_p2 = make_box(POINT_M1_P0, 3, 1, 1, 1)

  shape_m3 = make_box(POINT_M1_P0, 0, 2, 1, 1)
  shape_n3 = make_box(POINT_M1_P0, 1, 2, 1, 1)
  shape_o3 = make_box(POINT_M1_P0, 2, 2, 1, 1)
  shape_p3 = make_box(POINT_M1_P0, 3, 2, 1, 1)

  shape_m4 = make_box(POINT_M1_P0, 0, 3, 1, 1)
  shape_n4 = make_box(POINT_M1_P0, 1, 3, 1, 1)
  shape_o4 = make_box(POINT_M1_P0, 2, 3, 1, 1)
  shape_p4 = make_box(POINT_M1_P0, 3, 3, 1, 1)

  shape_q   = make_box(shape_m1[0].exterior_ring.points[0], 0, 0, 4, 2)
  shape_t_1 = make_box(shape_m1[0].exterior_ring.points[0], 0, 0, 2, 2)
  shape_t_2 = make_box(shape_m1[0].exterior_ring.points[0], 0, 0, 2, 2)
  shape_u   = make_box(shape_o1[0].exterior_ring.points[0], 0, 0, 2, 2)

  shape_r = make_box(shape_m3[0].exterior_ring.points[0], 0, 0, 2, 2)
  shape_s = make_box(shape_o3[0].exterior_ring.points[0], 0, 0, 2, 2)

  shape_ob   = make_box(POINT_M1_P0, 0, 0, 2, 4)
  shape_eb_1 = make_box(POINT_M1_P0, 3, 0, 1, 4)
  shape_eb_2 = make_box(POINT_M1_P0, 2, 0, 2, 2)
  shape_wb   = make_box(POINT_M1_P0, 0, 0, 1, 4)
  shape_w    = make_box(POINT_M1_P0, 0, 0, 4, 4)

  # first, the basic 16 shapes
  @item_m1   = FactoryGirl.create(:geographic_item, :multi_polygon => shape_m1)
  @item_n1   = FactoryGirl.create(:geographic_item, :multi_polygon => shape_n1)
  @item_o1   = FactoryGirl.create(:geographic_item, :multi_polygon => shape_o1)
  @item_p1   = FactoryGirl.create(:geographic_item, :multi_polygon => shape_p1)

  @item_m2 = FactoryGirl.create(:geographic_item, :multi_polygon => shape_m2)
  @item_n2 = FactoryGirl.create(:geographic_item, :multi_polygon => shape_n2)
  @item_o2 = FactoryGirl.create(:geographic_item, :multi_polygon => shape_o2)
  @item_p2 = FactoryGirl.create(:geographic_item, :multi_polygon => shape_p2)

  @item_m3 = FactoryGirl.create(:geographic_item, :multi_polygon => shape_m3)
  @item_n3 = FactoryGirl.create(:geographic_item, :multi_polygon => shape_n3)
  @item_o3 = FactoryGirl.create(:geographic_item, :multi_polygon => shape_o3)
  @item_p3 = FactoryGirl.create(:geographic_item, :multi_polygon => shape_p3)

  @item_m4        = FactoryGirl.create(:geographic_item, :multi_polygon => shape_m4)
  @item_n4        = FactoryGirl.create(:geographic_item, :multi_polygon => shape_n4)
  @item_o4        = FactoryGirl.create(:geographic_item, :multi_polygon => shape_o4)
  @item_p4        = FactoryGirl.create(:geographic_item, :multi_polygon => shape_p4)

  # next, the big shape, and two sub-shapes
  @item_q         = FactoryGirl.create(:geographic_item, :multi_polygon => shape_q)
  @item_t_1       = FactoryGirl.create(:geographic_item, :multi_polygon => shape_t_1)
  @item_t_2       = FactoryGirl.create(:geographic_item, :multi_polygon => shape_t_2)
  @item_u         = FactoryGirl.create(:geographic_item, :multi_polygon => shape_u)

  # then the medium shapes
  @item_r         = FactoryGirl.create(:geographic_item, :multi_polygon => shape_r)
  @item_s         = FactoryGirl.create(:geographic_item, :multi_polygon => shape_s)

  # secondary country shapes
  # same shape as Q, different object
  @item_bb        = FactoryGirl.create(:geographic_item, :multi_polygon => shape_q)

  # superseded country shapes
  @item_ob        = FactoryGirl.create(:geographic_item, :multi_polygon => shape_ob)
  @item_eb_1      = FactoryGirl.create(:geographic_item, :multi_polygon => shape_eb_1)
  @item_eb_2      = FactoryGirl.create(:geographic_item, :multi_polygon => shape_eb_2)
  @item_wb        = FactoryGirl.create(:geographic_item, :multi_polygon => shape_wb)

  # the entire land mass
  @item_w         = FactoryGirl.create(:geographic_item, :multi_polygon => shape_w)

  # now, for the areas, top-down
  @object         = FactoryGirl.create(:valid_geographic_area_stack)

  # first, level 0 areas
  @earth          = GeographicArea.where(:name => 'Earth').first

  # mimic TDWG North America
  @area_land_mass = FactoryGirl.create(:level0_geographic_area,
                                       :name                 => 'Great Northern Land Mass',
                                       :geographic_area_type => gat_land_mass,
                                       :iso_3166_a3          => nil,
                                       :iso_3166_a2          => nil,
                                       :parent               => @earth)
  @area_land_mass.geographic_items << @item_w
  @area_land_mass.save

  @area_old_boxia = FactoryGirl.create(:level0_geographic_area,
                                       :name                 => 'Old Boxia',
                                       :geographic_area_type => gat_country,
                                       :iso_3166_a3          => nil,
                                       :iso_3166_a2          => nil,
                                       :parent               => @area_land_mass)
  @area_old_boxia.geographic_items << @item_ob
  @area_old_boxia.save
  @area_big_boxia = FactoryGirl.create(:level0_geographic_area,
                                       :name                 => 'Big Boxia',
                                       :geographic_area_type => gat_country,
                                       :iso_3166_a3          => nil,
                                       :iso_3166_a2          => nil,
                                       :parent               => @area_land_mass)
  @area_big_boxia.geographic_items << @item_bb
  @area_big_boxia.save
  @area_q = FactoryGirl.create(:level0_geographic_area,
                               :name                 => 'Q',
                               :geographic_area_type => gat_country,
                               :iso_3166_a3          => 'QQQ',
                               :iso_3166_a2          => 'QQ',
                               :parent               => @area_land_mass)
  @area_q.geographic_items << @item_q
  @area_q.save
  @area_east_boxia_1 = FactoryGirl.create(:level0_geographic_area,
                                          :name                 => 'East Boxia',
                                          :geographic_area_type => gat_country,
                                          :iso_3166_a3          => 'EB1',
                                          :iso_3166_a2          => nil,
                                          :parent               => @area_land_mass)
  @area_east_boxia_1.geographic_items << @item_eb_1
  @area_east_boxia_1.save
  @area_east_boxia_2 = FactoryGirl.create(:level0_geographic_area,
                                          :name                 => 'East Boxia',
                                          :geographic_area_type => gat_country,
                                          :iso_3166_a3          => 'EB2',
                                          :iso_3166_a2          => nil,
                                          :parent               => @area_land_mass)
  @area_east_boxia_2.geographic_items << @item_eb_2
  @area_east_boxia_2.save
  @area_east_boxia_3 = FactoryGirl.create(:level1_geographic_area,
                                          :name                 => 'East Boxia',
                                          :geographic_area_type => gat_state,
                                          :iso_3166_a3          => 'EB3',
                                          :iso_3166_a2          => nil,
                                          :parent               => @area_old_boxia)
  @area_east_boxia_3.geographic_items << @item_eb_2
  @area_east_boxia_3.save
  @area_west_boxia_1 = FactoryGirl.create(:level0_geographic_area,
                                          :name                 => 'West Boxia',
                                          :geographic_area_type => gat_country,
                                          :iso_3166_a3          => 'WB1',
                                          :iso_3166_a2          => nil,
                                          :parent               => @area_land_mass)
  @area_west_boxia_1.geographic_items << @item_wb
  @area_west_boxia_1.save
  @area_west_boxia_3 = FactoryGirl.create(:level1_geographic_area,
                                          :name                 => 'West Boxia',
                                          :geographic_area_type => gat_state,
                                          :iso_3166_a3          => 'WB3',
                                          :iso_3166_a2          => nil,
                                          :parent               => @area_old_boxia)
  @area_west_boxia_3.geographic_items << @item_wb
  @area_west_boxia_3.save
  @area_r = FactoryGirl.create(:level0_geographic_area,
                               :name                 => 'R',
                               :geographic_area_type => gat_country,
                               :iso_3166_a3          => 'RRR',
                               :iso_3166_a2          => 'RR',
                               :parent               => @area_land_mass)
  @area_r.geographic_items << @item_r
  @area_r.save
  @area_s = FactoryGirl.create(:level0_geographic_area,
                               :name                 => 'S',
                               :geographic_area_type => gat_country,
                               :iso_3166_a3          => 'SSS',
                               :iso_3166_a2          => 'SS',
                               :parent               => @area_land_mass)
  @area_s.geographic_items << @item_s
  @area_s.save

  # next, level 1 areas
  @area_t_1 = FactoryGirl.create(:level1_geographic_area,
                                 :name                 => 'QT',
                                 :tdwgID               => '10TTT',
                                 :geographic_area_type => gat_state,
                                 :parent               => @area_q)
  @area_t_1.geographic_items << @item_t_1
  @area_t_1.save
  @area_t_2 = FactoryGirl.create(:level1_geographic_area,
                                 :name                 => 'QT',
                                 :tdwgID               => '20TTT',
                                 :geographic_area_type => gat_state,
                                 :parent               => @area_q)
  @area_t_2.geographic_items << @item_t_2
  @area_t_2.save
  @area_u = FactoryGirl.create(:level1_geographic_area,
                               :name                 => 'QU',
                               :tdwgID               => nil,
                               :geographic_area_type => gat_state,
                               :parent               => @area_q)
  @area_u.geographic_items << @item_u
  @area_u.save

  @area_qtm1 = FactoryGirl.create(:level2_geographic_area,
                                  :name                 => 'QTM1',
                                  :geographic_area_type => gat_county,
                                  :parent               => @area_t_1)
  @area_qtm1.geographic_items << @item_m1
  @area_qtm1.save

  @area_qtm2 = FactoryGirl.create(:level2_geographic_area,
                                  :name                 => 'QTM2',
                                  :geographic_area_type => gat_county,
                                  :parent               => @area_t_1)
  @area_qtm2.geographic_items << @item_m1
  @area_qtm2.save

  @area_qtn1 = FactoryGirl.create(:level2_geographic_area,
                                  :name                 => 'QTN1',
                                  :geographic_area_type => gat_county,
                                  :parent               => @area_t_1)
  @area_qtn1.geographic_items << @item_n1
  @area_qtn1.save

  @area_qtn2_1 = FactoryGirl.create(:level2_geographic_area,
                                    :name                 => 'QTN2',
                                    :geographic_area_type => gat_county,
                                    :parent               => @area_t_1)
  @area_qtn2_1.geographic_items << @item_n2
  @area_qtn2_1.save

  @area_qtn2_2 = FactoryGirl.create(:level2_geographic_area,
                                    :name                 => 'QTN2',
                                    :geographic_area_type => gat_county,
                                    :parent               => @area_t_2)
  @area_qtn2_2.geographic_items << @item_n2
  @area_qtn2_2.save

  @area_quo1 = FactoryGirl.create(:level2_geographic_area,
                                  :name                 => 'QUO1',
                                  :geographic_area_type => gat_parish,
                                  :parent               => @area_u)
  # @area_quo1.geographic_items << @item_o1
  # @area_quo1.save

  @area_quo2 = FactoryGirl.create(:level2_geographic_area,
                                  :name                 => 'QUO2',
                                  :geographic_area_type => gat_parish,
                                  :parent               => @area_u)
  @area_quo2.geographic_items << @item_o2
  @area_quo2.save

  @area_qup1 = FactoryGirl.create(:level2_geographic_area,
                                  :name                 => 'QUP1',
                                  :tdwgID               => nil,
                                  :geographic_area_type => gat_parish,
                                  :parent               => @area_u)
  @area_qup1.geographic_items << @item_p1
  @area_qup1.save

  @area_qup2 = FactoryGirl.create(:level2_geographic_area,
                                  :name                 => 'QUP2',
                                  :tdwgID               => nil,
                                  :geographic_area_type => gat_parish,
                                  :parent               => @area_u)
  @area_qup2.geographic_items << @item_p2
  @area_qup2.save

  @area_rm3 = FactoryGirl.create(:level1_geographic_area,
                                 :name                 => 'RM3',
                                 :tdwgID               => nil,
                                 :geographic_area_type => gat_province,
                                 :parent               => @area_r)
  @area_rm3.geographic_items << @item_m3
  @area_rm3.save

  @area_rm4 = FactoryGirl.create(:level1_geographic_area,
                                 :name                 => 'RM4',
                                 :tdwgID               => nil,
                                 :geographic_area_type => gat_province,
                                 :parent               => @area_r)
  @area_rm4.geographic_items << @item_m4
  @area_rm4.save

  @area_rn3 = FactoryGirl.create(:level1_geographic_area,
                                 :name                 => 'RN3',
                                 :tdwgID               => nil,
                                 :geographic_area_type => gat_province,
                                 :parent               => @area_r)
  @area_rn3.geographic_items << @item_n3
  @area_rn3.save

  @area_rn4 = FactoryGirl.create(:level1_geographic_area,
                                 :name                 => 'RN4',
                                 :tdwgID               => nil,
                                 :geographic_area_type => gat_province,
                                 :parent               => @area_r)
  @area_rn4.geographic_items << @item_n4
  @area_rn4.save

  @area_so3 = FactoryGirl.create(:level1_geographic_area,
                                 :name                 => 'SO3',
                                 :tdwgID               => nil,
                                 :geographic_area_type => gat_state,
                                 :parent               => @area_s)
  @area_so3.geographic_items << @item_o3
  @area_so3.save

  @area_so4 = FactoryGirl.create(:level1_geographic_area,
                                 :name                 => 'SO4',
                                 :tdwgID               => nil,
                                 :geographic_area_type => gat_state,
                                 :parent               => @area_s)
  # @area_so4.geographic_items << @item_o4
  # @area_so4.save

  @area_sp3 = FactoryGirl.create(:level1_geographic_area,
                                 :name                 => 'SP3',
                                 :tdwgID               => nil,
                                 :geographic_area_type => gat_state,
                                 :parent               => @area_s)
  @area_sp3.geographic_items << @item_p3
  @area_sp3.save

  @area_sp4 = FactoryGirl.create(:level1_geographic_area,
                                 :name                 => 'SP4',
                                 :tdwgID               => nil,
                                 :geographic_area_type => gat_state,
                                 :parent               => @area_s)
  @area_sp4.geographic_items << @item_p4
  @area_sp4.save

  @area_m3 = FactoryGirl.create(:level1_geographic_area,
                                :name                 => 'M3',
                                :tdwgID               => nil,
                                :geographic_area_type => gat_province,
                                :parent               => @area_r)
  @area_m3.geographic_items << @item_m3
  @area_m3.save
  @area_n3 = FactoryGirl.create(:level1_geographic_area,
                                :name                 => 'N3',
                                :tdwgID               => nil,
                                :geographic_area_type => gat_province,
                                :parent               => @area_r)
  @area_n3.geographic_items << @item_n3
  @area_n3.save
  @area_m4 = FactoryGirl.create(:level1_geographic_area,
                                :name                 => 'M4',
                                :tdwgID               => nil,
                                :geographic_area_type => gat_province,
                                :parent               => @area_r)
  @area_m4.geographic_items << @item_m4
  @area_m4.save
  @area_n4 = FactoryGirl.create(:level1_geographic_area,
                                :name                 => 'N4',
                                :tdwgID               => nil,
                                :geographic_area_type => gat_province,
                                :parent               => @area_r)
  @area_n4.geographic_items << @item_n4
  @area_n4.save

  @area_o3 = FactoryGirl.create(:level1_geographic_area,
                                :name                 => 'O3',
                                :tdwgID               => nil,
                                :geographic_area_type => gat_state,
                                :parent               => @area_s)
  @area_o3.geographic_items << @item_o3
  @area_o3.save
  @area_p3 = FactoryGirl.create(:level1_geographic_area,
                                :name                 => 'P3',
                                :tdwgID               => nil,
                                :geographic_area_type => gat_state,
                                :parent               => @area_s)
  @area_p3.geographic_items << @item_p3
  @area_p3.save
  @area_o4 = FactoryGirl.create(:level1_geographic_area,
                                :name                 => 'O4',
                                :tdwgID               => nil,
                                :geographic_area_type => gat_state,
                                :parent               => @area_s)
  @area_o4.geographic_items << @item_o4
  @area_o4.save
  @area_p4 = FactoryGirl.create(:level1_geographic_area,
                                :name                 => 'P4',
                                :tdwgID               => nil,
                                :geographic_area_type => gat_state,
                                :parent               => @area_s)
  @area_p4.geographic_items << @item_p4
  @area_p4.save

  # last, for level2
  @area_m1        = FactoryGirl.create(:level2_geographic_area,
                                       :name                 => 'M1',
                                       :geographic_area_type => gat_county,
                                       :parent               => @area_t_1)
  @area_m1.level0 = @area_t_1
  @area_m1.geographic_items << @item_m1
  @area_m1.save
  @area_n1        = FactoryGirl.create(:level2_geographic_area,
                                       :name                 => 'N1',
                                       :geographic_area_type => gat_county,
                                       :parent               => @area_t_1)
  @area_n1.level0 = @area_t_1
  @area_n1.geographic_items << @item_n1
  @area_n1.save
  @area_m2        = FactoryGirl.create(:level2_geographic_area,
                                       :name                 => 'M2',
                                       :geographic_area_type => gat_county,
                                       :parent               => @area_t_1)
  @area_m2.level0 = @area_t_1
  @area_m2.geographic_items << @item_m2
  @area_m2.save
  @area_n2        = FactoryGirl.create(:level2_geographic_area,
                                       :name                 => 'N2',
                                       :geographic_area_type => gat_county,
                                       :parent               => @area_t_1)
  @area_n2.level0 = @area_t_1
  @area_n2.geographic_items << @item_n2
  @area_n2.save

  @area_o1        = FactoryGirl.create(:level2_geographic_area,
                                       :name                 => 'O1',
                                       :geographic_area_type => gat_parish,
                                       :parent               => @area_u)
  @area_o1.level0 = @area_u
  @area_o1.geographic_items << @item_o1
  @area_o1.save
  @area_p1        = FactoryGirl.create(:level2_geographic_area,
                                       :name                 => 'P1',
                                       :geographic_area_type => gat_parish,
                                       :parent               => @area_u)
  @area_p1.level0 = @area_u
  @area_p1.geographic_items << @item_p1
  @area_p1.save
  @area_o2        = FactoryGirl.create(:level2_geographic_area,
                                       :name                 => 'O2',
                                       :geographic_area_type => gat_parish,
                                       :parent               => @area_u)
  @area_o2.level0 = @area_u
  @area_o2.geographic_items << @item_o2
  @area_o2.save
  @area_p2        = FactoryGirl.create(:level2_geographic_area,
                                       :name                 => 'P2',
                                       :geographic_area_type => gat_parish,
                                       :parent               => @area_u)
  @area_p2.level0 = @area_u
  @area_p2.geographic_items << @item_p2
  @area_p2.save

  generate_collecting_events
  true
end

def generate_collecting_events(user = nil)
  # now to build the CollectingEvents
  # 16 collecting events, one for each of the smallest boxes

  user ||= User.find($user_id)
  raise 'no user provided or determinable for generate_collecting_events' if user.nil?

  @ce_m1 = FactoryGirl.create(:collecting_event,
                              :verbatim_locality => 'Lesser Boxia Lake',
                              :verbatim_label    => '@ce_m1',
                              :geographic_area   => @area_m1)

  @gr_m1 = FactoryGirl.create(:georeference_verbatim_data,
                              :api_request           => 'gr_m1',
                              :collecting_event      => @ce_m1,
                              :error_geographic_item => @item_m1,
                              :geographic_item       => GeographicItem.new(:point => @item_m1.st_centroid))

  @ce_n1 = FactoryGirl.create(:collecting_event,
                              :verbatim_label  => '@ce_n1',
                              :geographic_area => @area_n1)

  # @gr_n1 = FactoryGirl.create(:georeference_verbatim_data,
  #                             :api_request           => 'gr_n1',
  #                             :collecting_event      => @ce_n1,
  #                             :error_geographic_item => @item_n1,
  #                             :geographic_item       => GeographicItem.new(:point => @item_n1.st_centroid))
  @ce_o1 = FactoryGirl.create(:collecting_event,
                              :verbatim_label  => '@ce_o1',
                              :geographic_area => @area_o1)
  @gr_o1 = FactoryGirl.create(:georeference_verbatim_data,
                              :api_request           => 'gr_o1',
                              :collecting_event      => @ce_o1,
                              :error_geographic_item => @item_o1,
                              :geographic_item       => GeographicItem.new(:point => @item_o1.st_centroid))
  @ce_p1 = FactoryGirl.create(:collecting_event,
                              :verbatim_label  => '@ce_p1',
                              :geographic_area => @area_p1)
  @gr_p1 = FactoryGirl.create(:georeference_verbatim_data,
                              :api_request           => 'gr_p1',
                              :collecting_event      => @ce_p1,
                              :error_geographic_item => @item_p1,
                              :geographic_item       => GeographicItem.new(:point => @item_p1.st_centroid))

  @ce_m2   = FactoryGirl.create(:collecting_event,
                                :verbatim_label  => '@ce_m2 in Big Boxia',
                                :geographic_area => @area_big_boxia)
  @gr_m2   = FactoryGirl.create(:georeference_verbatim_data,
                                :api_request           => 'gr_m2 in Big Boxia',
                                :collecting_event      => @ce_m2,
                                :error_geographic_item => @item_m2,
                                :geographic_item       => GeographicItem.new(:point => @item_m2.st_centroid))
  # @ce_n2 has two GRs
  @ce_n2   = FactoryGirl.create(:collecting_event,
                                :verbatim_label  => '@ce_n2',
                                :geographic_area => @area_n2)
  @gr_n2_a = FactoryGirl.create(:georeference_verbatim_data,
                                :api_request           => 'gr_n2_a',
                                :collecting_event      => @ce_n2,
                                :error_geographic_item => @item_n2,
                                :geographic_item       => GeographicItem.new(:point => @item_n2.st_centroid))
  @gr_n2_b = FactoryGirl.create(:georeference_verbatim_data,
                                :api_request           => 'gr_n2_b',
                                :collecting_event      => @ce_n2,
                                :error_geographic_item => @item_n2,
                                :geographic_item       => @gr_n2_a.geographic_item)
  @ce_o2   = FactoryGirl.create(:collecting_event,
                                :verbatim_label  => '@ce_o2',
                                :geographic_area => @area_o2)
  @gr_o2   = FactoryGirl.create(:georeference_verbatim_data,
                                :api_request           => 'gr_o2',
                                :collecting_event      => @ce_o2,
                                :error_geographic_item => @item_o2,
                                :geographic_item       => GeographicItem.new(:point => @item_o2.st_centroid))
  @ce_p2   = FactoryGirl.create(:collecting_event,
                                :verbatim_label  => '@ce_p2',
                                :geographic_area => @area_p2)
  # @gr_p2   = FactoryGirl.create(:georeference_verbatim_data,
  #                               :api_request           => 'gr_p2',
  #                               :collecting_event      => @ce_p2,
  #                               :error_geographic_item => @item_p2,
  #                               :geographic_item       => GeographicItem.new(:point => @item_p2.st_centroid))

  @ce_m3   = FactoryGirl.create(:collecting_event,
                                :verbatim_label  => '@ce_m3',
                                :geographic_area => @area_m3)
  @gr_m3   = FactoryGirl.create(:georeference_verbatim_data,
                                :api_request           => 'gr_m3',
                                :collecting_event      => @ce_m3,
                                :error_geographic_item => @item_m3,
                                :geographic_item       => GeographicItem.new(:point => @item_m3.st_centroid))
  @ce_n3   = FactoryGirl.create(:collecting_event,
                                :verbatim_locality => 'Greater Boxia Lake',
                                :verbatim_label    => '@ce_n3',
                                :geographic_area   => @area_n3)
  @gr_n3   = FactoryGirl.create(:georeference_verbatim_data,
                                :api_request           => 'gr_n3',
                                :collecting_event      => @ce_n3,
                                :error_geographic_item => @item_n3,
                                :geographic_item       => GeographicItem.new(:point => @item_n3.st_centroid))
  # @ce_o3 has no georeference
  @ce_o3   = FactoryGirl.create(:collecting_event,
                                :verbatim_label  => '@ce_o3',
                                :geographic_area => @area_o3)
  # @ce_p3 has no georeference
  @ce_p3   = FactoryGirl.create(:collecting_event,
                                :verbatim_label  => '@ce_p3',
                                :geographic_area => @area_s)

  @ce_m4          = FactoryGirl.create(:collecting_event,
                                       :verbatim_label  => '@ce_m4',
                                       :geographic_area => @area_m4)
  @gr_m4          = FactoryGirl.create(:georeference_verbatim_data,
                                       :api_request           => 'gr_m4',
                                       :collecting_event      => @ce_m4,
                                       :error_geographic_item => @item_m4,
                                       :geographic_item       => GeographicItem.new(:point => @item_m4.st_centroid))
  @ce_n4          = FactoryGirl.create(:collecting_event,
                                       :verbatim_label  => '@ce_n4',
                                       :geographic_area => @area_old_boxia)
  @gr_n4          = FactoryGirl.create(:georeference_verbatim_data,
                                       :api_request           => 'gr_n4',
                                       :collecting_event      => @ce_n4,
                                       :error_geographic_item => @item_n4,
                                       :geographic_item       => GeographicItem.new(:point => @item_n4.st_centroid))
  @ce_o4          = FactoryGirl.create(:collecting_event,
                                       :verbatim_label  => '@ce_o4',
                                       :geographic_area => @area_o4)
  @gr_o4          = FactoryGirl.create(:georeference_verbatim_data,
                                       :api_request           => 'gr_o4',
                                       :collecting_event      => @ce_o4,
                                       :error_geographic_item => @item_o4,
                                       :geographic_item       => GeographicItem.new(:point => @item_o4.st_centroid))

  # ce_p4 does not have a geographic_area
  @ce_p4          = FactoryGirl.create(:collecting_event,
                                       :verbatim_label  => '@ce_p4',
                                       :geographic_area => @area_p4)
  @gr_p4          = FactoryGirl.create(:georeference_verbatim_data,
                                       :api_request           => 'gr_p4',
                                       :collecting_event      => @ce_p4,
                                       :error_geographic_item => @item_p4,
                                       :geographic_item       => GeographicItem.new(:point => @item_p4.st_centroid))

  # this one is just a collecting event, no georeferences or geographic_area
  @ce_v           = FactoryGirl.create(:collecting_event,
                                       :verbatim_label  => '@ce_v',
                                       :geographic_area => nil)

  # collecting events in superseded country
  @ce_old_boxia_1 = FactoryGirl.create(:collecting_event,
                                       :verbatim_label  => '@ce_old_boxia_1',
                                       :geographic_area => @area_old_boxia)
  @gr_m2_ob       = FactoryGirl.create(:georeference_verbatim_data,
                                       :api_request           => 'gr_m2_ob',
                                       :collecting_event      => @ce_old_boxia_1,
                                       :error_geographic_item => @item_ob,
                                       :geographic_item       => GeographicItem.new(:point => @item_m2.st_centroid))
  @ce_old_boxia_2 = FactoryGirl.create(:collecting_event,
                                       :verbatim_label  => '@ce_old_boxia_2',
                                       :geographic_area => @area_old_boxia)
  @gr_n3_ob       = FactoryGirl.create(:georeference_verbatim_data,
                                       :api_request           => 'gr_n3_ob',
                                       :collecting_event      => @ce_old_boxia_2,
                                       :error_geographic_item => @item_ob,
                                       :geographic_item       => GeographicItem.new(:point => @item_n3.st_centroid))

  my_debug = false

  if my_debug
    political_names = {
      ce_m1:          @ce_m1,
      ce_o1:          @ce_o1,
      ce_p1:          @ce_p1,
      ce_m2:          @ce_m2,
      ce_n2:          @ce_n2,
      ce_o2:          @ce_o2,
      ce_m3:          @ce_m3,
      ce_n3:          @ce_n3,
      ce_m4:          @ce_m4,
      ce_n4:          @ce_n4,
      ce_o4:          @ce_o4,
      ce_p4:          @ce_p4,
      ce_old_boxia_1: @ce_old_boxia_1,
      ce_old_boxia_2: @ce_old_boxia_2
    }
    item_collection = []

    all_file = File.new('./tmp/political_file.json', 'w')
    political_names.collect { |key, value|
      item_collection.push(value.geographic_area.geographic_items.first)
      item_collection.push(value.georeferences.first.geographic_item)
    }
    all_file.write(Gis::GeoJSON.feature_collection(item_collection).to_json)
    all_file.close
  end

end


def gen_wkt_files_1()
  # using the prebuilt RGeo test objects, write out three QGIS-acceptable WKT files, one each for points, linestrings, and polygons.
  f_point = File.new('./tmp/RGeoPoints.wkt', 'w+')
  f_line  = File.new('./tmp/RGeoLines.wkt', 'w+')
  f_poly  = File.new('./tmp/RGeoPolygons.wkt', 'w+')

  col_header = "id:wkt:name\n"

  f_point.write(col_header)
  f_line.write(col_header)
  f_poly.write(col_header)

  ALL_WKT_NAMES.each_with_index do |it, index|
    wkt  = it[0].as_text
    name = it[1]
    case it[0].geometry_type.type_name
    when 'Point'
      f_type = f_point
    when 'MultiPoint'
      # MULTIPOINT ((3.0 -14.0 0.0), (6.0 -12.9 0.0)
      f_type = $stdout
    when /^Line[S]*/ #when 'Line' or 'LineString'
      f_type = f_line
    when 'MultiLineString'
      # MULTILINESTRING ((-20.0 -1.0 0.0, -26.0 -6.0 0.0), (-21.0 -4.0 0.0, -31.0 -4.0 0.0))
      f_type = $stdout
    when 'Polygon'
      f_type = f_poly
    when 'MultiPolygon'
      # MULTIPOLYGON (((28.0 2.3 0.0, 23.0 -1.7 0.0, 26.0 -4.8 0.0, 28.0 2.3 0.0))
      f_type = $stdout
    when 'GeometryCollection'
      # GEOMETRYCOLLECTION (POLYGON ((-19.0 9.0 0.0, -9.0 9.0 0.0, -9.0 2.0 0.0, -19.0 2.0 0.0, -19.0 9.0 0.0)), POLYGON ((5.0 -1.0 0.0, -14.0 -1.0 0.0, -14.0 6.0 0.0, 5.0 6.0 0.0, 5.0 -1.0 0.0)), POLYGON ((-11.0 -1.0 0.0, -11.0 -5.0 0.0, -7.0 -5.0 0.0, -7.0 -1.0 0.0, -11.0 -1.0 0.0)), POLYGON ((-3.0 -9.0 0.0, -3.0 -1.0 0.0, -7.0 -1.0 0.0, -7.0 -9.0 0.0, -3.0 -9.0 0.0)), POLYGON ((-7.0 -9.0 0.0, -7.0 -5.0 0.0, -11.0 -5.0 0.0, -11.0 -9.0 0.0, -7.0 -9.0 0.0)))
      f_type = $stdout
    else
      f_type = $stdout
      # ignore it for now
    end
    f_type.write("#{index}:#{wkt}: #{name}\n")
  end

  f_point.close
  f_line.close
  f_poly.close
end

def gen_wkt_files()
  # using the prebuilt RGeo test objects, write out three QGIS-acceptable WKT files, one each for points, linestrings, and polygons.
  f_point = File.new('./tmp/RGeoPoints.wkt', 'w+')
  f_line  = File.new('./tmp/RGeoLines.wkt', 'w+')
  f_poly  = File.new('./tmp/RGeoPolygons.wkt', 'w+')

  col_header = "id:wkt:name\n"

  f_point.write(col_header)
  f_line.write(col_header)
  f_poly.write(col_header)

  ALL_WKT_NAMES.each_with_index do |it, index|
    wkt  = it[0].as_text
    name = it[1]
    case it[0].geometry_type.type_name
    when 'Point'
      f_type = f_point
    when 'MultiPoint'
      # MULTIPOINT ((3.0 -14.0 0.0), (6.0 -12.9 0.0)
      f_type = $stdout
    when /^Line[S]*/ #when 'Line' or 'LineString'
      f_type = f_line
    when 'MultiLineString'
      # MULTILINESTRING ((-20.0 -1.0 0.0, -26.0 -6.0 0.0), (-21.0 -4.0 0.0, -31.0 -4.0 0.0))
      f_type = $stdout
    when 'Polygon'
      f_type = f_poly
    when 'MultiPolygon'
      # MULTIPOLYGON (((28.0 2.3 0.0, 23.0 -1.7 0.0, 26.0 -4.8 0.0, 28.0 2.3 0.0))
      f_type = $stdout
    when 'GeometryCollection'
      # GEOMETRYCOLLECTION (POLYGON ((-19.0 9.0 0.0, -9.0 9.0 0.0, -9.0 2.0 0.0, -19.0 2.0 0.0, -19.0 9.0 0.0)), POLYGON ((5.0 -1.0 0.0, -14.0 -1.0 0.0, -14.0 6.0 0.0, 5.0 6.0 0.0, 5.0 -1.0 0.0)), POLYGON ((-11.0 -1.0 0.0, -11.0 -5.0 0.0, -7.0 -5.0 0.0, -7.0 -1.0 0.0, -11.0 -1.0 0.0)), POLYGON ((-3.0 -9.0 0.0, -3.0 -1.0 0.0, -7.0 -1.0 0.0, -7.0 -9.0 0.0, -3.0 -9.0 0.0)), POLYGON ((-7.0 -9.0 0.0, -7.0 -5.0 0.0, -11.0 -5.0 0.0, -11.0 -9.0 0.0, -7.0 -9.0 0.0)))
      f_type = $stdout
    else
      f_type = $stdout
      # ignore it for now
    end
    f_type.write("#{index}:#{wkt}: #{name}\n")
  end

  f_point.close
  f_line.close
  f_poly.close
end
<|MERGE_RESOLUTION|>--- conflicted
+++ resolved
@@ -5,7 +5,6 @@
 
 # http://en.wikiversity.org/wiki/Geographic_coordinate_conversion
 
-<<<<<<< HEAD
 
 
 # @return [True]
@@ -43,10 +42,7 @@
   RSPEC_GEO_FACTORY.multi_polygon([box])
 end
 
-SIMPLE_SHAPES = {
-=======
 SIMPLE_SHAPES     = {
->>>>>>> 51b04f6b
   point:               'POINT(10 10 0)',
   line_string:         'LINESTRING(0.0 0.0 0.0, 10.0 0.0 0.0)',
   polygon:             'POLYGON((0.0 0.0 0.0, 10.0 0.0 0.0, 10.0 10.0 0.0, 0.0 10.0 0.0, 0.0 0.0 0.0))',
@@ -56,103 +52,6 @@
   geometry_collection: 'GEOMETRYCOLLECTION( POLYGON((0.0 0.0 0.0, 10.0 0.0 0.0, 10.0 10.0 0.0, 0.0 10.0 0.0, 0.0 0.0 0.0)), POINT(10 10 0)) '
 }
 
-<<<<<<< HEAD
-=======
-# todo: fix the interpretation of '-88.241121º'
-LATLONG_USE_CASES = {'-88.241121'                    => '-88.241121', #current test case ['-88.241121°']
-                     'w88∫11′43.4″'                  => '-88.195389',
-                     '40º26\'46"N'                   => '40.446111', # using MAC-native symbols
-                     '079º58\'56"W'                  => '-79.982222', # using MAC-native symbols
-                     '40:26:46.302N'                 => '40.446195',
-                     '079:58:55.903W'                => '-79.982195',
-                     '40°26′46″N'                    => '40.446111',
-                     '079°58′56″W'                   => '-79.982222',
-                     '40d 26′ 46″ N'                 => '40.446111',
-                     '079d 58′ 56″ W'                => '-79.982222',
-                     '40.446195N'                    => '40.446195',
-                     '79.982195W'                    => '-79.982195',
-                     '40.446195'                     => '40.446195',
-                     '-79.982195'                    => '-79.982195',
-                     '40° 26.7717'                   => '40.446195',
-                     '-79° 58.93172'                 => '-79.982195',
-                     'N40:26:46.302'                 => '40.446195',
-                     'W079:58:55.903'                => '-79.982195',
-                     'N40°26′46″'                    => '40.446111',
-                     'W079°58′56″'                   => '-79.982222',
-                     'N40d 26′ 46″'                  => '40.446111',
-                     'W079d 58′ 56″'                 => '-79.982222',
-                     'N40.446195'                    => '40.446195',
-                     'W79.982195'                    => '-79.982195',
-                     # some special characters for Dmitry
-                     "  40\u02da26¥46¥S"             => '-40.446111',
-                     '42∞5\'18.1"S'                  => '-42.088361',
-                     'w88∞11\'43.3"'                 => '-88.195361',
-                     "  42\u02da5¥18.1¥S"            => '-42.088361',
-                     "  42º5'18.1'S"                 => '-42.088361',
-                     "  42o5\u02b918.1\u02b9\u02b9S" => '-42.088361',
-                     'w88∫11′43.3″'                  => '-88.195361',
-                     # weird things that might break the converter...
-                     -10                             => '-10.0',
-                     '-11'                           => '-11.0',
-                     'bad_data-10'                   => nil,
-                     'bad_data-10.1'                 => nil,
-                     'nan'                           => nil,
-                     'NAN'                           => nil
-
-}
-
-# Dmitry's special cases of º, ', "
-
-# case 1:  ]  42∞5'18.1"S[
-# "\D(\d+) ?[\*∞∫o\u02DA ] ?(\d+) ?[ '¥\u02B9\u02BC\u02CA] ?(\d+[\.|,]\d+|\d+) ?[ ""\u02BA\u02EE'¥\u02B9\u02BC\u02CA]['¥\u02B9\u02BC\u02CA]? ?([nN]|[sS])"
-
-#  1. Non-digit => dropped
-#  2. 1 or more digits
-#     => group 0
-#  3. 0 or 1 spaces => dropped
-#  4. *, ∞, ∫, o, \u02DA, space
-#     => match for º
-#  5. 0 or 1 spaces => dropped
-#  6. 1 or more digits
-#     => group 1
-#  7. 0 or 1 spaces => dropped
-#  8. space, ', ¥, \u02B9, \u02BC, \u02CA
-#     => match for '
-#  9. 0 or 1 spaces => dropped
-# 10.
-#     a.
-#       1. 1 or more digits
-#       2. period, |, comma, => match for period
-#       3. 1 or more digits
-#     or
-#     b. 1 or more digits
-#      => group 2
-# 11. 0 or 1 spaces => dropped
-# 12. space, ", \u02BA, \u02EE, ', ¥, \u02B9, \u02BC, \u02CA, followed by 0 or 1 of ', ¥, \u02B9, \u02BC, \u02CA
-#     => match for "
-# 13. 0 or 1 spaces => dropped
-# 14. N, S, E, W, case-insensitive cardinal letter
-#     => group 3
-
-# case 2: ] S42∞5'18.1"[
-# "\W([nN]|[sS])\.? ?(\d+) ?[\*∞∫o\u02DA ] ?(\d+) ?[ '¥\u02B9\u02BC\u02CA] ?(\d+[\.|,]\d+|\d+) ?[ ""\u02BA\u02EE'¥\u02B9\u02BC\u02CA]['¥\u02B9\u02BC\u02CA]?[\.,;]?"
-
-# case 3: ] S42∞5.18'[
-# "\W([nN]|[sS])\.? ?(\d+) ?[\*∞∫o\u02DA ] ?(\d+[\.|,]\d+|\d+) ?[ '¥\u02B9\u02BC\u02CA][\.,;]?"
-
-# case 4: ]42∞5.18'S[
-# "\D(\d+) ?[\*∞∫o\u02DA ] ?(\d+[\.|,]\d+|\d+) ?[ '¥\u02B9\u02BC\u02CA]? ?([nN]|[sS])"
-# case 5: ]S42.18∞[
-# "\W([nN]|[sS])\.? ?(\d+[\.|,]\d+|\d+) ?[\*∞∫∫o\u02DA ][\.,;]?"
-
-# case 6: ]42.18∞S[
-# "\D(\d+[\.|,]\d+|\d+) ?[\*∞∫o\u02DA ] ?([nN]|[sS])"
-
-# case 7: ]-12.263[
-# "\D\[(-?\d+[\.|,]\d+|\-?d+)"
-
-#FFI_FACTORY = ::RGeo::Geos.factory(native_interface: :ffi, srid: 4326, has_m_coordinate: false, has_z_coordinate: true)
->>>>>>> 51b04f6b
 
 # TODO: this comment block meaningless now?
 # this is the factory for use *only* by rspec
@@ -186,81 +85,81 @@
 GI_POLYGON       = RSPEC_GEO_FACTORY.polygon(GI_LS02)
 GI_MULTI_POLYGON = RSPEC_GEO_FACTORY.multi_polygon(
   [RSPEC_GEO_FACTORY.polygon(
-    RSPEC_GEO_FACTORY.line_string(
-      [RSPEC_GEO_FACTORY.point(-168.16047115799995, -14.520928643999923, 0.0),
-       RSPEC_GEO_FACTORY.point(-168.16156979099992, -14.532891533999944, 0.0),
-       RSPEC_GEO_FACTORY.point(-168.17308508999994, -14.523695570999877, 0.0),
-       RSPEC_GEO_FACTORY.point(-168.16352291599995, -14.519789320999891, 0.0),
-       RSPEC_GEO_FACTORY.point(-168.16047115799995, -14.520928643999923, 0.0)])),
-
-  RSPEC_GEO_FACTORY.polygon(
-    RSPEC_GEO_FACTORY.line_string(
-      [RSPEC_GEO_FACTORY.point(-170.62006588399993, -14.254571221999868, 0.0),
-       RSPEC_GEO_FACTORY.point(-170.59101314999987, -14.264825127999885, 0.0),
-       RSPEC_GEO_FACTORY.point(-170.5762426419999, -14.252536716999927, 0.0),
-       RSPEC_GEO_FACTORY.point(-170.5672501289999, -14.258558851999851, 0.0),
-       RSPEC_GEO_FACTORY.point(-170.5684708319999, -14.27092864399988, 0.0),
-       RSPEC_GEO_FACTORY.point(-170.58417721299995, -14.2777645809999, 0.0),
-       RSPEC_GEO_FACTORY.point(-170.6423233709999, -14.280694268999909, 0.0),
-       RSPEC_GEO_FACTORY.point(-170.65929114499988, -14.28525155999995, 0.0),
-       RSPEC_GEO_FACTORY.point(-170.68358313699994, -14.302829684999892, 0.0),
-       RSPEC_GEO_FACTORY.point(-170.7217911449999, -14.353448174999883, 0.0),
-       RSPEC_GEO_FACTORY.point(-170.74864661399988, -14.374688408999873, 0.0),
-       RSPEC_GEO_FACTORY.point(-170.75548255099991, -14.367120049999912, 0.0),
-       RSPEC_GEO_FACTORY.point(-170.79645748599992, -14.339939059999907, 0.0),
-       RSPEC_GEO_FACTORY.point(-170.82282467399992, -14.326755466999956, 0.0),
-       RSPEC_GEO_FACTORY.point(-170.83124752499987, -14.319431247999944, 0.0),
-       RSPEC_GEO_FACTORY.point(-170.78864498599992, -14.294528903999918, 0.0),
-       RSPEC_GEO_FACTORY.point(-170.77257239499986, -14.291436455999929, 0.0),
-       RSPEC_GEO_FACTORY.point(-170.7378637359999, -14.292087497999887, 0.0),
-       RSPEC_GEO_FACTORY.point(-170.72150631399987, -14.289239190999936, 0.0),
-       RSPEC_GEO_FACTORY.point(-170.69847571499992, -14.260511976999894, 0.0),
-       RSPEC_GEO_FACTORY.point(-170.66144771999987, -14.252373955999872, 0.0),
-       RSPEC_GEO_FACTORY.point(-170.62006588399993, -14.254571221999868, 0.0)])),
-
-  RSPEC_GEO_FACTORY.polygon(
-    RSPEC_GEO_FACTORY.line_string(
-      [RSPEC_GEO_FACTORY.point(-169.44013424399992, -14.245293877999913, 0.0),
-       RSPEC_GEO_FACTORY.point(-169.44713294199988, -14.255629164999917, 0.0),
-       RSPEC_GEO_FACTORY.point(-169.46015377499987, -14.250420830999914, 0.0),
-       RSPEC_GEO_FACTORY.point(-169.46808834499996, -14.258721612999906, 0.0),
-       RSPEC_GEO_FACTORY.point(-169.4761856759999, -14.262383721999853, 0.0),
-       RSPEC_GEO_FACTORY.point(-169.48497473899994, -14.261976820999848, 0.0),
-       RSPEC_GEO_FACTORY.point(-169.49486243399994, -14.257256768999937, 0.0),
-       RSPEC_GEO_FACTORY.point(-169.49836178299995, -14.2660458309999, 0.0),
-       RSPEC_GEO_FACTORY.point(-169.50426184799989, -14.270603122999944, 0.0),
-       RSPEC_GEO_FACTORY.point(-169.51252193899995, -14.271742445999891, 0.0),
-       RSPEC_GEO_FACTORY.point(-169.52281653599988, -14.27092864399988, 0.0),
-       RSPEC_GEO_FACTORY.point(-169.52550208199995, -14.258965752999941, 0.0),
-       RSPEC_GEO_FACTORY.point(-169.52928626199989, -14.248793226999894, 0.0),
-       RSPEC_GEO_FACTORY.point(-169.53477942599991, -14.241143487999878, 0.0),
-       RSPEC_GEO_FACTORY.point(-169.54267330599987, -14.236748955999886, 0.0),
-       RSPEC_GEO_FACTORY.point(-169.5275365879999, -14.22600676899988, 0.0),
-       RSPEC_GEO_FACTORY.point(-169.50645911399988, -14.222263278999932, 0.0),
-       RSPEC_GEO_FACTORY.point(-169.4638565749999, -14.223239841999913, 0.0),
-       RSPEC_GEO_FACTORY.point(-169.44404049399992, -14.230645440999893, 0.0),
-       RSPEC_GEO_FACTORY.point(-169.44013424399992, -14.245293877999913, 0.0)])),
-
-  RSPEC_GEO_FACTORY.polygon(
-    RSPEC_GEO_FACTORY.line_string(
-      [RSPEC_GEO_FACTORY.point(-169.6356095039999, -14.17701588299991, 0.0),
-       RSPEC_GEO_FACTORY.point(-169.6601456369999, -14.189141533999901, 0.0),
-       RSPEC_GEO_FACTORY.point(-169.6697485019999, -14.187920830999886, 0.0),
-       RSPEC_GEO_FACTORY.point(-169.67621822799987, -14.174899997999901, 0.0),
-       RSPEC_GEO_FACTORY.point(-169.67617753799988, -14.174899997999901, 0.0),
-       RSPEC_GEO_FACTORY.point(-169.66816158799995, -14.169122002999927, 0.0),
-       RSPEC_GEO_FACTORY.point(-169.65819251199994, -14.168877862999892, 0.0),
-       RSPEC_GEO_FACTORY.point(-169.6471654939999, -14.172133070999848, 0.0),
-       RSPEC_GEO_FACTORY.point(-169.6356095039999, -14.17701588299991, 0.0)])),
-
-  RSPEC_GEO_FACTORY.polygon(
-    RSPEC_GEO_FACTORY.line_string(
-      [RSPEC_GEO_FACTORY.point(-171.07347571499992, -11.062107028999876, 0.0),
-       RSPEC_GEO_FACTORY.point(-171.08153235599985, -11.066094658999859, 0.0),
-       RSPEC_GEO_FACTORY.point(-171.08653723899988, -11.060316664999888, 0.0),
-       RSPEC_GEO_FACTORY.point(-171.0856420559999, -11.05136484199987, 0.0),
-       RSPEC_GEO_FACTORY.point(-171.0728246739999, -11.052504164999903, 0.0),
-       RSPEC_GEO_FACTORY.point(-171.07347571499992, -11.062107028999876, 0.0)]))])
+     RSPEC_GEO_FACTORY.line_string(
+       [RSPEC_GEO_FACTORY.point(-168.16047115799995, -14.520928643999923, 0.0),
+        RSPEC_GEO_FACTORY.point(-168.16156979099992, -14.532891533999944, 0.0),
+        RSPEC_GEO_FACTORY.point(-168.17308508999994, -14.523695570999877, 0.0),
+        RSPEC_GEO_FACTORY.point(-168.16352291599995, -14.519789320999891, 0.0),
+        RSPEC_GEO_FACTORY.point(-168.16047115799995, -14.520928643999923, 0.0)])),
+
+   RSPEC_GEO_FACTORY.polygon(
+     RSPEC_GEO_FACTORY.line_string(
+       [RSPEC_GEO_FACTORY.point(-170.62006588399993, -14.254571221999868, 0.0),
+        RSPEC_GEO_FACTORY.point(-170.59101314999987, -14.264825127999885, 0.0),
+        RSPEC_GEO_FACTORY.point(-170.5762426419999, -14.252536716999927, 0.0),
+        RSPEC_GEO_FACTORY.point(-170.5672501289999, -14.258558851999851, 0.0),
+        RSPEC_GEO_FACTORY.point(-170.5684708319999, -14.27092864399988, 0.0),
+        RSPEC_GEO_FACTORY.point(-170.58417721299995, -14.2777645809999, 0.0),
+        RSPEC_GEO_FACTORY.point(-170.6423233709999, -14.280694268999909, 0.0),
+        RSPEC_GEO_FACTORY.point(-170.65929114499988, -14.28525155999995, 0.0),
+        RSPEC_GEO_FACTORY.point(-170.68358313699994, -14.302829684999892, 0.0),
+        RSPEC_GEO_FACTORY.point(-170.7217911449999, -14.353448174999883, 0.0),
+        RSPEC_GEO_FACTORY.point(-170.74864661399988, -14.374688408999873, 0.0),
+        RSPEC_GEO_FACTORY.point(-170.75548255099991, -14.367120049999912, 0.0),
+        RSPEC_GEO_FACTORY.point(-170.79645748599992, -14.339939059999907, 0.0),
+        RSPEC_GEO_FACTORY.point(-170.82282467399992, -14.326755466999956, 0.0),
+        RSPEC_GEO_FACTORY.point(-170.83124752499987, -14.319431247999944, 0.0),
+        RSPEC_GEO_FACTORY.point(-170.78864498599992, -14.294528903999918, 0.0),
+        RSPEC_GEO_FACTORY.point(-170.77257239499986, -14.291436455999929, 0.0),
+        RSPEC_GEO_FACTORY.point(-170.7378637359999, -14.292087497999887, 0.0),
+        RSPEC_GEO_FACTORY.point(-170.72150631399987, -14.289239190999936, 0.0),
+        RSPEC_GEO_FACTORY.point(-170.69847571499992, -14.260511976999894, 0.0),
+        RSPEC_GEO_FACTORY.point(-170.66144771999987, -14.252373955999872, 0.0),
+        RSPEC_GEO_FACTORY.point(-170.62006588399993, -14.254571221999868, 0.0)])),
+
+   RSPEC_GEO_FACTORY.polygon(
+     RSPEC_GEO_FACTORY.line_string(
+       [RSPEC_GEO_FACTORY.point(-169.44013424399992, -14.245293877999913, 0.0),
+        RSPEC_GEO_FACTORY.point(-169.44713294199988, -14.255629164999917, 0.0),
+        RSPEC_GEO_FACTORY.point(-169.46015377499987, -14.250420830999914, 0.0),
+        RSPEC_GEO_FACTORY.point(-169.46808834499996, -14.258721612999906, 0.0),
+        RSPEC_GEO_FACTORY.point(-169.4761856759999, -14.262383721999853, 0.0),
+        RSPEC_GEO_FACTORY.point(-169.48497473899994, -14.261976820999848, 0.0),
+        RSPEC_GEO_FACTORY.point(-169.49486243399994, -14.257256768999937, 0.0),
+        RSPEC_GEO_FACTORY.point(-169.49836178299995, -14.2660458309999, 0.0),
+        RSPEC_GEO_FACTORY.point(-169.50426184799989, -14.270603122999944, 0.0),
+        RSPEC_GEO_FACTORY.point(-169.51252193899995, -14.271742445999891, 0.0),
+        RSPEC_GEO_FACTORY.point(-169.52281653599988, -14.27092864399988, 0.0),
+        RSPEC_GEO_FACTORY.point(-169.52550208199995, -14.258965752999941, 0.0),
+        RSPEC_GEO_FACTORY.point(-169.52928626199989, -14.248793226999894, 0.0),
+        RSPEC_GEO_FACTORY.point(-169.53477942599991, -14.241143487999878, 0.0),
+        RSPEC_GEO_FACTORY.point(-169.54267330599987, -14.236748955999886, 0.0),
+        RSPEC_GEO_FACTORY.point(-169.5275365879999, -14.22600676899988, 0.0),
+        RSPEC_GEO_FACTORY.point(-169.50645911399988, -14.222263278999932, 0.0),
+        RSPEC_GEO_FACTORY.point(-169.4638565749999, -14.223239841999913, 0.0),
+        RSPEC_GEO_FACTORY.point(-169.44404049399992, -14.230645440999893, 0.0),
+        RSPEC_GEO_FACTORY.point(-169.44013424399992, -14.245293877999913, 0.0)])),
+
+   RSPEC_GEO_FACTORY.polygon(
+     RSPEC_GEO_FACTORY.line_string(
+       [RSPEC_GEO_FACTORY.point(-169.6356095039999, -14.17701588299991, 0.0),
+        RSPEC_GEO_FACTORY.point(-169.6601456369999, -14.189141533999901, 0.0),
+        RSPEC_GEO_FACTORY.point(-169.6697485019999, -14.187920830999886, 0.0),
+        RSPEC_GEO_FACTORY.point(-169.67621822799987, -14.174899997999901, 0.0),
+        RSPEC_GEO_FACTORY.point(-169.67617753799988, -14.174899997999901, 0.0),
+        RSPEC_GEO_FACTORY.point(-169.66816158799995, -14.169122002999927, 0.0),
+        RSPEC_GEO_FACTORY.point(-169.65819251199994, -14.168877862999892, 0.0),
+        RSPEC_GEO_FACTORY.point(-169.6471654939999, -14.172133070999848, 0.0),
+        RSPEC_GEO_FACTORY.point(-169.6356095039999, -14.17701588299991, 0.0)])),
+
+   RSPEC_GEO_FACTORY.polygon(
+     RSPEC_GEO_FACTORY.line_string(
+       [RSPEC_GEO_FACTORY.point(-171.07347571499992, -11.062107028999876, 0.0),
+        RSPEC_GEO_FACTORY.point(-171.08153235599985, -11.066094658999859, 0.0),
+        RSPEC_GEO_FACTORY.point(-171.08653723899988, -11.060316664999888, 0.0),
+        RSPEC_GEO_FACTORY.point(-171.0856420559999, -11.05136484199987, 0.0),
+        RSPEC_GEO_FACTORY.point(-171.0728246739999, -11.052504164999903, 0.0),
+        RSPEC_GEO_FACTORY.point(-171.07347571499992, -11.062107028999876, 0.0)]))])
 
 POINT0  = RSPEC_GEO_FACTORY.point(0, 0, 0.0)
 POINT1  = RSPEC_GEO_FACTORY.point(-29, -16, 0.0)
@@ -677,7 +576,7 @@
       i.save!
     end
   else # an increasingly bad option
-    @all_gi.map(&:save!)
+  @all_gi.map(&:save!)
   end
 
   @debug_names = {
@@ -793,11 +692,11 @@
 
   @ce_p1 = FactoryGirl.create(:collecting_event, :verbatim_label => '@ce_p1 collect_event test')
 
-  @gr01 = FactoryGirl.create(:georeference_verbatim_data,
-                             :api_request => 'gr01',
-                             :collecting_event => @ce_p1,
-                             :error_geographic_item => @k,
-                             :geographic_item => @p1) # 3 
+  @gr01  = FactoryGirl.create(:georeference_verbatim_data,
+                              :api_request           => 'gr01',
+                              :collecting_event      => @ce_p1,
+                              :error_geographic_item => @k,
+                              :geographic_item       => @p1) #  3
 
   @gr11  = FactoryGirl.create(:georeference_verbatim_data,
                               :api_request           => 'gr11',
@@ -984,7 +883,7 @@
      ||
 
 Old Boxia overlays R, and western Q.
-
+ 
 |------|------|------|------| |------|------|------|------|
 |             |      |      | |      |      |      |      |
 |             |  O1  |  P1  | |      | QTN1 | QUO1 |      |
@@ -1006,7 +905,7 @@
 Two different shapes with the same name, 'East Boxia', and
 'East Boxia' (the square) are also listed as a state in
 'Old Boxia'.
-
+                                                           
 |------|------|------|------| |------|------|------|------|
 |      |      |      |      | |      |      |             |
 |  M1  |  N1  |  O1  |      | | QTM1 | QTN1 |             |
@@ -1721,14 +1620,14 @@
     else
       f_type = $stdout
       # ignore it for now
-    end
+end
     f_type.write("#{index}:#{wkt}: #{name}\n")
   end
 
   f_point.close
   f_line.close
   f_poly.close
-end
+  end
 
 def gen_wkt_files()
   # using the prebuilt RGeo test objects, write out three QGIS-acceptable WKT files, one each for points, linestrings, and polygons.
@@ -1767,11 +1666,11 @@
     else
       f_type = $stdout
       # ignore it for now
-    end
+  end
     f_type.write("#{index}:#{wkt}: #{name}\n")
   end
 
   f_point.close
   f_line.close
   f_poly.close
-end
+  end
