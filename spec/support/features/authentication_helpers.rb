--- conflicted
+++ resolved
@@ -4,15 +4,10 @@
 
     def sign_in_with(email, password)
       visit signin_path
-<<<<<<< HEAD
-      fill_in 'session[email]', with: email, id: 'session_email'
-      fill_in 'session[password]', with: password, id: 'session_password'
-=======
       find('#session_email').set(email)
       find('#session_password').set(password)
       # fill_in 'session[email]', with: email, id: 'session_email'
       # fill_in 'session[password]', with: password, id: 'session_password'
->>>>>>> 784a6b0c
       click_button 'sign_in'
       find_link('sign_out')  # TODO: check for Capybara bug fix down the road?
     end
