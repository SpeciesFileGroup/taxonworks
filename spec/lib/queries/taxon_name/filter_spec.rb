--- conflicted
+++ resolved
@@ -186,7 +186,6 @@
     expect(query.all.map(&:id)).to contain_exactly(genus.id, root.id)
   end
 
-<<<<<<< HEAD
   context '#latinized' do
     let!(:fem_genus) {
       g = Protonym.create!(name: 'Rosa',
@@ -220,12 +219,8 @@
     end
   end
 
-  specify "#nomenclature_group 1" do
-    query.nomenclature_group = "Species"
-=======
   specify '#nomenclature_group 1' do
     query.nomenclature_group = 'Species'
->>>>>>> 3fdfb36c
     expect(query.all.map(&:id)).to contain_exactly(species.id)
   end
 
