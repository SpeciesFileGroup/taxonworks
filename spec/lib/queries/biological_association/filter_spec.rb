require 'rails_helper'

describe Queries::BiologicalAssociation::Filter, type: :model, group: [:filter] do

  let(:o1) { Otu.create!(name: 'small') }
  let(:o2) { Otu.create!(name: 'big') }
  let(:o3) { Specimen.create! }

  let!(:r1) { FactoryBot.create(:valid_biological_relationship) }
  let!(:r2) { FactoryBot.create(:valid_biological_relationship) }

  let!(:ba1) { BiologicalAssociation.create!(biological_association_subject: o1, biological_association_object: o2, biological_relationship: r1) }
  let!(:ba2) { BiologicalAssociation.create!(biological_association_subject: o1, biological_association_object: o3, biological_relationship: r1) }
  let!(:ba3) { BiologicalAssociation.create!(biological_association_subject: o2, biological_association_object: o3, biological_relationship: r2) }

  let(:root) { FactoryBot.create(:root_taxon_name) }

  let(:query) { Queries::BiologicalAssociation::Filter }

  specify 'collecting_event_query' do
    ce = FactoryBot.create(:valid_collecting_event)
    o3.update!(collecting_event: ce)

    h = { 'collecting_event_query':  {'collecting_event_id': ce.id} }
    q = query.new(h)

    expect(q.all).to contain_exactly(ba2, ba3)
  end

  context 'subqueries' do
    specify 'A->B->A params' do
      h = { 'collecting_event_query':  { 'biological_association_query': { 'taxon_name_id': ['99'], 'descendants':  'true'}} }
      q = query.new(h)
      expect(q.collecting_event_query.biological_association_query.taxon_name_id).to contain_exactly('99')
    end

    specify 'A->B->A params 2' do
      h = { 'collecting_event_query':  { 'biological_association_query': { 'taxon_name_id': ['99'], 'descendants':  'true'}} }
      p = ActionController::Parameters.new(h)
      q = query.new(p)
      expect(q.collecting_event_query.biological_association_query.taxon_name_id).to contain_exactly('99')
    end

    specify 'A->B->A permission' do
      h = { 'collecting_event_query':  { 'biological_association_query': { 'taxon_name_id': ['99'], 'descendants':  'true'}} }
      p = ActionController::Parameters.new(h)
      q = query.new(p)
      expect(q.deep_permit(p).to_hash.deep_symbolize_keys).to eq(h)
    end
  end

  specify '#object_scope' do
    g1 =  Protonym.create!(name: 'Bus', rank_class: Ranks.lookup(:iczn, :genus), parent: root)
    s1 =  Protonym.create!(name: 'eus', rank_class: Ranks.lookup(:iczn, :species), parent: g1)

    g2 =  Protonym.create!(name: 'Cus', rank_class: Ranks.lookup(:iczn, :genus), parent: root)
    s2 =  Protonym.create!(name: 'dus', rank_class: Ranks.lookup(:iczn, :species), parent: g2)

    o1.update!(taxon_name: s1)
    o2.update!(taxon_name: s2)

    o = { object_taxon_name_id: [s1.id, s2.id] }
    expect(query.new(o).object_scope.map(&:id)).to contain_exactly(ba1.id)
  end

  specify '#subject_scope' do
    g1 =  Protonym.create!(name: 'Bus', rank_class: Ranks.lookup(:iczn, :genus), parent: root)
    s1 =  Protonym.create!(name: 'eus', rank_class: Ranks.lookup(:iczn, :species), parent: g1)

    g2 =  Protonym.create!(name: 'Cus', rank_class: Ranks.lookup(:iczn, :genus), parent: root)
    s2 =  Protonym.create!(name: 'dus', rank_class: Ranks.lookup(:iczn, :species), parent: g2)

    o1.update!(taxon_name: s1)
    o2.update!(taxon_name: s2)

    o = { subject_taxon_name_id: [s1.id] }
    expect(query.new(o).subject_scope.map(&:id)).to contain_exactly(ba1.id, ba2.id)
  end

  specify '#subject_taxon_name_id, #object_taxon_name_id, #taxon_name_id_mode 2' do
    g1 =  Protonym.create!(name: 'Bus', rank_class: Ranks.lookup(:iczn, :genus), parent: root)
    s1 =  Protonym.create!(name: 'eus', rank_class: Ranks.lookup(:iczn, :species), parent: g1)

    g2 =  Protonym.create!(name: 'Cus', rank_class: Ranks.lookup(:iczn, :genus), parent: root)
    s2 =  Protonym.create!(name: 'dus', rank_class: Ranks.lookup(:iczn, :species), parent: g2)

    o1.update!(taxon_name: s1)
    o2.update!(taxon_name: s2)

    o = { subject_taxon_name_id: s1.id, object_taxon_name_id: g2.id, taxon_name_id_mode: false }
    expect(query.new(o).all.map(&:id)).to contain_exactly(ba1.id, ba2.id)
  end

  specify '#subject_taxon_name_id, #object_taxon_name_id, #taxon_name_id_mode, #descendants' do
    g1 =  Protonym.create!(name: 'Bus', rank_class: Ranks.lookup(:iczn, :genus), parent: root)
    s1 =  Protonym.create!(name: 'eus', rank_class: Ranks.lookup(:iczn, :species), parent: g1)

    g2 =  Protonym.create!(name: 'Cus', rank_class: Ranks.lookup(:iczn, :genus), parent: root)
    s2 =  Protonym.create!(name: 'dus', rank_class: Ranks.lookup(:iczn, :species), parent: g2)

    o1.update!(taxon_name: s1)
    o2.update!(taxon_name: s2)

    o = { subject_taxon_name_id: s1.id, object_taxon_name_id: g2.id, taxon_name_id_mode: true, descendants: true }
    expect(query.new(o).all.map(&:id)).to contain_exactly(ba1.id)
  end

  specify '#taxon_name_id descendants = false' do
    p = FactoryBot.create(:root_taxon_name)
    o1.update!(taxon_name: FactoryBot.create(:valid_taxon_name, parent: p) )

    q = query.new(taxon_name_id: p.id, descendants: false)
    expect(q.all).to contain_exactly()
  end

  specify '#taxon_name_id descendants = true' do
    p = FactoryBot.create(:root_taxon_name)
    o1.update!(taxon_name: FactoryBot.create(:valid_taxon_name, parent: p) )

    q = query.new(taxon_name_id: p.id, descendants: true)
    expect(q.all).to contain_exactly(ba1, ba2)
  end

  specify '#taxon_name_id' do
    o1.update!(taxon_name_id: FactoryBot.create(:root_taxon_name).id)
    q = query.new(taxon_name_id: o1.taxon_name_id)
    expect(q.all).to contain_exactly(ba1, ba2)
  end

  specify '#geo_shape_id #geo_mode = true (spatial) against AssertedDistribution' do
    # smaller
    a = FactoryBot.create(:level1_geographic_area)
    a.geographic_items << GeographicItem.create!(
      geography: RspecGeoHelpers.make_polygon( RSPEC_GEO_FACTORY.point(10, 10),0,0, 5.0, 5.0 )
    )

    # bigger
    b = FactoryBot.create(:level1_geographic_area)
    b.geographic_items << GeographicItem.create!(
      geography: RspecGeoHelpers.make_polygon( RSPEC_GEO_FACTORY.point(10, 10),0,0, 10.0, 10.0 )
    )

    # Use smaller
    AssertedDistribution.create!(asserted_distribution_object: o2, asserted_distribution_shape: a, source: FactoryBot.create(:valid_source))

    # Use bigger
    o = {
      geo_shape_id: b.id,
      geo_shape_type: 'GeographicArea',
      geo_mode: true
    }

    q = query.new(o)

    expect(q.all).to contain_exactly( ba1, ba3 )
  end

  specify '#geo_shape_id #geo_mode = true (spatial) against AssertedDistribution 2' do
    # smaller
    a = FactoryBot.create(:level1_geographic_area)
    s1 = a.geographic_items << GeographicItem.create!(
      geography: RspecGeoHelpers.make_polygon( RSPEC_GEO_FACTORY.point(10, 10),0,0, 5.0, 5.0 )
    )

    # bigger
    b = FactoryBot.create(:level1_geographic_area)
    s2 = b.geographic_items << GeographicItem.create!(
      geography: RspecGeoHelpers.make_polygon( RSPEC_GEO_FACTORY.point(10, 10),0,0, 10.0, 10.0 )
    )

    source = FactoryBot.create(:valid_source)
    # Use smaller
    AssertedDistribution.create!(asserted_distribution_object: o2,asserted_distribution_shape: a, source:)

    # Use smaller
    AssertedDistribution.create!(asserted_distribution_object: ba2,asserted_distribution_shape: a, source:)

    # Use bigger
    o = {
      geo_shape_id: b.id,
      geo_shape_type: 'GeographicArea',
      geo_mode: true
    }

    q = query.new(o)

    expect(q.all).to contain_exactly( ba1, ba2, ba3 )
  end

  context 'with a graph' do
    let(:o_1) { Otu.create!(name: 'o_1') }
    let(:o_2) { Otu.create!(name: 'o_2') }
    let(:o_3) { Specimen.create! }
    let(:ba_1) { BiologicalAssociation.create!(biological_association_subject: o_1, biological_association_object: o_2, biological_relationship: r1) }
    let(:ba_2) { BiologicalAssociation.create!(biological_association_subject: o_2, biological_association_object: o_3, biological_relationship: r2) }
    let(:ba_3) { BiologicalAssociation.create!(biological_association_subject: o_1, biological_association_object: o_3, biological_relationship: r1) }
    let!(:bag) { FactoryBot.create(:valid_biological_associations_graph) }
    let(:ga) {
      a = FactoryBot.create(:level1_geographic_area)
      a.geographic_items << GeographicItem.create!(
        geography: RspecGeoHelpers.make_polygon( RSPEC_GEO_FACTORY.point(10, 10),0,0, 5.0, 5.0 )
      )
      a
    }

    specify 'spatial all possible asserted_distribution sources' do
      bag.biological_associations << ba_1
      bag.biological_associations << ba_2

      source = FactoryBot.create(:valid_source)
      # On a BiologicalAssociationsGraph
      AssertedDistribution.create!(asserted_distribution_object: bag,asserted_distribution_shape: ga, source:)
      # On a BiologicalAssociation
      AssertedDistribution.create!(asserted_distribution_object: ba_3,asserted_distribution_shape: ga, source:)
      # On the subject/object of a BiologicalAssociation
      AssertedDistribution.create!(asserted_distribution_object: o1,asserted_distribution_shape: ga, source:)

      o = {
        geo_shape_id: ga.id,
        geo_shape_type: 'GeographicArea',
        geo_mode: true
      }

      q = query.new(o)

      expect(q.all.map(&:id)).to contain_exactly( ba_1.id, ba_2.id, ba_3.id, ba1.id, ba2.id )
    end

    specify 'graph asserted_distribution only' do
      bag.biological_associations << ba_1
      bag.biological_associations << ba_2

      source = FactoryBot.create(:valid_source)
      AssertedDistribution.create!(asserted_distribution_object: bag,asserted_distribution_shape: ga, source:)

      o = {
        geo_shape_id: ga.id,
        geo_shape_type: 'GeographicArea',
        geo_mode: true
      }

      q = query.new(o)

      expect(q.all.map(&:id)).to contain_exactly( ba_1.id, ba_2.id )
    end
  end

  specify '#geo_shape_id #geo_mode = true (spatial) against Georeference' do
    a = FactoryBot.create(:level1_geographic_area)
    s = a.geographic_items << GeographicItem.create!(
      geography: RspecGeoHelpers.make_polygon( RSPEC_GEO_FACTORY.point(10, 10),0,0, 5.0, 5.0 )
    )

    o3.update!(collecting_event: FactoryBot.create(:valid_collecting_event, verbatim_latitude: '7.0', verbatim_longitude: '12.0'))
    g = Georeference::VerbatimData.create!(collecting_event: o3.collecting_event)

    o = {
      geo_shape_id: a.id,
      geo_shape_type: 'GeographicArea',
      geo_mode: true
    }

    q = query.new(o)

    expect(q.all).to contain_exactly( ba2, ba3 )
  end

<<<<<<< HEAD
  specify '#geo_shape_id #geo_mode = nil (exact) against AssertedDistribution and AssertedDistribution repeated' do
    a = FactoryBot.create(:level1_geographic_area)
    a.geographic_items << GeographicItem.create!(
      geography: RspecGeoHelpers.make_polygon( RSPEC_GEO_FACTORY.point(10, 10),0,0, 5.0, 5.0 )
    )

    source = FactoryBot.create(:valid_source)
    AssertedDistribution.create!(asserted_distribution_object: o2,asserted_distribution_shape: a, source:)
    AssertedDistribution.create!(asserted_distribution_object: ba3,asserted_distribution_shape: a, source:)
=======
  specify '#geo_shape_id #geo_mode = true (spatial) #geo_collecting_event_geographic_area' do
    a = FactoryBot.create(:level1_geographic_area)
    s = a.geographic_items << GeographicItem.create!(
      geography: RspecGeoHelpers.make_polygon( RSPEC_GEO_FACTORY.point(10, 10),0,0, 5.0, 5.0 )
    )

    o3.update!(collecting_event: FactoryBot.create(:valid_collecting_event, geographic_area: a))
>>>>>>> 202c9103

    o = {
      geo_shape_id: a.id,
      geo_shape_type: 'GeographicArea',
<<<<<<< HEAD
      geo_mode: nil # exact
=======
      geo_mode: true,
      geo_collecting_event_geographic_area: true
>>>>>>> 202c9103
    }

    q = query.new(o)

<<<<<<< HEAD
    # Matches ba3 twice.
    expect(q.all).to contain_exactly( ba1, ba3 )
=======
    expect(q.all).to contain_exactly( ba2, ba3 )
>>>>>>> 202c9103
  end

  specify '#wkt & #taxon_name_id 2' do
    o4 = Specimen.create!
    ba4 = BiologicalAssociation.create!(biological_association_subject: o2, biological_association_object: o4, biological_relationship: r2)

    # o4 gets spatial, o4 does not
    o4.update!(collecting_event: FactoryBot.create(:valid_collecting_event, verbatim_latitude: '7.0', verbatim_longitude: '12.0'))
    g = Georeference::VerbatimData.create!(collecting_event: o4.collecting_event)

    # Both share the same determination
    o3.taxon_determinations << TaxonDetermination.new(
      otu: FactoryBot.create(:valid_otu, taxon_name: FactoryBot.create(:valid_protonym))
    )
    o4.taxon_determinations << TaxonDetermination.new(
      otu: o3.taxon_determinations.first.otu
    )

    o = {
      taxon_name_id: o3.taxon_determinations.first.otu.taxon_name_id,
      wkt: RspecGeoHelpers.make_polygon( RSPEC_GEO_FACTORY.point(10, 10),0,0, 5.0, 5.0 ).to_s
    }

    q = query.new(o)
    expect(q.all).to contain_exactly( ba4 ) # not 2 and 3!
  end

  specify '#wkt & #taxon_name_id 1' do
    # Specimen with spatial
    o3.update!(collecting_event: FactoryBot.create(:valid_collecting_event, verbatim_latitude: '7.0', verbatim_longitude: '12.0'))
    g = Georeference::VerbatimData.create!(collecting_event: o3.collecting_event)

    o3.taxon_determinations << TaxonDetermination.new(
      otu: FactoryBot.create(:valid_otu, taxon_name: FactoryBot.create(:valid_protonym))
    )

    o = {
      taxon_name_id: o3.taxon_determinations.first.otu.taxon_name_id,
      wkt: RspecGeoHelpers.make_polygon( RSPEC_GEO_FACTORY.point(10, 10),0,0, 5.0, 5.0 ).to_s
    }

    q = query.new(o)
    expect(q.all.map(&:id)).to contain_exactly( ba2.id, ba3.id )
  end

  specify '#wkt spatial against georeference' do
    o3.update!(collecting_event: FactoryBot.create(:valid_collecting_event, verbatim_latitude: '7.0', verbatim_longitude: '12.0'))
    g = Georeference::VerbatimData.create!(collecting_event: o3.collecting_event)
    o = {wkt: RspecGeoHelpers.make_polygon( RSPEC_GEO_FACTORY.point(10, 10),0,0, 5.0, 5.0 ).to_s}
    q =  query.new(o)
    expect(q.all.map(&:id)).to contain_exactly( ba2.id, ba3.id )
  end

  specify '#wkt spatial against georeference and AssertedDistribution' do
    p = RspecGeoHelpers.make_polygon( RSPEC_GEO_FACTORY.point(10, 10),0,0, 5.0, 5.0 )

    o3.update!(collecting_event: FactoryBot.create(:valid_collecting_event, verbatim_latitude: '7.0', verbatim_longitude: '12.0'))
    g = Georeference::VerbatimData.create!(collecting_event: o3.collecting_event)


    a = FactoryBot.create(:level1_geographic_area)
    a.geographic_items << GeographicItem.create!(geography: p)

    AssertedDistribution.create!(asserted_distribution_object: ba1,asserted_distribution_shape: a, source: FactoryBot.create(:valid_source))

    o = {wkt: p.to_s}
    q =  query.new(o)

    expect(q.all.map(&:id)).to contain_exactly( ba1.id, ba2.id, ba3.id )
  end

  specify '#object_biological_property_id' do
    p = FactoryBot.create(:valid_biological_property)
    s = FactoryBot.create(:valid_biological_relationship_object_type, biological_relationship: r1, biological_property: p)

    o = {object_biological_property_id: p.id}
    expect(query.new(o).all.map(&:id)).to contain_exactly( ba1.id, ba2.id )
  end

  specify '#subject_biological_property_id' do
    p = FactoryBot.create(:valid_biological_property)
    s = FactoryBot.create(:valid_biological_relationship_subject_type, biological_relationship: r1, biological_property: p)

    o = {subject_biological_property_id: p.id}
    expect(query.new(o).all.map(&:id)).to contain_exactly( ba1.id, ba2.id )
  end

  specify '#collecting_event_id on collection_object' do
    a = BiologicalAssociation.create!(
      biological_association_subject: Specimen.create!(collecting_event: FactoryBot.create(:valid_collecting_event)),
      biological_association_object: o3,
      biological_relationship: r2)
    o = {collecting_event_id: a.biological_association_subject.collecting_event.id}
    expect(query.new(o).all.map(&:id)).to contain_exactly( a.id )
  end

  specify '#collecting_event_id on collection_object and field_occurrence' do
    ce = FactoryBot.create(:valid_collecting_event)
    a = BiologicalAssociation.create!(
      biological_association_subject: o3,
      biological_association_object: Specimen.create!(collecting_event: ce),
      biological_relationship: r2)
    b = BiologicalAssociation.create!(
      biological_association_subject: FactoryBot.create(:valid_field_occurrence, collecting_event: ce),
      biological_association_object: o3,
      biological_relationship: r2)
    o = {collecting_event_id: ce.id}
    expect(query.new(o).all.map(&:id)).to contain_exactly( a.id, b.id )
  end

  specify '#otu_id' do
    o = {otu_id: o1.id}
    q = query.new(o)
    expect(q.all.map(&:id)).to contain_exactly( ba1.id, ba2.id )
  end

  specify '#collection_object_id' do
    a = BiologicalAssociation.create!(
      biological_association_subject: Specimen.create!,
      biological_association_object: o3,
      biological_relationship: r2)

    o = {collection_object_id: a.biological_association_subject.id}
    expect(query.new(o).all.map(&:id)).to contain_exactly( a.id )
  end

  specify '#field_occurrence_id' do
    a = BiologicalAssociation.create!(
      biological_association_subject: o3,
      biological_association_object: FactoryBot.create(:valid_field_occurrence),
      biological_relationship: r2)

    o = {field_occurrence_id: a.biological_association_object.id}
    expect(query.new(o).all.map(&:id)).to contain_exactly( a.id )
  end

  specify '#subject_objectglobal_id' do
    o = {subject_object_global_id: o1.to_global_id.to_s}
    expect(query.new(o).all.map(&:id)).to contain_exactly(ba1.id, ba2.id )
  end

  specify '#object_object_global_id' do
    o = {object_object_global_id: o2.to_global_id.to_s}
    expect(query.new(o).all.map(&:id)).to contain_exactly(ba1.id)
  end

  specify '#subject_object_global_id and #object_object_global_id' do
    o = {subject_object_global_id: o1.to_global_id.to_s, object_object_global_id: o3.to_global_id.to_s}
    expect(query.new(o).all.map(&:id)).to contain_exactly(ba2.id)
  end

  specify '#any_global_id' do
    o = {any_global_id: o2.to_global_id.to_s}
    expect(query.new(o).all.map(&:id)).to contain_exactly(ba1.id, ba3.id)
  end

  specify '#biological_relationship_id' do
    o = {biological_relationship_id: r1.id}
    expect(query.new(o).all.map(&:id)).to contain_exactly(ba1.id, ba2.id)
  end

  specify '#taxon_name_id 2' do
    g1 =  Protonym.create!(name: 'Bus', rank_class: Ranks.lookup(:iczn, :genus), parent: root)
    s1 =  Protonym.create!(name: 'eus', rank_class: Ranks.lookup(:iczn, :species), parent: g1)

    o1.update!(taxon_name: s1)

    o = {taxon_name_id: s1.id}
    expect(query.new(o).all.map(&:id)).to contain_exactly(ba1.id, ba2.id)
  end

  specify '#taxon_name_id 1 (descendants true)' do
    g1 =  Protonym.create!(name: 'Bus', rank_class: Ranks.lookup(:iczn, :genus), parent: root)
    s1 =  Protonym.create!(name: 'eus', rank_class: Ranks.lookup(:iczn, :species), parent: g1)

    g2 =  Protonym.create!(name: 'Cus', rank_class: Ranks.lookup(:iczn, :genus), parent: root)
    s2 =  Protonym.create!(name: 'dus', rank_class: Ranks.lookup(:iczn, :species), parent: g2)

    o1.update!(taxon_name: s1)

    o = {taxon_name_id: g1.id, descendants: true}
    expect(query.new(o).all.map(&:id)).to contain_exactly(ba1.id, ba2.id)
  end

  specify '#subject_taxon_name_id (Otu)' do
    g1 =  Protonym.create!(name: 'Bus', rank_class: Ranks.lookup(:iczn, :genus), parent: root)
    s1 =  Protonym.create!(name: 'eus', rank_class: Ranks.lookup(:iczn, :species), parent: g1)

    g2 =  Protonym.create!(name: 'Cus', rank_class: Ranks.lookup(:iczn, :genus), parent: root)
    s2 =  Protonym.create!(name: 'dus', rank_class: Ranks.lookup(:iczn, :species), parent: g2)

    o2.update!(taxon_name: s1)

    o = {subject_taxon_name_id: g1.id, descendants: true}
    q = query.new(o)
    expect(q.all.map(&:id)).to contain_exactly(ba3.id)
  end

  specify '#object_taxon_name_id (CollectionObject)' do
     g1 = Protonym.create!(name: 'Bus', rank_class: Ranks.lookup(:iczn, :genus), parent: root)
    s1 = Protonym.create!(name: 'eus', rank_class: Ranks.lookup(:iczn, :species), parent: g1)

    g2 = Protonym.create!(name: 'Cus', rank_class: Ranks.lookup(:iczn, :genus), parent: root)
    s2 = Protonym.create!(name: 'dus', rank_class: Ranks.lookup(:iczn, :species), parent: g2)

    oz = Otu.create!(taxon_name: s1)
    bz = FactoryBot.create(:valid_biological_association, biological_association_object: oz)

    o = {object_taxon_name_id: g1.id, descendants: true}
    q = query.new(o)
    expect(q.all.map(&:id)).to contain_exactly(bz.id)
   end

  specify '#subject_taxon_name_id (CollectionObject)' do
     g1 =  Protonym.create!(name: 'Bus', rank_class: Ranks.lookup(:iczn, :genus), parent: root)
    s1 =  Protonym.create!(name: 'eus', rank_class: Ranks.lookup(:iczn, :species), parent: g1)

    g2 =  Protonym.create!(name: 'Cus', rank_class: Ranks.lookup(:iczn, :genus), parent: root)
    s2 =  Protonym.create!(name: 'dus', rank_class: Ranks.lookup(:iczn, :species), parent: g2)

    oz = Otu.create!(taxon_name: s1)
    bz = FactoryBot.create(:valid_biological_association, biological_association_subject: oz)

    o = {subject_taxon_name_id: g1.id, descendants: true}
    q = query.new(o)
    expect(q.all.map(&:id)).to contain_exactly(bz.id)
   end

  specify '#object_taxon_name_id' do
    g1 =  Protonym.create!(name: 'Bus', rank_class: Ranks.lookup(:iczn, :genus), parent: root)
    s1 =  Protonym.create!(name: 'eus', rank_class: Ranks.lookup(:iczn, :species), parent: g1)

    g2 =  Protonym.create!(name: 'Cus', rank_class: Ranks.lookup(:iczn, :genus), parent: root)
    s2 =  Protonym.create!(name: 'dus', rank_class: Ranks.lookup(:iczn, :species), parent: g2)

    o2.update!(taxon_name: s1)
    o = {object_taxon_name_id: g1.id, descendants: true}

    q = query.new(o)

    expect(q.all.map(&:id)).to contain_exactly(ba1.id)
  end

  specify '#biological_associations_graph_id' do
    g = FactoryBot.create(:valid_biological_associations_graph)
    g.biological_associations << ba1
    expect(query.new(biological_associations_graph_id: [g.id]).all.map(&:id)).to contain_exactly(ba1.id)
  end

end<|MERGE_RESOLUTION|>--- conflicted
+++ resolved
@@ -265,45 +265,44 @@
     expect(q.all).to contain_exactly( ba2, ba3 )
   end
 
-<<<<<<< HEAD
+  specify '#geo_shape_id #geo_mode = true (spatial) #geo_collecting_event_geographic_area' do
+    a = FactoryBot.create(:level1_geographic_area)
+    s = a.geographic_items << GeographicItem.create!(
+      geography: RspecGeoHelpers.make_polygon( RSPEC_GEO_FACTORY.point(10, 10),0,0, 5.0, 5.0 )
+    )
+
+    o3.update!(collecting_event: FactoryBot.create(:valid_collecting_event, geographic_area: a))
+
+    o = {
+      geo_shape_id: a.id,
+      geo_shape_type: 'GeographicArea',
+      geo_mode: true,
+      geo_collecting_event_geographic_area: true
+    }
+
+    q = query.new(o)
+
+    expect(q.all).to contain_exactly( ba2, ba3 )
+  end
+
   specify '#geo_shape_id #geo_mode = nil (exact) against AssertedDistribution and AssertedDistribution repeated' do
     a = FactoryBot.create(:level1_geographic_area)
     a.geographic_items << GeographicItem.create!(
       geography: RspecGeoHelpers.make_polygon( RSPEC_GEO_FACTORY.point(10, 10),0,0, 5.0, 5.0 )
     )
-
     source = FactoryBot.create(:valid_source)
     AssertedDistribution.create!(asserted_distribution_object: o2,asserted_distribution_shape: a, source:)
     AssertedDistribution.create!(asserted_distribution_object: ba3,asserted_distribution_shape: a, source:)
-=======
-  specify '#geo_shape_id #geo_mode = true (spatial) #geo_collecting_event_geographic_area' do
-    a = FactoryBot.create(:level1_geographic_area)
-    s = a.geographic_items << GeographicItem.create!(
-      geography: RspecGeoHelpers.make_polygon( RSPEC_GEO_FACTORY.point(10, 10),0,0, 5.0, 5.0 )
-    )
-
-    o3.update!(collecting_event: FactoryBot.create(:valid_collecting_event, geographic_area: a))
->>>>>>> 202c9103
 
     o = {
       geo_shape_id: a.id,
       geo_shape_type: 'GeographicArea',
-<<<<<<< HEAD
       geo_mode: nil # exact
-=======
-      geo_mode: true,
-      geo_collecting_event_geographic_area: true
->>>>>>> 202c9103
-    }
-
-    q = query.new(o)
-
-<<<<<<< HEAD
+    }
+    q = query.new(o)
+
     # Matches ba3 twice.
     expect(q.all).to contain_exactly( ba1, ba3 )
-=======
-    expect(q.all).to contain_exactly( ba2, ba3 )
->>>>>>> 202c9103
   end
 
   specify '#wkt & #taxon_name_id 2' do
