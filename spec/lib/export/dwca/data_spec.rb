require 'rails_helper'
# require 'export/dwca/data'

describe Export::Dwca::Data, type: :model, group: :darwin_core do
  let(:scope) { ::DwcOccurrence.all }

  specify 'initializing without a scope raises' do
    expect {Export::Dwca::Data.new()}.to raise_error ArgumentError
  end

  specify 'initializing with a DwcOccurrence scope succeeds' do
    a = Export::Dwca::Data.new(core_scope: scope).core_scope.to_sql
    expect(a.include?('ORDER BY dwc_occurrences.id')).to be_truthy
  end

  context 'when initialized with a scope' do
    let(:data) { Export::Dwca::Data.new(core_scope: scope) }

    specify 'initializing with a DwcOccurrence scope succeeds' do
      expect(Export::Dwca::Data.new(core_scope: scope)).to be_truthy
    end

    specify '#csv returns csv String' do
      expect(data.csv).to be_kind_of( String )
    end

    context 'with some occurrence records created' do
      before do
        5.times do
          f = FactoryBot.create(:valid_specimen)
          f.get_dwc_occurrence
        end
      end

      after { data.cleanup }

      let(:csv) { CSV.parse(data.csv, headers: true, col_sep: "\t") }

      # id, and non-standard DwC columns are handled elsewhere
      let(:headers) { [ 'basisOfRecord', 'individualCount', 'occurrenceID', 'occurrenceStatus' ] }

      specify '#collection_object_ids' do
        d = Export::Dwca::Data.new(core_scope: scope).collection_object_ids
        expect(d).to eq(CollectionObject.joins(:dwc_occurrence).order('dwc_occurrences.id').pluck(:dwc_occurrence_object_id))
      end

      context 'various scopes' do
        specify 'with .where clauses' do
          s = scope.where('id > 1')
          d = Export::Dwca::Data.new(core_scope: s)
          expect(d.meta_fields).to contain_exactly(*headers)
        end

        specify 'with .order clauses' do
          s = scope.order(:basisOfRecord)
          d = Export::Dwca::Data.new(core_scope: s)
          expect(d.meta_fields).to contain_exactly(*headers)
        end

        specify 'with .join clauses' do
          s = scope.collection_objects_join
          d = Export::Dwca::Data.new(core_scope: s)
          expect(d.meta_fields).to contain_exactly(*headers)
        end
      end

      context 'extension_scopes: [:biological_associations]' do
        let(:biological_relationship) { FactoryBot.create(:valid_biological_relationship) }
        let!(:ba1) { BiologicalAssociation.create!(biological_relationship:, biological_association_subject: CollectionObject.first, biological_association_object: CollectionObject.last) }
        let(:biological_association_scope) { BiologicalAssociation.all }

        specify '#biological_associations_resource_relationship is a tempfile' do
          s = scope.where('id > 1')
          d = Export::Dwca::Data.new(core_scope: s, extension_scopes: { biological_associations:  biological_association_scope  })
          expect(d.biological_associations_resource_relationship).to be_kind_of(Tempfile)
        end

        specify '#biological_associations_resource_relationship returns lines for specimens' do
          s = scope.where('id > 1')
          d = Export::Dwca::Data.new(core_scope: s, extension_scopes: { biological_associations:  biological_association_scope  })
          expect(d.biological_associations_resource_relationship.count).to eq(2)
        end
      end

      context 'predicate_extension' do
        let(:p1) { FactoryBot.create(:valid_predicate)}
        let(:p2) { FactoryBot.create(:valid_predicate)}
        let(:p3) { FactoryBot.create(:valid_predicate)}
        let(:predicate_ids) { [p3.id, p1.id, p2.id] } # purposefully out of order

        after { data.cleanup }

        specify 'orders values into the right rows' do
          s = Specimen.all
          f = Specimen.first
          m = Specimen.third
          l = Specimen.last

          d1 = FactoryBot.create(:valid_data_attribute_internal_attribute, attribute_subject: f, predicate: p1 )
          d2 = FactoryBot.create(:valid_data_attribute_internal_attribute, attribute_subject: l, predicate: p3 )
          d3 = FactoryBot.create(:valid_data_attribute_internal_attribute, attribute_subject: m, predicate: p2 )

          c = FactoryBot.create(:valid_collecting_event)
          d4 = FactoryBot.create(:valid_data_attribute_internal_attribute, attribute_subject: c, predicate: p1 )

          m.update!(collecting_event: c)

          a = Export::Dwca::Data.new(core_scope: scope, predicate_extensions: {collection_object_predicate_id: predicate_ids, collecting_event_predicate_id: predicate_ids } )

          f = a.predicate_data.read

          z = CSV.parse(f, headers: true)

          expect(z.to_a[1].first).to include(d1.value)
          expect(z.to_a[3].first).to include(d4.value) # the ce value
          expect(z.to_a[3].first).to include(d3.value)
          expect(z.to_a[5].first).to include(d2.value)
        end

        specify '#collection_object_attributes_query' do
          # All three share CE
          f = Specimen.first
          m = Specimen.third
          l = Specimen.last

          c = FactoryBot.create(:valid_collecting_event)
          f.update!(collecting_event: c)
          m.update!(collecting_event: c)
          l.update!(collecting_event: c)

          # The collecting event has a data attributes
          d1 = FactoryBot.create(:valid_data_attribute_internal_attribute, attribute_subject: c, predicate: p1 )

          # The scope is only two specimens
          q = DwcOccurrence.where(dwc_occurrence_object: Specimen.where(id: [f.id, m.id]))

          a = Export::Dwca::Data.new(core_scope: q, predicate_extensions: {collecting_event_predicate_id: [p1.id] } )

          expect(a.collecting_event_attributes_query.to_a).to contain_exactly(d1)
        end

        specify '#collection_object_attributes_query, does not inject collection_object_ids via collecting events for collection_objects not referenced in the origin scope' do
          # All three share CE
          f = Specimen.first
          m = Specimen.third
          l = Specimen.last

          c = FactoryBot.create(:valid_collecting_event)

          f.update!(collecting_event: c)
          m.update!(collecting_event: c)
          l.update!(collecting_event: c)

          # The collecting event has a data attributes
          d1 = FactoryBot.create(:valid_data_attribute_internal_attribute, attribute_subject: c, predicate: p1 )

          # The scope is only two specimens
          q = DwcOccurrence.where(dwc_occurrence_object: Specimen.where(id: [f.id, m.id]))

          a = Export::Dwca::Data.new(core_scope: q, predicate_extensions: {collecting_event_predicate_id: [p1.id] } )

          expect(a.collecting_event_attributes).to contain_exactly(
            [f.id, "TW:DataAttribute:CollectingEvent:#{p1.name}", d1.value ],
            [m.id, "TW:DataAttribute:CollectingEvent:#{p1.name}", d1.value ]
          )
        end

        specify '#collection_object_attributes' do
          s = Specimen.all
          f = Specimen.first
          m = Specimen.third
          l = Specimen.last

          d1 = FactoryBot.create(:valid_data_attribute_internal_attribute, attribute_subject: f, predicate: p1 )
          d2 = FactoryBot.create(:valid_data_attribute_internal_attribute, attribute_subject: l, predicate: p3 )
          d3 = FactoryBot.create(:valid_data_attribute_internal_attribute, attribute_subject: m, predicate: p2 )

          a = Export::Dwca::Data.new(core_scope: scope, predicate_extensions: {collection_object_predicate_id: predicate_ids } )

          expect(a.collection_object_attributes).to include([f.id, "TW:DataAttribute:CollectionObject:#{p1.name}", d1.value])
          expect(a.collection_object_attributes).to include([l.id, "TW:DataAttribute:CollectionObject:#{p3.name}", d2.value])
        end

        specify '#collecting_event_attributes' do
          f = Specimen.first

          c = FactoryBot.create(:valid_collecting_event)
          d4 = FactoryBot.create(:valid_data_attribute_internal_attribute, attribute_subject: c, predicate: p1 )

          f.update!(collecting_event: c)

          d1 = FactoryBot.create(:valid_data_attribute_internal_attribute, attribute_subject: c, predicate: p1 )
          d2 = FactoryBot.create(:valid_data_attribute_internal_attribute, attribute_subject: c, predicate: p3 )

          a = Export::Dwca::Data.new(core_scope: scope, predicate_extensions: {collecting_event_predicate_id: predicate_ids } )

          expect(a.collecting_event_attributes).to include([f.id, "TW:DataAttribute:CollectingEvent:#{p1.name}", d1.value])
          expect(a.collecting_event_attributes).to include([f.id, "TW:DataAttribute:CollectingEvent:#{p3.name}", d2.value])
        end

        specify '#used_predicates' do
          f = Specimen.first

          c = FactoryBot.create(:valid_collecting_event)
          d4 = FactoryBot.create(:valid_data_attribute_internal_attribute, attribute_subject: c, predicate: p1 )

          f.update!(collecting_event: c)

          d1 = FactoryBot.create(:valid_data_attribute_internal_attribute, attribute_subject: c, predicate: p1 )
          d2 = FactoryBot.create(:valid_data_attribute_internal_attribute, attribute_subject: c, predicate: p3 )

          a = Export::Dwca::Data.new(core_scope: scope, predicate_extensions: {collecting_event_predicate_id: predicate_ids } )

          expect(a.collecting_event_attributes).to include([f.id, "TW:DataAttribute:CollectingEvent:#{p1.name}", d1.value])
          expect(a.collecting_event_attributes).to include([f.id, "TW:DataAttribute:CollectingEvent:#{p3.name}", d2.value])
        end

        specify '#used_predicates 2' do
          f = Specimen.first

          c = FactoryBot.create(:valid_collecting_event)
          d4 = FactoryBot.create(:valid_data_attribute_internal_attribute, attribute_subject: c, predicate: p1 )

          f.update!(collecting_event: c)

          d1 = FactoryBot.create(:valid_data_attribute_internal_attribute, attribute_subject: c, predicate: p1 )
          d2 = FactoryBot.create(:valid_data_attribute_internal_attribute, attribute_subject: c, predicate: p3 )
          d3 = FactoryBot.create(:valid_data_attribute_internal_attribute, attribute_subject: f, predicate: p2 )

          a = Export::Dwca::Data.new(core_scope: scope, predicate_extensions: {collecting_event_predicate_id: predicate_ids } )

          expect(a.used_predicates).to contain_exactly("TW:DataAttribute:CollectingEvent:#{p1.name}", "TW:DataAttribute:CollectingEvent:#{p3.name}", "TW:DataAttribute:CollectionObject:#{p2.name}")
        end

      end

      context 'taxonworks_extensions for internal attributes' do

        context 'exporting otu_name' do
          let(:d) {Export::Dwca::Data.new(core_scope: scope, taxonworks_extensions: [:otu_name])}
          let!(:o) {FactoryBot.create(:valid_otu)}
          let!(:det) {FactoryBot.create(
<<<<<<< HEAD
            :valid_taxon_determination,
            otu: o,
            taxon_determination_object: DwcOccurrence.last.dwc_occurrence_object)}
=======
            :valid_taxon_determination, otu: o,
            biological_collection_object: DwcOccurrence.last.dwc_occurrence_object)}
>>>>>>> eded1bd9

          specify 'the COs should have OTUs' do
            expect(DwcOccurrence.last.dwc_occurrence_object.current_otu).to_not be_nil
          end

          specify '#taxon_works_extension_data is a tempfile' do
            expect(d.taxonworks_extension_data).to be_kind_of(Tempfile)
          end

          specify '#taxonworks_extension_data returns lines for specimens' do
            expect(d.taxonworks_extension_data.count).to eq(6)
          end

          specify 'should have the correct headers' do
            headers = %w[basisOfRecord individualCount occurrenceID occurrenceStatus TW:Internal:otu_name]
            expect(d.meta_fields).to contain_exactly(*headers)
          end

          specify 'should have the otu name in the correct extension file row' do
            expect(File.readlines(d.taxonworks_extension_data).last&.strip).to eq(o.name)
          end

          specify 'should have the otu name in the combined file' do
            expect(File.readlines(d.all_data).last).to include(o.name)
          end
        end

        context 'exporting header with different api column name' do
          let(:d) { Export::Dwca::Data.new(core_scope: scope, taxonworks_extensions: [:collection_object_id]) }

          specify 'should have the correct headers' do
            headers = %w[basisOfRecord individualCount occurrenceID occurrenceStatus TW:Internal:collection_object_id]
            expect(d.meta_fields).to contain_exactly(*headers)
          end

          specify 'should have the collection_object_id in the correct extension file row' do
            expect(File.readlines(d.taxonworks_extension_data).last&.strip).to eq(CollectionObject.last.id.to_s)
          end

          specify 'should have the collection_object_id in the combined file' do
            expect(File.readlines(d.all_data).last).to include(CollectionObject.last.id.to_s)
          end
        end

        context 'exporting elevation_precision' do
          let(:d) { Export::Dwca::Data.new(core_scope: scope, taxonworks_extensions: [:elevation_precision]) }
          let(:ce) { FactoryBot.create(:valid_collecting_event, minimum_elevation: 100, elevation_precision: '10 m') }

          before do
            co = CollectionObject.last
            co.collecting_event_id = ce.id
            co.save!
          end

          specify 'should have the elevation precision in the correct extension file row' do
            expect(File.readlines(d.taxonworks_extension_data).last&.strip).to eq(ce.elevation_precision)
          end

          specify 'should have the elevation precision in the combined file' do
            expect(File.readlines(d.all_data).last).to include(ce.elevation_precision)
          end
        end

        context 'when no extensions are selected' do
          let(:empty_extension) { Export::Dwca::Data.new(core_scope: scope, taxonworks_extensions: []) }

          specify '#taxonworks_extension_data should be a tempfile' do
            expect(empty_extension.taxonworks_extension_data).to be_kind_of(Tempfile)
          end

          specify '#taxon_works_extension_data should generate a blank file' do
            expect(empty_extension.taxonworks_extension_data.count).to eq(0)
          end

          specify 'the datafile should have only the standard headers' do
            expect(empty_extension.meta_fields).to contain_exactly(*headers)
          end
        end
      end

      specify '#csv returns lines for specimens' do
        expect(csv.count).to eq(5)
      end

      specify 'TW housekeeping columns are not present' do
        expect(csv.headers).not_to include('project_id', 'created_by_id', 'updated_by_id')
      end

      specify 'generated headers are restricted to data' do
        expect(csv.headers).to contain_exactly(*(['id'] + headers))
      end

      specify '#meta_fields can be returned, and exclude id' do
        expect(data.meta_fields).to contain_exactly(*headers)
      end

      context 'files' do
        specify '#data is a tempfile' do
          expect(data.data).to be_kind_of(Tempfile)
        end

        specify '#eml is a tempfile' do
          expect(data.eml).to be_kind_of(Tempfile)
        end

        specify '#meta is a tempfile' do
          expect(data.meta).to be_kind_of(Tempfile)
        end

        specify '#zipfile is a Tempfile' do
          expect(data.zipfile).to be_kind_of(Tempfile)
        end

        specify '#predicate_data is a Tempfile' do
          expect(data.predicate_data).to be_kind_of(Tempfile)
        end

        specify '#package_download packages' do
          d = FactoryBot.build(:valid_download)
          expect(data.package_download(d)).to be_truthy
        end

        specify '#package_download 2' do
          d = FactoryBot.build(:valid_download)
          data.package_download(d)
          expect(File.exist?(d.file_path)).to be_truthy
        end
      end

      # TODO: actually check tempfile directory
      specify '#cleanup' do
        expect(data.cleanup).to be_truthy
      end
    end

  end
end<|MERGE_RESOLUTION|>--- conflicted
+++ resolved
@@ -240,14 +240,9 @@
           let(:d) {Export::Dwca::Data.new(core_scope: scope, taxonworks_extensions: [:otu_name])}
           let!(:o) {FactoryBot.create(:valid_otu)}
           let!(:det) {FactoryBot.create(
-<<<<<<< HEAD
             :valid_taxon_determination,
             otu: o,
             taxon_determination_object: DwcOccurrence.last.dwc_occurrence_object)}
-=======
-            :valid_taxon_determination, otu: o,
-            biological_collection_object: DwcOccurrence.last.dwc_occurrence_object)}
->>>>>>> eded1bd9
 
           specify 'the COs should have OTUs' do
             expect(DwcOccurrence.last.dwc_occurrence_object.current_otu).to_not be_nil
