--- conflicted
+++ resolved
@@ -43,7 +43,7 @@
   def cook_cheezburgers
     @hungry = false
     true
-  end
+  end 
 end
 
 # Stub class for testing, used to ensure that soft validation
@@ -57,7 +57,6 @@
   # Mock ancestors method
   def self.ancestors
     [Softy]
-<<<<<<< HEAD
   end
 end
 
@@ -73,7 +72,4 @@
   def self.ancestors
     [Softy]
   end
-=======
-  end 
->>>>>>> 74e23b2d
 end