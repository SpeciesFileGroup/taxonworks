require 'rails_helper'

describe Settings do
  before(:all) { @current_settings_hash = Settings.get_config_hash }

  let(:valid_full_config) do
    { default_data_directory: 'tmp',
      backup_directory: 'tmp',
      exception_notification: {
        email_prefix: '[TW-Error] ',
        sender_address: %{"notifier" <notifier@example.com>},
        exception_recipients: "exceptions@example.com,other_exceptions@example.com"
      }
    }
  end
 
  let(:rails_config) {
    double(
      'config', 
      middleware: double('middleware'), 
      action_mailer: double('action_mailer'),
    )
  }
  
  after(:all) do
    current_settings_hash =  Settings.get_config_hash
    config = {
      default_data_directory: current_settings_hash[:default_data_directory],
      backup_directory: current_settings_hash[:backup_directory],
      mail_domain: current_settings_hash[:mail_domain],
    }
    Settings.load_from_hash({}, config)
  end
        
  describe '::load_from_hash' do
    let(:valid_config) { { exception_notification: valid_full_config[:exception_notification] } }

    describe 'exception_notification' do
            
      context 'when valid settings' do
        it 'sets up ExceptionNotification middleware with supplied config' do
          expect(rails_config.middleware).to receive(:use).with(ExceptionNotification::Rack, email: valid_config[:exception_notification])
          Settings.load_from_hash(rails_config, valid_config)
        end

        it 'does not set up ExceptionNotification middleware when no settings is available' do
          expect(rails_config.middleware).not_to receive(:use)
          Settings.load_from_hash(rails_config, { })
        end
      end

      context 'when invalid settings' do  
        it "throws error when a setting is missing" do
          valid_config[:exception_notification].delete(:email_prefix)
          expect { Settings.load_from_hash(rails_config, valid_config) }.to raise_error(Settings::Error, /.*\[\:email_prefix\].*/)
        end

        it "throws error when a setting is invalid" do
          valid_config[:exception_notification][:invalid_setting] = 'INVALID'
          expect { Settings.load_from_hash(rails_config, valid_config) }.to raise_error(Settings::Error, /.*\[\:invalid_setting\].*/)
        end
      end
    end
    
    describe "default_data_directory" do
      context "when valid directory" do
        let(:valid_directory) { { default_data_directory: valid_full_config[:default_data_directory] } }
        
        it "sets ::default_data_directory to the absolute path of the supplied directory" do
          Settings.load_from_hash(rails_config, valid_directory)
          expect(Settings.default_data_directory).to eq(File.absolute_path(valid_directory[:default_data_directory]))
        end

      end
<<<<<<< HEAD

      context "when uncreated directory" do
        let(:path) { File.absolute_path('DATA_INVALID_DIRECTORY') } 
        let(:invalid_directory) { { default_data_directory: path } }

        after(:all) { FileUtils.rm_rf( File.absolute_path('DATA_INVALID_DIRECTORY') ) }

        it "creates the directory when it does not exist" do
          expect(Settings.load_from_hash(rails_config, invalid_directory)).to be_truthy
          expect( Dir.exists?(path) ).to be_truthy
=======
      
      context "when invalid directory" do
        it "throws error when directory does not exist" do
          invalid_directory = { default_data_directory: 'INVALID_DIRECTORY' }
          expect { Settings.load_from_hash(rails_config, invalid_directory) }.to raise_error(/.*INVALID_DIRECTORY.*/)
        end
        
        it "throws error when path is not a directory" do
          file = { default_data_directory: 'spec/settings/file' }
          expect { Settings.load_from_hash(rails_config, file) }.to raise_error(/.*spec\/settings\/file.*/)
>>>>>>> c70f34b2
        end
      end

      context "when not present" do
        it "sets ::default_data_directory to nil" do
          Settings.load_from_hash(rails_config, { })
          expect(Settings.default_data_directory).to eq(nil)
        end
      end
    end

    describe "exception_recipients" do 
      let(:valid_exception_notification) {
        { exception_recipients: valid_full_config[:exception_notification][:exception_recipients],
          email_prefix: 'foo',
<<<<<<< HEAD
          sender_address: 'bar' 
=======
         sender_address: 'bar' 
>>>>>>> c70f34b2
      }
      }       

      context "is parsed into an array" do
        it "sets ::exception_recipients splitting on comma" do
          expect(Settings.send(:process_exception_notification, valid_exception_notification)[:exception_recipients]).to eq(valid_full_config[:exception_notification][:exception_recipients].split(',') )
        end
      end
    end

    describe "backup_directory" do
      context "when valid directory" do
        let(:valid_directory) { { backup_directory: valid_full_config[:backup_directory] } }
        
        it "sets ::backup_directory to the absolute path of the supplied directory" do
          Settings.load_from_hash(rails_config, valid_directory)
          expect(Settings.backup_directory).to eq(File.absolute_path(valid_directory[:backup_directory]))
        end

      end
      
      context "when uncreated directory" do
        let(:path) { File.absolute_path('INVALID_DIRECTORY') } 
        let(:invalid_directory) { { backup_directory: path } }

        after(:all) { FileUtils.rm_rf( File.absolute_path('INVALID_DIRECTORY') ) }

        it "creates the directory when it does not exist" do
          expect(Settings.load_from_hash(rails_config, invalid_directory)).to be_truthy
          expect( Dir.exists?(path) ).to be_truthy
        end
      end

      context "when not present" do
        it "sets ::backup_directory to nil" do
          Settings.load_from_hash(rails_config, { })
          expect(Settings.backup_directory).to eq(nil)
        end
      end
      
    end


    describe "action_mailer_smtp_settings" do
      
      context "when valid settings" do
        let(:valid_smtp) { 
          { action_mailer_smtp_settings: { address: 'smtp.example.com', port: 25, domain: 'example.com' } } 
        }
        
        it "sets ActionMailer delivery method to SMTP with supplied config" do
          expect(rails_config.action_mailer).to receive("delivery_method=").with(:smtp)
          expect(rails_config.action_mailer).to receive("smtp_settings=").with(valid_smtp[:action_mailer_smtp_settings])
          Settings.load_from_hash(rails_config, valid_smtp)
        end
          
      end
      
      context "when not present" do
        it "does not alter ActionMailer settings" do
          expect(rails_config.action_mailer).not_to receive("delivery_method=")
          Settings.load_from_hash(rails_config, { })
        end
      end
      
    end
    
    describe "action_mailer_url_host" do
      
      context "present" do
        let(:host) { { action_mailer_url_host: 'example.com' } }

        it "sets up ActionMailer default URL host with the supplied config" do
          expect(rails_config.action_mailer).to receive("default_url_options=").with({ :host => 'example.com' })
          Settings.load_from_hash(rails_config, host)
        end
      end
      
      context "when not present" do
        it "does not alter ActionMailer settings" do
          expect(rails_config.action_mailer).not_to receive("default_url_options=")
          Settings.load_from_hash(rails_config, { })
        end
      end
      
    end
    
    describe "mail_domain" do

      context "present" do
        let(:host) { { mail_domain: 'example.com' } }

        it "sets ::mail_domain with the supplied domain" do
          Settings.load_from_hash(rails_config, host)
          expect(Settings.mail_domain).to eq('example.com')
        end
      end
      
      context "when not present" do
        it "sets ::mail_domain to nil" do
          Settings.load_from_hash(rails_config, { })
          expect(Settings.mail_domain).to be_nil
        end
      end
            
    end
    
    describe "capistrano" do
      it "accepts a capistrano section" do
        expect { Settings.load_from_hash(rails_config, { capistrano: { } }) }.to_not raise_error
      end
    end
      
    describe "invalid section" do
      let(:invalid_section_config) do
        { invalid_section: { } }  
      end
      
      it "throws error when a settings section is not valid" do
        expect { Settings.load_from_hash(rails_config, invalid_section_config) }.to raise_error(/.*invalid_section*/)
      end
      
    end
    
    describe "multiple sections" do
      
      it "loads all provided sections" do
        expect(rails_config.middleware).to receive(:use).with(ExceptionNotification::Rack, email: valid_config[:exception_notification])
        Settings.load_from_hash(rails_config, valid_full_config)
        expect(Settings.default_data_directory).to eq(File.absolute_path(valid_full_config[:default_data_directory]))
      end
      
    end
    
  end
  
  describe '::get_config_hash' do
    let(:config) { { mail_domain: 'example.com' } }
    it "returns the latest config hash used" do
      Settings.load_from_hash(rails_config, config)
      expect(Settings.get_config_hash).to eq(config)
    end  
  end
  
  describe '::load_from_file' do
    
    it "calls ::load_from_hash with the supplied settings set in the YAML file converted to hash" do
      expect(Settings).to receive(:load_from_hash).with(rails_config, valid_full_config)
      Settings.load_from_file(rails_config, 'spec/files/settings/valid.yml', :test)
    end
    
    it "calls ::load_from_hash with an empty hash when the settings set in the YAML file is empty" do
      expect(Settings).to receive(:load_from_hash).with(rails_config, { })
      Settings.load_from_file(rails_config, 'spec/files/settings/valid.yml', :empty)
    end
    
    it "throws error when file not exists" do
      expect { Settings.load_from_file(rails_config, 'not_exists.yml', :test) }.to raise_error Errno::ENOENT
    end
    
    it "throws error when settings set is not present" do
      expect { Settings.load_from_file(rails_config, 'spec/files/settings/valid.yml', :INVALID_SET_NAME) }.to raise_error(/.*INVALID_SET_NAME.*/)
    end
    
    it "throws error on syntax error" do
      expect { 
        Settings.load_from_file(rails_config, 'spec/files/settings/syntax_error.yml', :test) 
      }.to raise_error Psych::SyntaxError
    end
  end
  
end<|MERGE_RESOLUTION|>--- conflicted
+++ resolved
@@ -72,49 +72,32 @@
         end
 
       end
-<<<<<<< HEAD
-
+      
       context "when uncreated directory" do
         let(:path) { File.absolute_path('DATA_INVALID_DIRECTORY') } 
         let(:invalid_directory) { { default_data_directory: path } }
 
         after(:all) { FileUtils.rm_rf( File.absolute_path('DATA_INVALID_DIRECTORY') ) }
-
+        
         it "creates the directory when it does not exist" do
           expect(Settings.load_from_hash(rails_config, invalid_directory)).to be_truthy
           expect( Dir.exists?(path) ).to be_truthy
-=======
-      
-      context "when invalid directory" do
-        it "throws error when directory does not exist" do
-          invalid_directory = { default_data_directory: 'INVALID_DIRECTORY' }
-          expect { Settings.load_from_hash(rails_config, invalid_directory) }.to raise_error(/.*INVALID_DIRECTORY.*/)
-        end
-        
-        it "throws error when path is not a directory" do
-          file = { default_data_directory: 'spec/settings/file' }
-          expect { Settings.load_from_hash(rails_config, file) }.to raise_error(/.*spec\/settings\/file.*/)
->>>>>>> c70f34b2
-        end
-      end
-
+        end
+      end
+      
       context "when not present" do
         it "sets ::default_data_directory to nil" do
           Settings.load_from_hash(rails_config, { })
           expect(Settings.default_data_directory).to eq(nil)
         end
       end
-    end
+        end
 
     describe "exception_recipients" do 
       let(:valid_exception_notification) {
         { exception_recipients: valid_full_config[:exception_notification][:exception_recipients],
           email_prefix: 'foo',
-<<<<<<< HEAD
           sender_address: 'bar' 
-=======
-         sender_address: 'bar' 
->>>>>>> c70f34b2
       }
       }       
 
@@ -139,15 +122,15 @@
       context "when uncreated directory" do
         let(:path) { File.absolute_path('INVALID_DIRECTORY') } 
         let(:invalid_directory) { { backup_directory: path } }
-
+        
         after(:all) { FileUtils.rm_rf( File.absolute_path('INVALID_DIRECTORY') ) }
-
+        
         it "creates the directory when it does not exist" do
           expect(Settings.load_from_hash(rails_config, invalid_directory)).to be_truthy
           expect( Dir.exists?(path) ).to be_truthy
         end
       end
-
+      
       context "when not present" do
         it "sets ::backup_directory to nil" do
           Settings.load_from_hash(rails_config, { })
