require 'rails_helper'

describe TaxonWorks::Vendor::Biodiversity, type: :model do
  context 'Result' do

    let(:result) { TaxonWorks::Vendor::Biodiversity::Result.new }

    specify '#name' do
      expect( result.name = 'Aus bus').to be_truthy
    end

    specify '#project_id' do
      expect( result.project_id = 1 ).to be_truthy
    end

    specify '#nomenclature_code' do
      expect( result.nomenclature_code = :icn ).to be_truthy
    end

    context 'parsing' do
      let!(:root) { FactoryBot.create(:root_taxon_name) }
      let!(:genus1) { Protonym.create(name: 'Aus', parent: root, rank_class: Ranks.lookup(:iczn, :genus) ) }
      let!(:species1) { Protonym.create(name: 'bus', parent: genus1, rank_class: Ranks.lookup(:iczn, :species) ) }

      before do
        result.project_id = 1
      end

      context 'existing matches' do
        before do
          result.name = 'Aus bus Smith and Jones, 1920'
          result.parse
          result.build_result
        end
        
        specify '#combination_exists? 1' do
          expect(result.combination_exists?).to eq(false)
        end

        specify '#combination_exists? 1' do
          a = Combination.create!(genus: genus1, species: species1)
          expect(result.combination_exists?).to eq(a)
        end
      end

      context 'matches' do
        context 'unambiguous' do
          before do
            result.name = 'Aus bus Smith and Jones, 1920'
            result.parse
            result.build_result
          end

          let(:combination) { result.combination }

          specify 'genus' do
            expect(result.genus).to eq('Aus') 
          end

          specify '#protonym_result' do
            expect(result.protonym_result[:genus]).to include(genus1)
          end

          specify '#preparse' do
            expect(result.preparse).to contain_exactly(result.name)
          end

<<<<<<< HEAD
          specify '#is_unambiguous?' do
            expect(result.is_unambiguous?).to eq(true)
          end

          specify '#finest_rank' do
            expect(result.finest_rank). to eq(:species)
          end

          specify '#combination genus' do
            expect(combination.genus_id).to eq(genus1.id)
          end

          specify '#combination species' do
            expect(combination.species_id).to eq(species1.id)
          end

=======
          specify '#author_word_position' do
            expect(result.author_word_position).to eq(8)
          end

          specify '#name_without_author_year' do
            expect(result.name_without_author_year).to eq('Aus bus')
          end

          specify '#is_unambiguous?' do
            expect(result.is_unambiguous?).to eq(true)
          end

          specify '#finest_rank' do
            expect(result.finest_rank). to eq(:species)
          end

          specify '#combination genus' do
            expect(combination.genus_id).to eq(genus1.id)
          end

          specify '#combination species' do
            expect(combination.species_id).to eq(species1.id)
          end

>>>>>>> 13fd89f8
          specify '#grouped_protonyms1' do
            expect(result.grouped_protonyms(:species)).to contain_exactly(species1)
          end
        end

        context 'match author year' do
          let!(:species3) { Protonym.create(
            name: 'bus',
            year_of_publication: '1920', 
            verbatim_author: 'Smith and Jones',
            parent: genus1, 
              rank_class: Ranks.lookup(:iczn, :species) 
          ) }

          before do
            result.name = 'Aus bus Smith and Jones, 1920'
            result.parse
            result.build_result
          end

          specify '#is_unambiguous? (still)' do
            expect(result.is_unambiguous?).to eq(true)
          end

          specify '#grouped_protonyms1' do
            expect(result.grouped_protonyms(:species)).to contain_exactly(species3)
          end
        end 

        context 'infraspecifics' do
          specify '#string 1' do
            result.name = 'Aus bus form cus Smith and Jones, 1920'
            result.parse
            expect(result.string('form')).to eq('cus') 
          end

          specify '#string 2' do
            result.name = 'Aus bus var. cus Smith and Jones, 1920'
            result.parse
            expect(result.string('variety')).to eq('cus') 
          end

          specify '#string 3' do
            result.name = 'Aus bus cus var. dus Smith and Jones, 1920'
            result.parse
            expect(result.string('subspecies')).to eq('cus') 
          end

          specify '#build_result succeeds' do
            result.name = 'Aus bus form cus Smith and Jones, 1920'
            result.parse
            expect(result.build_result).to be_truthy
          end
        end
      end

      context 'species with ambiguity' do

        let!(:species2)  { Protonym.create(
          name: 'bus', 
          parent: genus1, 
          rank_class: Ranks.lookup(:iczn, :species) 
        ) }

        context 'without author checks' do
          before do
            result.name = 'Aus bus Smith and Jones, 1920'
            result.parse
            result.build_result
          end

          specify '#is_authored?' do
            expect(result.is_authored?).to eq(true)
          end

          specify '#is_unambiguous?' do
            expect(result.is_unambiguous?).to eq(false)
          end 

          specify 'result[:unambiguous]' do
            expect(result.result[:unambiguous]).to eq(false)
          end

          specify '#genus' do
            expect(result.genus).to eq('Aus')
          end

          specify '#species' do
            expect(result.species).to eq('bus')
          end

          specify '#author' do
            expect(result.author).to eq('Smith & Jones')
          end

          specify '#year' do
            expect(result.year).to eq('1920')
          end

          specify '#detail' do
            expect(result.detail).to include( { 
              genus: { string: 'Aus'},
              species: {
                string: 'bus', 
                authorship: 'Smith and Jones, 1920',
                basionymAuthorTeam: {
                  authorTeam: 'Smith and Jones', 
                  author: ['Smith', 'Jones'], 
                  year: '1920'}
              }
            }) 
          end

          specify '#string1' do
            expect(result.string(:genus)).to eq('Aus')
          end

          specify '#string2' do
            expect(result.string(:species)).to eq('bus')
          end

          specify '#parse' do
            expect(result.parse[:scientificName]).to be_truthy
          end

          context 'protonyms' do
            specify '#result1' do
              expect(result.result[:protonyms][:genus]).to contain_exactly(genus1)
            end

            specify '#result2' do
              expect(result.result[:protonyms][:species]).to contain_exactly(species1, species2)
            end
          end
        end
      end

      context 'mode: grouped' do
        let!(:subgenus) { Protonym.create(name: 'Aus', parent: genus1, rank_class: Ranks.lookup(:iczn, :subgenus) ) }

        before do
          result.name = 'Aus (Aus) bus dus'
          result.parse
          result.build_result
        end 

        specify '#subspecies' do
          expect(result.subspecies).to eq('dus') 
        end

        specify '#subgenus' do
          expect(result.subgenus).to eq('Aus') 
        end

        specify '#result1' do
          expect(result.result[:protonyms][:genus]).to contain_exactly(genus1, subgenus)
        end

        specify '#result2' do
          expect(result.result[:protonyms][:subgenus]).to contain_exactly(genus1, subgenus)
        end

        specify '#combination 1' do
          c = result.combination
          expect(c.genus_id).to eq(subgenus.id)
        end

        specify '#combination 2' do
          c = result.combination
          expect(c.subgenus_id).to eq(subgenus.id)
        end
      end
    end

    context 'an unmatched result' do
      before do
        result.name = 'Zzus (Arg) plort plurt Walbert, Nordberg and Zarf, 2017'
        result.parse
        result.build_result
      end

      context 'result[:parse]' do
        specify '#result1' do
          expect(result.result[:parse][:genus]).to eq('Zzus')
        end

        specify '#result2' do
          expect(result.result[:parse][:subgenus]).to eq('Arg')
        end

        specify '#result3' do
          expect(result.result[:parse][:species]).to eq('plort')
        end

        specify '#result4' do
          expect(result.result[:parse][:subspecies]).to eq('plurt')
        end
      end
    end
  end
end 




<|MERGE_RESOLUTION|>--- conflicted
+++ resolved
@@ -65,7 +65,14 @@
             expect(result.preparse).to contain_exactly(result.name)
           end
 
-<<<<<<< HEAD
+          specify '#author_word_position' do
+            expect(result.author_word_position).to eq(8)
+          end
+
+          specify '#name_without_author_year' do
+            expect(result.name_without_author_year).to eq('Aus bus')
+          end
+
           specify '#is_unambiguous?' do
             expect(result.is_unambiguous?).to eq(true)
           end
@@ -82,32 +89,6 @@
             expect(combination.species_id).to eq(species1.id)
           end
 
-=======
-          specify '#author_word_position' do
-            expect(result.author_word_position).to eq(8)
-          end
-
-          specify '#name_without_author_year' do
-            expect(result.name_without_author_year).to eq('Aus bus')
-          end
-
-          specify '#is_unambiguous?' do
-            expect(result.is_unambiguous?).to eq(true)
-          end
-
-          specify '#finest_rank' do
-            expect(result.finest_rank). to eq(:species)
-          end
-
-          specify '#combination genus' do
-            expect(combination.genus_id).to eq(genus1.id)
-          end
-
-          specify '#combination species' do
-            expect(combination.species_id).to eq(species1.id)
-          end
-
->>>>>>> 13fd89f8
           specify '#grouped_protonyms1' do
             expect(result.grouped_protonyms(:species)).to contain_exactly(species1)
           end
