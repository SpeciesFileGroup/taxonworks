--- conflicted
+++ resolved
@@ -8,15 +8,9 @@
   # This should return the minimal set of attributes required to create a valid
   # Georeference. As you add validations to Georeference be sure to
   # adjust the attributes here as well.
-<<<<<<< HEAD
-  let(:valid_attributes) { 
+  let(:valid_attributes) {
     { point: 'POINT(10 10)' }
-  } 
-=======
-  let(:valid_attributes) {
-    strip_housekeeping_attributes(FactoryGirl.build(:valid_geographic_item).attributes)
   }
->>>>>>> 8d279356
 
   # This should return the minimal set of values that should be in the session
   # in order to pass any filters (e.g. authentication) defined in
@@ -70,11 +64,7 @@
         geographic_item = GeographicItem.create!(valid_attributes)
         # Trigger the behavior that occurs when invalid params are submitted
         allow_any_instance_of(GeographicItem).to receive(:save).and_return(false)
-<<<<<<< HEAD
-        put :update, {:id => geographic_item.to_param, :geographic_item => { "point" => "invalid value" }}, valid_session
-=======
         put :update, {:id => geographic_item.to_param, :geographic_item => {"point" => "invalid value"}}, valid_session
->>>>>>> 8d279356
         expect(assigns(:geographic_item)).to eq(geographic_item.becomes(GeographicItem::Point))
       end
 
