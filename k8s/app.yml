---
apiVersion: v1
kind: Service
metadata:
  name: taxonworks
  namespace: tw
  labels:
    app: taxonworks
    tier: frontend
spec:
  type: NodePort
  ports:
    - port: 80
      nodePort: 30995  # was hard-coded to 80  
  selector:
    app: taxonworks
    tier: frontend

---
apiVersion: extensions/v1beta1
kind: Deployment
metadata:
  name: taxonworks
  namespace: tw
spec:
  replicas: 3
  template:
    metadata:
      namespace: tw
      name: taxonworks
      labels:
        app: taxonworks
        tier: frontend
    spec:
      volumes:
        - name: taxonworks-media-vol
          persistentVolumeClaim:
            claimName: taxonworks-media-pv-claim
        - name: taxonworks-backup-vol
          persistentVolumeClaim:
            claimName: taxonworks-backup-pv-claim
        - name: taxonworks-staging-vol
          persistentVolumeClaim:
            claimName: taxonworks-staging-pv-claim
      containers:
        - name: taxonworks
<<<<<<< HEAD
          image: sfgrp/taxonworks:0.3.12
=======
          image: sfgrp/taxonworks:development
>>>>>>> 0b154ced
          ports:
            - containerPort: 80
              name: http
          volumeMounts:
            - mountPath: /app/public/system
              name: taxonworks-media-vol
            - mountPath: /backup
              name: taxonworks-backup-vol
            - mountPath: /staging
              name: taxonworks-staging-vol
          readinessProbe:
            httpGet:
              path: /ping
              port: 80
            initialDelaySeconds: 900 # 30 
            timeoutSeconds: 3
          livenessProbe:
            httpGet:
              path: /ping
              port: 80
            initialDelaySeconds: 900 # 1600 # 180
            timeoutSeconds: 3
          env:
            - name: RAILS_ENV
              value: production
            - name: SERVER_NAME
              value: sfg.taxonworks.org 
            - name: POSTGRES_HOST
              valueFrom: 
                configMapKeyRef:
                  name: taxonworks
                  key: db.host
            - name: POSTGRES_DB
              valueFrom:
                configMapKeyRef:
                  name: taxonworks
                  key: db
            - name: POSTGRES_USER
              valueFrom:
                secretKeyRef:
                  name: taxonworks
                  key: db.user
            - name: POSTGRES_PASSWORD
              valueFrom:
                secretKeyRef:
                  name: taxonworks
                  key: db.user.password
            - name: NGINX_SECRET_KEY
              valueFrom:
                secretKeyRef:
                  name: taxonworks 
                  key: nginx.secret 
            - name: SECRET_KEY_BASE
              valueFrom:
                secretKeyRef:
                  name: taxonworks
                  key: secret_key_base
            - name: TW_EXCEPTION_NOTIFICATION_EMAIL_PREFIX
              valueFrom:
                configMapKeyRef:
                  name: taxonworks 
                  key: tw.exception_notification.email_prefix
            - name: TW_EXCEPTION_NOTIFICATION_SENDER_ADDRESS
              valueFrom:
                configMapKeyRef:
                  name: taxonworks 
                  key: tw.exception_notification.sender_address
            - name: TW_EXCEPTION_RECIPIENTS
              valueFrom:
                configMapKeyRef:
                  name: taxonworks 
                  key: tw.exception_recipients
            - name: TW_ACTION_MAILER_SMTP_SETTINGS_ADDRESS
              valueFrom:
                configMapKeyRef:
                  name: taxonworks 
                  key: tw.action_mailer_smtp_settings.address
            - name: TW_ACTION_MAILER_SMTP_SETTINGS_PORT
              valueFrom:
                configMapKeyRef:
                  name: taxonworks 
                  key: tw.action_mailer_smtp_settings.port
            - name: TW_ACTION_MAILER_SMTP_SETTINGS_DOMAIN
              valueFrom:
                configMapKeyRef:
                  name: taxonworks 
                  key: tw.action_mailer_smtp_settings.domain
            - name: TW_ACTION_MAILER_URL_HOST
              valueFrom:
                configMapKeyRef:
                  name: taxonworks 
                  key: tw.action_mailer_url_host
            - name: TW_MAIL_DOMAIN
              valueFrom:
                configMapKeyRef:
                  name: taxonworks 
                  key: tw.mail_domain
            - name: TW_PATHS_STAGING
              valueFrom:
                configMapKeyRef:
                  name: taxonworks 
                  key: tw.paths.staging
            - name: TW_PATHS_BACKUP
              valueFrom:
               configMapKeyRef:
                 name: taxonworks 
                 key: tw.paths.backup<|MERGE_RESOLUTION|>--- conflicted
+++ resolved
@@ -11,7 +11,7 @@
   type: NodePort
   ports:
     - port: 80
-      nodePort: 30995  # was hard-coded to 80  
+      nodePort: 30995  # was hard-coded to 80, dev is targetPort: 80, no nodePort
   selector:
     app: taxonworks
     tier: frontend
@@ -44,11 +44,7 @@
             claimName: taxonworks-staging-pv-claim
       containers:
         - name: taxonworks
-<<<<<<< HEAD
           image: sfgrp/taxonworks:0.3.12
-=======
-          image: sfgrp/taxonworks:development
->>>>>>> 0b154ced
           ports:
             - containerPort: 80
               name: http
