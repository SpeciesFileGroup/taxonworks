<<<<<<< HEAD
FROM phusion/passenger-customizable:1.0.8 AS base
=======
FROM phusion/passenger-ruby26:1.0.9 AS base
>>>>>>> 125bf1b1
MAINTAINER Matt Yoder
ENV LAST_FULL_REBUILD 2018-08-10
ARG BUNDLER_WORKERS=1

# From Phusion
ENV HOME /root

# Ruby support
RUN /pd_build/ruby-2.6.*.sh
RUN bash -lc 'rvm --default use 2.6'

# Set up nginx
RUN rm /etc/nginx/sites-enabled/default
ADD config/docker/nginx/gzip_max.conf /etc/nginx/conf.d/gzip_max.conf

## Setup Redis.
RUN /pd_build/redis.sh
# Enable the Redis service.
RUN rm -f /etc/service/redis/down
# Workaround IPv6 problem (https://github.com/antirez/redis/issues/5055)
RUN sed -i "s/bind .*/bind 127.0.0.1/g" /etc/redis/redis.conf

# Update repos
RUN curl -sL https://deb.nodesource.com/setup_10.x | bash -

# Until we move to update Ubuntu
RUN apt install wget
RUN echo 'deb http://apt.postgresql.org/pub/repos/apt/ xenial-pgdg main' >> /etc/apt/sources.list.d/pgdg.list
RUN wget --quiet -O - https://www.postgresql.org/media/keys/ACCC4CF8.asc | apt-key add -

# TaxonWorks dependencies
RUN apt-get update && \
      apt-get install -y locales software-properties-common \ 
      postgresql-client-10 \
      git gcc build-essential \
      libffi-dev libgdbm-dev libncurses5-dev libreadline-dev libssl-dev libyaml-dev zlib1g-dev libcurl4-openssl-dev \
      pkg-config imagemagick libmagickcore-dev libmagickwand-dev \
      libpq-dev libproj-dev libgeos-dev libgeos++-dev \
      tesseract-ocr \
      cmake \
      nodejs && \
      apt clean && \ 
      rm -rf /var/lip/abpt/lists/* /tmp/* /var/tmp/*

RUN locale-gen en_US.UTF-8

# Set up ImageMagick
RUN sed -i 's/name="disk" value="1GiB"/name="disk" value="8GiB"/' /etc/ImageMagick-6/policy.xml \
&&  identify -list resource | grep Disk | grep 8GiB # Confirm the setting is active


ENV LANG en_US.UTF-8
ENV LANGUAGE en_US:en
ENV LC_ALL en_US.UTF-8
ENV RAILS_ENV production

RUN echo 'gem: --no-rdoc --no-ri >> "$HOME/.gemrc"'
RUN gem update --system
RUN gem install bundler

ADD package.json /app/
ADD package-lock.json /app/
ADD Gemfile /app/
ADD Gemfile.lock /app/

WORKDIR /app

RUN bundle config --local build.sassc --disable-march-tune-native # https://github.com/sass/sassc-ruby/issues/146
RUN bundle install -j$BUNDLER_WORKERS --without=development test
RUN npm install

COPY . /app

# See https://github.com/phusion/passenger-docker 
RUN mkdir -p /etc/my_init.d
ADD config/docker/nginx/init.sh /etc/my_init.d/init.sh
RUN chmod +x /etc/my_init.d/init.sh && \
    mkdir /app/tmp && \
    mkdir /app/log && \
    mkdir /app/public/packs && \
    mkdir /app/public/images/tmp && \
    mkdir /app/downloads && \
    chmod +x /app/public/images/tmp && \
    rm -f /etc/service/nginx/down

## Setup delayed_job workers
RUN mkdir /etc/service/delayed_job
RUN cp /app/exe/delayed_job /etc/service/delayed_job/run

RUN chown 9999:9999 /app/public
RUN chown 9999:9999 /app/public/images/tmp
RUN chown 9999:9999 /app/public/packs
RUN chown 9999:9999 /app/log/
RUN chown 9999:9999 /app/downloads
RUN chown 9999:9999 /app/tmp/

RUN touch /app/log/production.log
RUN chown 9999:9999 /app/log/production.log
RUN chmod 0664 /app/log/production.log

# Set up REVISION if provided as build-arg
ARG REVISION
RUN [ "x$REVISION" != "x" ] && echo $REVISION > /app/REVISION && \
    echo "Set up REVISION to $REVISION" || true

FROM base AS assets-precompiler

# http://blog.zeit.io/use-a-fake-db-adapter-to-play-nice-with-rails-assets-precompilation/
RUN bundle add activerecord-nulldb-adapter
RUN printf "production:\n  adapter: nulldb" > config/database.yml \
&&  printf "production:\n  secret_key_base: $(bundle exec rake secret)" > config/secrets.yml

# Precompiling and also removing config files just in case someone uses `docker build --target=assets-precompiler`

RUN NODE_OPTIONS="--max-old-space-size=4096" bundle exec rake assets:precompile \
&& rm config/database.yml config/secrets.yml

FROM base
COPY --from=assets-precompiler --chown=9999:9999 /app/public /app/public

CMD ["/sbin/my_init"]<|MERGE_RESOLUTION|>--- conflicted
+++ resolved
@@ -1,8 +1,4 @@
-<<<<<<< HEAD
-FROM phusion/passenger-customizable:1.0.8 AS base
-=======
-FROM phusion/passenger-ruby26:1.0.9 AS base
->>>>>>> 125bf1b1
+FROM phusion/passenger-customizable:1.0.9 AS base
 MAINTAINER Matt Yoder
 ENV LAST_FULL_REBUILD 2018-08-10
 ARG BUNDLER_WORKERS=1
@@ -12,7 +8,6 @@
 
 # Ruby support
 RUN /pd_build/ruby-2.6.*.sh
-RUN bash -lc 'rvm --default use 2.6'
 
 # Set up nginx
 RUN rm /etc/nginx/sites-enabled/default
