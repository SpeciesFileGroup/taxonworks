FROM phusion/passenger-ruby24:0.9.25
MAINTAINER Matt Yoder
ENV LAST_FULL_REBUILD 2017-03-19

# From Phusion
ENV HOME /root
RUN rm /etc/nginx/sites-enabled/default
ADD config/docker/nginx/gzip_max.conf /etc/nginx/conf.d/gzip_max.conf

# RUN apt-get update && \
#     apt-get install -y curl software-properties-common apt-transport-https && \
#     apt clean && \
#     rm -rf /var/lip/abpt/lists/* /tmp/* /var/tmp/*

# Update repos
RUN curl -sS https://dl.yarnpkg.com/debian/pubkey.gpg | apt-key add - && \
    echo "deb https://dl.yarnpkg.com/debian/ stable main" | tee /etc/apt/sources.list.d/yarn.list
RUN curl -sL https://deb.nodesource.com/setup_7.x | bash -

# TaxonWorks dependancies
RUN apt-get update && \
      apt-get install -y locales software-properties-common \ 
      postgresql-client \
      git gcc build-essential \
      libffi-dev libgdbm-dev libncurses5-dev libreadline-dev libssl-dev libyaml-dev zlib1g-dev libcurl4-openssl-dev \
      pkg-config imagemagick libmagickcore-dev libmagickwand-dev \
      libpq-dev libproj-dev libgeos-dev libgeos++-dev \
      tesseract-ocr \
      cmake \
      nodejs yarn && \
      apt clean && \ 
      rm -rf /var/lip/abpt/lists/* /tmp/* /var/tmp/* 

RUN locale-gen en_US.UTF-8
ENV LANG en_US.UTF-8
ENV LANGUAGE en_US:en
ENV LC_ALL en_US.UTF-8

RUN echo 'gem: --no-rdoc --no-ri >> "$HOME/.gemrc"'

# Configure Bundler to install everthing globaly
# ENV GEM_HOME /usr/local/bundle
# ENV PATH $GEM_HOME/bin:$PATH

# RUN gem install bundler && \
#     bundler config --global path "$GEM_HOME" && \
#     bundle config --global bin "$GEM_HOME/bin" && \

WORKDIR /app
# ENV BUNDLE_APP_CONFIG $GEM_HOME

COPY Gemfile /app/
COPY Gemfile.lock /app/
RUN bundle install  

COPY . /app

# See https://github.com/phusion/passenger-docker 
RUN mkdir -p /etc/my_init.d
ADD config/docker/nginx/init.sh /etc/my_init.d/init.sh
RUN chmod +x /etc/my_init.d/init.sh && \
    mkdir /app/tmp && \
    mkdir /app/log && \
    mkdir /app/public/images/tmp && \
    chmod +x /app/public/images/tmp && \
    rm -f /etc/service/nginx/down

RUN chown 9999:9999 /app/public/images/tmp

ENV RAILS_ENV production

<<<<<<< HEAD
=======

>>>>>>> b8e312fa
CMD ["/sbin/my_init"]


<|MERGE_RESOLUTION|>--- conflicted
+++ resolved
@@ -69,10 +69,8 @@
 
 ENV RAILS_ENV production
 
-<<<<<<< HEAD
-=======
+CMD ["/sbin/my_init"]
 
->>>>>>> b8e312fa
 CMD ["/sbin/my_init"]
 
 
