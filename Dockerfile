--- conflicted
+++ resolved
@@ -20,12 +20,8 @@
       postgresql-client-12 \
       git gcc build-essential \
       libffi-dev libgdbm-dev libncurses5-dev libreadline-dev libssl-dev libyaml-dev zlib1g-dev libcurl4-openssl-dev \
-<<<<<<< HEAD
-      pkg-config libpq-dev libproj-dev libgeos-dev libgeos++-dev \
-=======
       pkg-config imagemagick libmagickcore-dev libmagickwand-dev poppler-utils \
       libpq-dev libproj-dev libgeos-dev libgeos++-dev \
->>>>>>> 881fbd67
       tesseract-ocr \
       cmake \
       zip \
