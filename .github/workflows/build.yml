--- conflicted
+++ resolved
@@ -58,11 +58,7 @@
       uses: actions/checkout@v2
     
     - name: Set up Ruby 2.7
-<<<<<<< HEAD
-      uses:  ruby/setup-ruby@v1
-=======
       uses: ruby/setup-ruby@v1
->>>>>>> 741b3ae9
       with:
         ruby-version: 2.7
         
