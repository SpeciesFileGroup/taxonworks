--- conflicted
+++ resolved
@@ -105,14 +105,10 @@
     - name: Install apt packages
       run: |
         sudo apt-get update
-<<<<<<< HEAD
         sudo apt-get install -y tesseract-ocr libgeos-dev libproj-dev
 
     - name: Install imagemagick
       run: sudo exe/install-imagemagick7.sh
-=======
-        sudo apt-get install -y libmagickwand-dev tesseract-ocr libgeos-dev libproj-dev
->>>>>>> 3b5ff505
 
     - name: Set up TaxonWorks config files
       run: |
