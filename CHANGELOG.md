--- conflicted
+++ resolved
@@ -8,13 +8,10 @@
 ## [unreleased]
 
 ### Added
-<<<<<<< HEAD
 - Added content filter, API endpoints [#1905] 
-=======
 - `person#sources` `has_many` (very slight potential for issues)
 - Multiple new people filter params, see `lib/queries/person/filter.rb` [#1859]
 - People can be Tagged
->>>>>>> 856bf084
 - Added image filter [#1454]
 - Added image smart selector [#1832]
 - Added `pixels_to_centimeter` to images [#1785]
@@ -53,17 +50,14 @@
 - Remove repository on comprehensive specimen digitization [#1897]
 
 ### Changed
-<<<<<<< HEAD
 - removed `most_recent_upates` from Content params
 - removed `/contents/filter.json` endpoint, use `/contents.json`
-=======
 - Moved `levenshtein_distance` to Query for general use
 - Remove `people/123/similar` endpoint (used `/index`)
 - Person filter `person_wildcards` is `person_wildcard`
 - Person filter behaviour vs. `levenshtein_cuttof`
 - cached_valid_taxon_name_id updated for combination after valid status is assigned.
 - updated soft validation for 'Uncertain placement'
->>>>>>> 856bf084
 - [sic] changed to (sic) for misspelled bacterial names
 - Additional date and geographical coordinate formats added to the Verbatim label RegEx parsers 
 - Observation matrix could be resolved without observation_matrix_id, only with otu_filter
@@ -76,12 +70,9 @@
 - Autocomplete list style
 - Edit button color on type material species task [#1898]
 
-<<<<<<< HEAD
 [#1905]: https://github.com/SpeciesFileGroup/taxonworks/issues/1905
-=======
 [#1662]: https://github.com/SpeciesFileGroup/taxonworks/issues/1662
 [#1859]: https://github.com/SpeciesFileGroup/taxonworks/issues/1859
->>>>>>> 856bf084
 [#1881]: https://github.com/SpeciesFileGroup/taxonworks/issues/1881
 [#1454]: https://github.com/SpeciesFileGroup/taxonworks/issues/1454
 [#1832]: https://github.com/SpeciesFileGroup/taxonworks/issues/1832
