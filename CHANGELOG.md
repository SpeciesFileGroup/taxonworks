--- conflicted
+++ resolved
@@ -11,6 +11,9 @@
 
 - Add taxon name autocomplete to Type specimen facet
 - DwC Dashboard: Use the same DwC download of collection object filter task
+
+### Fixed
+- A COLDP export name and taxon remarks bug [#3837]
 
 ## [0.39.0] - 2024-03-01
 
@@ -61,16 +64,12 @@
 - DwC Dashboard buttons scoped to recent timeframes [#3774]
 - A couple .csv endpoints for /api/v1
 - Radial annotator: Filter tab doesn't work in depictions slice [#3824]
-<<<<<<< HEAD
-- A COLDP export name and taxon remarks bug [#3837]
-=======
 - Filters: Geographic area facet doesn't clear geographic area after reset [#3840]
 - Radial collection object: Taxon determination list is not visible
 - Align metadata in GeographicItem debug view
 - Biological associations filter bugs
 - Several radial annotator and batch annotator slice fixes
 - DwC checklist importer fails quietly when `taxonomicStatus` is empty [#3783]
->>>>>>> def44efa
 
 ### Changed
 
