--- conflicted
+++ resolved
@@ -11,6 +11,8 @@
 
 - Otu RCC5 relationships to the COLDP exporter [#3569]
 - Filter images slice in radial linker [#3574]
+- Name relations to Catalogue of Life data package exports [#1211]
+- Type Materials to Catalogue of Life data package exports [#3213]
 
 ### Fixed
 
@@ -144,11 +146,6 @@
 
 - Subsequent Name Form section in New taxon name [#3460]
 - Original form section in New taxon name
-<<<<<<< HEAD
-- Name relations to Catalogue of Life data package exports [#1211]
-=======
-- Type Materials to Catalogue of Life data package exports [#3213]
->>>>>>> 9df8829f
 
 ### Changed
 
