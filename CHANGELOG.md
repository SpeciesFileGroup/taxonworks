# Changelog

All (hopefully) notable changes to this project will be documented in this file.

The format is based on [Keep a Changelog](https://keepachangelog.com/en/1.0.0/),
This project <em>does not yet</em> adheres to [Semantic Versioning](https://semver.org/spec/v2.0.0.html) as the API is evolving and MINOR patches may be backwards incompatible.

## [unreleased]

### Added
- `person#sources` has_many (very slight potential for issues)
- Multiple new people filter params, see `lib/queries/person/filter.rb` [#1859]
- People can be Tagged
- Added image filter [#1454]
- Added image smart selector [#1832]
- Added `pixels_to_centimeter` to images [#1785]
- PENDING TEST - API - `sort` (with `classification`, `alphabetical` options) to `/taxon_names` [#1865]
- Taxon determination, citations and collecting event information in specimen record on browse OTU
- Serial facet on filter sources
- Pulse animation for radial annotator [#1822]
- OTU column in asserted distribution on Browse OTU [#1846]
- Radial annotator on Uniquify people task
- History title on Browse nomenclature
- otu_ids param on Image matrix task
- Open image matrix button on Interactive keys task
- Citations on image response
- View mode on image matrix
- Lock view option for smart selector
- Sortable option to lock column/rows on edit/new observation matrix task [#1895]
- Media Descriptor support on Matrix Row Coder [#1896]
- Free Text Descriptor support on Matrix Row Coder [#1896]
- Search source on New source task [#1899]
- Link to Browse OTU on New asserted distribution task [#1893]
- Link to Browse OTU on comprehensive specimen digitization [#1889]

### Fixed
<<<<<<< HEAD
- People filter role + name [#1662] 
=======
- Fix family synonym validation [#1892]
>>>>>>> 5bbfa3d5
- Fix matrix view row order [#1881]
- CVT view helper bug with predicates
- Fixed database seeding bugs.
- Fixed display problem of OTUs without taxon name on Browse OTU
- Edit asserted distribution on quick forms
- Reference overflow on Browse nomenclature
- Date requested filled automatically [#1872]
- Remove collecting event on comprehensive specimen digitization [#1878]
- Loan smart selector DB query.
- Label overlap on menu on observation matrices view [#1894]
- Remove repository on comprehensive specimen digitization [#1897]

### Changed
<<<<<<< HEAD
- Moved `levenshtein_distance` to Query for general use
- Remove `people/123/similar` endpoint (used `/index`)
- Person filter `person_wildcards` is `person_wildcard`
- Person filter behaviour vs. `levenshtein_cuttof`
=======
- cached_valid_taxon_name_id updated for combination after valid status is assigned.
- updated soft validation for 'Uncertain placement'
- [sic] changed to (sic) for misspelled bacterial names
- Additional date and geographical coordinate formats added to the Verbatim label RegEx parsers 
- Observation matrix could be resolved without observation_matrix_id, only with otu_filter
>>>>>>> 5bbfa3d5
- Running `rake db:seed` without `user_id`/`project_id` is now possible.
- Disabled hamburger menu when no functionality behind it on Browse OTU [#1737]
- No longer needed set user on User facet in filters
- Autocomplete label for original combination on New taxon name task
- Changed "n/a" to combination label on Browse nomenclature
- Create original citation in image matrix task
- Autocomplete list style
- Edit button color on type material species task [#1898]

[#1662]: https://github.com/SpeciesFileGroup/taxonworks/issues/1662
[#1859]: https://github.com/SpeciesFileGroup/taxonworks/issues/1859 PENDING
[#1881]: https://github.com/SpeciesFileGroup/taxonworks/issues/1881
[#1454]: https://github.com/SpeciesFileGroup/taxonworks/issues/1454
[#1832]: https://github.com/SpeciesFileGroup/taxonworks/issues/1832
[#1785]: https://github.com/SpeciesFileGroup/taxonworks/issues/1785
[#1737]: https://github.com/SpeciesFileGroup/taxonworks/issues/1737
[#1865]: https://github.com/SpeciesFileGroup/taxonworks/issues/1865
[#1822]: https://github.com/SpeciesFileGroup/taxonworks/issues/1822
[#1846]: https://github.com/SpeciesFileGroup/taxonworks/issues/1846
[#1872]: https://github.com/SpeciesFileGroup/taxonworks/issues/1872
[#1889]: https://github.com/SpeciesFileGroup/taxonworks/issues/1889
[#1893]: https://github.com/SpeciesFileGroup/taxonworks/issues/1893
[#1894]: https://github.com/SpeciesFileGroup/taxonworks/issues/1894
[#1895]: https://github.com/SpeciesFileGroup/taxonworks/issues/1895
[#1896]: https://github.com/SpeciesFileGroup/taxonworks/issues/1896
[#1897]: https://github.com/SpeciesFileGroup/taxonworks/issues/1897
[#1898]: https://github.com/SpeciesFileGroup/taxonworks/issues/1898
[#1899]: https://github.com/SpeciesFileGroup/taxonworks/issues/1899

## [0.14.1] - 2020-10-22

### Added
- API - `type` to /roles/:id
- API - `year` to /taxon_names
- API - `include_roles` param to /people
- API - `taxon_name_author_ids[]=`, `taxon_name_author_ids_or` params to /taxon_names
- API - `collector_ids[]=`, `collector_ids_or` params to /collecting_events
- Shape on asserted distribution list [#1828]
- Row filter on Interactive keys task
- Interactive keys and image matrix buttons on observation matrix dashboard

### Fixed
- Wrong param attribute in topic smart selector on radial annotator [#1829]
- Show repository on Browse OTU
- Enable search after fill collecting event fields [#1833]
- Missing geo_json param on geographic_area request [#1840]

### Changed
- Exclude Roles from response from /api/v1/people by default
- Increased `max_per_page` to 10000
- Random words clashes mitigation: Project factory names made longer and `Faker` unique generator is reset only between specs instead of before each test.
- Removed pages field on topic section
- Improved verbatim date parsing
- Georeference scope over geographic area scope [#1841]

[#1454]: https://github.com/SpeciesFileGroup/taxonworks/issues/1454
[#1832]: https://github.com/SpeciesFileGroup/taxonworks/issues/1832
[#1785]: https://github.com/SpeciesFileGroup/taxonworks/issues/1785
[#1828]: https://github.com/SpeciesFileGroup/taxonworks/issues/1828
[#1829]: https://github.com/SpeciesFileGroup/taxonworks/issues/1829
[#1833]: https://github.com/SpeciesFileGroup/taxonworks/issues/1833
[#1840]: https://github.com/SpeciesFileGroup/taxonworks/issues/1840
[#1841]: https://github.com/SpeciesFileGroup/taxonworks/issues/1841
[#1878]: https://github.com/SpeciesFileGroup/taxonworks/issues/1878

## [0.14.0] - 2020-10-16

### Added
- Added additional date recognition format for RegEx
- Added OTU filter in the interactive key API
- Collecting Event API endpoints
- Collection Object API endpoints
- Biological Assertion API endpoints
- Asserted Distribution API endpoints
- New Otu API params
- People filter API endpoints [#1509]
- Identifier filter API endpoints [#1510]
- Source filter API endpoints [#1511]
- New Interactive Key task [#1810] 
- New model for matrix based interactive keys which produce JSON for the Interactive Key task [#1810]
- `weight` field to descriptor
- Ancestors facet on filter nomenclature [#1791]
- TW_DISABLE_DB_BACKUP_AT_DEPLOY_TIME env var to disable built-in backup functionality at deploy/database-update time.
- Display coordinate type specimens [#1811]
- Changed background color header for invalid names on Browse OTU
- Taxonworks version in header bar when not running in sandbox mode

### Fixed
- Fixed radial navigator broken for some data [#1824]
- Fixed IsData position [#1805]
- Collecting event object radial metadata settings
- Webpack resolved_paths deprecation warning
- Missing /otus/:otu_id/taxon_determinations route
- tw:db:restore task not picking up database host settings
- Create citation on new combination without pages
- Param descriptor id on new descriptor task [#1798]
- Filter by user on filter nomenclature [#1780]
- Optimized selector queries for Loan model

### Changed
- Fix original author string for Plant names
- Additional date format added for date recognition RegEx
- Removed some attributes from api/v1 endpoints to simplify responses
- type_materials/:id.json includes `original_combination` string
- CoLDP references are full cached values, not partially passed
- Combination nomenclatural code inference drawn from members, not parent
- Some nomenclature rank related simbols moved to constants
- Load Images for coordinate OTUs [#1787]
- Extended New Image task upload timeout from 30 seconds to 10 minutes
- Updated rgeo-proj4 gem


[#1824]: https://github.com/SpeciesFileGroup/taxonworks/issues/1824
[#1805]: https://github.com/SpeciesFileGroup/taxonworks/issues/1805
[#1509]: https://github.com/SpeciesFileGroup/taxonworks/issues/1509
[#1510]: https://github.com/SpeciesFileGroup/taxonworks/issues/1510
[#1511]: https://github.com/SpeciesFileGroup/taxonworks/issues/1511
[#1780]: https://github.com/SpeciesFileGroup/taxonworks/issues/1780
[#1791]: https://github.com/SpeciesFileGroup/taxonworks/issues/1791 
[#1787]: https://github.com/SpeciesFileGroup/taxonworks/issues/1787
[#1798]: https://github.com/SpeciesFileGroup/taxonworks/issues/1798
[#1810]: https://github.com/SpeciesFileGroup/taxonworks/pull/1810
[#1811]: https://github.com/SpeciesFileGroup/taxonworks/issues/1811

## [0.13.0] - 2020-09-22

### Changed
- Removed forced dependency on google-protobuf gem
- Updated gems
- Browse OTU page unifies coordinate OTUs for Asserted Distribution and Biological Associations [#1570]
- Handling for new unicode minutes, seconds symbols [#1526]
- Descriptor object radial paths
- Many specs related to dynamic observation matrix items
- Improvements to Descriptor autocomplete labels [#1727]
- Added `rake tw:maintenance:otus:missplaced_references` [#1439]
- Pdf viewer button on Documentation and Source views [#1693]
- Spinner for when converting verbatim to bibtex [#1710]
- Set OTU in determination when otu_id param is present on comprehensive task
- "Create georeference from verbatim" button in Parsed column on comprehensive task
- Sortable order for Type material, Biological association and Determinations on comprehensive task
- User facet on Filter nomenclature task [#1720]
- Pagination on Filter noemnclature task [#1724]
- Biological associations filter on Browse OTU

### Changed
- AssertedDistribution filter `otu_id` and `geographic_area_id` can now also take array form, e.g. `otu_id[]=`
- Preload all CSL styles via fixed constant, increasing boot speed [#1749]
- Return value format for Utilities::Geo.distance_in_meters changed from \[Float\] to \[String\]
- Data migration updating all `type` column values for matrix row/column items
- Tweaked JSON attribute response for matrix rows and columns very slightly
- Updated observation item types to properly nest them, inc. all downstream changes (Factories, etc.)
- Unfied matrix hooks in various places
- Updated some matrix related routes to point to tasks 
- Updated respec `matrix` tag to `observation_matrix`
- Methods that write to cached should not fire callbacks, potential for [#1701]
- Using custom geckodriver-helper for Firefox 80 support
- Override browser shortcuts on task hotkeys [#1738]
- Biological associations section on Browse OTU
- TW now supports Postgres 12 [#1305]
- Replaced biodiversity with custom gem repo using IPC with gnparser processes
- Updated gems
- Character "΄" also accepted as minute specifier in coordinates parsing.

## Fixed
- Fixed LOW_PROBABILITY constant message
- Matrix rows/items prevent OTU (and collection object) from being destroyed [#1159]
- Scope of dynamic taxon name row item [#1747]
- Processing of values (in distance_in_meters) to limit significant digits of results of unit conversions. Decimal degrees not affected at this time. [#1512]
- Character state order not correct in Nexus format [#1574]
- Not able to destroy matrix rows or matrices [#1520], [#1123]
- Dynamic observeratoin matrix items not properly scoped/behaving [#1125]
- Destroy pdf pages before create new ones [#1680]
- Serial multiple updates did not update bibtex author field [#1709]
- Fix (likely) for pinboard items failing to remove [#1690]
- Better response for failed collecting event cloning [#1705]
- Cleaned up deprecated biological associations graph autcomplete [#1707]
- Colliding `namespace` method for identifiers breaks identifiers list [#1702]
- Graceful failed serial destroy response [#1703]
- Restored Show -> edit link [#1699]
- Enable search button after pick a collecting event date on Filter collection objects task [#1728]
- Misppeling collecting_event_ids parameter [#1729]
- Non-original combination authorship lacking parentheses [#1686]

[#1570]: https://github.com/SpeciesFileGroup/taxonworks/issues/1570
[#1749]: https://github.com/SpeciesFileGroup/taxonworks/issues/1749
[#1159]: https://github.com/SpeciesFileGroup/taxonworks/issues/1159
[#1747]: https://github.com/SpeciesFileGroup/taxonworks/issues/1747
[#1512]: https://github.com/SpeciesFileGroup/taxonworks/issues/1512
[#1526]: https://github.com/SpeciesFileGroup/taxonworks/issues/1526
[#1727]: https://github.com/SpeciesFileGroup/taxonworks/issues/1727
[#1574]: https://github.com/SpeciesFileGroup/taxonworks/issues/1574
[#1520]: https://github.com/SpeciesFileGroup/taxonworks/issues/1520
[#1123]: https://github.com/SpeciesFileGroup/taxonworks/issues/1123
[#1125]: https://github.com/SpeciesFileGroup/taxonworks/issues/1125
[#1439]: https://github.com/SpeciesFileGroup/taxonworks/issues/1439
[#1709]: https://github.com/SpeciesFileGroup/taxonworks/issues/1709
[#1680]: https://github.com/SpeciesFileGroup/taxonworks/issues/1680
[#1690]: https://github.com/SpeciesFileGroup/taxonworks/issues/1690
[#1693]: https://github.com/SpeciesFileGroup/taxonworks/issues/1693
[#1699]: https://github.com/SpeciesFileGroup/taxonworks/issues/1699
[#1701]: https://github.com/SpeciesFileGroup/taxonworks/issues/1701
[#1705]: https://github.com/SpeciesFileGroup/taxonworks/issues/1705
[#1707]: https://github.com/SpeciesFileGroup/taxonworks/issues/1707
[#1702]: https://github.com/SpeciesFileGroup/taxonworks/issues/1702
[#1703]: https://github.com/SpeciesFileGroup/taxonworks/issues/1703
[#1710]: https://github.com/SpeciesFileGroup/taxonworks/issues/1710
[#1720]: https://github.com/SpeciesFileGroup/taxonworks/issues/1720
[#1724]: https://github.com/SpeciesFileGroup/taxonworks/issues/1724
[#1738]: https://github.com/SpeciesFileGroup/taxonworks/issues/1738
[#1686]: https://github.com/SpeciesFileGroup/taxonworks/issues/1686
[#1305]: https://github.com/SpeciesFileGroup/taxonworks/pull/1305

## [0.12.17] - 2020-02-02

### Added
- Successfull source destroy message 
- Pending - Definition field to BiologicalRelationship model and views [#1672]
- New button to (attempt to) convert verbatim sources to Bibtex via Crossref
- Model methods and attribute to change Source Verbatim to Bibtex [#1673]
- DOMPurify package to sanitize html
- List all Keyword and Topics in smart selector on filter source [#1675]
- Added data links tool in markdown editor (Ctrl/Alt-Shift-L) [#1674]
- Definition field on composer biological relationship task [#1672]

### Changed
- Unified can_destroy/edit methods
- Improved Source autocomplete with metadata/markup [#1681]
- Changed CoLDP download to use Catalog::Nomenclature as name source
- Replace SimpleMDE for EasyMDE
- Sort alphabetically bibliography style list on filter source
- Removed limit of download bibtex on filter source [#1683]
- Disable/enable destroy button from metadata on radial navigator [#1696]

### Fixed
- Non admins not able to destroy shared data [#1098]
- Pending confirmation: Include original combinations in CoLDP [#1204] 
- Pending confirmation: Include forma/variety properly in CoLDP [#1203] 
- Docker: Fixed path typo on clean up command
- Tag button on filter source [#1692]
- Overflow in taxon names list in new taxon name [#1688]
- Confidence button overlapped in new combination [#1687]

[#1098]: https://github.com/SpeciesFileGroup/taxonworks/issues/1098 
[#1672]: https://github.com/SpeciesFileGroup/taxonworks/issues/1672
[#1673]: https://github.com/SpeciesFileGroup/taxonworks/issues/1673
[#1674]: https://github.com/SpeciesFileGroup/taxonworks/issues/1674
[#1681]: https://github.com/SpeciesFileGroup/taxonworks/issues/1681
[#1203]: https://github.com/SpeciesFileGroup/taxonworks/issues/1203
[#1204]: https://github.com/SpeciesFileGroup/taxonworks/issues/1204
[#1672]: https://github.com/SpeciesFileGroup/taxonworks/issues/1672
[#1675]: https://github.com/SpeciesFileGroup/taxonworks/issues/1675
[#1683]: https://github.com/SpeciesFileGroup/taxonworks/issues/1683
[#1687]: https://github.com/SpeciesFileGroup/taxonworks/issues/1687
[#1688]: https://github.com/SpeciesFileGroup/taxonworks/issues/1688
[#1692]: https://github.com/SpeciesFileGroup/taxonworks/issues/1692
[#1696]: https://github.com/SpeciesFileGroup/taxonworks/issues/1696

## [0.12.16] - 2020-08-24

### Added
- Highlight metadata that is not in this project in uniquify people task [#1648]
- Locks buttons on grid digitizer task [#1599]
- Option to export styled bibliography on filter sources task [#1652]
- Edit button in content section on radial object [#1670]

### Changed
- Drag button style on new taxon name [#1669]
- Removed SimpleMDE lib from ruby assets and added to npm dependencies
- Allow taxon name type relationships to be cited [#1667]

### Fixed
- BibTex html no longer escaped [#1657]
- Some of the elements of the form are not accessible on overflow. [#1661]
- Populate masculine, feminine and neuter on gender form [#1665]
- Markdown render on Browse OTU [#1671]

[#1599]: https://github.com/SpeciesFileGroup/taxonworks/issues/1599
[#1648]: https://github.com/SpeciesFileGroup/taxonworks/issues/1648
[#1652]: https://github.com/SpeciesFileGroup/taxonworks/issues/1652
[#1657]: https://github.com/SpeciesFileGroup/taxonworks/issues/1657
[#1661]: https://github.com/SpeciesFileGroup/taxonworks/issues/1661
[#1665]: https://github.com/SpeciesFileGroup/taxonworks/issues/1665
[#1667]: https://github.com/SpeciesFileGroup/taxonworks/issues/1667
[#1669]: https://github.com/SpeciesFileGroup/taxonworks/issues/1669
[#1670]: https://github.com/SpeciesFileGroup/taxonworks/issues/1670
[#1671]: https://github.com/SpeciesFileGroup/taxonworks/issues/1671

## [0.12.15] - 2020-08-18

### Fixed
- Sqed hook initiated with String, not Class [#1654]

[#1654]: https://github.com/SpeciesFileGroup/taxonworks/issues/1654

## [0.12.14] - 2020-08-17

### Added
- Help tips in comprehensive specimen digitization task
- Help tips in new source task
- Type section in Browse OTUs task [#1615]
- Automatically filter sections by taxon rank in Browse OTUs task
- Rank string in browse nomenclature
- Pinboard navigator (Ctrl/Alt + G) [#1647]
- Filter by repository in filter collection objects [#1650]
- Hotkey for add element to pinboard (Ctrl/Alt + P)

### Fixed
- Collectors order in comprehensive specimen digitization
- Losses data of etymology form after set a gender
- Autocomplete component not encoding query params properly
- Random RGeo deserialization errors [#1553]

### Changed
- New combination redirect to the valid name [#1639]
- Rename comprehensive specimen digitization task card
- Updated chartkick gem [#1646]
- Improved verbatim date and geographic coordinates recognition
- Improved soft validation messages for coordinated species-group

[#1553]: https://github.com/SpeciesFileGroup/taxonworks/issues/1553
[#1615]: https://github.com/SpeciesFileGroup/taxonworks/issues/1615
[#1639]: https://github.com/SpeciesFileGroup/taxonworks/issues/1639
[#1646]: https://github.com/SpeciesFileGroup/taxonworks/pull/1646
[#1647]: https://github.com/SpeciesFileGroup/taxonworks/issues/1647
[#1650]: https://github.com/SpeciesFileGroup/taxonworks/issues/1650

## [0.12.13] - 2020-08-04

### Added
- Delete confirmation for original combinations [#1618]
- Delete confirmation for type specimens in new type specimen task
- Check if already exist an asserted combination with the same otu and geographic area in new asserted distribution task [#1329]
- Modal on duplicate original citations in radial annotator [#1576]
- Soft validations component for citations in radial annotator and tasks [#1552]
- Redirect to valid name in browse nomenclature [#446]
- sessionStorage for browse nomenclature autocomplete [#446]
- Observation matrices in radial object [#1527]
- Comprehensive task to taxon name radial [#934]
- Map on OTU radial in asserted distribution form [#856]
- Pin objects from list in filter sources
- Checkbox to make document public on list in radial annotator
- Title legend for "make default" icon in pinboard slide
- Checkbox to alternative between AND/OR filter for authors in filter sources
- Lep staged 2 layout for staged images [#1635]

### Changed
- Use amazing_print instead of awesome_print gem
- Cleanup and add spec basis for nomenclature tabular stats queries  
- Improve/unify image modal [#1617]
- Replace repository and source autocompletes for smart selectors in new type material task
- Changed autosave behaviour in new asserted distribution task
- Gender list order in new taxon name task
- Page range soft validation message made less strict
- Original citation-related UI text
- Moved taxon name input search to right column in new taxon name
- Persons autosave in new taxon name
- Updated elliptic node package. [#1632]

### Fixed
- Flip object to subject label on type section in new taxon name task
- Shapes are possible to drag even if this option is not set up
- Columns size of georeference table [#1622]
- Webpacker host and port bind on docker container
- Wrong taxon name relationship soft validation message for genera
- Modal confirmation its not displaying in manage synonyms section [#1627]
- Manage synonyms includes combinations [#1628]
- Recent and per params in source filter and controller
- Missing ZIP dependency for docker images
- Attempting to return geographic areas in OTU smart selector on certain conditions

[#446]: https://github.com/SpeciesFileGroup/taxonworks/issues/446
[#856]: https://github.com/SpeciesFileGroup/taxonworks/issues/856
[#934]: https://github.com/SpeciesFileGroup/taxonworks/issues/934
[#1329]: https://github.com/SpeciesFileGroup/taxonworks/issues/1329
[#1527]: https://github.com/SpeciesFileGroup/taxonworks/issues/1527
[#1552]: https://github.com/SpeciesFileGroup/taxonworks/issues/1552
[#1576]: https://github.com/SpeciesFileGroup/taxonworks/issues/1576
[#1617]: https://github.com/SpeciesFileGroup/taxonworks/issues/1617
[#1618]: https://github.com/SpeciesFileGroup/taxonworks/issues/1618
[#1622]: https://github.com/SpeciesFileGroup/taxonworks/issues/1622
[#1627]: https://github.com/SpeciesFileGroup/taxonworks/issues/1627
[#1628]: https://github.com/SpeciesFileGroup/taxonworks/issues/1628
[#1632]: https://github.com/SpeciesFileGroup/taxonworks/pull/1632
[#1635]: https://github.com/SpeciesFileGroup/taxonworks/issues/1635

## [0.12.12] - 2020-07-22

### Fixed
- Seeing OTUs in Recent that do not belong to project [#1626]

[#1626]: https://github.com/SpeciesFileGroup/taxonworks/issues/1626

## [0.12.11] - 2020-07-14

### Changed
- Type material designations are now grouped by collection object in Browse OTUs (refs [#1614])

### Fixed
- Protonym parent priority soft validation [#1613]
- Type specimens count in Browse OTUs task
- Attempting to update containers as if them were collection objects in Grid Digitizer task [#1601]

[#1601]: https://github.com/SpeciesFileGroup/taxonworks/issues/1601
[#1613]: https://github.com/SpeciesFileGroup/taxonworks/issues/1613
[#1614]: https://github.com/SpeciesFileGroup/taxonworks/issues/1614

## [0.12.10] - 2020-07-07

### Added
- Smart selection source on new combination and citations annotator
- Parsed verbatim label on comprehensive specimen digitization task
- Soft validation in timeline on Browse OTUs [#1593]
- Topic facet in Filter Sources task [#1589]
- Counts on type specimen and specimen records sections on Browse OTUs
- Collecting method parsing in verbatim label text

### Changed
- Replaced vue-resource package by axios
- Disabled parallel upload on new image task [#1596]
- Default verbatim fields order on comprehensive specimen digitization
- Set radius error in verbatim georeference [#1602]
- Timeline filter.
- Missing High classification ranks on classfication autocomplete on new taxon name [#1595]
- Date and geo-coordinates parsing improvements
- Also update cached taxon name fields when Adjective or Participle is selected
- Repositories and Serials smart selectors' recent entries optimizations

### Fixed
- Filter collecting events was passing a wrong (changed name) parameters and structure for maps and geographic area
- Not showing up people list after a crossref source [#1597]
- Scroller in georeferences map modal
- Grid Digitizer task failing to update containerized specimens matched by identifiers [#1601]
- Specimen not associate with genus after create it in type section on new taxon name [#1604]
- Volume field only accepted numbers [#1606]
- Smart selectors not remove the previous selection after press new on New source task [#1605]
- Georeference methods `latitude` returning longitude and `longitude` latitude
- Smart selector overrides custom list after lists are loaded [#1608]
- Duplicate shortcut, using the same one for comprehensive specimen digitization and clipboard [#1612]
- Typo in taxon name relationship soft validation message.

[#1589]: https://github.com/SpeciesFileGroup/taxonworks/issues/1589
[#1593]: https://github.com/SpeciesFileGroup/taxonworks/issues/1593
[#1595]: https://github.com/SpeciesFileGroup/taxonworks/issues/1595
[#1596]: https://github.com/SpeciesFileGroup/taxonworks/issues/1596
[#1597]: https://github.com/SpeciesFileGroup/taxonworks/issues/1597
[#1601]: https://github.com/SpeciesFileGroup/taxonworks/issues/1601
[#1602]: https://github.com/SpeciesFileGroup/taxonworks/issues/1602
[#1604]: https://github.com/SpeciesFileGroup/taxonworks/issues/1604
[#1605]: https://github.com/SpeciesFileGroup/taxonworks/issues/1605
[#1606]: https://github.com/SpeciesFileGroup/taxonworks/issues/1606
[#1608]: https://github.com/SpeciesFileGroup/taxonworks/issues/1608
[#1612]: https://github.com/SpeciesFileGroup/taxonworks/issues/1612

## [0.12.9] - 2020-07-01

### Added
- Endpoint for verbatim label parsing (dates and geographic coordinates)

### Changed
- Display `[sic]` on misspellings of family-group full taxon names

### Fixed
- Containerized objects not showing up together [#1590]
- Citations by Source task not loading taxon names list [#1591]

[#1590]: https://github.com/SpeciesFileGroup/taxonworks/issues/1590
[#1591]: https://github.com/SpeciesFileGroup/taxonworks/issues/1591

## [0.12.8] - 2020-06-29

### Added
- Set autofocus on source and geographic area in OTU radial asserted distribution form
- `/otus/123/coordinate.json` endpoint - all OTUs coordinate with this one (refs [#1585])
- Autosave on new asserted distribution task

### Changed
- Unauthorized json response
- Better error handle for vue-autocomplete
- Replaced old method to handle ajax call in all tasks
- Updated relationships filter param on new taxon name task (refs [#1584])
- ControlledVocabularyTerm model no longer requires SKOS with URI (refs [#1562], [#1561])
- Improved sorting of objects in the Browse Nomenclatue task
- Updated dwc-archive gem to version 1.1.1

### Fixed
- Topic `select_optimized` controller method crash
- Recent list of biological associations not working due to the use of incorrect table

[#1561]: https://github.com/SpeciesFileGroup/taxonworks/issues/1561
[#1562]: https://github.com/SpeciesFileGroup/taxonworks/issues/1562
[#1584]: https://github.com/SpeciesFileGroup/taxonworks/issues/1584
[#1585]: https://github.com/SpeciesFileGroup/taxonworks/issues/1585

## [0.12.7] - 2020-06-26

### Added
- Taxon name status and relationships soft validations display in Browse Nomenclature task
- Interface to select OTUs and create rows in Observation Matrices Dashboard task
- Autosave system in New Taxon Name task (refs [#649])
- Etymology filter in Nomenclature Filter task (refs [#1549])
- Added new shortcuts for Comprehensive Digitization, New Type Specimen, New Taxon Name and Browse Nomenclature tasks
- Classification section in New Taxon Name task
- Spec to test md5 of multi-line verbatim labels  (refs [#1572])
- Display classifications alongside relationships in Browse Nomenclature task
- Add children and add sibling buttons in New Taxon Name task (refs [#1503])
- Link to create new serial on smart selector of New Source tast
- Semantic section coloration in Browse OTU task (refs [#1571])
- Rank prediction in New Taxon Name task (refs [#1054])

### Changed
- Optimized recently used geographic area and sources search
- Improved part of speech and etymology soft validation messages
- Year suffix and pages are now also used when sorting citations in Browse Nomenclature task
- Replaced old geographic area smart selector with newer version
- Swapped 'Masculine' and 'Femenine' positions in New Taxon Name task (refs [#660])
- Replaced uses of `find_each` with `each` (refs [#1548])
- Refactored New Taxon Name front end code
- Display text of some taxon name relationships
- Autocomplete visible in all tabs of smart selector
- OTU autocomplete searches now also matches by common names (refs [#869])
- Browse Taxa task renamed to Browse OTU
- Using unreleased closure_tree code from official repo to address deprecation warning messages
- "valid by default" no longer displayed when a relationship exists in New Taxon Name task (refs [#1525])
- Improvements in BibTex and New Source task UI
- Improvements in role picker and smart selectors in Comprehensive Collection Object Form and New Source tasks
- Optimized some filters for some smart selectors (refs [#1534])
- Smart selector for sources no longer ordered by name
- Some minor UI tweaks in some places
- Updated ruby gems

### Fixed
- Recently used objects code on some models
- Collection Object Filter task not filternig by type material type ([#1551])
- Forms not being cleared when pressing `new` on Compose Biological Relationships task ([#1563])
- Not getting the full list of topics when clicking all in `Radial annotator -> Citation -> Topic` ([#1566])
- Showing name instead of the short name in `Radial Annotator -> Identifiers -> Preview` ([#1567])
- `create` button keeps disabled when creating a new citation fails in `Radial annotator -> Citation` ([#1568])
- Incorrect method call in Match Georeference task view
- Display of misspellings on taxon name relationships
- Femenine and neuter names ending in '-or' not being accepted ([#1575])
- Spinner not disabled when entering malformed URIs in Manage Controlled Vocabulary task form ([#1561])
- "--None--" results obscuring buttons until clicking off the record ([#1558])

[#649]: https://github.com/SpeciesFileGroup/taxonworks/issues/649
[#660]: https://github.com/SpeciesFileGroup/taxonworks/issues/660
[#869]: https://github.com/SpeciesFileGroup/taxonworks/issues/869
[#1054]: https://github.com/SpeciesFileGroup/taxonworks/issues/1054
[#1503]: https://github.com/SpeciesFileGroup/taxonworks/issues/1503
[#1525]: https://github.com/SpeciesFileGroup/taxonworks/issues/1525
[#1534]: https://github.com/SpeciesFileGroup/taxonworks/issues/1534
[#1548]: https://github.com/SpeciesFileGroup/taxonworks/issues/1548
[#1549]: https://github.com/SpeciesFileGroup/taxonworks/issues/1549
[#1551]: https://github.com/SpeciesFileGroup/taxonworks/issues/1551
[#1558]: https://github.com/SpeciesFileGroup/taxonworks/issues/1558
[#1561]: https://github.com/SpeciesFileGroup/taxonworks/issues/1561
[#1563]: https://github.com/SpeciesFileGroup/taxonworks/issues/1563
[#1566]: https://github.com/SpeciesFileGroup/taxonworks/issues/1566
[#1567]: https://github.com/SpeciesFileGroup/taxonworks/issues/1567
[#1568]: https://github.com/SpeciesFileGroup/taxonworks/issues/1568
[#1571]: https://github.com/SpeciesFileGroup/taxonworks/issues/1571
[#1572]: https://github.com/SpeciesFileGroup/taxonworks/issues/1572
[#1575]: https://github.com/SpeciesFileGroup/taxonworks/issues/1575

## [0.12.6] - 2020-06-12
### Added
- CHANGELOG.md
- Matrix observation filters
- Full backtrace in exception notification
- `count` and several other basic default units to Descriptors [#1501]
- Basic Observation::Continuous operators
- Linked new Descriptor form to Task - New descriptor

### Changed
- Updated node packages and changed webpacker configuration
- Progress on fix for [#1420]: CoLDP - Name element columns only getting populated for not valid names
- Made TaxonNameClassification scopes more specific to allow citation ordering (refs [#1040])

### Fixed
- Minor fix in observation matrix dashboard
- Potential fix for `PG::TRDeadlockDetected` when updating taxon name-related data

[#1420]: https://github.com/SpeciesFileGroup/taxonworks/issues/1420
[#1040]: https://github.com/SpeciesFileGroup/taxonworks/issues/1040
[#1501]: https://github.com/SpeciesFileGroup/taxonworks/issues/1501

## [0.12.5] - 2020-06-08
### Added
- Default unit selector for sample character in New Descriptor task ([#1533])
- 'None' option for unit selector in Matrix Row Encoder task
- New Descriptor units

### Changed
- Updated websocket-extensions node package
- Optimized smart selector refresh
- Improved removal error message when source is still in use by some project

### Fixed
- Language selector backend bug
- Sort by page on Citations by Source task ([#1536])
- Removed duplicate `destroy` on project sources controller

[#1533]: https://github.com/SpeciesFileGroup/taxonworks/issues/1533
[#1536]: https://github.com/SpeciesFileGroup/taxonworks/issues/1536

## [0.12.4] - 2020-06-05
### Added
- Pagination on New Observation Matrix task
- Hyperlink to Observation Matrices Dashboard task on New Observation Matrix task (#1532)
- New deletion warning messages on New Observation Matrix task

### Changed
- Renamed New Matrix task to New Observation Matrix
- Citations are now saved without locking on New Taxon Name task
- Updated gems (`bundle update` without altering `Gemfile`)
- Several optimizations on recently used objects retrieval for smart selectors

### Fixed
- Loosing input page numbers when switching tabs on New Taxon Name task

[#1532]: https://github.com/SpeciesFileGroup/taxonworks/issues/1532

[unreleased]: https://github.com/SpeciesFileGroup/taxonworks/compare/v0.14.1...development
[0.14.1]: https://github.com/SpeciesFileGroup/taxonworks/compare/v0.14.0...v0.14.1
[0.14.0]: https://github.com/SpeciesFileGroup/taxonworks/compare/v0.13.0...v0.14.0
[0.13.0]: https://github.com/SpeciesFileGroup/taxonworks/compare/v0.12.17...v0.13.0
[0.12.17]: https://github.com/SpeciesFileGroup/taxonworks/compare/v0.12.16...v0.12.17
[0.12.16]: https://github.com/SpeciesFileGroup/taxonworks/compare/v0.12.15...v0.12.16
[0.12.15]: https://github.com/SpeciesFileGroup/taxonworks/compare/v0.12.14...v0.12.15
[0.12.14]: https://github.com/SpeciesFileGroup/taxonworks/compare/v0.12.13...v0.12.14
[0.12.13]: https://github.com/SpeciesFileGroup/taxonworks/compare/v0.12.12...v0.12.13
[0.12.12]: https://github.com/SpeciesFileGroup/taxonworks/compare/v0.12.11...v0.12.12
[0.12.11]: https://github.com/SpeciesFileGroup/taxonworks/compare/v0.12.10...v0.12.11
[0.12.10]: https://github.com/SpeciesFileGroup/taxonworks/compare/v0.12.9...v0.12.10
[0.12.9]: https://github.com/SpeciesFileGroup/taxonworks/compare/v0.12.8...v0.12.9
[0.12.8]: https://github.com/SpeciesFileGroup/taxonworks/compare/v0.12.7...v0.12.8
[0.12.7]: https://github.com/SpeciesFileGroup/taxonworks/compare/v0.12.6...v0.12.7
[0.12.6]: https://github.com/SpeciesFileGroup/taxonworks/compare/v0.12.5...v0.12.6
[0.12.5]: https://github.com/SpeciesFileGroup/taxonworks/compare/v0.12.4...v0.12.5
[0.12.4]: https://github.com/SpeciesFileGroup/taxonworks/compare/v0.12.3...v0.12.4

----
The following versions predate this CHANGELOG. You may check the comparison reports generated by GitHub by clicking the versions below

|<!-- -->|<!-- -->|
|---|---|
|0.12.x|[0.12.3] (2020-06-04) [0.12.2] (2020-06-02) [0.12.1] (2020-05-29) [0.12.0] (2020-05-15)|
|0.11.x|[0.11.0] (2020-04-17)|
|0.10.x|[0.10.9] (2020-04-03) [0.10.8] (2020-03-27) [0.10.7] (2020-03-26) [0.10.6] (2020-03-18) [0.10.5] (2020-03-11) [0.10.4] (2020-03-04) [0.10.3] (2020-02-25) [0.10.2] (2020-02-22) [0.10.1] (2020-02-21) [0.10.0] (2020-02-20)|
|0.9.x|[0.9.8] (2020-02-05) [0.9.7] (2020-02-03) [0.9.6] (2020-01-29) [0.9.5] (2020-01-14) [0.9.4] (2020-01-10) [0.9.3] (2019-12-23) [0.9.2] (2019-12-18) [0.9.1] (2019-12-16) [0.9.0] (2019-12-13)|
|0.8.x|[0.8.9] (2019-12-11) [0.8.8] (2019-12-09) [0.8.7] (2019-12-06) [0.8.6] (2019-12-06) [0.8.5] (2019-11-27) [0.8.4] (2019-11-26) [0.8.3] (2019-11-22) [0.8.2] (2019-11-21) [0.8.1] (2019-11-19) [0.8.0] (2019-11-16)|
|0.7.x|[0.7.4] (2019-10-23) [0.7.3] (2019-10-19) [0.7.2] (2019-10-05) [0.7.1] (2019-10-02) [0.7.0] (2019-09-30)|
|0.6.x|[0.6.1] (2019-06-16) [0.6.0] (2019-06-14)|
|0.5.x|[0.5.4] (2019-05-02) [0.5.3] (2019-05-02) [0.5.2] (2019-04-23) [0.5.1] (2019-04-18) [0.5.0] (2019-04-10)|
|0.4.x|[0.4.5] (2018-12-14) [0.4.4] (2018-12-06) [0.4.3] (2018-12-04) [0.4.2] (2018-12-04) [0.4.1] (2018-11-28) [0.4.0] (2018-11-08)|
|0.3.x (\*)|[0.3.16] (2018-09-24) [0.3.15] (2018-09-17) [0.3.14] (2018-09-11) [0.3.13] (2018-09-11) [0.3.12] (2018-05-14) [0.3.11] (2018-05-11) [0.3.9] (2018-05-11) [0.3.7] (2018-05-10) [0.3.6] (2018-05-10) [0.3.4] (2018-05-02) [0.3.3] (2018-05-02) [0.3.2] (2018-03-27) [0.3.1] (2018-03-08) [0.3.0] (2018-03-08)|
|0.2.x (\*)|[0.2.29] (2018-02-05) [0.2.28] (2017-07-19) [0.2.27] (2017-07-19) [0.2.26] (2017-07-16) [0.2.25] (2017-07-12) [0.2.24] (2017-07-12) [0.2.23] (2017-07-11) [0.2.22] (2017-07-11) [0.2.21] (2017-07-10) [0.2.20] (2017-07-10) [0.2.19] (2017-07-10) [0.2.18] (2017-07-10) [0.2.17] (2017-07-10) [0.2.15] (2017-07-10) [0.2.11] (2017-07-10) [0.2.10] (2017-07-10) [0.2.9] (2017-07-10) [0.2.8] (2017-07-10) [0.2.6] (2017-07-10) [0.2.5] (2017-07-10) [0.2.4] (2017-07-10) [0.2.3] (2017-07-10) [0.2.2] (2017-07-10) [0.2.1] (2017-07-10) [0.2.0] (2017-07-10)|
|0.1.x|*Unreleased*|
|0.0.x|[0.0.10] (2017-06-23) [0.0.9] (2017-06-23) [0.0.8] (2017-06-09) [0.0.6] (2017-06-09) [0.0.5] (2017-06-09) [0.0.4] (2017-06-09) [0.0.3] (2017-06-02) [0.0.2] (2017-06-01) 0.0.1(\*\*) (2017-06-01)|

*(\*) Missing versions have not been released.*

*(\*\*) Report cannot be provided as this is the first release.*

[0.12.3]: https://github.com/SpeciesFileGroup/taxonworks/compare/v0.12.2...v0.12.3
[0.12.2]: https://github.com/SpeciesFileGroup/taxonworks/compare/v0.12.1...v0.12.2
[0.12.1]: https://github.com/SpeciesFileGroup/taxonworks/compare/v0.12.0...v0.12.1
[0.12.0]: https://github.com/SpeciesFileGroup/taxonworks/compare/v0.11.0...v0.12.0


[0.11.0]: https://github.com/SpeciesFileGroup/taxonworks/compare/v0.10.9...v0.11.0

[0.10.9]: https://github.com/SpeciesFileGroup/taxonworks/compare/v0.10.8...v0.10.9
[0.10.8]: https://github.com/SpeciesFileGroup/taxonworks/compare/v0.10.7...v0.10.8
[0.10.7]: https://github.com/SpeciesFileGroup/taxonworks/compare/v0.10.6...v0.10.7
[0.10.6]: https://github.com/SpeciesFileGroup/taxonworks/compare/v0.10.5...v0.10.6
[0.10.5]: https://github.com/SpeciesFileGroup/taxonworks/compare/v0.10.4...v0.10.5
[0.10.4]: https://github.com/SpeciesFileGroup/taxonworks/compare/v0.10.3...v0.10.4
[0.10.3]: https://github.com/SpeciesFileGroup/taxonworks/compare/v0.10.2...v0.10.3
[0.10.2]: https://github.com/SpeciesFileGroup/taxonworks/compare/v0.10.1...v0.10.2
[0.10.1]: https://github.com/SpeciesFileGroup/taxonworks/compare/v0.10.0...v0.10.1
[0.10.0]: https://github.com/SpeciesFileGroup/taxonworks/compare/v0.9.8...v0.10.0

[0.9.8]: https://github.com/SpeciesFileGroup/taxonworks/compare/v0.9.7...v0.9.8
[0.9.7]: https://github.com/SpeciesFileGroup/taxonworks/compare/v0.9.6...v0.9.7
[0.9.6]: https://github.com/SpeciesFileGroup/taxonworks/compare/v0.9.5...v0.9.6
[0.9.5]: https://github.com/SpeciesFileGroup/taxonworks/compare/v0.9.4...v0.9.5
[0.9.4]: https://github.com/SpeciesFileGroup/taxonworks/compare/v0.9.3...v0.9.4
[0.9.3]: https://github.com/SpeciesFileGroup/taxonworks/compare/v0.9.2...v0.9.3
[0.9.2]: https://github.com/SpeciesFileGroup/taxonworks/compare/v0.9.1...v0.9.2
[0.9.1]: https://github.com/SpeciesFileGroup/taxonworks/compare/v0.9.0...v0.9.1
[0.9.0]: https://github.com/SpeciesFileGroup/taxonworks/compare/v0.8.8...v0.9.0

[0.8.9]: https://github.com/SpeciesFileGroup/taxonworks/compare/v0.8.8...v0.8.9
[0.8.8]: https://github.com/SpeciesFileGroup/taxonworks/compare/v0.8.7...v0.8.8
[0.8.7]: https://github.com/SpeciesFileGroup/taxonworks/compare/v0.8.6...v0.8.7
[0.8.6]: https://github.com/SpeciesFileGroup/taxonworks/compare/v0.8.5...v0.8.6
[0.8.5]: https://github.com/SpeciesFileGroup/taxonworks/compare/v0.8.4...v0.8.5
[0.8.4]: https://github.com/SpeciesFileGroup/taxonworks/compare/v0.8.3...v0.8.4
[0.8.3]: https://github.com/SpeciesFileGroup/taxonworks/compare/v0.8.2...v0.8.3
[0.8.2]: https://github.com/SpeciesFileGroup/taxonworks/compare/v0.8.1...v0.8.2
[0.8.1]: https://github.com/SpeciesFileGroup/taxonworks/compare/v0.8.0...v0.8.1
[0.8.0]: https://github.com/SpeciesFileGroup/taxonworks/compare/v0.7.3...v0.8.0

[0.7.4]: https://github.com/SpeciesFileGroup/taxonworks/compare/v0.7.3...v0.7.4
[0.7.3]: https://github.com/SpeciesFileGroup/taxonworks/compare/v0.7.2...v0.7.3
[0.7.2]: https://github.com/SpeciesFileGroup/taxonworks/compare/v0.7.1...v0.7.2
[0.7.1]: https://github.com/SpeciesFileGroup/taxonworks/compare/v0.7.0...v0.7.1
[0.7.0]: https://github.com/SpeciesFileGroup/taxonworks/compare/v0.6.1...v0.7.0

[0.6.1]: https://github.com/SpeciesFileGroup/taxonworks/compare/v0.6.0...v0.6.1
[0.6.0]: https://github.com/SpeciesFileGroup/taxonworks/compare/v0.5.4...v0.6.0

[0.5.4]: https://github.com/SpeciesFileGroup/taxonworks/compare/v0.5.3...v0.5.4
[0.5.3]: https://github.com/SpeciesFileGroup/taxonworks/compare/v0.5.2...v0.5.3
[0.5.2]: https://github.com/SpeciesFileGroup/taxonworks/compare/v0.5.1...v0.5.2
[0.5.1]: https://github.com/SpeciesFileGroup/taxonworks/compare/v0.5.0...v0.5.1
[0.5.0]: https://github.com/SpeciesFileGroup/taxonworks/compare/v0.4.5...v0.5.0

[0.4.5]: https://github.com/SpeciesFileGroup/taxonworks/compare/v0.4.4...v0.4.5
[0.4.4]: https://github.com/SpeciesFileGroup/taxonworks/compare/v0.4.3...v0.4.4
[0.4.3]: https://github.com/SpeciesFileGroup/taxonworks/compare/v0.4.2...v0.4.3
[0.4.2]: https://github.com/SpeciesFileGroup/taxonworks/compare/v0.4.1...v0.4.2
[0.4.1]: https://github.com/SpeciesFileGroup/taxonworks/compare/v0.4.0...v0.4.1
[0.4.0]: https://github.com/SpeciesFileGroup/taxonworks/compare/v0.3.16...v0.4.0

[0.3.16]: https://github.com/SpeciesFileGroup/taxonworks/compare/v0.3.15...v0.3.16
[0.3.15]: https://github.com/SpeciesFileGroup/taxonworks/compare/v0.3.14...v0.3.15
[0.3.14]: https://github.com/SpeciesFileGroup/taxonworks/compare/v0.3.13...v0.3.14
[0.3.13]: https://github.com/SpeciesFileGroup/taxonworks/compare/v0.3.12...v0.3.13
[0.3.12]: https://github.com/SpeciesFileGroup/taxonworks/compare/v0.3.11...v0.3.12
[0.3.11]: https://github.com/SpeciesFileGroup/taxonworks/compare/v0.3.9...v0.3.11
[0.3.9]: https://github.com/SpeciesFileGroup/taxonworks/compare/v0.3.7...v0.3.9
[0.3.7]: https://github.com/SpeciesFileGroup/taxonworks/compare/v0.3.6...v0.3.7
[0.3.6]: https://github.com/SpeciesFileGroup/taxonworks/compare/v0.3.4...v0.3.6
[0.3.4]: https://github.com/SpeciesFileGroup/taxonworks/compare/v0.3.3...v0.3.4
[0.3.3]: https://github.com/SpeciesFileGroup/taxonworks/compare/v0.3.2...v0.3.3
[0.3.2]: https://github.com/SpeciesFileGroup/taxonworks/compare/v0.3.1...v0.3.2
[0.3.1]: https://github.com/SpeciesFileGroup/taxonworks/compare/v0.3.0...v0.3.1
[0.3.0]: https://github.com/SpeciesFileGroup/taxonworks/compare/v0.2.29...v0.3.0

[0.2.29]: https://github.com/SpeciesFileGroup/taxonworks/compare/v0.2.28...v0.2.29
[0.2.28]: https://github.com/SpeciesFileGroup/taxonworks/compare/v0.2.27...v0.2.28
[0.2.27]: https://github.com/SpeciesFileGroup/taxonworks/compare/v0.2.26...v0.2.27
[0.2.26]: https://github.com/SpeciesFileGroup/taxonworks/compare/v0.2.25...v0.2.26
[0.2.25]: https://github.com/SpeciesFileGroup/taxonworks/compare/v0.2.24...v0.2.25
[0.2.24]: https://github.com/SpeciesFileGroup/taxonworks/compare/v0.2.23...v0.2.24
[0.2.23]: https://github.com/SpeciesFileGroup/taxonworks/compare/v0.2.22...v0.2.23
[0.2.22]: https://github.com/SpeciesFileGroup/taxonworks/compare/v0.2.21...v0.2.22
[0.2.21]: https://github.com/SpeciesFileGroup/taxonworks/compare/v0.2.20...v0.2.21
[0.2.20]: https://github.com/SpeciesFileGroup/taxonworks/compare/v0.2.19...v0.2.20
[0.2.19]: https://github.com/SpeciesFileGroup/taxonworks/compare/v0.2.18...v0.2.19
[0.2.18]: https://github.com/SpeciesFileGroup/taxonworks/compare/v0.2.17...v0.2.18
[0.2.17]: https://github.com/SpeciesFileGroup/taxonworks/compare/v0.2.15...v0.2.17
[0.2.15]: https://github.com/SpeciesFileGroup/taxonworks/compare/v0.2.11...v0.2.15
[0.2.11]: https://github.com/SpeciesFileGroup/taxonworks/compare/v0.2.10...v0.2.11
[0.2.10]: https://github.com/SpeciesFileGroup/taxonworks/compare/v0.2.9...v0.2.10
[0.2.9]: https://github.com/SpeciesFileGroup/taxonworks/compare/v0.2.8...v0.2.9
[0.2.8]: https://github.com/SpeciesFileGroup/taxonworks/compare/v0.2.6...v0.2.8
[0.2.6]: https://github.com/SpeciesFileGroup/taxonworks/compare/v0.2.5...v0.2.6
[0.2.5]: https://github.com/SpeciesFileGroup/taxonworks/compare/v0.2.4...v0.2.5
[0.2.4]: https://github.com/SpeciesFileGroup/taxonworks/compare/v0.2.3...v0.2.4
[0.2.3]: https://github.com/SpeciesFileGroup/taxonworks/compare/v0.2.2...v0.2.3
[0.2.2]: https://github.com/SpeciesFileGroup/taxonworks/compare/v0.2.1...v0.2.2
[0.2.1]: https://github.com/SpeciesFileGroup/taxonworks/compare/v0.2.0...v0.2.1
[0.2.0]: https://github.com/SpeciesFileGroup/taxonworks/compare/v0.0.10...v0.2.0

[0.0.10]: https://github.com/SpeciesFileGroup/taxonworks/compare/v0.0.9...v0.0.10
[0.0.9]: https://github.com/SpeciesFileGroup/taxonworks/compare/v0.0.8...v0.0.9
[0.0.8]: https://github.com/SpeciesFileGroup/taxonworks/compare/v0.0.7...v0.0.8
[0.0.7]: https://github.com/SpeciesFileGroup/taxonworks/compare/v0.0.6...v0.0.7
[0.0.6]: https://github.com/SpeciesFileGroup/taxonworks/compare/v0.0.5...v0.0.6
[0.0.5]: https://github.com/SpeciesFileGroup/taxonworks/compare/v0.0.4...v0.0.5
[0.0.4]: https://github.com/SpeciesFileGroup/taxonworks/compare/v0.0.3...v0.0.4
[0.0.3]: https://github.com/SpeciesFileGroup/taxonworks/compare/v0.0.2...v0.0.3
[0.0.2]: https://github.com/SpeciesFileGroup/taxonworks/compare/v0.0.1...v0.0.2<|MERGE_RESOLUTION|>--- conflicted
+++ resolved
@@ -8,7 +8,7 @@
 ## [unreleased]
 
 ### Added
-- `person#sources` has_many (very slight potential for issues)
+- `person#sources` `has_many` (very slight potential for issues)
 - Multiple new people filter params, see `lib/queries/person/filter.rb` [#1859]
 - People can be Tagged
 - Added image filter [#1454]
@@ -34,11 +34,8 @@
 - Link to Browse OTU on comprehensive specimen digitization [#1889]
 
 ### Fixed
-<<<<<<< HEAD
 - People filter role + name [#1662] 
-=======
 - Fix family synonym validation [#1892]
->>>>>>> 5bbfa3d5
 - Fix matrix view row order [#1881]
 - CVT view helper bug with predicates
 - Fixed database seeding bugs.
@@ -52,18 +49,15 @@
 - Remove repository on comprehensive specimen digitization [#1897]
 
 ### Changed
-<<<<<<< HEAD
 - Moved `levenshtein_distance` to Query for general use
 - Remove `people/123/similar` endpoint (used `/index`)
 - Person filter `person_wildcards` is `person_wildcard`
 - Person filter behaviour vs. `levenshtein_cuttof`
-=======
 - cached_valid_taxon_name_id updated for combination after valid status is assigned.
 - updated soft validation for 'Uncertain placement'
 - [sic] changed to (sic) for misspelled bacterial names
 - Additional date and geographical coordinate formats added to the Verbatim label RegEx parsers 
 - Observation matrix could be resolved without observation_matrix_id, only with otu_filter
->>>>>>> 5bbfa3d5
 - Running `rake db:seed` without `user_id`/`project_id` is now possible.
 - Disabled hamburger menu when no functionality behind it on Browse OTU [#1737]
 - No longer needed set user on User facet in filters
@@ -74,7 +68,7 @@
 - Edit button color on type material species task [#1898]
 
 [#1662]: https://github.com/SpeciesFileGroup/taxonworks/issues/1662
-[#1859]: https://github.com/SpeciesFileGroup/taxonworks/issues/1859 PENDING
+[#1859]: https://github.com/SpeciesFileGroup/taxonworks/issues/1859
 [#1881]: https://github.com/SpeciesFileGroup/taxonworks/issues/1881
 [#1454]: https://github.com/SpeciesFileGroup/taxonworks/issues/1454
 [#1832]: https://github.com/SpeciesFileGroup/taxonworks/issues/1832
