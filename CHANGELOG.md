--- conflicted
+++ resolved
@@ -8,15 +8,10 @@
 ## [unreleased]
 
 ### Added
-<<<<<<< HEAD
-- New interactive key task developed in the interactive_key branch [#1810] 
-- Added new model for matrix based interactive keys which produce JSON 
-for the interactive key task [#1810]
-- Added `weight` field to descriptor
-=======
-
->>>>>>> 2216ca28
-- Added ancestors facet on filter nomenclature [#1791]
+- New Interactive Key task [#1810] 
+- New model for matrix based interactive keys which produce JSON for the Interactive Key task [#1810]
+- `weight` field to descriptor
+- Ancestors facet on filter nomenclature [#1791]
 - TW_DISABLE_DB_BACKUP_AT_DEPLOY_TIME env var to disable built-in backup functionality at deploy/database-update time.
 - Display coordinate type specimens [#1811]
 - Changed background color header for invalid names on Browse OTU
@@ -43,6 +38,7 @@
 [#1791]: https://github.com/SpeciesFileGroup/taxonworks/issues/1791 
 [#1787]: https://github.com/SpeciesFileGroup/taxonworks/issues/1787
 [#1798]: https://github.com/SpeciesFileGroup/taxonworks/issues/1798
+[#1810]: https://github.com/SpeciesFileGroup/taxonworks/pull/1810
 [#1811]: https://github.com/SpeciesFileGroup/taxonworks/issues/1811
 
 
