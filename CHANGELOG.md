# Changelog

All (hopefully) notable changes to this project will be documented in this file.

The format is based on [Keep a Changelog](https://keepachangelog.com/en/1.0.0/),
This project <em>does not yet</em> adheres to [Semantic Versioning](https://semver.org/spec/v2.0.0.html) as the API is evolving and MINOR patches may be backwards incompatible.

## [unreleased]

### Added
<<<<<<< HEAD
- Added content filter, API endpoints [#1905] 
=======
- New greatly simplified controller concern `ShallowPolymorphic` for handling link b/w shallow routes and filters
- Note filter improvements, specs, new params, API exposure [#XXX]
>>>>>>> 1a2b9b56
- `person#sources` `has_many` (very slight potential for issues)
- Multiple new people filter params, see `lib/queries/person/filter.rb` [#1859]
- People can be Tagged
- Added image filter [#1454]
- Added image smart selector [#1832]
- Added `pixels_to_centimeter` to images [#1785]
- PENDING TEST - API - `sort` (with `classification`, `alphabetical` options) to `/taxon_names` [#1865]
- Taxon determination, citations and collecting event information in specimen record on browse OTU
- Serial facet on filter sources
- Pulse animation for radial annotator [#1822]
- OTU column in asserted distribution on Browse OTU [#1846]
- Radial annotator on Uniquify people task
- History title on Browse nomenclature
- otu_ids param on Image matrix task
- Open image matrix button on Interactive keys task
- Citations on image response
- View mode on image matrix
- Lock view option for smart selector
- Sortable option to lock column/rows on edit/new observation matrix task [#1895]
- Media Descriptor support on Matrix Row Coder [#1896]
- Free Text Descriptor support on Matrix Row Coder [#1896]
- Search source on New source task [#1899]
- Link to Browse OTU on New asserted distribution task [#1893]
- Link to Browse OTU on comprehensive specimen digitization [#1889]

### Fixed
- People filter role + name [#1662] 
- Fix family synonym validation [#1892]
- Fix matrix view row order [#1881]
- CVT view helper bug with predicates
- Fixed database seeding bugs.
- Fixed display problem of OTUs without taxon name on Browse OTU
- Edit asserted distribution on quick forms
- Reference overflow on Browse nomenclature
- Date requested filled automatically [#1872]
- Remove collecting event on comprehensive specimen digitization [#1878]
- Loan smart selector DB query.
- Label overlap on menu on observation matrices view [#1894]
- Remove repository on comprehensive specimen digitization [#1897]

### Changed
<<<<<<< HEAD
- removed `most_recent_upates` from Content params
- removed `/contents/filter.json` endpoint, use `/contents.json`
=======
- Deprecating `Concerns::Polymorphic` for `ShallowPolymorphic`, in progress, see Notes controller
- Note filter params `query_string` => `text`, `note_object_types[]` => `note_object_type[]`, `note_object_ids[]` => `note_object_id[]`, added corresponding non-array versions
>>>>>>> 1a2b9b56
- Moved `levenshtein_distance` to Query for general use
- Remove `people/123/similar` endpoint (used `/index`)
- Person filter `person_wildcards` is `person_wildcard`
- Person filter behaviour vs. `levenshtein_cuttof`
- cached_valid_taxon_name_id updated for combination after valid status is assigned.
- updated soft validation for 'Uncertain placement'
- [sic] changed to (sic) for misspelled bacterial names
- Additional date and geographical coordinate formats added to the Verbatim label RegEx parsers 
- Observation matrix could be resolved without observation_matrix_id, only with otu_filter
- Running `rake db:seed` without `user_id`/`project_id` is now possible.
- Disabled hamburger menu when no functionality behind it on Browse OTU [#1737]
- No longer needed set user on User facet in filters
- Autocomplete label for original combination on New taxon name task
- Changed "n/a" to combination label on Browse nomenclature
- Create original citation in image matrix task
- Autocomplete list style
- Edit button color on type material species task [#1898]

[#1905]: https://github.com/SpeciesFileGroup/taxonworks/issues/1905
[#1662]: https://github.com/SpeciesFileGroup/taxonworks/issues/1662
[#1859]: https://github.com/SpeciesFileGroup/taxonworks/issues/1859
[#1881]: https://github.com/SpeciesFileGroup/taxonworks/issues/1881
[#1454]: https://github.com/SpeciesFileGroup/taxonworks/issues/1454
[#1832]: https://github.com/SpeciesFileGroup/taxonworks/issues/1832
[#1785]: https://github.com/SpeciesFileGroup/taxonworks/issues/1785
[#1737]: https://github.com/SpeciesFileGroup/taxonworks/issues/1737
[#1865]: https://github.com/SpeciesFileGroup/taxonworks/issues/1865
[#1822]: https://github.com/SpeciesFileGroup/taxonworks/issues/1822
[#1846]: https://github.com/SpeciesFileGroup/taxonworks/issues/1846
[#1872]: https://github.com/SpeciesFileGroup/taxonworks/issues/1872
[#1889]: https://github.com/SpeciesFileGroup/taxonworks/issues/1889
[#1893]: https://github.com/SpeciesFileGroup/taxonworks/issues/1893
[#1894]: https://github.com/SpeciesFileGroup/taxonworks/issues/1894
[#1895]: https://github.com/SpeciesFileGroup/taxonworks/issues/1895
[#1896]: https://github.com/SpeciesFileGroup/taxonworks/issues/1896
[#1897]: https://github.com/SpeciesFileGroup/taxonworks/issues/1897
[#1898]: https://github.com/SpeciesFileGroup/taxonworks/issues/1898
[#1899]: https://github.com/SpeciesFileGroup/taxonworks/issues/1899

## [0.14.1] - 2020-10-22

### Added
- API - `type` to /roles/:id
- API - `year` to /taxon_names
- API - `include_roles` param to /people
- API - `taxon_name_author_ids[]=`, `taxon_name_author_ids_or` params to /taxon_names
- API - `collector_ids[]=`, `collector_ids_or` params to /collecting_events
- Shape on asserted distribution list [#1828]
- Row filter on Interactive keys task
- Interactive keys and image matrix buttons on observation matrix dashboard

### Fixed
- Wrong param attribute in topic smart selector on radial annotator [#1829]
- Show repository on Browse OTU
- Enable search after fill collecting event fields [#1833]
- Missing geo_json param on geographic_area request [#1840]

### Changed
- Exclude Roles from response from /api/v1/people by default
- Increased `max_per_page` to 10000
- Random words clashes mitigation: Project factory names made longer and `Faker` unique generator is reset only between specs instead of before each test.
- Removed pages field on topic section
- Improved verbatim date parsing
- Georeference scope over geographic area scope [#1841]

[#1454]: https://github.com/SpeciesFileGroup/taxonworks/issues/1454
[#1832]: https://github.com/SpeciesFileGroup/taxonworks/issues/1832
[#1785]: https://github.com/SpeciesFileGroup/taxonworks/issues/1785
[#1828]: https://github.com/SpeciesFileGroup/taxonworks/issues/1828
[#1829]: https://github.com/SpeciesFileGroup/taxonworks/issues/1829
[#1833]: https://github.com/SpeciesFileGroup/taxonworks/issues/1833
[#1840]: https://github.com/SpeciesFileGroup/taxonworks/issues/1840
[#1841]: https://github.com/SpeciesFileGroup/taxonworks/issues/1841
[#1878]: https://github.com/SpeciesFileGroup/taxonworks/issues/1878

## [0.14.0] - 2020-10-16

### Added
- Added additional date recognition format for RegEx
- Added OTU filter in the interactive key API
- Collecting Event API endpoints
- Collection Object API endpoints
- Biological Assertion API endpoints
- Asserted Distribution API endpoints
- New Otu API params
- People filter API endpoints [#1509]
- Identifier filter API endpoints [#1510]
- Source filter API endpoints [#1511]
- New Interactive Key task [#1810] 
- New model for matrix based interactive keys which produce JSON for the Interactive Key task [#1810]
- `weight` field to descriptor
- Ancestors facet on filter nomenclature [#1791]
- TW_DISABLE_DB_BACKUP_AT_DEPLOY_TIME env var to disable built-in backup functionality at deploy/database-update time.
- Display coordinate type specimens [#1811]
- Changed background color header for invalid names on Browse OTU
- Taxonworks version in header bar when not running in sandbox mode

### Fixed
- Fixed radial navigator broken for some data [#1824]
- Fixed IsData position [#1805]
- Collecting event object radial metadata settings
- Webpack resolved_paths deprecation warning
- Missing /otus/:otu_id/taxon_determinations route
- tw:db:restore task not picking up database host settings
- Create citation on new combination without pages
- Param descriptor id on new descriptor task [#1798]
- Filter by user on filter nomenclature [#1780]
- Optimized selector queries for Loan model

### Changed
- Fix original author string for Plant names
- Additional date format added for date recognition RegEx
- Removed some attributes from api/v1 endpoints to simplify responses
- type_materials/:id.json includes `original_combination` string
- CoLDP references are full cached values, not partially passed
- Combination nomenclatural code inference drawn from members, not parent
- Some nomenclature rank related simbols moved to constants
- Load Images for coordinate OTUs [#1787]
- Extended New Image task upload timeout from 30 seconds to 10 minutes
- Updated rgeo-proj4 gem


[#1824]: https://github.com/SpeciesFileGroup/taxonworks/issues/1824
[#1805]: https://github.com/SpeciesFileGroup/taxonworks/issues/1805
[#1509]: https://github.com/SpeciesFileGroup/taxonworks/issues/1509
[#1510]: https://github.com/SpeciesFileGroup/taxonworks/issues/1510
[#1511]: https://github.com/SpeciesFileGroup/taxonworks/issues/1511
[#1780]: https://github.com/SpeciesFileGroup/taxonworks/issues/1780
[#1791]: https://github.com/SpeciesFileGroup/taxonworks/issues/1791 
[#1787]: https://github.com/SpeciesFileGroup/taxonworks/issues/1787
[#1798]: https://github.com/SpeciesFileGroup/taxonworks/issues/1798
[#1810]: https://github.com/SpeciesFileGroup/taxonworks/pull/1810
[#1811]: https://github.com/SpeciesFileGroup/taxonworks/issues/1811

## [0.13.0] - 2020-09-22

### Changed
- Removed forced dependency on google-protobuf gem
- Updated gems
- Browse OTU page unifies coordinate OTUs for Asserted Distribution and Biological Associations [#1570]
- Handling for new unicode minutes, seconds symbols [#1526]
- Descriptor object radial paths
- Many specs related to dynamic observation matrix items
- Improvements to Descriptor autocomplete labels [#1727]
- Added `rake tw:maintenance:otus:missplaced_references` [#1439]
- Pdf viewer button on Documentation and Source views [#1693]
- Spinner for when converting verbatim to bibtex [#1710]
- Set OTU in determination when otu_id param is present on comprehensive task
- "Create georeference from verbatim" button in Parsed column on comprehensive task
- Sortable order for Type material, Biological association and Determinations on comprehensive task
- User facet on Filter nomenclature task [#1720]
- Pagination on Filter noemnclature task [#1724]
- Biological associations filter on Browse OTU

### Changed
- AssertedDistribution filter `otu_id` and `geographic_area_id` can now also take array form, e.g. `otu_id[]=`
- Preload all CSL styles via fixed constant, increasing boot speed [#1749]
- Return value format for Utilities::Geo.distance_in_meters changed from \[Float\] to \[String\]
- Data migration updating all `type` column values for matrix row/column items
- Tweaked JSON attribute response for matrix rows and columns very slightly
- Updated observation item types to properly nest them, inc. all downstream changes (Factories, etc.)
- Unfied matrix hooks in various places
- Updated some matrix related routes to point to tasks 
- Updated respec `matrix` tag to `observation_matrix`
- Methods that write to cached should not fire callbacks, potential for [#1701]
- Using custom geckodriver-helper for Firefox 80 support
- Override browser shortcuts on task hotkeys [#1738]
- Biological associations section on Browse OTU
- TW now supports Postgres 12 [#1305]
- Replaced biodiversity with custom gem repo using IPC with gnparser processes
- Updated gems
- Character "΄" also accepted as minute specifier in coordinates parsing.

## Fixed
- Fixed LOW_PROBABILITY constant message
- Matrix rows/items prevent OTU (and collection object) from being destroyed [#1159]
- Scope of dynamic taxon name row item [#1747]
- Processing of values (in distance_in_meters) to limit significant digits of results of unit conversions. Decimal degrees not affected at this time. [#1512]
- Character state order not correct in Nexus format [#1574]
- Not able to destroy matrix rows or matrices [#1520], [#1123]
- Dynamic observeratoin matrix items not properly scoped/behaving [#1125]
- Destroy pdf pages before create new ones [#1680]
- Serial multiple updates did not update bibtex author field [#1709]
- Fix (likely) for pinboard items failing to remove [#1690]
- Better response for failed collecting event cloning [#1705]
- Cleaned up deprecated biological associations graph autcomplete [#1707]
- Colliding `namespace` method for identifiers breaks identifiers list [#1702]
- Graceful failed serial destroy response [#1703]
- Restored Show -> edit link [#1699]
- Enable search button after pick a collecting event date on Filter collection objects task [#1728]
- Misppeling collecting_event_ids parameter [#1729]
- Non-original combination authorship lacking parentheses [#1686]

[#1570]: https://github.com/SpeciesFileGroup/taxonworks/issues/1570
[#1749]: https://github.com/SpeciesFileGroup/taxonworks/issues/1749
[#1159]: https://github.com/SpeciesFileGroup/taxonworks/issues/1159
[#1747]: https://github.com/SpeciesFileGroup/taxonworks/issues/1747
[#1512]: https://github.com/SpeciesFileGroup/taxonworks/issues/1512
[#1526]: https://github.com/SpeciesFileGroup/taxonworks/issues/1526
[#1727]: https://github.com/SpeciesFileGroup/taxonworks/issues/1727
[#1574]: https://github.com/SpeciesFileGroup/taxonworks/issues/1574
[#1520]: https://github.com/SpeciesFileGroup/taxonworks/issues/1520
[#1123]: https://github.com/SpeciesFileGroup/taxonworks/issues/1123
[#1125]: https://github.com/SpeciesFileGroup/taxonworks/issues/1125
[#1439]: https://github.com/SpeciesFileGroup/taxonworks/issues/1439
[#1709]: https://github.com/SpeciesFileGroup/taxonworks/issues/1709
[#1680]: https://github.com/SpeciesFileGroup/taxonworks/issues/1680
[#1690]: https://github.com/SpeciesFileGroup/taxonworks/issues/1690
[#1693]: https://github.com/SpeciesFileGroup/taxonworks/issues/1693
[#1699]: https://github.com/SpeciesFileGroup/taxonworks/issues/1699
[#1701]: https://github.com/SpeciesFileGroup/taxonworks/issues/1701
[#1705]: https://github.com/SpeciesFileGroup/taxonworks/issues/1705
[#1707]: https://github.com/SpeciesFileGroup/taxonworks/issues/1707
[#1702]: https://github.com/SpeciesFileGroup/taxonworks/issues/1702
[#1703]: https://github.com/SpeciesFileGroup/taxonworks/issues/1703
[#1710]: https://github.com/SpeciesFileGroup/taxonworks/issues/1710
[#1720]: https://github.com/SpeciesFileGroup/taxonworks/issues/1720
[#1724]: https://github.com/SpeciesFileGroup/taxonworks/issues/1724
[#1738]: https://github.com/SpeciesFileGroup/taxonworks/issues/1738
[#1686]: https://github.com/SpeciesFileGroup/taxonworks/issues/1686
[#1305]: https://github.com/SpeciesFileGroup/taxonworks/pull/1305

## [0.12.17] - 2020-02-02

### Added
- Successfull source destroy message 
- Pending - Definition field to BiologicalRelationship model and views [#1672]
- New button to (attempt to) convert verbatim sources to Bibtex via Crossref
- Model methods and attribute to change Source Verbatim to Bibtex [#1673]
- DOMPurify package to sanitize html
- List all Keyword and Topics in smart selector on filter source [#1675]
- Added data links tool in markdown editor (Ctrl/Alt-Shift-L) [#1674]
- Definition field on composer biological relationship task [#1672]

### Changed
- Unified can_destroy/edit methods
- Improved Source autocomplete with metadata/markup [#1681]
- Changed CoLDP download to use Catalog::Nomenclature as name source
- Replace SimpleMDE for EasyMDE
- Sort alphabetically bibliography style list on filter source
- Removed limit of download bibtex on filter source [#1683]
- Disable/enable destroy button from metadata on radial navigator [#1696]

### Fixed
- Non admins not able to destroy shared data [#1098]
- Pending confirmation: Include original combinations in CoLDP [#1204] 
- Pending confirmation: Include forma/variety properly in CoLDP [#1203] 
- Docker: Fixed path typo on clean up command
- Tag button on filter source [#1692]
- Overflow in taxon names list in new taxon name [#1688]
- Confidence button overlapped in new combination [#1687]

[#1098]: https://github.com/SpeciesFileGroup/taxonworks/issues/1098 
[#1672]: https://github.com/SpeciesFileGroup/taxonworks/issues/1672
[#1673]: https://github.com/SpeciesFileGroup/taxonworks/issues/1673
[#1674]: https://github.com/SpeciesFileGroup/taxonworks/issues/1674
[#1681]: https://github.com/SpeciesFileGroup/taxonworks/issues/1681
[#1203]: https://github.com/SpeciesFileGroup/taxonworks/issues/1203
[#1204]: https://github.com/SpeciesFileGroup/taxonworks/issues/1204
[#1672]: https://github.com/SpeciesFileGroup/taxonworks/issues/1672
[#1675]: https://github.com/SpeciesFileGroup/taxonworks/issues/1675
[#1683]: https://github.com/SpeciesFileGroup/taxonworks/issues/1683
[#1687]: https://github.com/SpeciesFileGroup/taxonworks/issues/1687
[#1688]: https://github.com/SpeciesFileGroup/taxonworks/issues/1688
[#1692]: https://github.com/SpeciesFileGroup/taxonworks/issues/1692
[#1696]: https://github.com/SpeciesFileGroup/taxonworks/issues/1696

## [0.12.16] - 2020-08-24

### Added
- Highlight metadata that is not in this project in uniquify people task [#1648]
- Locks buttons on grid digitizer task [#1599]
- Option to export styled bibliography on filter sources task [#1652]
- Edit button in content section on radial object [#1670]

### Changed
- Drag button style on new taxon name [#1669]
- Removed SimpleMDE lib from ruby assets and added to npm dependencies
- Allow taxon name type relationships to be cited [#1667]

### Fixed
- BibTex html no longer escaped [#1657]
- Some of the elements of the form are not accessible on overflow. [#1661]
- Populate masculine, feminine and neuter on gender form [#1665]
- Markdown render on Browse OTU [#1671]

[#1599]: https://github.com/SpeciesFileGroup/taxonworks/issues/1599
[#1648]: https://github.com/SpeciesFileGroup/taxonworks/issues/1648
[#1652]: https://github.com/SpeciesFileGroup/taxonworks/issues/1652
[#1657]: https://github.com/SpeciesFileGroup/taxonworks/issues/1657
[#1661]: https://github.com/SpeciesFileGroup/taxonworks/issues/1661
[#1665]: https://github.com/SpeciesFileGroup/taxonworks/issues/1665
[#1667]: https://github.com/SpeciesFileGroup/taxonworks/issues/1667
[#1669]: https://github.com/SpeciesFileGroup/taxonworks/issues/1669
[#1670]: https://github.com/SpeciesFileGroup/taxonworks/issues/1670
[#1671]: https://github.com/SpeciesFileGroup/taxonworks/issues/1671

## [0.12.15] - 2020-08-18

### Fixed
- Sqed hook initiated with String, not Class [#1654]

[#1654]: https://github.com/SpeciesFileGroup/taxonworks/issues/1654

## [0.12.14] - 2020-08-17

### Added
- Help tips in comprehensive specimen digitization task
- Help tips in new source task
- Type section in Browse OTUs task [#1615]
- Automatically filter sections by taxon rank in Browse OTUs task
- Rank string in browse nomenclature
- Pinboard navigator (Ctrl/Alt + G) [#1647]
- Filter by repository in filter collection objects [#1650]
- Hotkey for add element to pinboard (Ctrl/Alt + P)

### Fixed
- Collectors order in comprehensive specimen digitization
- Losses data of etymology form after set a gender
- Autocomplete component not encoding query params properly
- Random RGeo deserialization errors [#1553]

### Changed
- New combination redirect to the valid name [#1639]
- Rename comprehensive specimen digitization task card
- Updated chartkick gem [#1646]
- Improved verbatim date and geographic coordinates recognition
- Improved soft validation messages for coordinated species-group

[#1553]: https://github.com/SpeciesFileGroup/taxonworks/issues/1553
[#1615]: https://github.com/SpeciesFileGroup/taxonworks/issues/1615
[#1639]: https://github.com/SpeciesFileGroup/taxonworks/issues/1639
[#1646]: https://github.com/SpeciesFileGroup/taxonworks/pull/1646
[#1647]: https://github.com/SpeciesFileGroup/taxonworks/issues/1647
[#1650]: https://github.com/SpeciesFileGroup/taxonworks/issues/1650

## [0.12.13] - 2020-08-04

### Added
- Delete confirmation for original combinations [#1618]
- Delete confirmation for type specimens in new type specimen task
- Check if already exist an asserted combination with the same otu and geographic area in new asserted distribution task [#1329]
- Modal on duplicate original citations in radial annotator [#1576]
- Soft validations component for citations in radial annotator and tasks [#1552]
- Redirect to valid name in browse nomenclature [#446]
- sessionStorage for browse nomenclature autocomplete [#446]
- Observation matrices in radial object [#1527]
- Comprehensive task to taxon name radial [#934]
- Map on OTU radial in asserted distribution form [#856]
- Pin objects from list in filter sources
- Checkbox to make document public on list in radial annotator
- Title legend for "make default" icon in pinboard slide
- Checkbox to alternative between AND/OR filter for authors in filter sources
- Lep staged 2 layout for staged images [#1635]

### Changed
- Use amazing_print instead of awesome_print gem
- Cleanup and add spec basis for nomenclature tabular stats queries  
- Improve/unify image modal [#1617]
- Replace repository and source autocompletes for smart selectors in new type material task
- Changed autosave behaviour in new asserted distribution task
- Gender list order in new taxon name task
- Page range soft validation message made less strict
- Original citation-related UI text
- Moved taxon name input search to right column in new taxon name
- Persons autosave in new taxon name
- Updated elliptic node package. [#1632]

### Fixed
- Flip object to subject label on type section in new taxon name task
- Shapes are possible to drag even if this option is not set up
- Columns size of georeference table [#1622]
- Webpacker host and port bind on docker container
- Wrong taxon name relationship soft validation message for genera
- Modal confirmation its not displaying in manage synonyms section [#1627]
- Manage synonyms includes combinations [#1628]
- Recent and per params in source filter and controller
- Missing ZIP dependency for docker images
- Attempting to return geographic areas in OTU smart selector on certain conditions

[#446]: https://github.com/SpeciesFileGroup/taxonworks/issues/446
[#856]: https://github.com/SpeciesFileGroup/taxonworks/issues/856
[#934]: https://github.com/SpeciesFileGroup/taxonworks/issues/934
[#1329]: https://github.com/SpeciesFileGroup/taxonworks/issues/1329
[#1527]: https://github.com/SpeciesFileGroup/taxonworks/issues/1527
[#1552]: https://github.com/SpeciesFileGroup/taxonworks/issues/1552
[#1576]: https://github.com/SpeciesFileGroup/taxonworks/issues/1576
[#1617]: https://github.com/SpeciesFileGroup/taxonworks/issues/1617
[#1618]: https://github.com/SpeciesFileGroup/taxonworks/issues/1618
[#1622]: https://github.com/SpeciesFileGroup/taxonworks/issues/1622
[#1627]: https://github.com/SpeciesFileGroup/taxonworks/issues/1627
[#1628]: https://github.com/SpeciesFileGroup/taxonworks/issues/1628
[#1632]: https://github.com/SpeciesFileGroup/taxonworks/pull/1632
[#1635]: https://github.com/SpeciesFileGroup/taxonworks/issues/1635

## [0.12.12] - 2020-07-22

### Fixed
- Seeing OTUs in Recent that do not belong to project [#1626]

[#1626]: https://github.com/SpeciesFileGroup/taxonworks/issues/1626

## [0.12.11] - 2020-07-14

### Changed
- Type material designations are now grouped by collection object in Browse OTUs (refs [#1614])

### Fixed
- Protonym parent priority soft validation [#1613]
- Type specimens count in Browse OTUs task
- Attempting to update containers as if them were collection objects in Grid Digitizer task [#1601]

[#1601]: https://github.com/SpeciesFileGroup/taxonworks/issues/1601
[#1613]: https://github.com/SpeciesFileGroup/taxonworks/issues/1613
[#1614]: https://github.com/SpeciesFileGroup/taxonworks/issues/1614

## [0.12.10] - 2020-07-07

### Added
- Smart selection source on new combination and citations annotator
- Parsed verbatim label on comprehensive specimen digitization task
- Soft validation in timeline on Browse OTUs [#1593]
- Topic facet in Filter Sources task [#1589]
- Counts on type specimen and specimen records sections on Browse OTUs
- Collecting method parsing in verbatim label text

### Changed
- Replaced vue-resource package by axios
- Disabled parallel upload on new image task [#1596]
- Default verbatim fields order on comprehensive specimen digitization
- Set radius error in verbatim georeference [#1602]
- Timeline filter.
- Missing High classification ranks on classfication autocomplete on new taxon name [#1595]
- Date and geo-coordinates parsing improvements
- Also update cached taxon name fields when Adjective or Participle is selected
- Repositories and Serials smart selectors' recent entries optimizations

### Fixed
- Filter collecting events was passing a wrong (changed name) parameters and structure for maps and geographic area
- Not showing up people list after a crossref source [#1597]
- Scroller in georeferences map modal
- Grid Digitizer task failing to update containerized specimens matched by identifiers [#1601]
- Specimen not associate with genus after create it in type section on new taxon name [#1604]
- Volume field only accepted numbers [#1606]
- Smart selectors not remove the previous selection after press new on New source task [#1605]
- Georeference methods `latitude` returning longitude and `longitude` latitude
- Smart selector overrides custom list after lists are loaded [#1608]
- Duplicate shortcut, using the same one for comprehensive specimen digitization and clipboard [#1612]
- Typo in taxon name relationship soft validation message.

[#1589]: https://github.com/SpeciesFileGroup/taxonworks/issues/1589
[#1593]: https://github.com/SpeciesFileGroup/taxonworks/issues/1593
[#1595]: https://github.com/SpeciesFileGroup/taxonworks/issues/1595
[#1596]: https://github.com/SpeciesFileGroup/taxonworks/issues/1596
[#1597]: https://github.com/SpeciesFileGroup/taxonworks/issues/1597
[#1601]: https://github.com/SpeciesFileGroup/taxonworks/issues/1601
[#1602]: https://github.com/SpeciesFileGroup/taxonworks/issues/1602
[#1604]: https://github.com/SpeciesFileGroup/taxonworks/issues/1604
[#1605]: https://github.com/SpeciesFileGroup/taxonworks/issues/1605
[#1606]: https://github.com/SpeciesFileGroup/taxonworks/issues/1606
[#1608]: https://github.com/SpeciesFileGroup/taxonworks/issues/1608
[#1612]: https://github.com/SpeciesFileGroup/taxonworks/issues/1612

## [0.12.9] - 2020-07-01

### Added
- Endpoint for verbatim label parsing (dates and geographic coordinates)

### Changed
- Display `[sic]` on misspellings of family-group full taxon names

### Fixed
- Containerized objects not showing up together [#1590]
- Citations by Source task not loading taxon names list [#1591]

[#1590]: https://github.com/SpeciesFileGroup/taxonworks/issues/1590
[#1591]: https://github.com/SpeciesFileGroup/taxonworks/issues/1591

## [0.12.8] - 2020-06-29

### Added
- Set autofocus on source and geographic area in OTU radial asserted distribution form
- `/otus/123/coordinate.json` endpoint - all OTUs coordinate with this one (refs [#1585])
- Autosave on new asserted distribution task

### Changed
- Unauthorized json response
- Better error handle for vue-autocomplete
- Replaced old method to handle ajax call in all tasks
- Updated relationships filter param on new taxon name task (refs [#1584])
- ControlledVocabularyTerm model no longer requires SKOS with URI (refs [#1562], [#1561])
- Improved sorting of objects in the Browse Nomenclatue task
- Updated dwc-archive gem to version 1.1.1

### Fixed
- Topic `select_optimized` controller method crash
- Recent list of biological associations not working due to the use of incorrect table

[#1561]: https://github.com/SpeciesFileGroup/taxonworks/issues/1561
[#1562]: https://github.com/SpeciesFileGroup/taxonworks/issues/1562
[#1584]: https://github.com/SpeciesFileGroup/taxonworks/issues/1584
[#1585]: https://github.com/SpeciesFileGroup/taxonworks/issues/1585

## [0.12.7] - 2020-06-26

### Added
- Taxon name status and relationships soft validations display in Browse Nomenclature task
- Interface to select OTUs and create rows in Observation Matrices Dashboard task
- Autosave system in New Taxon Name task (refs [#649])
- Etymology filter in Nomenclature Filter task (refs [#1549])
- Added new shortcuts for Comprehensive Digitization, New Type Specimen, New Taxon Name and Browse Nomenclature tasks
- Classification section in New Taxon Name task
- Spec to test md5 of multi-line verbatim labels  (refs [#1572])
- Display classifications alongside relationships in Browse Nomenclature task
- Add children and add sibling buttons in New Taxon Name task (refs [#1503])
- Link to create new serial on smart selector of New Source tast
- Semantic section coloration in Browse OTU task (refs [#1571])
- Rank prediction in New Taxon Name task (refs [#1054])

### Changed
- Optimized recently used geographic area and sources search
- Improved part of speech and etymology soft validation messages
- Year suffix and pages are now also used when sorting citations in Browse Nomenclature task
- Replaced old geographic area smart selector with newer version
- Swapped 'Masculine' and 'Femenine' positions in New Taxon Name task (refs [#660])
- Replaced uses of `find_each` with `each` (refs [#1548])
- Refactored New Taxon Name front end code
- Display text of some taxon name relationships
- Autocomplete visible in all tabs of smart selector
- OTU autocomplete searches now also matches by common names (refs [#869])
- Browse Taxa task renamed to Browse OTU
- Using unreleased closure_tree code from official repo to address deprecation warning messages
- "valid by default" no longer displayed when a relationship exists in New Taxon Name task (refs [#1525])
- Improvements in BibTex and New Source task UI
- Improvements in role picker and smart selectors in Comprehensive Collection Object Form and New Source tasks
- Optimized some filters for some smart selectors (refs [#1534])
- Smart selector for sources no longer ordered by name
- Some minor UI tweaks in some places
- Updated ruby gems

### Fixed
- Recently used objects code on some models
- Collection Object Filter task not filternig by type material type ([#1551])
- Forms not being cleared when pressing `new` on Compose Biological Relationships task ([#1563])
- Not getting the full list of topics when clicking all in `Radial annotator -> Citation -> Topic` ([#1566])
- Showing name instead of the short name in `Radial Annotator -> Identifiers -> Preview` ([#1567])
- `create` button keeps disabled when creating a new citation fails in `Radial annotator -> Citation` ([#1568])
- Incorrect method call in Match Georeference task view
- Display of misspellings on taxon name relationships
- Femenine and neuter names ending in '-or' not being accepted ([#1575])
- Spinner not disabled when entering malformed URIs in Manage Controlled Vocabulary task form ([#1561])
- "--None--" results obscuring buttons until clicking off the record ([#1558])

[#649]: https://github.com/SpeciesFileGroup/taxonworks/issues/649
[#660]: https://github.com/SpeciesFileGroup/taxonworks/issues/660
[#869]: https://github.com/SpeciesFileGroup/taxonworks/issues/869
[#1054]: https://github.com/SpeciesFileGroup/taxonworks/issues/1054
[#1503]: https://github.com/SpeciesFileGroup/taxonworks/issues/1503
[#1525]: https://github.com/SpeciesFileGroup/taxonworks/issues/1525
[#1534]: https://github.com/SpeciesFileGroup/taxonworks/issues/1534
[#1548]: https://github.com/SpeciesFileGroup/taxonworks/issues/1548
[#1549]: https://github.com/SpeciesFileGroup/taxonworks/issues/1549
[#1551]: https://github.com/SpeciesFileGroup/taxonworks/issues/1551
[#1558]: https://github.com/SpeciesFileGroup/taxonworks/issues/1558
[#1561]: https://github.com/SpeciesFileGroup/taxonworks/issues/1561
[#1563]: https://github.com/SpeciesFileGroup/taxonworks/issues/1563
[#1566]: https://github.com/SpeciesFileGroup/taxonworks/issues/1566
[#1567]: https://github.com/SpeciesFileGroup/taxonworks/issues/1567
[#1568]: https://github.com/SpeciesFileGroup/taxonworks/issues/1568
[#1571]: https://github.com/SpeciesFileGroup/taxonworks/issues/1571
[#1572]: https://github.com/SpeciesFileGroup/taxonworks/issues/1572
[#1575]: https://github.com/SpeciesFileGroup/taxonworks/issues/1575

## [0.12.6] - 2020-06-12
### Added
- CHANGELOG.md
- Matrix observation filters
- Full backtrace in exception notification
- `count` and several other basic default units to Descriptors [#1501]
- Basic Observation::Continuous operators
- Linked new Descriptor form to Task - New descriptor

### Changed
- Updated node packages and changed webpacker configuration
- Progress on fix for [#1420]: CoLDP - Name element columns only getting populated for not valid names
- Made TaxonNameClassification scopes more specific to allow citation ordering (refs [#1040])

### Fixed
- Minor fix in observation matrix dashboard
- Potential fix for `PG::TRDeadlockDetected` when updating taxon name-related data

[#1420]: https://github.com/SpeciesFileGroup/taxonworks/issues/1420
[#1040]: https://github.com/SpeciesFileGroup/taxonworks/issues/1040
[#1501]: https://github.com/SpeciesFileGroup/taxonworks/issues/1501

## [0.12.5] - 2020-06-08
### Added
- Default unit selector for sample character in New Descriptor task ([#1533])
- 'None' option for unit selector in Matrix Row Encoder task
- New Descriptor units

### Changed
- Updated websocket-extensions node package
- Optimized smart selector refresh
- Improved removal error message when source is still in use by some project

### Fixed
- Language selector backend bug
- Sort by page on Citations by Source task ([#1536])
- Removed duplicate `destroy` on project sources controller

[#1533]: https://github.com/SpeciesFileGroup/taxonworks/issues/1533
[#1536]: https://github.com/SpeciesFileGroup/taxonworks/issues/1536

## [0.12.4] - 2020-06-05
### Added
- Pagination on New Observation Matrix task
- Hyperlink to Observation Matrices Dashboard task on New Observation Matrix task (#1532)
- New deletion warning messages on New Observation Matrix task

### Changed
- Renamed New Matrix task to New Observation Matrix
- Citations are now saved without locking on New Taxon Name task
- Updated gems (`bundle update` without altering `Gemfile`)
- Several optimizations on recently used objects retrieval for smart selectors

### Fixed
- Loosing input page numbers when switching tabs on New Taxon Name task

[#1532]: https://github.com/SpeciesFileGroup/taxonworks/issues/1532

[unreleased]: https://github.com/SpeciesFileGroup/taxonworks/compare/v0.14.1...development
[0.14.1]: https://github.com/SpeciesFileGroup/taxonworks/compare/v0.14.0...v0.14.1
[0.14.0]: https://github.com/SpeciesFileGroup/taxonworks/compare/v0.13.0...v0.14.0
[0.13.0]: https://github.com/SpeciesFileGroup/taxonworks/compare/v0.12.17...v0.13.0
[0.12.17]: https://github.com/SpeciesFileGroup/taxonworks/compare/v0.12.16...v0.12.17
[0.12.16]: https://github.com/SpeciesFileGroup/taxonworks/compare/v0.12.15...v0.12.16
[0.12.15]: https://github.com/SpeciesFileGroup/taxonworks/compare/v0.12.14...v0.12.15
[0.12.14]: https://github.com/SpeciesFileGroup/taxonworks/compare/v0.12.13...v0.12.14
[0.12.13]: https://github.com/SpeciesFileGroup/taxonworks/compare/v0.12.12...v0.12.13
[0.12.12]: https://github.com/SpeciesFileGroup/taxonworks/compare/v0.12.11...v0.12.12
[0.12.11]: https://github.com/SpeciesFileGroup/taxonworks/compare/v0.12.10...v0.12.11
[0.12.10]: https://github.com/SpeciesFileGroup/taxonworks/compare/v0.12.9...v0.12.10
[0.12.9]: https://github.com/SpeciesFileGroup/taxonworks/compare/v0.12.8...v0.12.9
[0.12.8]: https://github.com/SpeciesFileGroup/taxonworks/compare/v0.12.7...v0.12.8
[0.12.7]: https://github.com/SpeciesFileGroup/taxonworks/compare/v0.12.6...v0.12.7
[0.12.6]: https://github.com/SpeciesFileGroup/taxonworks/compare/v0.12.5...v0.12.6
[0.12.5]: https://github.com/SpeciesFileGroup/taxonworks/compare/v0.12.4...v0.12.5
[0.12.4]: https://github.com/SpeciesFileGroup/taxonworks/compare/v0.12.3...v0.12.4

----
The following versions predate this CHANGELOG. You may check the comparison reports generated by GitHub by clicking the versions below

|<!-- -->|<!-- -->|
|---|---|
|0.12.x|[0.12.3] (2020-06-04) [0.12.2] (2020-06-02) [0.12.1] (2020-05-29) [0.12.0] (2020-05-15)|
|0.11.x|[0.11.0] (2020-04-17)|
|0.10.x|[0.10.9] (2020-04-03) [0.10.8] (2020-03-27) [0.10.7] (2020-03-26) [0.10.6] (2020-03-18) [0.10.5] (2020-03-11) [0.10.4] (2020-03-04) [0.10.3] (2020-02-25) [0.10.2] (2020-02-22) [0.10.1] (2020-02-21) [0.10.0] (2020-02-20)|
|0.9.x|[0.9.8] (2020-02-05) [0.9.7] (2020-02-03) [0.9.6] (2020-01-29) [0.9.5] (2020-01-14) [0.9.4] (2020-01-10) [0.9.3] (2019-12-23) [0.9.2] (2019-12-18) [0.9.1] (2019-12-16) [0.9.0] (2019-12-13)|
|0.8.x|[0.8.9] (2019-12-11) [0.8.8] (2019-12-09) [0.8.7] (2019-12-06) [0.8.6] (2019-12-06) [0.8.5] (2019-11-27) [0.8.4] (2019-11-26) [0.8.3] (2019-11-22) [0.8.2] (2019-11-21) [0.8.1] (2019-11-19) [0.8.0] (2019-11-16)|
|0.7.x|[0.7.4] (2019-10-23) [0.7.3] (2019-10-19) [0.7.2] (2019-10-05) [0.7.1] (2019-10-02) [0.7.0] (2019-09-30)|
|0.6.x|[0.6.1] (2019-06-16) [0.6.0] (2019-06-14)|
|0.5.x|[0.5.4] (2019-05-02) [0.5.3] (2019-05-02) [0.5.2] (2019-04-23) [0.5.1] (2019-04-18) [0.5.0] (2019-04-10)|
|0.4.x|[0.4.5] (2018-12-14) [0.4.4] (2018-12-06) [0.4.3] (2018-12-04) [0.4.2] (2018-12-04) [0.4.1] (2018-11-28) [0.4.0] (2018-11-08)|
|0.3.x (\*)|[0.3.16] (2018-09-24) [0.3.15] (2018-09-17) [0.3.14] (2018-09-11) [0.3.13] (2018-09-11) [0.3.12] (2018-05-14) [0.3.11] (2018-05-11) [0.3.9] (2018-05-11) [0.3.7] (2018-05-10) [0.3.6] (2018-05-10) [0.3.4] (2018-05-02) [0.3.3] (2018-05-02) [0.3.2] (2018-03-27) [0.3.1] (2018-03-08) [0.3.0] (2018-03-08)|
|0.2.x (\*)|[0.2.29] (2018-02-05) [0.2.28] (2017-07-19) [0.2.27] (2017-07-19) [0.2.26] (2017-07-16) [0.2.25] (2017-07-12) [0.2.24] (2017-07-12) [0.2.23] (2017-07-11) [0.2.22] (2017-07-11) [0.2.21] (2017-07-10) [0.2.20] (2017-07-10) [0.2.19] (2017-07-10) [0.2.18] (2017-07-10) [0.2.17] (2017-07-10) [0.2.15] (2017-07-10) [0.2.11] (2017-07-10) [0.2.10] (2017-07-10) [0.2.9] (2017-07-10) [0.2.8] (2017-07-10) [0.2.6] (2017-07-10) [0.2.5] (2017-07-10) [0.2.4] (2017-07-10) [0.2.3] (2017-07-10) [0.2.2] (2017-07-10) [0.2.1] (2017-07-10) [0.2.0] (2017-07-10)|
|0.1.x|*Unreleased*|
|0.0.x|[0.0.10] (2017-06-23) [0.0.9] (2017-06-23) [0.0.8] (2017-06-09) [0.0.6] (2017-06-09) [0.0.5] (2017-06-09) [0.0.4] (2017-06-09) [0.0.3] (2017-06-02) [0.0.2] (2017-06-01) 0.0.1(\*\*) (2017-06-01)|

*(\*) Missing versions have not been released.*

*(\*\*) Report cannot be provided as this is the first release.*

[0.12.3]: https://github.com/SpeciesFileGroup/taxonworks/compare/v0.12.2...v0.12.3
[0.12.2]: https://github.com/SpeciesFileGroup/taxonworks/compare/v0.12.1...v0.12.2
[0.12.1]: https://github.com/SpeciesFileGroup/taxonworks/compare/v0.12.0...v0.12.1
[0.12.0]: https://github.com/SpeciesFileGroup/taxonworks/compare/v0.11.0...v0.12.0


[0.11.0]: https://github.com/SpeciesFileGroup/taxonworks/compare/v0.10.9...v0.11.0

[0.10.9]: https://github.com/SpeciesFileGroup/taxonworks/compare/v0.10.8...v0.10.9
[0.10.8]: https://github.com/SpeciesFileGroup/taxonworks/compare/v0.10.7...v0.10.8
[0.10.7]: https://github.com/SpeciesFileGroup/taxonworks/compare/v0.10.6...v0.10.7
[0.10.6]: https://github.com/SpeciesFileGroup/taxonworks/compare/v0.10.5...v0.10.6
[0.10.5]: https://github.com/SpeciesFileGroup/taxonworks/compare/v0.10.4...v0.10.5
[0.10.4]: https://github.com/SpeciesFileGroup/taxonworks/compare/v0.10.3...v0.10.4
[0.10.3]: https://github.com/SpeciesFileGroup/taxonworks/compare/v0.10.2...v0.10.3
[0.10.2]: https://github.com/SpeciesFileGroup/taxonworks/compare/v0.10.1...v0.10.2
[0.10.1]: https://github.com/SpeciesFileGroup/taxonworks/compare/v0.10.0...v0.10.1
[0.10.0]: https://github.com/SpeciesFileGroup/taxonworks/compare/v0.9.8...v0.10.0

[0.9.8]: https://github.com/SpeciesFileGroup/taxonworks/compare/v0.9.7...v0.9.8
[0.9.7]: https://github.com/SpeciesFileGroup/taxonworks/compare/v0.9.6...v0.9.7
[0.9.6]: https://github.com/SpeciesFileGroup/taxonworks/compare/v0.9.5...v0.9.6
[0.9.5]: https://github.com/SpeciesFileGroup/taxonworks/compare/v0.9.4...v0.9.5
[0.9.4]: https://github.com/SpeciesFileGroup/taxonworks/compare/v0.9.3...v0.9.4
[0.9.3]: https://github.com/SpeciesFileGroup/taxonworks/compare/v0.9.2...v0.9.3
[0.9.2]: https://github.com/SpeciesFileGroup/taxonworks/compare/v0.9.1...v0.9.2
[0.9.1]: https://github.com/SpeciesFileGroup/taxonworks/compare/v0.9.0...v0.9.1
[0.9.0]: https://github.com/SpeciesFileGroup/taxonworks/compare/v0.8.8...v0.9.0

[0.8.9]: https://github.com/SpeciesFileGroup/taxonworks/compare/v0.8.8...v0.8.9
[0.8.8]: https://github.com/SpeciesFileGroup/taxonworks/compare/v0.8.7...v0.8.8
[0.8.7]: https://github.com/SpeciesFileGroup/taxonworks/compare/v0.8.6...v0.8.7
[0.8.6]: https://github.com/SpeciesFileGroup/taxonworks/compare/v0.8.5...v0.8.6
[0.8.5]: https://github.com/SpeciesFileGroup/taxonworks/compare/v0.8.4...v0.8.5
[0.8.4]: https://github.com/SpeciesFileGroup/taxonworks/compare/v0.8.3...v0.8.4
[0.8.3]: https://github.com/SpeciesFileGroup/taxonworks/compare/v0.8.2...v0.8.3
[0.8.2]: https://github.com/SpeciesFileGroup/taxonworks/compare/v0.8.1...v0.8.2
[0.8.1]: https://github.com/SpeciesFileGroup/taxonworks/compare/v0.8.0...v0.8.1
[0.8.0]: https://github.com/SpeciesFileGroup/taxonworks/compare/v0.7.3...v0.8.0

[0.7.4]: https://github.com/SpeciesFileGroup/taxonworks/compare/v0.7.3...v0.7.4
[0.7.3]: https://github.com/SpeciesFileGroup/taxonworks/compare/v0.7.2...v0.7.3
[0.7.2]: https://github.com/SpeciesFileGroup/taxonworks/compare/v0.7.1...v0.7.2
[0.7.1]: https://github.com/SpeciesFileGroup/taxonworks/compare/v0.7.0...v0.7.1
[0.7.0]: https://github.com/SpeciesFileGroup/taxonworks/compare/v0.6.1...v0.7.0

[0.6.1]: https://github.com/SpeciesFileGroup/taxonworks/compare/v0.6.0...v0.6.1
[0.6.0]: https://github.com/SpeciesFileGroup/taxonworks/compare/v0.5.4...v0.6.0

[0.5.4]: https://github.com/SpeciesFileGroup/taxonworks/compare/v0.5.3...v0.5.4
[0.5.3]: https://github.com/SpeciesFileGroup/taxonworks/compare/v0.5.2...v0.5.3
[0.5.2]: https://github.com/SpeciesFileGroup/taxonworks/compare/v0.5.1...v0.5.2
[0.5.1]: https://github.com/SpeciesFileGroup/taxonworks/compare/v0.5.0...v0.5.1
[0.5.0]: https://github.com/SpeciesFileGroup/taxonworks/compare/v0.4.5...v0.5.0

[0.4.5]: https://github.com/SpeciesFileGroup/taxonworks/compare/v0.4.4...v0.4.5
[0.4.4]: https://github.com/SpeciesFileGroup/taxonworks/compare/v0.4.3...v0.4.4
[0.4.3]: https://github.com/SpeciesFileGroup/taxonworks/compare/v0.4.2...v0.4.3
[0.4.2]: https://github.com/SpeciesFileGroup/taxonworks/compare/v0.4.1...v0.4.2
[0.4.1]: https://github.com/SpeciesFileGroup/taxonworks/compare/v0.4.0...v0.4.1
[0.4.0]: https://github.com/SpeciesFileGroup/taxonworks/compare/v0.3.16...v0.4.0

[0.3.16]: https://github.com/SpeciesFileGroup/taxonworks/compare/v0.3.15...v0.3.16
[0.3.15]: https://github.com/SpeciesFileGroup/taxonworks/compare/v0.3.14...v0.3.15
[0.3.14]: https://github.com/SpeciesFileGroup/taxonworks/compare/v0.3.13...v0.3.14
[0.3.13]: https://github.com/SpeciesFileGroup/taxonworks/compare/v0.3.12...v0.3.13
[0.3.12]: https://github.com/SpeciesFileGroup/taxonworks/compare/v0.3.11...v0.3.12
[0.3.11]: https://github.com/SpeciesFileGroup/taxonworks/compare/v0.3.9...v0.3.11
[0.3.9]: https://github.com/SpeciesFileGroup/taxonworks/compare/v0.3.7...v0.3.9
[0.3.7]: https://github.com/SpeciesFileGroup/taxonworks/compare/v0.3.6...v0.3.7
[0.3.6]: https://github.com/SpeciesFileGroup/taxonworks/compare/v0.3.4...v0.3.6
[0.3.4]: https://github.com/SpeciesFileGroup/taxonworks/compare/v0.3.3...v0.3.4
[0.3.3]: https://github.com/SpeciesFileGroup/taxonworks/compare/v0.3.2...v0.3.3
[0.3.2]: https://github.com/SpeciesFileGroup/taxonworks/compare/v0.3.1...v0.3.2
[0.3.1]: https://github.com/SpeciesFileGroup/taxonworks/compare/v0.3.0...v0.3.1
[0.3.0]: https://github.com/SpeciesFileGroup/taxonworks/compare/v0.2.29...v0.3.0

[0.2.29]: https://github.com/SpeciesFileGroup/taxonworks/compare/v0.2.28...v0.2.29
[0.2.28]: https://github.com/SpeciesFileGroup/taxonworks/compare/v0.2.27...v0.2.28
[0.2.27]: https://github.com/SpeciesFileGroup/taxonworks/compare/v0.2.26...v0.2.27
[0.2.26]: https://github.com/SpeciesFileGroup/taxonworks/compare/v0.2.25...v0.2.26
[0.2.25]: https://github.com/SpeciesFileGroup/taxonworks/compare/v0.2.24...v0.2.25
[0.2.24]: https://github.com/SpeciesFileGroup/taxonworks/compare/v0.2.23...v0.2.24
[0.2.23]: https://github.com/SpeciesFileGroup/taxonworks/compare/v0.2.22...v0.2.23
[0.2.22]: https://github.com/SpeciesFileGroup/taxonworks/compare/v0.2.21...v0.2.22
[0.2.21]: https://github.com/SpeciesFileGroup/taxonworks/compare/v0.2.20...v0.2.21
[0.2.20]: https://github.com/SpeciesFileGroup/taxonworks/compare/v0.2.19...v0.2.20
[0.2.19]: https://github.com/SpeciesFileGroup/taxonworks/compare/v0.2.18...v0.2.19
[0.2.18]: https://github.com/SpeciesFileGroup/taxonworks/compare/v0.2.17...v0.2.18
[0.2.17]: https://github.com/SpeciesFileGroup/taxonworks/compare/v0.2.15...v0.2.17
[0.2.15]: https://github.com/SpeciesFileGroup/taxonworks/compare/v0.2.11...v0.2.15
[0.2.11]: https://github.com/SpeciesFileGroup/taxonworks/compare/v0.2.10...v0.2.11
[0.2.10]: https://github.com/SpeciesFileGroup/taxonworks/compare/v0.2.9...v0.2.10
[0.2.9]: https://github.com/SpeciesFileGroup/taxonworks/compare/v0.2.8...v0.2.9
[0.2.8]: https://github.com/SpeciesFileGroup/taxonworks/compare/v0.2.6...v0.2.8
[0.2.6]: https://github.com/SpeciesFileGroup/taxonworks/compare/v0.2.5...v0.2.6
[0.2.5]: https://github.com/SpeciesFileGroup/taxonworks/compare/v0.2.4...v0.2.5
[0.2.4]: https://github.com/SpeciesFileGroup/taxonworks/compare/v0.2.3...v0.2.4
[0.2.3]: https://github.com/SpeciesFileGroup/taxonworks/compare/v0.2.2...v0.2.3
[0.2.2]: https://github.com/SpeciesFileGroup/taxonworks/compare/v0.2.1...v0.2.2
[0.2.1]: https://github.com/SpeciesFileGroup/taxonworks/compare/v0.2.0...v0.2.1
[0.2.0]: https://github.com/SpeciesFileGroup/taxonworks/compare/v0.0.10...v0.2.0

[0.0.10]: https://github.com/SpeciesFileGroup/taxonworks/compare/v0.0.9...v0.0.10
[0.0.9]: https://github.com/SpeciesFileGroup/taxonworks/compare/v0.0.8...v0.0.9
[0.0.8]: https://github.com/SpeciesFileGroup/taxonworks/compare/v0.0.7...v0.0.8
[0.0.7]: https://github.com/SpeciesFileGroup/taxonworks/compare/v0.0.6...v0.0.7
[0.0.6]: https://github.com/SpeciesFileGroup/taxonworks/compare/v0.0.5...v0.0.6
[0.0.5]: https://github.com/SpeciesFileGroup/taxonworks/compare/v0.0.4...v0.0.5
[0.0.4]: https://github.com/SpeciesFileGroup/taxonworks/compare/v0.0.3...v0.0.4
[0.0.3]: https://github.com/SpeciesFileGroup/taxonworks/compare/v0.0.2...v0.0.3
[0.0.2]: https://github.com/SpeciesFileGroup/taxonworks/compare/v0.0.1...v0.0.2<|MERGE_RESOLUTION|>--- conflicted
+++ resolved
@@ -8,12 +8,9 @@
 ## [unreleased]
 
 ### Added
-<<<<<<< HEAD
 - Added content filter, API endpoints [#1905] 
-=======
 - New greatly simplified controller concern `ShallowPolymorphic` for handling link b/w shallow routes and filters
 - Note filter improvements, specs, new params, API exposure [#XXX]
->>>>>>> 1a2b9b56
 - `person#sources` `has_many` (very slight potential for issues)
 - Multiple new people filter params, see `lib/queries/person/filter.rb` [#1859]
 - People can be Tagged
@@ -55,13 +52,10 @@
 - Remove repository on comprehensive specimen digitization [#1897]
 
 ### Changed
-<<<<<<< HEAD
 - removed `most_recent_upates` from Content params
 - removed `/contents/filter.json` endpoint, use `/contents.json`
-=======
 - Deprecating `Concerns::Polymorphic` for `ShallowPolymorphic`, in progress, see Notes controller
 - Note filter params `query_string` => `text`, `note_object_types[]` => `note_object_type[]`, `note_object_ids[]` => `note_object_id[]`, added corresponding non-array versions
->>>>>>> 1a2b9b56
 - Moved `levenshtein_distance` to Query for general use
 - Remove `people/123/similar` endpoint (used `/index`)
 - Person filter `person_wildcards` is `person_wildcard`
