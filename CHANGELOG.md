# Changelog
All (hopefully) notable changes to this project will be documented in this file.

The format is based on [Keep a Changelog](https://keepachangelog.com/en/1.0.0/),
This project <em>does not yet</em> adheres to [Semantic Versioning](https://semver.org/spec/v2.0.0.html) as the API is evolving and MINOR patches may be backwards incompatible.

## [unreleased]

### Added
- More details to steps in stepwise determinations task
<<<<<<< HEAD
- Added soft validation for dublicate family group name forms and misspellings [#3185]
=======
- Added softvalidation for duplicate family group name forms and misspellings [#3185]
>>>>>>> 7e90235d
- With/out local identifier facet for collection objects and stagd images [#3173]
- Filter by housekeeping and staged-image data attributes [#3171]
- Delete selected collection objects (and their related data) from filter [#3174]
- Collection object Autocomplete has loan and deaccession banners [#3192]
- Autocomplete on Browse collection object [#3189]
- Task - Collection object chronology, a plot of object by year collected
- Endpoint to return related data preventing or included in destroy, e.g. `/metadata/related_summary?klass=CollectionObject&id[]=16701&id[]...`
- Gender and form classifications to filter nomenclature
- Serial facet to Filter sources [#3211]
- `tooltips` and `actions` configuration props to Map component [#3234]

### Fixed
- Whitepace around unit-tray headers [#3191]
- Stepwise determinations confounded by invisible whitespace [#3009]
- OTU smart selector did not include items from the pinboard [#3139]
- Source in n project autocomplete response [#3142]
- 'Also create OTU' on batch taxon name upload causing raise
- Media observations removed if they have no more depictions via updates
- Citation link in biological association panel on Browse OTU
- Type relationship text/rendering is inverted in New taxon name task [#3182]
- Sqed processing failing to encode HEIC images [#3188]
- Common list component doesn't filter created status on New taxon name task [#3205]
- Collectors facet doesn't work on Filter collecting event [#3216]
- original combination label disappears when relationship doesn't include the current taxon name [#3067]
- Sometimes keyboard table is duplicating shortcuts
- Export Project Database task not exporting rows whose `project_id` is `NULL` [#3203]
- Close icon is difficult to distinguish when modal background is transparent [#3245]
- Missing identifiers and determinations on collection object table in New collecting event task [#3246]

### Changed
- Lock, navigation, UI, and code refreshments to Simple new specimen [#3190]
- "TODO list" now a faceted search [#3171]
- Refactored observation cell component for Image matrix
- Updated Ruby gems
- Webpack binaries: Replaced `npm bin` for `npm root` to allow compatibility with recent NPM versions
- Nomenclature match updates [#2176]
- Navigation key combination for radial annotator [#3233]
- Truncate smart selector lists
- Allow compare n objects in collection object match [#3238]
- Include total of match/unmatched in Collection object match [#3237]

[#3191]: https://github.com/SpeciesFileGroup/taxonworks/issues/3191
[#2176]: https://github.com/SpeciesFileGroup/taxonworks/issues/2176
[#3009]: https://github.com/SpeciesFileGroup/taxonworks/issues/3009
[#3171]: https://github.com/SpeciesFileGroup/taxonworks/issues/3171
[#3173]: https://github.com/SpeciesFileGroup/taxonworks/issues/3173
[#3174]: https://github.com/SpeciesFileGroup/taxonworks/issues/3174
[#3182]: https://github.com/SpeciesFileGroup/taxonworks/issues/3182
[#3188]: https://github.com/SpeciesFileGroup/taxonworks/issues/3188
[#3189]: https://github.com/SpeciesFileGroup/taxonworks/issues/3189
[#3190]: https://github.com/SpeciesFileGroup/taxonworks/issues/3190
[#3192]: https://github.com/SpeciesFileGroup/taxonworks/issues/3192
[#3203]: https://github.com/SpeciesFileGroup/taxonworks/issues/3203
[#3212]: https://github.com/SpeciesFileGroup/taxonworks/issues/3212
[#3234]: https://github.com/SpeciesFileGroup/taxonworks/issues/3234
[#3238]: https://github.com/SpeciesFileGroup/taxonworks/issues/3238
[#3245]: https://github.com/SpeciesFileGroup/taxonworks/issues/3245
[#3246]: https://github.com/SpeciesFileGroup/taxonworks/issues/3246

## [0.29.6] - 2022-11-08

### Added
- Print unit-tray headers from TaxonNames via Filter nomenclature [#3160]
- New radial "Filter" navigators facilitating cross-linking to filters [#2297]
- Option to force DwC indexing to prioritize names from Geographic Area [#3143]
- Functionality to update CollectingEvents in the context of Browse collection object
- Character state filter in Matrix Column Coder [#3141]
- Better error handling and reporting when parsing BibTeX
- Index for caching the numeric component of Identifiers

### Changed
- Updated Browse collection object interface [#2297]
- Reload New source task by pressing New and loading source
- Updated Ruby gems
- Updated node packages

### Fixed
- Incorrect soft validation message on TaxonName relationship [#3184]
- Browse nomenclature crashing when taxon name descendants have no cached author year
- Soft validation crashing when cached nomenclature date is absent
- Role picker is missing after create a source from BibTeX [#3180]

[#3160]: https://github.com/SpeciesFileGroup/taxonworks/issues/3160
[#2297]: https://github.com/SpeciesFileGroup/taxonworks/issues/2297
[#3143]: https://github.com/SpeciesFileGroup/taxonworks/issues/3143
[#3141]: https://github.com/SpeciesFileGroup/taxonworks/issues/3141
[#3180]: https://github.com/SpeciesFileGroup/taxonworks/issues/3180

## [0.29.5] - 2022-10-10

### Changed
- Source cached_value calculation [#3181]
- Changed author labels on Filter source [#3134]
- Minor changes to plots on administration activity dashboard
- Parallelize some indexing rake tasks

### Fixed
- Recent and Quick list are empty on Citation annotator [#3133]

[#3133]: https://github.com/SpeciesFileGroup/taxonworks/issues/3133
[#3134]: https://github.com/SpeciesFileGroup/taxonworks/issues/3134

## [0.29.4] - 2022-10-07
### Added
- Distribution, Material Examined sections, and zip download for paper catalog [#3098]
- Code full columns, destroy all observations in a column [#3117]
- "Display only unscored rows" on Matrix column coder [#3103]
- Previous and next links in Matrix row coder [#3107]
- Match identifiers facet to Filter extract task  [#3089]
- `Clone previous citation` to citation panels [#3097]
- `scientificName` is now implied in `typeStatus` when only the type of type is specified in DwC occurrences importer
- Additional DwC classification terms [#3118]

### Fixed
- Broken URL for images in NeXML [#2811]
- Improved Confidence annotation speed [#3126]
- Destroying a Georefernce re-indexes related CollectingEvent [#3114]
- Numerous issues in "Castor" TaxonName batch load
- CollectingEvent cached geo-names (e.g. used in DwC export) missclassified [#2614]
- Order of descriptors in nexus and tnt output is updated to reflect the column ordering
- Homonyms without replacement name are now marked as invalid
- Visible identifiers raising (e.g. broken object graph)
- Presence Descriptor is not saving in Matrix row coder [#3099]
- Missing number of objects for presence/absence descriptors on Interactive keys [#3102]
- `New column` button doesn't add the new column to the interface [#3109]
- Taxonomy inventory API failing with common names when language is not set
- Missing taxon_name_relationships parameters [#3096]
- Create matrix row button redirects to wrong OTU in OTU radial
- Determinations not added to containers in "Edit Loan"task [#1935]
- OTU images disappear when moving other images to observation cells [#3111]
- Basic nomenclature failing to redirect when no name was selected
- List of All Topics is not displayed [#3125]
- Refactor confidence form [#3129]
- Destroy selected Labels does not work [#3127]
- Creating multiple type materials in comprehensive task [#3131]
- DwC occurrences importer not reporting error when `typeStatus` is non-empty and yet it doesn't have correct format
- Interactive key - Presence / absence descriptors are placed in non relevant list [#3100]

### Changed
- Removed New OTU link from New observation matrix task [#3101]
- Disabled horizontal resizing for textarea inputs on comprehensive

[#3100]: https://github.com/SpeciesFileGroup/taxonworks/issues/3100
[#3101]: https://github.com/SpeciesFileGroup/taxonworks/issues/3101
[#2811]: https://github.com/SpeciesFileGroup/taxonworks/issues/2811
[#3118]: https://github.com/SpeciesFileGroup/taxonworks/issues/3118
[#3126]: https://github.com/SpeciesFileGroup/taxonworks/issues/3126
[#3117]: https://github.com/SpeciesFileGroup/taxonworks/issues/3117
[#3114]: https://github.com/SpeciesFileGroup/taxonworks/issues/3114
[#2614]: https://github.com/SpeciesFileGroup/taxonworks/issues/2614
[#1935]: https://github.com/SpeciesFileGroup/taxonworks/issues/1935
[#3089]: https://github.com/SpeciesFileGroup/taxonworks/issues/3089
[#3096]: https://github.com/SpeciesFileGroup/taxonworks/issues/3096
[#3097]: https://github.com/SpeciesFileGroup/taxonworks/issues/3097
[#3099]: https://github.com/SpeciesFileGroup/taxonworks/issues/3099
[#3102]: https://github.com/SpeciesFileGroup/taxonworks/issues/3102
[#3103]: https://github.com/SpeciesFileGroup/taxonworks/issues/3103
[#3107]: https://github.com/SpeciesFileGroup/taxonworks/issues/3107
[#3109]: https://github.com/SpeciesFileGroup/taxonworks/issues/3109
[#3111]: https://github.com/SpeciesFileGroup/taxonworks/issues/3111
[#3125]: https://github.com/SpeciesFileGroup/taxonworks/issues/3125
[#3127]: https://github.com/SpeciesFileGroup/taxonworks/issues/3127
[#3129]: https://github.com/SpeciesFileGroup/taxonworks/issues/3129
[#3131]: https://github.com/SpeciesFileGroup/taxonworks/issues/3131

## [0.29.3] - 2022-09-13

### Fixed
- View image matrix button doesn't work in Interactive key task
- Missing collectors parameters in Filter collecting events.
- Pagination on Image Matrix task
- Project Preferences task causing internal server errors
- Boolean params not handled correctly on specific conditions in some filters

## [0.29.2] - 2022-09-08
### Added
- Administration level project classification visualization [#3092]
- Recent paramter to asserted distribution filter [#3086]

### Changed
- Updated Gemfile
- Handle long queries to match facets in filters [#3088]

### Fixed
- Collecting event filter matching user creator/updator broken [#3008]
- Rendering type material label with document label failed
- Failed attempts at destroying a Predicate no longer raise
- Prevent some breaking raises for Georeferences with invalid shapes
- Select all button doesn't work in Print labels task [#3093]

[#3088]: https://github.com/SpeciesFileGroup/taxonworks/issues/3088
[#3008]: https://github.com/SpeciesFileGroup/taxonworks/issues/3008
[#3086]: https://github.com/SpeciesFileGroup/taxonworks/issues/3086
[#3092]: https://github.com/SpeciesFileGroup/taxonworks/issues/3092
[#3093]: https://github.com/SpeciesFileGroup/taxonworks/issues/3093

## [0.29.1] - 2022-08-31

### Fixed
- Radial navigator for TaxonName broken [#3087]
- OTU link in New asserted distribution

[#3087]: https://github.com/SpeciesFileGroup/taxonworkseissues/3087

## [0.29.0] - 2022-08-30

### Added
- A simple paper catalog generator (preview!) [#1473]
- Functions to summarize distributions for catalogs
- GeographicAreas autocomplete references alternate values
- People filter, with many facets [#2876]
- Matches identifiers (results by delimited list of some identifier type) facet, to most filters [#3080]
- Crosslink by ID between CollectionObject and CollectingEvent filters
- `Open in filter collection object` button in Filter collecting event task
- Added `verbatim_label` support for Collecting Event Castor batch load. [#3059]
- Lock `is_original` and `is_absent` for Asserted distribution form in OTU quick forms [#3085]

### Fixed
- Local identifiers on community objects were displayed across projects
- Object type is missing when otu filter param is passed instead observation matrix id in Image matrix task

### Changed
- Alternate values can be used on GeographicAreas [#2506]
- Alternate values on community objects are shared by all projects
- Global identifiers on community objects are shared across all projects
- Optimized identifier next/previous, not fully resolved [#3078]
- Updated Ruby gems.
- Upgraded to newer Gnfinder service.
- Enabled 10km tolerance to geographic area validation for verbatim georeferences.

### Data
- Migrates annotations on Community objects to be accessilbe across projects

[#1473]: https://github.com/SpeciesFileGroup/taxonworks/issues/1473
[#2506]: https://github.com/SpeciesFileGroup/taxonworks/issues/2506
[#3078]: https://github.com/SpeciesFileGroup/taxonworks/issues/3078
[#2876]: https://github.com/SpeciesFileGroup/taxonworks/issues/2876
[#3059]: https://github.com/SpeciesFileGroup/taxonworks/pull/3059
[#3080]: https://github.com/SpeciesFileGroup/taxonworks/issues/3080
[#3085]: https://github.com/SpeciesFileGroup/taxonworks/issues/3085

## [0.28.1] - 2022-08-19

### Fixed
- Settings modal is scrolled to the bottom when the modal is open.
- `Edit in image matrix` and `Open in matrix` buttons don't open image matrix task on edit mode.
- `Create verbatim coordinates` button dissapears after create request fails in New collecting event task
- Depictions are not displayed correctly in Browse collecting event [#3012]
- Cloned georeference are not loaded after cloning a collecting event [#3076]

### Changed
- Updated Ruby gems.
- Updated Node packages.
- Expanded drag and drop section in observation cell in Image matrix

[#3012]: https://github.com/SpeciesFileGroup/taxonworks/issues/3012
[#3076]: https://github.com/SpeciesFileGroup/taxonworks/issues/3076

## [0.28.0] - 2022-08-08

### Added
- Add `/api/v1/otus/123/inventory/content`, includes `embed[]=depictions`  [#3004]
- Adds `data_attributes`, `data_attribute_value`, `data_attribute_predicate_id`, `data_attribute_exact` in filter concern [#2922]
- `/api/v1/tags` endpoint with `tag_object_type[]`,`tag_object_id[]`, `tag_object_type`, `object_global_id`, `keyword_id[]` [#3061]
- Added pagination in the image_matrix
- Matrix Column Coder - coding by descriptor [#1385]
- Soft validation and fix for adding subsequen combination when original combination is different [#3051]
- Added 'electronic only' field for the source to flag sources published in electronic only format
- Default `collectionCode` namespace mappings as falback when `institutionCode`:`collectionCode` mappings do not contain a match in DwC occurrences importer.

### Changed
- Remove search box in observation matrix hub [#3032]
- Type material form allows multiple type species in comprehensive task. [#2584]
- Updated Ruby gems.
- wikidata-client dependency is now fetching from RubyGems rather than custom fork.
- serrano has been changed to a new custom branch which is identical to official gem except `thor` dependency has been downgraded for TW compatibility.
- DwC occurrences importer mappings are not sorted by `institutionCode`:`collectionCode`

### Fixed
- Object global id param in identifiers API/filter
- Bad logic check on adding new user to project
- Dependency loop problem in DwC checklist importer

[#3004]: https://github.com/SpeciesFileGroup/taxonworks/issues/3004
[#3061]: https://github.com/SpeciesFileGroup/taxonworks/issues/3061
[#1385]: https://github.com/SpeciesFileGroup/taxonworks/issues/1385
[#2584]: https://github.com/SpeciesFileGroup/taxonworks/issues/2584
[#3032]: https://github.com/SpeciesFileGroup/taxonworks/issues/3032
[#3051]: https://github.com/SpeciesFileGroup/taxonworks/issues/3051
[#2922]: https://github.com/SpeciesFileGroup/taxonworks/issues/2922

## [0.27.3] - 2022-07-20

### Added
- Soft_validation for the year of taxon description compared to person years of life [#2595]
- Pagination to Image matrix task

### Fixed
- Fixes rendering the author string in the catalogue [#2825]
- Include facet is not working properly in Filter nomenclature [#3023]
- Role picker changes order of roles after removing one [#3003]
- Observation matrix TNT export failed due to undefined method error [#3034]
- Date start and Date end display flipped in "Filter Collecting Events" [#3039]
- Role picker list doesn't display suffix and preffix
- By user facet is passing member id
- Project user last seen at correctly reported

### Changed
- ElectronicPulbications moved from NomenNudum to Unavailable.
- Updated Ruby gems and Node packages
- OTU name string into link in Observation matrices dashboard task

[#2825]: https://github.com/SpeciesFileGroup/taxonworks/issues/2825
[#2595]: https://github.com/SpeciesFileGroup/taxonworks/issues/2595
[#3003]: https://github.com/SpeciesFileGroup/taxonworks/issues/3003
[#3023]: https://github.com/SpeciesFileGroup/taxonworks/issues/3023
[#3034]: https://github.com/SpeciesFileGroup/taxonworks/issues/3034
[#3039]: https://github.com/SpeciesFileGroup/taxonworks/issues/3039

## [0.27.2] - 2022-06-22

### Fixed

- Updated csv output for an observation matrix [#3040]
- Content panel in browse OTU not working properly
- Darwin Core Export failing on specific combinations of data attributes selection.

### Changed
- Updated Ruby gems and Node packages

## [0.27.1] - 2022-06-21
### Changed
- People/Name toggle remove historical option for name [#3028]

### Fixed
- Content attributes response

[#3028]: https://github.com/SpeciesFileGroup/taxonworks/issues/3028

## [0.27.0] - 2022-06-17

### Added
- Task to manage pubilcation of Content to PublicContent [#3004] in part
- Task to merge taxon name relationships from one taxon to another [#3022]
- Add `determiner_name_regex` to collection object filter [#3026]
- API interactive key engine endpoint `/api/v1/observation_matrices/123/key.json`
- API depictions endpoint `api/v1/depictions/123.json?extend[]=image&extend[]=sqed_depiction&extend[]=figures`
- Taxon determinations stats in stats API
- Setting tags for collecting events and collection objects in DwC occurrences importer [#3019], [#2855]

### Changed
- Column order in Observation matrices dashboard task
- Size of description input in Protocol form
- Error code for merge people response

### Fixed
- Annotations panel doesn't display notes in Browse nomenclature
- Wildcard matches on collecting event attributes failing
- Select row in Observation matrices dashboard assigns incorrect ID
- Last week citations stats in API showing values for images. [#3020]
- Annotations panel doesn't display notes in Browse nomenclature
- Geographic areas download failing to generate CSV
- Flip is not working propertly in Uniquify people task

[#3004]: https://github.com/SpeciesFileGroup/taxonworks/issues/3004
[#3022]: https://github.com/SpeciesFileGroup/taxonworks/issues/3022
[#3026]: https://github.com/SpeciesFileGroup/taxonworks/issues/3026
[#3020]: https://github.com/SpeciesFileGroup/taxonworks/issues/3020
[#3019]: https://github.com/SpeciesFileGroup/taxonworks/pull/3018
[#2855]: https://github.com/SpeciesFileGroup/taxonworks/issues/2855

## [0.26.2] - 2022-06-05

### Changed
- Updated Ruby gems
### Fixed
- Filter collection object not working when attempting to show the record

## [0.26.1] - 2022-06-03

### Changed
- Upgraded to Ruby 3.1 [#3011]
- Updated Ruby gems

[#3011]: https://github.com/SpeciesFileGroup/taxonworks/pull/3011

## [0.26.0] - 2022-05-30
### Added
- Task - Stepwise determinations, facilitate verbatim to parsed determinations en masse [#2911]
- Two more digitization stage types, "T" and "Inverted T" [#2863]
- Added soft_validation fix to missing collection_object determination, when the type is designated [#2907]
- Confirmation button for tags, preparation type and repository panels in CO Match [#2995]

### Changed
- Upgraded Node to version 16
- Replaced Webpacker for Shakapacker gem
- Upgrade PDF viewer library

### Fixed
- Nomenclature and observation matrix stats [#1124] [#1356]
- Cannot add a determination after editing one in comprehensive task [#2996]
- "In project" button is not updated after select a different source in Edit source task [#3000]

[#1356]: https://github.com/SpeciesFileGroup/taxonworks/issues/1356
[#1124]: https://github.com/SpeciesFileGroup/taxonworks/issues/1124
[#2911]: https://github.com/SpeciesFileGroup/taxonworks/issues/2911
[#2863]: https://github.com/SpeciesFileGroup/taxonworks/issues/2863
[#2995]: https://github.com/SpeciesFileGroup/taxonworks/issues/2995
[#2996]: https://github.com/SpeciesFileGroup/taxonworks/issues/2996
[#3000]: https://github.com/SpeciesFileGroup/taxonworks/issues/3000

## [0.25.0] - 2022-05-19

### Added
- Link to Download project in show project [#2775]
- OTU geo-json inventory API endpoint, `/api/v1/otus/123/inventory/distribution`.
- Collection object classification summary task [#1864]
- Notes facet to Collection Objects filter [#2966]
- Confirmation modal for clone button on New collecting event task [#2978]
- Minutes/record estimate in project activity task [#2979]
- Pagination in Citations by source task
- Current repository facet in collection object filter [#2975]

### Changed
- Identifiers added to print labels [2959]
- Improved Extract tables [#2884] [#2881]
- Improved Repository autocomplete [#2993]
- Refactor citations by source task
- Person autocomplete optimization
- Cleaned up Label UI text
- Removed some jQuery
- Updated Ruby gems via `bundle update`
- Use Catalog for API source of OTU nomenclature citations

### Fixed
- taxonworks.csl update for stated date [#3021]
- Improved project activity to include current session [#3013]
- Extract/protocol UI issues [#2990]
- Source year_suffix preventing cloning [#2992]
- Dwca eml.xml file validates locally [#2986]
- Missing params for api_nomenclature_citations added
- Converted wkt parsing errors from exceptions to validation
- DwcOccurrence version scope to project in Hub
- Fixed soft validation on Collection Object related to determination date [#2949]
- Original combination soft validations are not loaded when New taxon name task is opened
- ObservationMatrixRow|ColumnItem index view failing because new links are not available
- Author roles are no visible in Citations by source task
- Increasing number of labels to print while label is selected *adds* that many to preview [#2973]
- Geographic areas are not suggested based on verbatim coordinates in comprehensive and new collecting event task [#2982]
- Cannot sort by column in filter collecting event task [#2970]
- "Recent" determiners not working in Comprehensive [#2985]
- Determiners locked are missing after press "Save and new" in comprehensive task [#2943]
- Crashing when creating georeferences with invalid WKT input
- ObservationMatrixRow|Column index and autocomplete calls
- Lock source button is not working in OTU radial - biological associations form [#2989]
- New type specimen duplicates specimen when updated after creating [#2994]
- Sort column option is not working on Filter collection objects
- Toggle members buttons is not working on Browse annotator

[#2959]: https://github.com/SpeciesFileGroup/taxonworks/issues/2959
[#2775]: https://github.com/SpeciesFileGroup/taxonworks/issues/2775
[#2881]: https://github.com/SpeciesFileGroup/taxonworks/issues/2881
[#2884]: https://github.com/SpeciesFileGroup/taxonworks/issues/2884
[#2990]: https://github.com/SpeciesFileGroup/taxonworks/issues/2990
[#2992]: https://github.com/SpeciesFileGroup/taxonworks/issues/2992
[#2993]: https://github.com/SpeciesFileGroup/taxonworks/issues/2993
[#2986]: https://github.com/SpeciesFileGroup/taxonworks/issues/2986
[#1864]: https://github.com/SpeciesFileGroup/taxonworks/issues/1864
[#2943]: https://github.com/SpeciesFileGroup/taxonworks/issues/2943
[#2949]: https://github.com/SpeciesFileGroup/taxonworks/issues/2949
[#2966]: https://github.com/SpeciesFileGroup/taxonworks/issues/2966
[#2970]: https://github.com/SpeciesFileGroup/taxonworks/issues/2970
[#2973]: https://github.com/SpeciesFileGroup/taxonworks/issues/2973
[#2975]: https://github.com/SpeciesFileGroup/taxonworks/issues/2975
[#2978]: https://github.com/SpeciesFileGroup/taxonworks/issues/2978
[#2979]: https://github.com/SpeciesFileGroup/taxonworks/issues/2979
[#2982]: https://github.com/SpeciesFileGroup/taxonworks/issues/2982
[#2985]: https://github.com/SpeciesFileGroup/taxonworks/issues/2985
[#2994]: https://github.com/SpeciesFileGroup/taxonworks/issues/2994

## [0.24.5] - 2022-05-03

### Fixed
- Previously loaned and returned CollectionObjects are unloanable [#2964]
- People smart selector doesn't work to add new roles [#2963]
- Type species section is empty in Browse OTU
- Missing depictions caption and figure label in Image matrix task [#2965]

[#2964]: https://github.com/SpeciesFileGroup/taxonworks/issues/2964
[#2963]: https://github.com/SpeciesFileGroup/taxonworks/issues/2963
[#2965]: https://github.com/SpeciesFileGroup/taxonworks/issues/2965

## [0.24.4] - 2022-05-02

### Added
- Organization roles to taxon determinations model

### Fixed
- Repository autocomplete raises [#2960]
- Duplicated text in TaxonDetermination link [#2947]
- Housekeeping facet in CollectingEvent filter broken [#2957]
- Cannot set Determiner of CO to department/organization [#2915]
- Combination view is broken on Browse nomenclature [#2952]
- Matrix row coder button in Observation matrix dashboard task redirect to a wrong OTU in Image Matrix task [#2956]
- Depiction radials are not working in Image matrix task [#2954]

[#2960]: https://github.com/SpeciesFileGroup/taxonworks/issues/2960
[#2947]: https://github.com/SpeciesFileGroup/taxonworks/issues/2947
[#2957]: https://github.com/SpeciesFileGroup/taxonworks/issues/2957
[#2915]: https://github.com/SpeciesFileGroup/taxonworks/issues/2915
[#2952]: https://github.com/SpeciesFileGroup/taxonworks/issues/2952
[#2954]: https://github.com/SpeciesFileGroup/taxonworks/issues/2954

## [0.24.3] - 2022-04-28
### Added
- DwC export includes `occurrenceStatus` [#2935]
- Tag panel for images in New images task [#2919]
- Repository section for Collection object match task [#2918]
- Preparations section for CO Match task [#2930]
- Match collection object button in Filter collection object [#2917]
- Lock button for By section in New extract task [#2926]
- With preparation facet in Filter collection objects [#2937]

### Changed
- Improved(?) behaviour of Extract autocomplete [#2923]
- New BiBTeX based Sources match and/or create Serials for some types [#2719]
- Improvements for taxon determinations in comprehensive task
- Observation Matrix CSV dump uses full object labels [#2912]
- Allow multiple origin relationships in New extract task [#2928]
- Enable biocuration buttons only for the current collection object in comprehensive task [#2946]
- Updated ruby gems

### Fixed
- Display full citation in image viewer [#2857]
- Extract filter OTU id match not matching determinations [#2925]
- Improve observation matrix row label handling [#2902]
- Showing related data for Descriptor broken [#2934]
- Collection object label is not updated after saving determinations in comprehensive task [#2899]
- Label form is not updated after loading a collecting event in Comprehensive task [#2898]
- Preferred catalog number for collection objects using first created rather than top of the list (also fixes wrong `otherCatalogNumbers` in DwC export) [#2904]
- Missing not fixable error message for automatically soft validations [#2877]
- Recent lists on Data have broken flex CSS [#2920]
- Generating label from collecting event with verbatim trip identifier duplicates tripcode [#2921]
- Leaflet map does not center the view on shapes
- Programming typos affecting error handling in some batch loaders
- PDF reading causing software crash with some PDF documents (e.g. encrypted and/or having unsupported features)
- "virtual" spelled "virutal" [#2938]
- Protocols should not display origin [#2927]
- Determination lock not working for "Add to container" in Comprehensive task [#2943]
- Role types table in uniquify people renders poorly when "show found people" or "show match people" enabled [#2894]
- Syntax error during code generating synonyms and descendants for catalogs

[#2719]: https://github.com/SpeciesFileGroup/taxonworks/issues/2719
[#2857]: https://github.com/SpeciesFileGroup/taxonworks/issues/2857
[#2857]: https://github.com/SpeciesFileGroup/taxonworks/issues/2857
[#2877]: https://github.com/SpeciesFileGroup/taxonworks/issues/2877
[#2894]: https://github.com/SpeciesFileGroup/taxonworks/issues/2894
[#2898]: https://github.com/SpeciesFileGroup/taxonworks/issues/2898
[#2899]: https://github.com/SpeciesFileGroup/taxonworks/issues/2899
[#2902]: https://github.com/SpeciesFileGroup/taxonworks/issues/2902
[#2904]: https://github.com/SpeciesFileGroup/taxonworks/issues/2904
[#2912]: https://github.com/SpeciesFileGroup/taxonworks/issues/2912
[#2917]: https://github.com/SpeciesFileGroup/taxonworks/issues/2917
[#2918]: https://github.com/SpeciesFileGroup/taxonworks/issues/2918
[#2919]: https://github.com/SpeciesFileGroup/taxonworks/issues/2919
[#2920]: https://github.com/SpeciesFileGroup/taxonworks/issues/2920
[#2921]: https://github.com/SpeciesFileGroup/taxonworks/issues/2921
[#2923]: https://github.com/SpeciesFileGroup/taxonworks/issues/2923
[#2925]: https://github.com/SpeciesFileGroup/taxonworks/issues/2925
[#2926]: https://github.com/SpeciesFileGroup/taxonworks/issues/2926
[#2927]: https://github.com/SpeciesFileGroup/taxonworks/issues/2927
[#2928]: https://github.com/SpeciesFileGroup/taxonworks/issues/2928
[#2930]: https://github.com/SpeciesFileGroup/taxonworks/issues/2930
[#2934]: https://github.com/SpeciesFileGroup/taxonworks/issues/2934
[#2935]: https://github.com/SpeciesFileGroup/taxonworks/issues/2935
[#2937]: https://github.com/SpeciesFileGroup/taxonworks/issues/2937
[#2938]: https://github.com/SpeciesFileGroup/taxonworks/issues/2938
[#2943]: https://github.com/SpeciesFileGroup/taxonworks/issues/2943

## [0.24.2] - 2022-04-15

### Added
- New units mg, µg, ng, ml, µl, nl, ng/µl, Ratio (for Descriptor, etc.) [#2887]
- Project activity report includes community data (but not scoped to project) [#2893]
- Protocols for Observations [#2889]
- Increment tripcode in New collecting event task [#2441]
- Now and today buttons for time/date made [#2888]
- Radial navigator to New extract task [#2885]

### Changed
- Refactor Uniquify People task. Added improvements [#2858]
- Removed PDF viewer broad channel event
- Updated Ruby gems

### Fixed
- Extract -> show rendering raising [#2886]
- People being set as invalid during automatic activity updates
- Project activity session report shows hours properly [#2878]
- xAxis category ordering of Project activity [#2891]
- Sometimes it's not possible move images from one cell to another in Image matrix task [#2874]
- Uniquify people task are not merging all selected match people [#2892]
- Media observations are not displayed after creating them using drag and drop box in Matrix row coder task. [#2880]
- New extract task loads incorrect repository for existing extracts [#2883]
- Extract edit link in New observation matrix task [#2896]
- Incorrect matrix list is displayed on Observation matrix slice in Radial object [#2901]
- Pages label is not displayed in citation form in comprehensive task [#2903]

[#2886]: https://github.com/SpeciesFileGroup/taxonworks/issues/2886
[#2887]: https://github.com/SpeciesFileGroup/taxonworks/issues/2887
[#2878]: https://github.com/SpeciesFileGroup/taxonworks/issues/2878
[#2891]: https://github.com/SpeciesFileGroup/taxonworks/issues/2891
[#2893]: https://github.com/SpeciesFileGroup/taxonworks/issues/2893
[#2889]: https://github.com/SpeciesFileGroup/taxonworks/issues/2889
[#2441]: https://github.com/SpeciesFileGroup/taxonworks/issues/2441
[#2858]: https://github.com/SpeciesFileGroup/taxonworks/issues/2858
[#2883]: https://github.com/SpeciesFileGroup/taxonworks/issues/2883
[#2885]: https://github.com/SpeciesFileGroup/taxonworks/issues/2885
[#2888]: https://github.com/SpeciesFileGroup/taxonworks/issues/2888
[#2892]: https://github.com/SpeciesFileGroup/taxonworks/issues/2892
[#2896]: https://github.com/SpeciesFileGroup/taxonworks/issues/2896
[#2901]: https://github.com/SpeciesFileGroup/taxonworks/issues/2901
[#2903]: https://github.com/SpeciesFileGroup/taxonworks/issues/2903

## [0.24.1] - 2022-04-04

### Changed
- Time ranges for `eventTime` in DwC occurrences importer are now supported
- Updated Ruby gems

### Fixed
- Observation matrix row filter generalized to work for all observation object types [#2873]

[#2873]: https://github.com/SpeciesFileGroup/taxonworks/issues/2873

## [0.24.0] - 2022-03-31

### Added
- Collection object `current_repository_id` and interface toggle [#2866]
- Use Namespace as DwC `collectionCode` [#2726]
- Notes on CollectionObject export to DwC `occurrenceRemarks` [#2850]
- Link to comprehensive digitization collection object via `?dwc_occurrence_object_id=123` [#2851]
- Project user activity report task [#50] [#1062]
- 'Inferred combination' to Browse taxon name header, when required [#2836]
- Extract autocomplete
- Matrix row coder supports mutiple Quantitative and Sample observations per "cell"
- Extracts are observable [#2037]
- Download observation matrix descriptors as text
- Download observation matrix observations in .tab format
- Observations have `made_year|month|day|time` attributes
- Qualitative descriptor batch loader (Data->Descriptors->Batch load) [#1831] (in part)
- Modal depictions for all descriptors in Matrix row coder [#2847]
- New georeference type for user-supplied points [#2843]
- Extract rows in New observation matrix
- Depiction modal for all descriptors in Interactive key
- Link CollectionObject batch load to DwCA importer [#2868]

### Changed
- Administration activity report
- DwC export uses a "sorted" column order [#2844]
- Observations now are polymorphic [#2037]
- Replace autocompletes by smart selectors in Common Name form on OTU radial [#2840]
- Updated Ruby gems
- DwC importer sex mapped changed to prioritize `http://rs.tdwg.org/dwc/terms/sex` DwC URI and also create sex biocuration group with such URI if none exist.
- Taxon name label for original combination label in Citations by source task.
- Add separate scrollbars to row and column tables in New observation matrix task [#2799]
- Change form fields order in OTU radial - Biological associations
- Updated ruby gems
- Close modal after select a status in New taxon name
- Escape new additional pseudo-LaTeX encodings from BibTex data

### Fixed
- DwC georeferencedProtocol references Protocols properly [#2842]
- DwC georeferencedBy references Georeferencers properly [#2846]
- Administration activity report raising [#2864]
- OTUs and collection objects batch-loaders failing to initialize due to Ruby syntax error
- Sqed depictions crash on cache update when no processing results are available
- Asserted distributions on OTU radial is_absent no longer locks [#2848]
- After saving an area with 'is absent' flag, the form stays locked in OTU radial Asserted distribution
- Uniquify people roles list is missing role_object_tag [#2853]
- Large list of taxon names are not loaded in Citations by source
- Missing source_id parameter in Citation by source link on New asserted distribution and Browse OTU
- New CO assigns a wrong Identifier type in New collecting event task [#2862]

[#2866]: https://github.com/SpeciesFileGroup/taxonworks/issues/2866
[#2726]: https://github.com/SpeciesFileGroup/taxonworks/issues/2726
[#2850]: https://github.com/SpeciesFileGroup/taxonworks/pull/2850
[#2851]: https://github.com/SpeciesFileGroup/taxonworks/pull/2851
[#2868]: https://github.com/SpeciesFileGroup/taxonworks/pull/2868
[#2842]: https://github.com/SpeciesFileGroup/taxonworks/pull/2842
[#2846]: https://github.com/SpeciesFileGroup/taxonworks/pull/2846
[#50]: https://github.com/SpeciesFileGroup/taxonworks/pull/50
[#1062]: https://github.com/SpeciesFileGroup/taxonworks/pull/1062
[#2864]: https://github.com/SpeciesFileGroup/taxonworks/pull/2864
[#2844]: https://github.com/SpeciesFileGroup/taxonworks/pull/2844
[#2836]: https://github.com/SpeciesFileGroup/taxonworks/pull/2836
[#2037]: https://github.com/SpeciesFileGroup/taxonworks/pull/2037
[#1831]: https://github.com/SpeciesFileGroup/taxonworks/pull/1831
[#2799]: https://github.com/SpeciesFileGroup/taxonworks/pull/2799
[#2840]: https://github.com/SpeciesFileGroup/taxonworks/pull/2840
[#2843]: https://github.com/SpeciesFileGroup/taxonworks/pull/2843
[#2847]: https://github.com/SpeciesFileGroup/taxonworks/pull/2847
[#2848]: https://github.com/SpeciesFileGroup/taxonworks/pull/2848
[#2853]: https://github.com/SpeciesFileGroup/taxonworks/pull/2853
[#2862]: https://github.com/SpeciesFileGroup/taxonworks/pull/2862

## [0.23.1] - 2022-03-01

### Added
- Qualitative descriptor modal in matrix row coder [#2763]
- Pin button for organization in attribution annotator [#2551]
- Image inventory/filter endpoint for OTUs `/api/v1/otus/123/inventory/images` [#2656]
- Option to error records if `typeStatus` is unprocessable in DwC occurrences importer [#2829]
- Several taxon name classifications in DwC checklist importer [#2732]

### Changed
- Allow matching protonyms in DwC occurrences importer even on cases where the imported classification is a subset of the existing one [#2740]
- Updated Ruby gems
- Copying observations from object to object also copies their depictions [#2823]

### Fixed
- Not all year metadata automatically updated Person active metadata [#2854]
- DwC importer looking up collecting events outside the scope of the current project
- Missing names in hierarchy tree on Browse nomenclature task [#2827]
- DwC importer finding names by original combination without project scope [#2828]
- DwC export month field exporting day value rather than month [#2835]
- Use unofficial serrano repo to fix problems with citeproc-json responses
- DwC Occurrence Importer settings modal lags on open when many namespaces set [#2834]
- Destroying last Depiction for Observation::Media destroys Observations [#2269]
- Allowing to use same Namespace short name with different casing (e.g. 'alpha', 'Alpha')


[#2854]: https://github.com/SpeciesFileGroup/taxonworks/issues/2854
[#2823]: https://github.com/SpeciesFileGroup/taxonworks/issues/2823
[#2269]: https://github.com/SpeciesFileGroup/taxonworks/issues/2269
[#2656]: https://github.com/SpeciesFileGroup/taxonworks/issues/2656
[#2551]: https://github.com/SpeciesFileGroup/taxonworks/issues/2551
[#2732]: https://github.com/SpeciesFileGroup/taxonworks/pull/2732
[#2740]: https://github.com/SpeciesFileGroup/taxonworks/pull/2740
[#2763]: https://github.com/SpeciesFileGroup/taxonworks/issues/2763
[#2827]: https://github.com/SpeciesFileGroup/taxonworks/issues/2827
[#2828]: https://github.com/SpeciesFileGroup/taxonworks/pull/2828
[#2829]: https://github.com/SpeciesFileGroup/taxonworks/pull/2829
[#2834]: https://github.com/SpeciesFileGroup/taxonworks/pull/2834
[#2835]: https://github.com/SpeciesFileGroup/taxonworks/pull/2835

## [0.23.0] - 2022-02-18

### Added
- Extract Filter [#2270]
- Protocol facets for filters, currently on Extract filter
- OTU descendants API endpoint `.../otus/123/inventory/descendants` [#2791]
- Download SVG button in object graph task [#2804]
- Rake task to generate docs.taxonworks.org Data documentation [#2352]
- Confirmation window for delete documentation in radial annotator [#2820]
- Drag and drop to sort predicates in project preferences [#2821]
- Endpoints for observation matrix row and column labels [#2800]
- Matrix row navigation in Matrix row coder [#2800]
- Download enabled for controlled vocabulary terms [#2809]
- Type materials metadata extension for /api/v1/otus

### Changed
- Tweaked how Extracts are displayed in various views
- Browse nomenclature task was renamed to Browse nomenclature and classifications [#2638]
- Add origin citations for taxon name relationships/classifications, renames route [#2790]
- Add Download customization [#2748]
- Show Images section in Browse OTU for GenusGroup [#2786]
- User facet: `Now` button sets end date in Filter interfaces [#2788]
- Changes content and layout ouf hierarchy navigator in Browse nomenclature task [#2797]
- Scroll tables in New observation matrix task [#2799]
- Updated Ruby gems
- Replace autocomplete with OTU picker in biological associations form in radial object

### Fixed
- Author string for incorrect original spelling [#2743]
- Type species section doesn't work in new taxon name [#2785]
- Missing Variety and Form ranks in original combination section for ICZN in New taxon name task [#2795]
- Check if current identifier is the same as current in comprehensive task [#2550]
- Comprehensive digitization - entering '0' in total breaks the interface [#2807]
- Download link doesn't work in data list view
- Edit in Browse collecting event [#2814]
- DwC importer is more robust to invalid taxon names

[#2743]: https://github.com/SpeciesFileGroup/taxonworks/issues/2743
[#2638]: https://github.com/SpeciesFileGroup/taxonworks/issues/2638
[#2270]: https://github.com/SpeciesFileGroup/taxonworks/issues/2270
[#2800]: https://github.com/SpeciesFileGroup/taxonworks/issues/2800
[#2352]: https://github.com/SpeciesFileGroup/taxonworks/issues/2552
[#2550]: https://github.com/SpeciesFileGroup/taxonworks/issues/2550
[#2790]: https://github.com/SpeciesFileGroup/taxonworks/issues/2790
[#2748]: https://github.com/SpeciesFileGroup/taxonworks/issues/2748
[#2791]: https://github.com/SpeciesFileGroup/taxonworks/issues/2791
[#2785]: https://github.com/SpeciesFileGroup/taxonworks/issues/2785
[#2786]: https://github.com/SpeciesFileGroup/taxonworks/issues/2786
[#2788]: https://github.com/SpeciesFileGroup/taxonworks/issues/2788
[#2795]: https://github.com/SpeciesFileGroup/taxonworks/issues/2795
[#2797]: https://github.com/SpeciesFileGroup/taxonworks/issues/2797
[#2804]: https://github.com/SpeciesFileGroup/taxonworks/issues/2804
[#2807]: https://github.com/SpeciesFileGroup/taxonworks/issues/2807
[#2809]: https://github.com/SpeciesFileGroup/taxonworks/issues/2809
[#2814]: https://github.com/SpeciesFileGroup/taxonworks/issues/2814
[#2799]: https://github.com/SpeciesFileGroup/taxonworks/issues/2799
[#2800]: https://github.com/SpeciesFileGroup/taxonworks/issues/2800
[#2820]: https://github.com/SpeciesFileGroup/taxonworks/issues/2820
[#2821]: https://github.com/SpeciesFileGroup/taxonworks/issues/2821

## [0.22.7] - 2022-01-26

### Added
- Add more date (redundant) fields to DwC export [#2780]
- Import and export custom label style in print label task
- Attributions in Filter images [#2639]
- People, role, images stats to `/api/v1/stats`
- `basisOfRecord` in DwC exports can be `FossilSpecimen` via biocuration
- Classification section for Combination in New taxon name (botanical nomenclature support) [#2681]
- API `/api/v1/otus/:id` includes `&extend[]` for `parents`

### Changed
- New interface for biocuration groups and classes
- DwCA export is *much* faster
- CSV export optimized
- `basisOfRecord` now maps as `http://rs.tdwg.org/dwc/terms/FossilSpecimen` biocuration classification in DwC occurrences importer.
- Updated ruby gems
- Updated js packages
- cached_is_valid is now used in interfaces to show if a taxon is valid or invalid
- Refactor Manage biocuration classes and groups task [#83]

### Fixed
- `occurrenceID` missing from DwC exports. [#2766]
- Cloning columns from matrices sometimes partially failed [#2772]
- Missing `Custom style` button in Print label task [#2764]
- Missing valid/invalid/combination mark in citation by source task [#2760]
- Missing observation matrices in copy columns/rows from another matrix in New observation matrix task [#2753]
- Handing of family names starting with `O'` being recognized as given names [#2747]
- Error 500 deleting a biocuration term [#2181]
- Uniquify people task shows "0" in used column and no roles [#2769]


[#83]: https://github.com/SpeciesFileGroup/taxonworks/issues/83
[#2181]: https://github.com/SpeciesFileGroup/taxonworks/issues/2181
[#2780]: https://github.com/SpeciesFileGroup/taxonworks/issues/2780
[#2766]: https://github.com/SpeciesFileGroup/taxonworks/issues/2766
[#2772]: https://github.com/SpeciesFileGroup/taxonworks/pull/2772
[#2639]: https://github.com/SpeciesFileGroup/taxonworks/pull/2639
[#2681]: https://github.com/SpeciesFileGroup/taxonworks/issues/2681
[#2747]: https://github.com/SpeciesFileGroup/taxonworks/issues/2747
[#2753]: https://github.com/SpeciesFileGroup/taxonworks/issues/2753
[#2760]: https://github.com/SpeciesFileGroup/taxonworks/issues/2760
[#2764]: https://github.com/SpeciesFileGroup/taxonworks/issues/2764
[#2769]: https://github.com/SpeciesFileGroup/taxonworks/issues/2769

## [0.22.6] - 2022-01-10

### Added
- Option to select all and quick tag in Filter image task [#2744]

### Changed
- Perform georeferences caching in background for faster DwC occurrences import [#2741]
- Permit use of Ruby 3.1
- Updated Ruby gems.
- DwC occurrences importer: When matching protonyms also consider their alternate gender names if there are no matches by exact name. [#2738]
- Allow import of specimens with empty `catalogNumber` even when `institutionCode` and/or `collectionCode` are set.

### Fixed
- Several batch loaders not working due to syntax incompatibility with currently used Ruby version. [#2739]

[#2739]: https://github.com/SpeciesFileGroup/taxonworks/pull/2739
[#2741]: https://github.com/SpeciesFileGroup/taxonworks/pull/2741
[#2738]: https://github.com/SpeciesFileGroup/taxonworks/issues/2738
[#2744]: https://github.com/SpeciesFileGroup/taxonworks/issues/2744

## [0.22.5] - 2021-12-22

### Fixed
- Fixed "eye" validation crash when activated in Browse Nomenclature task [#2736]

[#2736]: https://github.com/SpeciesFileGroup/taxonworks/issues/2736

## [0.22.4] - 2021-12-21

### Added
- Add `reset filters` button in DwC import task [#2730]

### Changed
- Add space on navbar in New taxon name [#2701]
- Updated ruby gems and node packages.
- Tabindex in model view

### Fixed
- Overdue loan date time ago [#2712]
- Descriptor character state destroy raising [#2713]
- Loan items status not updatable (also new specs) [#2714]
- Collecting event filter `depictions` facet [#2720]
- Taxonifi wrapper init was broken
- Character order selector sends null value on blank selection [#2707]
- Interactive keys is loading two matrices on autocomplete search [#2706]
- `Select observation matrix` is not displaying all observation matrices [#2708]
- Crashing when attempting to download DwC results from Filter Collection Objects task with 'Treat geographic areas as spatial' set.
- Stats response contains `projects` count when project token is set.
- Menu options broken when right-click on matrices in Observation matrix hub [#2716]
- Copy rows from matrix in New observation matrix
- GnFinder playground incompatibility with current GnFinder API
- DwC checklist importer issue with synonyms have wrong rank [#2715]
- Scientific name not cached properly when the taxon name is classified as part of speech [#2721]
- Depictions dropzone tries to create Depictions before saving collecting event
- Clipboard is not releasing key combination when the user clicks outside the window and release keys [#2724]
- Removed `destroy!` pattern from various controllers
- Unable to create loan items in Collection object match task [#2731]
- DwC import search criteria is missing when search box is reopen [#2729]
- Unable to download CoLDP exports
- Otu facet in Filter image task

[#2712]: https://github.com/SpeciesFileGroup/taxonworks/issues/2712
[#2713]: https://github.com/SpeciesFileGroup/taxonworks/issues/2713
[#2714]: https://github.com/SpeciesFileGroup/taxonworks/issues/2714
[#2720]: https://github.com/SpeciesFileGroup/taxonworks/issues/2720
[#2701]: https://github.com/SpeciesFileGroup/taxonworks/issues/2701
[#2706]: https://github.com/SpeciesFileGroup/taxonworks/issues/2706
[#2707]: https://github.com/SpeciesFileGroup/taxonworks/issues/2707
[#2708]: https://github.com/SpeciesFileGroup/taxonworks/issues/2708
[#2715]: https://github.com/SpeciesFileGroup/taxonworks/pull/2715
[#2716]: https://github.com/SpeciesFileGroup/taxonworks/issues/2716
[#2721]: https://github.com/SpeciesFileGroup/taxonworks/pull/2721
[#2724]: https://github.com/SpeciesFileGroup/taxonworks/pull/2724
[#2729]: https://github.com/SpeciesFileGroup/taxonworks/pull/2729
[#2730]: https://github.com/SpeciesFileGroup/taxonworks/issues/2730
[#2731]: https://github.com/SpeciesFileGroup/taxonworks/issues/2731

## [0.22.3] - 2021-12-03

### Added
- Ability to inject links into Content via hot-key searching [#1674]

### Changed
- Upgraded to Postgres 12 in Docker Compose development environment. Postgres 10 container and volume are still present to allow for automatic data migration.

### Fixed
- Identifier form elements on SQED breakdown [#2700]

[#2700]: https://github.com/SpeciesFileGroup/taxonworks/issues/2700
[#1674]: https://github.com/SpeciesFileGroup/taxonworks/issues/1674

## [0.22.2] - 2021-12-02

### Changed
- Upped from 40 to 500 the cutoff point at which updating a collecing event will trigger a DwcOccurrence rebuild
- Added a `url_base` option when rendering metadata partial

### Fixed
- Author by first letter (/people.json) [2697]
- Loan recipient helper methods were confused with loan helper methods
- Subsequent combination link in new taxon name task [#2695]
- Unable to create tags in batches due to Ruby 3 syntax changes.
- Observation matrices crashing due to response pagination bug.
- Unable to create namespaces due to debug code accidentally added.

[#2697]: https://github.com/SpeciesFileGroup/taxonworks/issues/2697
[#2695]: https://github.com/SpeciesFileGroup/taxonworks/issues/2695

## [0.22.1] - 2021-12-01

### Added
- Georeferences can link to Protocols

### Changed
- API -added extend character_state option to /observations

### Fixed
- Updated reference string for 'classified as' relationship in Browse nomenclature
- Custom attributes are not cleared on new record [#2692]
- API - /api/v1/observation_matrices with no params failed
- Asserted distribution link wasn't HTML safe


[#2692]: https://github.com/SpeciesFileGroup/taxonworks/issues/2692

## [0.22.0] - 2021-11-30

### Added
- Indecies on taxon name hierarchies table
- Batch create user admin task [#2680]
- Radial navigation in loan task
- `is_gift` boolean to Loan
- Loan item notes, type status, and recipient form layout improvements [#2657]
- Recipient form link in Edit loan task
- Gift checkbox in Loan task
- API routes for data attributes via `/api/v1/data_attributes` [#2366]
- API routes for observation matrices  via `/api/v1/observation_matrices`
- API route "status" for taxon names `/taxon_names/api/v1/123/status` [#2243]
- API route "activity" for recent records/project `/api/v1/activity?project_token=123&past_days=9` [#2207]
- Indecies for updated_at on some large models
- Observation matrix query filter (minimal)
- Add download table button in DwC Importer
- Confidence button on subsequent combination in New taxon name task
- Create and new button in New descriptor task [#2594]
- Content text is cropped on edit in OTU radial [#2676]
- Diagnosis status in matrix row coder [#2674]
- Layout preferences in comprehensive task [#2673]
- API `/api/v1/collection_objects` includes &extend[] for `dwc_fields` and `type_material`
- API `/api/v1/taxon_names/123/status` endpoint for human readable taxon name data and metadata (in part [#2665])
- `is_virtual` option to Namespace

### Changed
- Upgraded to Ruby 3.0.2
- OTUs can be loaned 2x [#2648]
- Upgraded gems
- `/collection_objects.json` response uses `&extend[]=dwc_fields` to return DwC fields; includes metadata
- Removed a loan item status 'Loaned on' (it's inferrred)
- Replaced Webrick with Puma (developers-only change)
- Improved loan autocomplete metadata [#2485]
- API observation responses are now isolated from internal
- DwC occurrences importer now accepts `|`, `:`, `;` and `,` as separators for `higherClassification`.
- Restrict subsequent combination fields for genus and subgenus. [#2677]
- Moved matrix autocomplete into `Include in matrix` section in New descriptor task [#2685]

### Fixed
- Update Source autocomplete [#2693]
- Containerized specimens export their identifier to DwC
- Biological association objects could be destroyed when referenced in biological association
- Reordering matrices by nomenclature when some rows have none
- Tag facet bug affecting all filters but Source [#2678]
- View errors on rows with no metadata in DwC importer
- Scrollbar in alternate values annotator [#2651]
- Missing data on response in citations annotator [#2653]
- Missing author and year in taxon name on Citation by source [#2650]
- Duplicate combinations in subsequent combination on New taxon name [#2654]
- Missing documents in source filter [#2661]
- Clonning source does not clean the doccumentation section [#2663]
- Extra scrollbar in asserted distributions annotator [#2662]
- The citations annotator sometimes displays a created citations that are not part of the object
- Move synonyms section not visible [#2670]
- Collecting Event collectors are not loaded when CE is selected using smart selector in Comprehensive task [#2669]
- Genus descriptor interface
- Free text character not saved if pasted from clipboard in Matrix Row Coder [#2672]
- DwC importer crashing on invalid nomenclatural code
- DwC exporter swapped `decimalLatitude`/`decimalLongitude`
- Error in Filter Collecting Event task when filtering by attributes that are stored as numbers in database
- `Set as current` button it isn't working when taxon parent is root on Subsequent combination [#2688]
- DwC checklist importing: original combination having wrong genus in some cases [#2684]

[#2286]: https://github.com/SpeciesFileGroup/taxonworks/issues/2286
[#2666]: https://github.com/SpeciesFileGroup/taxonworks/issues/2665
[#2665]: https://github.com/SpeciesFileGroup/taxonworks/issues/2665
[#2680]: https://github.com/SpeciesFileGroup/taxonworks/issues/2680
[#2678]: https://github.com/SpeciesFileGroup/taxonworks/issues/2678
[#2207]: https://github.com/SpeciesFileGroup/taxonworks/issues/2207
[#2243]: https://github.com/SpeciesFileGroup/taxonworks/issues/2243
[#2366]: https://github.com/SpeciesFileGroup/taxonworks/issues/2366
[#2485]: https://github.com/SpeciesFileGroup/taxonworks/issues/2485
[#2594]: https://github.com/SpeciesFileGroup/taxonworks/issues/2594
[#2648]: https://github.com/SpeciesFileGroup/taxonworks/issues/2648
[#2657]: https://github.com/SpeciesFileGroup/taxonworks/issues/2657
[#2650]: https://github.com/SpeciesFileGroup/taxonworks/issues/2650
[#2651]: https://github.com/SpeciesFileGroup/taxonworks/issues/2651
[#2653]: https://github.com/SpeciesFileGroup/taxonworks/issues/2653
[#2654]: https://github.com/SpeciesFileGroup/taxonworks/issues/2654
[#2661]: https://github.com/SpeciesFileGroup/taxonworks/issues/2661
[#2662]: https://github.com/SpeciesFileGroup/taxonworks/issues/2662
[#2663]: https://github.com/SpeciesFileGroup/taxonworks/issues/2663
[#2669]: https://github.com/SpeciesFileGroup/taxonworks/issues/2669
[#2670]: https://github.com/SpeciesFileGroup/taxonworks/issues/2670
[#2672]: https://github.com/SpeciesFileGroup/taxonworks/issues/2672
[#2673]: https://github.com/SpeciesFileGroup/taxonworks/issues/2673
[#2674]: https://github.com/SpeciesFileGroup/taxonworks/issues/2674
[#2676]: https://github.com/SpeciesFileGroup/taxonworks/issues/2676
[#2677]: https://github.com/SpeciesFileGroup/taxonworks/issues/2677
[#2684]: https://github.com/SpeciesFileGroup/taxonworks/pull/2684
[#2685]: https://github.com/SpeciesFileGroup/taxonworks/issues/2685
[#2688]: https://github.com/SpeciesFileGroup/taxonworks/issues/2688

## [0.21.3] - 2021-11-12

### Changed
- Loan addresses don't strip line-endings, and display in form [#2641]
- Replace radial navigator icon [#2645]
- Update smart selector tab selected on refresh

### Fixed
- Loan id facet [#2632]
- Roles in Image viewer
- Missing roles after trigger page autosave in new taxon name [#2631]
- Tag smart selector in new image task

[#2632]: https://github.com/SpeciesFileGroup/taxonworks/issues/2632
[#2631]: https://github.com/SpeciesFileGroup/taxonworks/issues/2631
[#2641]: https://github.com/SpeciesFileGroup/taxonworks/issues/2641
[#2645]: https://github.com/SpeciesFileGroup/taxonworks/issues/2645

## [0.21.2] - 2021-11-11

### Added
- Support for DwC terms on body of water depth [#2628]
- Filter Collection Objects by a specific Loan [#2632]

### Changed
- Updated ruby gems.

### Fixed
- Containerized specimens display catalog number in tag correctly [#2623]
- Improved CrossRef parsing for a new source [#997] [#2620]
- Container label shows catalog number for loan items [#1275]
- Determiners are not saved after lock the list in comprehensive form [#2626]
- Wrong rank for original combinations in DwC checklist importer [#2621]
- No longer exposing exception data for *failed* records (not to be confused with *errored*) in DwC importer.
- Smart selector is not working in Browse Annotations
- Biological associations in OTU radial [#2630]
- Fix citations on asserted distribution list in OTU radial [#2629]
- Subsequent combinations are not scoped [#2634]
- Missing scroll in alternate value annotator [#2635]
- Smart selectors are not refreshing in New source [#2636]
- Radial navigation doesn't work on source in New taxon name task [#2633]
- Determiner is not selectable on Grid Digitizer after "Create and new" [#2637]
- DwC Dashboard data version counts correct now [#2627]
- Common statuses are not displayed in New taxon name task [#2642]
- Nomenclature and OTU (biology) display the same thing on Browse OTU page [#2644]
- New combination task hangs editing a combination [#2646]

[#2623]: https://github.com/SpeciesFileGroup/taxonworks/issues/2623
[#2627]: https://github.com/SpeciesFileGroup/taxonworks/issues/2627
[#1275]: https://github.com/SpeciesFileGroup/taxonworks/issues/1275
[#2628]: https://github.com/SpeciesFileGroup/taxonworks/issues/2628
[#2626]: https://github.com/SpeciesFileGroup/taxonworks/issues/2626
[#2621]: https://github.com/SpeciesFileGroup/taxonworks/pull/2621
[#2629]: https://github.com/SpeciesFileGroup/taxonworks/issues/2629
[#2630]: https://github.com/SpeciesFileGroup/taxonworks/issues/2630
[#2633]: https://github.com/SpeciesFileGroup/taxonworks/issues/2633
[#2634]: https://github.com/SpeciesFileGroup/taxonworks/issues/2634
[#2635]: https://github.com/SpeciesFileGroup/taxonworks/issues/2635
[#2636]: https://github.com/SpeciesFileGroup/taxonworks/issues/2636
[#2637]: https://github.com/SpeciesFileGroup/taxonworks/issues/2637
[#2642]: https://github.com/SpeciesFileGroup/taxonworks/issues/2642
[#2644]: https://github.com/SpeciesFileGroup/taxonworks/issues/2644
[#2646]: https://github.com/SpeciesFileGroup/taxonworks/issues/2646

## [0.21.1] - 2021-11-05
### Fixed
- Citations in image viewer

## [0.21.0] - 2021-11-04
### Added
- Added new handling for plant name author_string.
- Added new `Combination` section to handle historical protonym combination.
- Add new task 'Object graph', visualize and navigate your Things via a force-directed-graph (network) [#2587]
- New combination editing, including support for multiple authors in plant names [#666] [#2407]
- Add new global identifier class for glbio repositories
- New parameters for fine-tuning the API responses, `&extend[]=` and `&embed[]` [#2531]
- Parameter value `origin_citation` via `&extend[]=` to all basic GET `/object(/:id)` requests [#2531]
- Parameter value `pinboard_item` via `&extend[]=` to all basic GET `/object(/:id)` requests [#2531]
- Parameter value `citations` via `&extend[]=` to all basic GET `/object/:id` requests [#2531]
- Parameter values `roles` and `documents` via `&extend[]=` to `/sources(/:id).json` [#2531]
- Parameter values `protonyms` and `placement` via `&extend[]=` to `/combinations(/:id).json [#2531]
- Parameter values `parent`, `otus`, `roles`, `ancestor_ids`, `children`, `type_taxon_name_relationship` via `&extend[]=` to `/taxon_names(/:id).json` [#2531]
- Parameter values `level_names`, `geographic_area_type`, `parent` via `&extend[]=` and `shape` via `&embed[]=` to `/geographic_areas(/:id).json` [#2531]
- Parameter value `subject`, `object`, `biological_relationship`, `family_names` via `&extend[]=` to `/biological_associations(/:id).json` [#2531]
- Parameter value `citation_object`, `citation_topics`, `source`, `target_document` via `&extend[]=` to `/citations(/:id).json` [#2531]
- API route `/taxon_names/parse?query_string=Aus bus` for resolving names to Protonyms
- Parameter value `roles` via `&extend[]=` to `/collecting_events(/:id).json` [#2531]
- Param to isolate TaxonName smart select to Protonym if optional
- Resize column in Filter tasks [#2606]
- Confirmation banner in 'Collection Object Match'

### Changed
- Added new DwcOccurrence date-version
- dwcSex and dwcStage are now referenced by BiocurationGroup [#2615]
- Improved autocomplete search for Serials, Sources and Repositories [#2612]
- Ordering of GeorgaphicArea autocomplete results. Used areas and areas with shapes are prioritized
- Basic (REST) endpoints send less information, use `&extend[]` and `&embed[]` to return more [#2531]
- Numerous tasks updated to use the new REST pattern
- Objects in basic show/index JSON endpoints are represented by their metadata, rather than all their attributes in many cases now [#2531]
- Metadata in extensions does not cascade and return metadata of metadata [#2531]
- JSON smart-selector data (`/sources/select_options`) includes base attributes, not metadata [#2531]
- Updated corresponding ap1/v1 endpoints to use the `&extend[]` pattern for `/otus`, `/taxon_names`, `/combinations`, `/sources`, `/citations` (in part) and `biological_associations` to match the new parameter values above
- API `/api/v1/biological_associations` uses metadata for related objects
- Optimized Source smart selection queries
- Added option in DwC importer to specific the dataset type (defaults to auto-detection).
- Replace autocomplete for smart selector in alternate values annotator [#2610]

### Fixed
- DwC recordedBy not referencing verbatim_collectors, only collectors [#2617]
- DwC recordedByID returning delimiter only records
- DwC decimalLatitude/Longitude incorrectly mapped [#2616]
- Citation style taxonworks.csl is updated [#2600]
- `collector_id` broken in CollecitonObject filter
- Failure when setting up namespaces in DwC importer with datasets having *unnamed* columns
- Namespace settings are not cleared when unmatched and re-opened in DwC Import [#2586]
- ScientificNameAuthorship parsing issues in DwC importer [#2589]
- Author and editor roles are missing after save or create a source in New source task [#2607]
- Rank genus not being auto-detected when uninomial name in scientificName matches genus term value exactly
- Soft validation block is displayed when is empty in New source task [#2611]
- Clipboard shortcut hot-keys were broken
- Serial raises on failed destroy gracefully handled
- CrossRef assigns the wrong serial when journal is not present (partial) [#2620]

[#666]: https://github.com/SpeciesFileGroup/taxonworks/issues/666
[#2407]: https://github.com/SpeciesFileGroup/taxonworks/issues/2407
[#2612]: https://github.com/SpeciesFileGroup/taxonworks/issues/2612
[#2613]: https://github.com/SpeciesFileGroup/taxonworks/issues/2613
[#2615]: https://github.com/SpeciesFileGroup/taxonworks/issues/2615
[#2617]: https://github.com/SpeciesFileGroup/taxonworks/issues/2617
[#2616]: https://github.com/SpeciesFileGroup/taxonworks/issues/2616
[#2587]: https://github.com/SpeciesFileGroup/taxonworks/issues/2587
[#2531]: https://github.com/SpeciesFileGroup/taxonworks/issues/2531
[#2586]: https://github.com/SpeciesFileGroup/taxonworks/issues/2586
[#2589]: https://github.com/SpeciesFileGroup/taxonworks/issues/2589
[#2606]: https://github.com/SpeciesFileGroup/taxonworks/issues/2606
[#2608]: https://github.com/SpeciesFileGroup/taxonworks/issues/2608
[#2610]: https://github.com/SpeciesFileGroup/taxonworks/issues/2610
[#2611]: https://github.com/SpeciesFileGroup/taxonworks/issues/2611
[#2620]: https://github.com/SpeciesFileGroup/taxonworks/issues/2620

## [0.20.1] - 2021-10-15

### Added
- Added missing OTU soft_validation for protonym
- Added recent values on keywords
- Added Attribution attributes to `/images` API show responses
- API `/images` can return images by `image_file_fingerprint` (MD5), in addition to id

### Changed
- Updated author string for misspellings
- Removed footprintWKT from DwcOccurrence.  It will be re-instated as optional in the future.
- Removed GeographicArea from consideration as a _georeference_ in DwcOccurrence
- Changed `associatedMedia` format, pointed it to
- Removed redundant 'Rebuild' button from Browse collection objects

### Fixed
- DwC Dashboard past links are properly scoped
- DwC Dashboard graphs show proper count ranges
- DwC archive no longer truncated at 10k records
- OccurrenceID was not being added to DwcOccurrence attributes in all cases [#2573]
- Observation matrix show expand was referencing the wrong id  [#2540]
- Copy pasting into verbatim year with alphanumeric gives error even though numeric are all that are visible in New taxon name [#2577]
- Record doesn't sync/update the list in OTU quick forms [#2576]
- TIFF images are not visible in filter image task [#2575]
- Repository input shows value, when not set [#2574]
- Images don't load after expand depictions sections in comprehensive task
- DwC occurrences importer being too strict when checking against existing nomenclature [#2581]

[#2573]: https://github.com/SpeciesFileGroup/taxonworks/issues/2573
[#2540]: https://github.com/SpeciesFileGroup/taxonworks/issues/2540
[#2574]: https://github.com/SpeciesFileGroup/taxonworks/issues/2574
[#2575]: https://github.com/SpeciesFileGroup/taxonworks/issues/2575
[#2576]: https://github.com/SpeciesFileGroup/taxonworks/issues/2576
[#2577]: https://github.com/SpeciesFileGroup/taxonworks/issues/2577
[#2581]: https://github.com/SpeciesFileGroup/taxonworks/issues/2581

## [0.20.0] - 2021-10-12

### Added
- Task `DwC Import` for importing DwC Archive files
- Task `DwC Dashboard` facilitating DwCA download, metadata reporting, and "health" checks [#1467]
- Updated framework for producing and downloading DwC Archives (DwCA) [#1775] [#1303]
- Increased from 21 to 53 the number of fields referenced in the (DwCA) dump, including `identifiedByID` and `recordedByID` [#1269] [#1230]
- Auto-generation of UUIDs for instances that don't have global identifiers during DwcOccurrence record building [#2186]
- Wikidata (Q) and ORCiD support for people references in DwCA dumps
- Georeferences can have Confidences assigned to them [#1772]
- CSL style 'taxonworks.csl' used as the default style for displaying sources [#2517]
- Custom CSL citation support for reference formating (see styles at bottom of select format list). New .cls submitted via issue tracker and integrated to source.
- New .csl style 'world_chalcidoidea_book.csl"
- BibTeX fields support verbatim values using "{}" for fields otherwise processed in BibTeX sources (e.g. author)
- New specs for rendering Source citations
- `&extend[]` and `&embed[]` helper methods for REST responses [#2532]
- A new soft validation option to auto fix for objective synonym that must share the same type
- Add `Download`, `Full size` and `Radial navigation` buttons in Image viewer [#2423]
- Endpoint `/tasks/dwc/dashboard/index_versions` returns the dates at which DwcOccurrence indexing was modified. !! TODO: update date of merge.
- Endpoint `/dwc_occurrences/metadata`, for stats on the state of DwcOccurrence index
- Endpoint `/dwc_occurrencs/predicates` to return a list of Predicates used on CollectionObjects and CollectingEvents
- Endpoint `/dwc_occurrences/status` to check whether DwcOccurrence records are up-to-date
- Endpoint `/dwc_occurrences/collector_id_metadata` to check whether People referenced in DwcOccurences have GUIDs
- Task on Administration panel, "Reindex", with (temporary) options to re-index small blocks of DwcOccurrence records
- Button on CollectionObject filter to download filter result as DwC Archive [#1303]
- User can select a corresponding Person as their data representation (facilitates Identifiers for Users) [#1486]
- Centroid index on GeographicItem
- Field `total_records` on Download
- Index on polymorphic fields of DwcIndex (e.g. faster queries to CollectionObject)
- Index on `data_origin` for GeographicAreasGeographicItem
- Identifiers for AssertedDistributions
- Various relationships enabling the joining of DwcOccurrence directly to other classes of data (e.g. Georeferences)
- Isolated Georeference related utilities into their own module CollectingEvent::Georeference
- A Taxonomy module that caches classification values, used in CollectionObject, and Otu
- Methods to return when a record attribute was updated (e.g. verbatim_locality changed), and who did it for Papertrail including classes of data
- Methods to handle multiple classes of globally unique identifiers on DwcOccurrence records
- Pattern for isolating modules that aid DwC serialization per class of data
- Optimized `to_wkt` to quickly return well-known-text for geo-shapes (in part, [#2526])
- New subclass of UUID `Identifier::Global::Uuid::TaxonworksDwcOccurrence`
- Clarified, via`georeferenceSources` and `georeferenceProtocol` why there are many decimal points in DwC latitude/longitude referencing fields [#915] [#1175]
- Option to rebuild single DwcOccurrence record for CollectionObject [#2563]
- Ability to show observation matrices > 10k cells in size [#1790]
- Rake task to rebuild source cached
- Add download and radial buttons for image viewer in filter image

### Fixed
- Downloading formatted sources with mixed types (BibTeX/Verbatim) failed [#2512]
- Collection object filter type material param
- Taxon name filter type metadata param fails [#2511]
- Cloning a collecting event fails [#2533]
- Modified recordedBy fields to only reference collector [#2567] [#2558]
- Many TDWG gazeteer references will now be properly categorized into state and country labels [#2542]
- In Browse Nomenclature removed link to self for invalid taxon names with no synonymy [#2327]
- Add missing original citation to synonym names in CoLDP export [#2543]
- Uniquify people slow when many roles present [#2528]
- Match combination when protonym has synonym relationships [#2525]
- TaxonNameRelationsip `type_method` returns nil properly on unmatched types [#2504]
- Taxon determinations list in comprehensive task
- The clone button doesn't trigger update taxon name after authors were cloned [#2513]
- Georeference count in new collecting event task [#2519]
- Autofocus in New taxon name task [#2523]
- Geographic area counts as georeference. Soft validations are sometimes loaded before saving georeferences [#2519]
- `import_dataset_id` parameter persist on after resetState in DwC Importer [#2529]
- Updated Ruby gems and Node packages
- In project button [#2530]
- View image matrix is passing wrong ids [#2537]
- Observations with depictions sometimes are removed after move a depiction [#2549]
- Relationship facet in Filter nomenclature
- Determiner facet (param) in Filter collection objects
- Verbatim year input allows alphanumeric numbers in New taxon name
- Labels list renders for those linked to objects, or not

### Changed
- Updated "ICZN binomial" to "ICZN binominal" following the Code dictionary
- Radial annotator Tag form uses a Keyword smart selector [#2564]
- DwcOccurrence is rebuilt/refreshed each time Browse Collection Object is hit
- `footprintWKT` is hidden in Browse CollectionOjbect [#2559]
- Tweak geo coordinate matching on verbatim labels
- Year suffix, stated year, language, translated title and notes added to bibliography rendering via `to_citeproc`
- Removed `label_html` from `/people` responses
- `/people` JSON param from `&include_roles=true` to `&extend[]=roles`
- Prefer project sources in source autocomplete
- Status name 'not for nomenclature' changed to 'not in published work'
- Year letter is no longer appended to year in BibTeX exports
- Include project's name in CoLDP exports filename [#2509]
- Implemented STI for downloads [#2498]\
- Upgraded gnfinder gem that makes use of new REST API
- Refactor help code
- Unified various DwC value returning methods in their own explicitly named extensions
- Isolated CollectionObject filter and API param handling to their own module for reference in multiple controllers
- DwcOccurrence `individualCount` is now Integer
- Database ConnectionTimeoutErrors now result in a 503 response rather than a raise/email-warning
- Added various `:inverse_of` across collection objects related models
- `DwcOccurrence#individualCount` is integer now
- Simplified SQL for ordering GeographicArea shapes
- Tweak validation of ORCIDid format
- Move autocomplete and lookup keyword to CVT controller [#2571]
- Task `Content by nomenclature` can be customized by selecting a Topic
- Remove identifier section in New type specimen
- Nill strings ("\u0000") are stripped from fields before writing

[#2564]: https://github.com/SpeciesFileGroup/taxonworks/issues/2564
[#2512]: https://github.com/SpeciesFileGroup/taxonworks/issues/2512
[#2517]: https://github.com/SpeciesFileGroup/taxonworks/issues/2517
[#915]: https://github.com/SpeciesFileGroup/taxonworks/issues/915
[#1175]: https://github.com/SpeciesFileGroup/taxonworks/issues/1175
[#1230]: https://github.com/SpeciesFileGroup/taxonworks/issues/1230
[#1269]: https://github.com/SpeciesFileGroup/taxonworks/issues/1269
[#1303]: https://github.com/SpeciesFileGroup/taxonworks/issues/1303
[#1467]: https://github.com/SpeciesFileGroup/taxonworks/issues/1467
[#1486]: https://github.com/SpeciesFileGroup/taxonworks/issues/1486
[#1772]: https://github.com/SpeciesFileGroup/taxonworks/issues/1772
[#1775]: https://github.com/SpeciesFileGroup/taxonworks/issues/1775
[#1943]: https://github.com/SpeciesFileGroup/taxonworks/issues/1943
[#2084]: https://github.com/SpeciesFileGroup/taxonworks/issues/2084
[#2186]: https://github.com/SpeciesFileGroup/taxonworks/issues/2186
[#2327]: https://github.com/SpeciesFileGroup/taxonworks/issues/2327
[#2423]: https://github.com/SpeciesFileGroup/taxonworks/issues/2423
[#2498]: https://github.com/SpeciesFileGroup/taxonworks/pull/2498
[#2509]: https://github.com/SpeciesFileGroup/taxonworks/issues/2509
[#2511]: https://github.com/SpeciesFileGroup/taxonworks/issues/2511
[#2519]: https://github.com/SpeciesFileGroup/taxonworks/pull/2519
[#2519]: https://github.com/SpeciesFileGroup/taxonworks/pull/2519
[#2523]: https://github.com/SpeciesFileGroup/taxonworks/pull/2523
[#2526]: https://github.com/SpeciesFileGroup/taxonworks/issues/2526
[#2528]: https://github.com/SpeciesFileGroup/taxonworks/issues/2528
[#2529]: https://github.com/SpeciesFileGroup/taxonworks/pull/2529
[#2530]: https://github.com/SpeciesFileGroup/taxonworks/pull/2530
[#2532]: https://github.com/SpeciesFileGroup/taxonworks/issues/2532
[#2533]: https://github.com/SpeciesFileGroup/taxonworks/issues/2533
[#2542]: https://github.com/SpeciesFileGroup/taxonworks/issues/2542
[#2543]: https://github.com/SpeciesFileGroup/taxonworks/issues/2543
[#2549]: https://github.com/SpeciesFileGroup/taxonworks/pull/2549
[#2558]: https://github.com/SpeciesFileGroup/taxonworks/issues/2558
[#2559]: https://github.com/SpeciesFileGroup/taxonworks/issues/2559
[#2562]: https://github.com/SpeciesFileGroup/taxonworks/issues/2562
[#2563]: https://github.com/SpeciesFileGroup/taxonworks/issues/2563
[#2567]: https://github.com/SpeciesFileGroup/taxonworks/issues/2567
[#2571]: https://github.com/SpeciesFileGroup/taxonworks/issues/1771


## [0.19.7] - 2021-09-09

### Add
- Add link to new type specimen task from type material form
- Export Observation::Media depictions as proxies for Otu depictions in NeXML [#2142]
- Protonym `verbatim_author` parens should be properly closed when present [#2453]
- Protonym `verbatim_author` can not contain digits (like years) [#2452]
- Generic date field component [#2451]
- New taxon determination component
- Smart selectors in asserted distribution and biological association quick forms.

### Changed
- Cleaned up taxon name navigator appearance
- Destroying a loanable object destroys corresponding LoanItems automatically [#2319]
- NeXML image URLs use shortened URLs
- Reorder date fields in comprehensive, extract and new collecting event tasks [#2450]
- Set Vue 3 reactive vuex state in comprehensive store, removed unnecesary mutations and getters
- Updated Ruby gems and Node packages
- Bumped database_cleaner
- Upgraded to ruby 6.1 [#2474]
- Remove Taxon determination slice from OTU quick forms(Radial object)
- Set active author tab in New taxon name [#2461]
- Moved `data-project-id` to project name
- Moved collection object soft validations in comprehensive task [#2491]
- Remove reactivity in map component. Maps should render much faster now

### Fixed
- Tazon name hierarchical navigation broken [#2487]
- CollectionObject filter type material facet bug
- Trim buttons in comprehensive task
- Trip code fields are empty after save.
- Confidence button
- spring not working on MacOS. Now RGeo/Proj is warmed up at initialization time
- Combination preview label in New combination task
- Smart selector is not refreshing after save [#2468]
- Group and formation fields in comprehensive task
- Changed date label [#2473]
- Warning message persists when date exists in User facet [#2480]
- Collection Object TODO List Task does not append right identifier number [#2486]
- Loan item checkboxes reset when loan items "Updated" [#2492]
- Loan item "select/deselect all" buttons missing after vue 3 migration [#2493]
- Checkbox unbinding is not synced with update in Loan task [#2495]
- Filter collection objects shortcuts
- Fix identifier update in new type specimen task
- Radial menus are inheriting CSS properties in some cases [#2505]
- Taxon determinations list in comprehensive task

[#2487]: https://github.com/SpeciesFileGroup/taxonworks/issues/2487
[#2319]: https://github.com/SpeciesFileGroup/taxonworks/issues/2319
[#2142]: https://github.com/SpeciesFileGroup/taxonworks/issues/2142
[#2453]: https://github.com/SpeciesFileGroup/taxonworks/issues/2453
[#2452]: https://github.com/SpeciesFileGroup/taxonworks/issues/2452
[#2450]: https://github.com/SpeciesFileGroup/taxonworks/pull/2450
[#2451]: https://github.com/SpeciesFileGroup/taxonworks/issues/2451
[#2461]: https://github.com/SpeciesFileGroup/taxonworks/issues/2461
[#2468]: https://github.com/SpeciesFileGroup/taxonworks/issues/2468
[#2473]: https://github.com/SpeciesFileGroup/taxonworks/issues/2473
[#2474]: https://github.com/SpeciesFileGroup/taxonworks/pull/2474
[#2480]: https://github.com/SpeciesFileGroup/taxonworks/issues/2480
[#2486]: https://github.com/SpeciesFileGroup/taxonworks/issues/2486
[#2491]: https://github.com/SpeciesFileGroup/taxonworks/issues/2491
[#2492]: https://github.com/SpeciesFileGroup/taxonworks/issues/2492
[#2493]: https://github.com/SpeciesFileGroup/taxonworks/issues/2493
[#2495]: https://github.com/SpeciesFileGroup/taxonworks/issues/2495
[#2505]: https://github.com/SpeciesFileGroup/taxonworks/issues/2505

## [0.19.6] - 2021-08-20

### Added

- New namespace task [#1891]
- Taxon determination list lock button in comprehensive task [#2088] [#2443]
- Add elevation accuracy parsing for verbatim labels [#2448]

### Changed

- Date fields order in comprehensive task
- Auto advance date fields in comprehensive task
- Changed checkbox label `sortable fields` to `reorder fields` [#2442]
- Modified behaviour of Source autocomplete and pattern for limiting results
- Removed deprecated Travis CI files.

### Fixed

- Source autocomplete exact ID was not prioritized and/or skipped
- Keyboard shortcuts modal reopens when closing help [#2436]
- Title attribute contains html tags on citations in browse OTU
- Increment identifier in CO editor keeps number of leading zeros, changing length of number [#2435]
- Collecting event lock in comprehensive task
- Georeferences are not locked with collecting event [#2449]
- Elevation not being parsed from labels properly [#2447]

[#2088]: https://github.com/SpeciesFileGroup/taxonworks/issues/2088
[#1891]: https://github.com/SpeciesFileGroup/taxonworks/issues/1891
[#2435]: https://github.com/SpeciesFileGroup/taxonworks/issues/2435
[#2436]: https://github.com/SpeciesFileGroup/taxonworks/issues/2436
[#2442]: https://github.com/SpeciesFileGroup/taxonworks/pull/2442
[#2443]: https://github.com/SpeciesFileGroup/taxonworks/issues/2443
[#2447]: https://github.com/SpeciesFileGroup/taxonworks/pull/2447
[#2448]: https://github.com/SpeciesFileGroup/taxonworks/pull/2448
[#2449]: https://github.com/SpeciesFileGroup/taxonworks/issues/2443

## [0.19.5] - 2021-08-18

### Added

- Content smart selector
- Biological association list lock button in comprehensive task
- Dynamic shortcuts for radial annotator and radial object. Shortcut is the first letter of the slice

### Changed

- Replaced panels with modals in Content editor task
- Soft validation panel in new type specimen task
- Replaced create predicate with link to project attributes customization page in custom attributes section [#2426]
- Editing from Browse Collecting Event now redirects to Collecting Event task.

### Fixed

- Create georeference from verbatim does not take uncertainty into account [#2421]
- Cannot edit Georeference uncertainty in New collecting event task [#2420]
- Georeference edit/delete button does not show up immediately on creation [#2422]
- Unable to create a type specimen with an existing collection object
- Catalog number is not updating after selecting another type specimen
- Duplicate verbatim georeference on generate label in New collecting event and comprehensive tasks [#2427]
- Biological association list persist after save and create a new collection object in comprehensive task
- Comprehensive specimen task reset button adds false history entry in browser [#2432]
- Whitespace chars in label preventing georefs to be properly parsed [#2415]
- Rubocop broken settings
- Extra semicolon in collecting event label when verbatim locality is blank

[#2415]: https://github.com/SpeciesFileGroup/taxonworks/issues/2415
[#2420]: https://github.com/SpeciesFileGroup/taxonworks/issues/2420
[#2421]: https://github.com/SpeciesFileGroup/taxonworks/issues/2421
[#2422]: https://github.com/SpeciesFileGroup/taxonworks/issues/2422
[#2426]: https://github.com/SpeciesFileGroup/taxonworks/issues/2426
[#2432]: https://github.com/SpeciesFileGroup/taxonworks/issues/2432

## [0.19.4] - 2021-08-13

### Fixed

- Geographic areas not scoped in Georeferences pane until georeference added [#2408]
- Georeference from previous collecting event shows up on new collecting event [#2411]
- Fix biological associations in comprehensive form
- Removed events for links in radial navigation [#2412]

### Added

- Storage for PDF viewer

[#2408]: https://github.com/SpeciesFileGroup/taxonworks/issues/2408
[#2411]: https://github.com/SpeciesFileGroup/taxonworks/issues/2411
[#2412]: https://github.com/SpeciesFileGroup/taxonworks/issues/2412

## [0.19.3] - 2021-08-10

### Added

- Added soft-validation for loan if no docummentation
- Added validation on 5 date fields in the loan, setting the priority of events.
- Added search on alternative title in the Sorce autocomplete
- Pdf icon in citation by source
- Cancel function for http requests
- Edit mode for contents in Quick forms [#2385]
- Soft validation for collection object, type material, biological association, georeferences and taxon determinations in comprehensive task [#2396]
- Pinned icon for images in radial annotator [#1919]

### Fixed

- Biological association link_tag entities not metamorphosized [#2392]
- Updated sorting for sources in autocomplete. Sources used in the same project are prioritized
- Updated sorting for people in autocomplete. People used in the same project are prioritized
- Autocomplete in Interactive key task
- Copy and clone option in Matrix Row Coder
- Edit biological associations form, broken HTML and fields incorrectly mapped [#2370]
- Hidden pin and lock icons in asserted distribution quick form
- biological_association_link helper
- Confidence button
- Dynamic rows/columns are not destroyable [#2375]
- Asserted distribution edit view [#2371]
- Missing citation and soft validation icons in New asserted distribution task
- Typo preventing labels listings from working
- Refresh summary in data view after use radial annotator
- Collecting event soft validation in comprehensive task [#2091]
- Missing param for BibTex [#2397]
- Citation source not added to project if already in another project
- Incorrect TypeMaterial type type validation for ICN [#2378]

### Changed

- Biological association links now link to subject, association (click middle) and object
- Sort property, `name` to `cached` in Filter nomenclature [#2372]
- Replaced property `verbatim_author` to `cached_author_year` for csv download [#2373]
- Refactor notification code, replaced jQuery for js vanilla
- Keyboard shortcuts code, replaced jQuery with vanilla JS
- Pinboard code, replaced jQuery with vanilla JS
- Annotations code, replaced jQuery with vanilla JS
- Dropzone timeout [#2384]
- Edit link redirect to new collecting event task [#2387]
- Edit link redirect to comprehensive specimen digitization [#2394]
- Add source to project when tagged [#1436]
- Updated Ruby gems and Node packages
- Updated ruby gems

[#1436]: https://github.com/SpeciesFileGroup/taxonworks/issues/1436
[#2392]: https://github.com/SpeciesFileGroup/taxonworks/issues/2392
[#1919]: https://github.com/SpeciesFileGroup/taxonworks/issues/1919
[#2091]: https://github.com/SpeciesFileGroup/taxonworks/issues/2091
[#2370]: https://github.com/SpeciesFileGroup/taxonworks/issues/2370
[#2371]: https://github.com/SpeciesFileGroup/taxonworks/issues/2371
[#2372]: https://github.com/SpeciesFileGroup/taxonworks/issues/2372
[#2373]: https://github.com/SpeciesFileGroup/taxonworks/issues/2373
[#2375]: https://github.com/SpeciesFileGroup/taxonworks/issues/2375
[#2378]: https://github.com/SpeciesFileGroup/taxonworks/pull/2378
[#2384]: https://github.com/SpeciesFileGroup/taxonworks/issues/2384
[#2385]: https://github.com/SpeciesFileGroup/taxonworks/issues/2385
[#2387]: https://github.com/SpeciesFileGroup/taxonworks/issues/2387
[#2391]: https://github.com/SpeciesFileGroup/taxonworks/issues/2391
[#2394]: https://github.com/SpeciesFileGroup/taxonworks/issues/2394
[#2397]: https://github.com/SpeciesFileGroup/taxonworks/issues/2397

## [0.19.2] - 2021-07-27

### Added

- OriginRelationship display in Browse collection object [#2362]
- Accession/Deaccession section in Collection object match task [#2353]
- Similar objects section in MRC
- Soft validation in Edit/new matrix task
- Update download form [#2335]
- Check and question icons

### Changed

- Upgraded from Ruby version 2.7.3 to 2.7.4
- Updated ruby gems
- Object validation component

### Fixed

- Autocomplete in Interactive key task
- Copy and clone option in Matrix Row Coder
- Edit biological associations form [#2370]

[#2370]: https://github.com/SpeciesFileGroup/taxonworks/issues/2370

## [0.19.2] - 2021-07-27

### Added

- OriginRelationship display in Browse collection object [#2362]
- Accession/Deaccession section in Collection object match task [#2353]
- Similar objects section in MRC
- Soft validation in Edit/new matrix task
- Update download form [#2335]
- Check and question icons

### Changed

- Upgraded from Ruby version 2.7.3 to 2.7.4
- Updated ruby gems
- Object validation component

### Fixed

- Help plugin
- Original relationships in Collection object quick form
- CO Quick forms in comprehensive specimen digitization [#2354]
- Biological associations in OTU quick forms
- Update type species in new taxon name task

[#2362]: https://github.com/SpeciesFileGroup/taxonworks/issues/2362
[#2353]: https://github.com/SpeciesFileGroup/taxonworks/issues/2353
[#2354]: https://github.com/SpeciesFileGroup/taxonworks/issues/2354

## [0.19.1] - 2021-07-15

### Added

- Autogenerated description for OTU based on observation_matrix
- Description section in Browse OTU
- `observation_matrix_id` param in Browse OTU task
- Description in Matrix row coder

### Changed

- Update `per` value from 5 to 500 in citations controller [#2336]
- Updated ruby gems
- Upgraded biodiversity gem to 5.3.1 (uses named params)

### Fixed

- Show selected options for biological associations in comprehensive specimen digitization task [#2332]
- Option to hide "Attributes", "Buffered", "Citations" and "Depictions" sections in comprehensive specimen digitization task [#2333]
- Missing fields in comprehensive form
- Fields not showing in "original combination and rank" section in New taxon name [#2346]

[#2332]: https://github.com/SpeciesFileGroup/taxonworks/issues/2332
[#2333]: https://github.com/SpeciesFileGroup/taxonworks/issues/2333
[#2336]: https://github.com/SpeciesFileGroup/taxonworks/issues/2336
[#2346]: https://github.com/SpeciesFileGroup/taxonworks/issues/2346

## [0.19.0] - 2021-07-08

### Added

- Added new ICZN status: Invalid family group name due to synonymy of type genus replaced before 1961
- Edit image matrix and view image matrix in observation matrices dashboard
- WTK component in comprehensive digitization form [#2245]
- Add invalid relationship checkbox on clone button in New taxon name task [#2171]
- Download PDF button for documents in New source task [#2102]
- Padial annotator for sources in New asserted distribution task [#2105]
- Radial annotator for references in Browse Nomenclature/OTU tasks [#2103]
- Depict person in New image task [#2321]
- Move to `person` option for Depictions slice in Radial annotator
- Sort by nomenclature in edit/new observation matrix task [#1748]
- Added authors facet in Filter nomenclature task
- Citations panel for Collection object section with lock option in comprehensive specimen digitization task [#2328]

### Changed

- Updated ruby gems
- Migrate Vue 2.6 to Vue 3.1.4
- `geographic_area_ids` to `geographic_area_id` in collection objects controller
- Manage synonyms display only one level children in New taxon name [#2213]
- Filter status and relationships according nomenclatural code in Filter nomenclature task [#2157]
- User facet data range now allows to search for both criteria (`updated_at`, `created_at`) [#2317]

### Fixed

- Updated author string for botanical names
- Timeline rendering error in Browse OTU
- Fix wildcard by attribute in Filter collection object
- Confidences modal height in radial annotator [#2304]
- Fix empty search in Filter collection objects
- Clean documents list on reset in New source
- Missing hexagon soft validation in comprehensive specimen digitization task
- Match by collection object is and tag creation in Collection object match
- Destroy container when all other objects in container are deleted [#2322]
- Clicking on "Tag" in Filter collection objects does not add tag [#2323]

[#1748]: https://github.com/SpeciesFileGroup/taxonworks/issues/1748
[#2102]: https://github.com/SpeciesFileGroup/taxonworks/issues/2102
[#2103]: https://github.com/SpeciesFileGroup/taxonworks/issues/2103
[#2105]: https://github.com/SpeciesFileGroup/taxonworks/issues/2105
[#2157]: https://github.com/SpeciesFileGroup/taxonworks/issues/2157
[#2171]: https://github.com/SpeciesFileGroup/taxonworks/issues/2171
[#2213]: https://github.com/SpeciesFileGroup/taxonworks/issues/2213
[#2245]: https://github.com/SpeciesFileGroup/taxonworks/issues/2245
[#2304]: https://github.com/SpeciesFileGroup/taxonworks/issues/2304
[#2317]: https://github.com/SpeciesFileGroup/taxonworks/issues/2317
[#2321]: https://github.com/SpeciesFileGroup/taxonworks/issues/2321
[#2322]: https://github.com/SpeciesFileGroup/taxonworks/issues/2322
[#2323]: https://github.com/SpeciesFileGroup/taxonworks/issues/2323

## [0.18.1] - 2021-06-09

### Added

- Params for `/api/v1/images/` [#1906]
- Params referenced in `/collection_objects` to `/collecting_events`
- `/api/v1/taxon_name_classifications/` endpoint [#2276]
- `/api/v1/taxon_name_relationships/` endpoint [#2277]
- TaxonName cached_is_valid boolean, takes into account Relationships and Classifications
- Status to TaxonName autocomplete [#2086]
- otu_filter param to interactive keys task
- Radial annotator in New extract [#2272]

### Fixed

- Fix for author string for unjustified emendation
- Scope has_many related data to project properly [#2265]
- Refresh event for smart selectors [#2255]
- Edit type material in comprehensive form [#2253]
- Reset selected ids on new search in observation matrices dashboard
- Tiff images are not render on image viewer
- Removed reachable `byebug` call
- Protocol not displayed after select it [#2279]
- image aspect ratio in Transcribe depiction trask [#2273]

### Changed

- Unify Task Collecting Event filter look/feel [#2203]
- Params to `/taxon_name_relationships`, see [#2277]
- CoL Data Package scoping updates
- Removed incompatible identifier object type check for Identifier filter concerns
- Unified some CollectingEvent filter param to singular pattern (collector_ids, otu_ids, geographic_area_ids)
- Plural params for identifiers API endpoint merged to array single form. e.g., identifier_object_ids[]=47&identifier_object_ids[]=2232 => identifier_object_id[]=47&identifier_object_id[]=2232. [#2195]
- Updated Ruby gems and node packages
- `that_is_valid` scope now references `cached_is_valid` [#2242]
- `that_is_invalid` scope now references `cached_is_valid` [#2242]
- `calculated_valid` replaces `that_is_valid` [#2242]
- `calculated_invalid` replaces `that_is_invalid` [#2242]
- remove unused TaxonName#cached_higher_classification

[#2265]: https://github.com/SpeciesFileGroup/taxonworks/issues/2265
[#1906]: https://github.com/SpeciesFileGroup/taxonworks/issues/1906
[#2203]: https://github.com/SpeciesFileGroup/taxonworks/issues/2203
[#2276]: https://github.com/SpeciesFileGroup/taxonworks/issues/2276
[#2277]: https://github.com/SpeciesFileGroup/taxonworks/issues/2277
[#2195]: https://github.com/SpeciesFileGroup/taxonworks/pull/2195
[#2242]: https://github.com/SpeciesFileGroup/taxonworks/issues/2242
[#2086]: https://github.com/SpeciesFileGroup/taxonworks/pull/2086
[#2253]: https://github.com/SpeciesFileGroup/taxonworks/issues/2253
[#2255]: https://github.com/SpeciesFileGroup/taxonworks/issues/2255
[#2272]: https://github.com/SpeciesFileGroup/taxonworks/issues/2272
[#2273]: https://github.com/SpeciesFileGroup/taxonworks/issues/2273
[#2279]: https://github.com/SpeciesFileGroup/taxonworks/issues/2279

## [0.18.0] - 2021-05-14

### Added

- Added `destroyed_redirect` to object radial JSON
- "Not specified" facet to Filter nomenclature [#2226]
- New extract task interface [#1934]
- citation experiment `/api/v1/cite/count_valid_species?taxon_name=Pteromalus` [#2230]
- jsconfig.json for Visual Studio Code
- Image matrix viewer in Image matrix
- Image matrix button in observation dashboard task
- Image matrix link in Interactive keys task
- Export scss vars to javascript
- Pagination count in Filter nomenclature
- OTU depictions column on view mode in Image matrix task
- Grid table component
- SVG Icon component
- OTU depictions draggable in image matrix
- Observations depictions in Browse OTU
- `Ctrl/Alt + V` shortcut for New Collecting event in Comprehensive task [#2248]
- Zoom button in comprehensive form

### Changed

- CollectingEvent autocomplete/object_Tag only shows verbatim lat/long
- Removed `allow_destroy` from object radial JSON
- Made returning count from /controlled_vocabulary_terms optional # @jlpereira Potentially UI breaking check for use, and add &count=true to request if required
- Removed quantification fields from Extract
- Warning message on nuke action in Grid digitize task [#2229]
- Upgraded from Ruby version 2.7.2 to 2.7.3
- Upgraded to Node 14 LTS
- Updated Ruby gems and Node packages
- node-sass to dart-sass
- Refactor image matrix edit table
- Webpack configuration to export sass vars
- Images size in image section on Browse otu

### Fixed

- JSON for geographic area parents (no parent raise)
- Hide soft validation section if is empty in New collecting events task
- 404 error when deleting records from data interfaces [#2223]
- Rank order on New combination preview
- Redirect after destroy a combination [#2169]
- Drag and drop depictions in Image Matrix
- Georeference error message in comprehensive task [#2222]
- Number of uses not displayed in Uniquify people task [#2219]
- SVG Image box in comprehensive [#2262]

[#1934]: https://github.com/SpeciesFileGroup/taxonworks/issues/1934
[#2169]: https://github.com/SpeciesFileGroup/taxonworks/issues/2169
[#2219]: https://github.com/SpeciesFileGroup/taxonworks/issues/2219
[#2222]: https://github.com/SpeciesFileGroup/taxonworks/issues/2222
[#2223]: https://github.com/SpeciesFileGroup/taxonworks/pull/2223
[#2226]: https://github.com/SpeciesFileGroup/taxonworks/pull/2226
[#2229]: https://github.com/SpeciesFileGroup/taxonworks/issues/2229
[#2230]: https://github.com/SpeciesFileGroup/taxonworks/issues/2230
[#2248]: https://github.com/SpeciesFileGroup/taxonworks/issues/2248

## [0.17.1] - 2021-04-30

### Added

- Moved endpoints to own model file
- Permit params on client side
- OTU picker on new observation matrix [#2209]

### Fixed

- Frame overlaps in interactive key task [#2202]
- Parse coordinate characters on comprehensive and new collecting event tasks
- Hide row/column panel on new observation matrix
- Soft validation section is always visible [#2211]
- Ambiguous column problem in query for previous/next collecting event navigation.
- Merge people count [#2218]

### Changed

- Replaced 1KB minimum image file size restriction with dimensions check (16 pixels minimum each) [#2201]
- Switch selector on new observation matrix
- Increment pdf filesize to 512MB [#2212]
- Updated gems and npm packages

[#2201]: https://github.com/SpeciesFileGroup/taxonworks/issues/2201
[#2202]: https://github.com/SpeciesFileGroup/taxonworks/issues/2202
[#2209]: https://github.com/SpeciesFileGroup/taxonworks/issues/2209
[#2211]: https://github.com/SpeciesFileGroup/taxonworks/issues/2211
[#2212]: https://github.com/SpeciesFileGroup/taxonworks/issues/2212
[#2218]: https://github.com/SpeciesFileGroup/taxonworks/issues/2218

## [0.17.0] - 2021-04-23

### Added

- Adds SoftValidation component with fix buttons, and wrench (goto fix) links [#207]
- Database index on `Identifiers#cached`
- Tests for base #next/#previous [#2163]
- `create_backup_directory` flag to create backup directory if it does not exist for taxonworks rake tasks requiring `backup_directory`.
- Edit inline options on edit/new loan task [#2184]
- Shortcut legend on new taxon name task
- Help tip and placeholder for definition in Manage controlled vocabulary task [#2196]

### Fixed

- Bad `project_token` to API should not raise
- Descriptor::Qualitative destruction destroys rather than raises when character states unused.
- Previous navigation [#2163]
- Documenting source doesn't add source to project [#2172]
- Added missing params biocuration_class_ids and biological_relationship_ids to collection_objects_controller filter params. [skip-ci]
- incorrect author string for misspelled combination is fixed
- Missing data migration for `ObservationMatrixColumnItem::SingleDescriptor` to `ObservationMatrixColumnItem::Single:Descriptor`
- Show observation matrices count on radial object [#2158]
- Overflow on New observation matrix [#2168]
- Clear geographic area after reset [#2174]
- PK sequence not set up properly on project export
- Local identifiers' cached values not being updated when updating namespace [#2175]
- Uncertainty sign not populating in label [#2109]
- Pressing the reset button doesn't reset the by attribute facet in Filter collection object [#2180]
- Fix routes in edit/new observation matrices task [#2198]

### Changed

- Refactor SoftValidations and params including specs [#1972][#768]
- Removed legacy non TaxonWorks agnostic import rake tasks (moving to their own repos)
- Updated script predicting masculine, feminine and neuter species name forms
- Changed how `GeographicArea#find_by_lat_long` is built (UNION, not OR)
- Changed TaxonName string for superspecies names
- Updated y18n node package to version 4.0.1 [#2160]
- Replaced Canvas for SVG radial menu
- Close radial object after select a matrix on observation matrices slice [#2165]
- Radial menu slices position

[#768]: https://github.com/SpeciesFileGroup/taxonworks/issues/768
[#207]: https://github.com/SpeciesFileGroup/taxonworks/issues/207
[#1972]: https://github.com/SpeciesFileGroup/taxonworks/issues/1972
[#2109]: https://github.com/SpeciesFileGroup/taxonworks/issues/2109
[#2163]: https://github.com/SpeciesFileGroup/taxonworks/issues/2163
[#2160]: https://github.com/SpeciesFileGroup/taxonworks/issues/2160
[#2168]: https://github.com/SpeciesFileGroup/taxonworks/issues/2168
[#2172]: https://github.com/SpeciesFileGroup/taxonworks/issues/2172
[#2175]: https://github.com/SpeciesFileGroup/taxonworks/issues/2175
[#2174]: https://github.com/SpeciesFileGroup/taxonworks/issues/2174
[#2184]: https://github.com/SpeciesFileGroup/taxonworks/issues/2184
[#2196]: https://github.com/SpeciesFileGroup/taxonworks/issues/2196
[#2198]: https://github.com/SpeciesFileGroup/taxonworks/issues/2198

## [0.16.6] - 2021-03-26

### Added

- Community stats for `/api/v1/stats` [#2061]
- Add by-project param for `/api/v1/stats` [#2056]

### Fixed

- `browse_otu_link` handles nil [#2155]

[#2056]: https://github.com/SpeciesFileGroup/taxonworks/issues/2056
[#2061]: https://github.com/SpeciesFileGroup/taxonworks/issues/2061
[#2155]: https://github.com/SpeciesFileGroup/taxonworks/issues/2155
[#2158]: https://github.com/SpeciesFileGroup/taxonworks/issues/2158
[#2165]: https://github.com/SpeciesFileGroup/taxonworks/issues/2165

## [0.16.5] - 2021-03-25

### Added

- softvalidation fix for transfer of type species into coordinate subgenus
- Link from Browse colleciton object to Browse OTU for current OTU det [#2154]
- Collection object filter params for preparation and buffered fields [#2118]
- Added soft_validations and fixes for coordinate name citations and roles.
- `/collection_objects/123/navigation.json` route/view
- Determination, OTU and repository smart selectors on New image task [#2101]
- Georeferences coordinates in label generate on New collecting event [#2107]
- Lock buttons on New image [#2101]
- Open PDF slider in all tabs [#2106]
- TaxonName autocomplete by internal id
- bind `alt/ctrl + f` to focus the search autocomplete [#2132]
- Annotations on Browse nomenclature
- Collectors facet on Filter collection objects task
- Preview use panel on Manage controlled vocabulary [#2135]

### Changed

- Renamed -`otus_redirect` to `browse_otu_link`
- Updated Protonym.list_of_coordinate_names query. It helps for soft validation.
- Nexus output file was modified to present full name of the of the taxon. TNT export was not changed.
- Lock background color [#2112]
- sortArray function now return a natural sort
- Open confirmation modal and focus new button on New taxon name
- Next and previous links for id and identifier on comprehensive task [#2134]
- Determiner facet on Filter collection objects task
- Updated gems (`bundle update` without altering `Gemfile`)

### Fixed

- updated softvalidation for non binominal names
- updated label for species-group rank TaxonName
- Compute print column divisions with barcode style labels [#1993]
- Object tag for TaxonNameRelationship inverted [#2100]
- Collection object filter, collecting event related params were not being passed [#1807]
- Collection object filter with/out facets, in part [#1455]
- CoLDP missing values for names without original combinations [#2146]
- Multiple parent OTUs via parent_otu_id raised in CoLDp export [#2011]
- Not being able to get pinboard items on some circumstances
- `Request-URI Too Large` loading georeferences on Browse OTU
- Tab order near parent when name is pinned [#2130]
- Spinner in distribution section on Browse OTU
- Destroying a container goes to 404 page [#2133]
- Missing Determiner param [#2119]
- Refresh status and relationship list on rank change [#2010]
- Remove map shapes after reset form on Filter collection objects
- Disabled `Create georeference from verbatim` button when latitude and longitude are not available [#2152]
- Fix create determinations and biocurations before turn off the spinner [#1991]

[#1993]: https://github.com/SpeciesFileGroup/taxonworks/issues/1993
[#1991]: https://github.com/SpeciesFileGroup/taxonworks/issues/1991
[#2100]: https://github.com/SpeciesFileGroup/taxonworks/issues/2100
[#2154]: https://github.com/SpeciesFileGroup/taxonworks/issues/2154
[#1455]: https://github.com/SpeciesFileGroup/taxonworks/issues/1455
[#1807]: https://github.com/SpeciesFileGroup/taxonworks/issues/1807
[#2114]: https://github.com/SpeciesFileGroup/taxonworks/issues/2114
[#2146]: https://github.com/SpeciesFileGroup/taxonworks/issues/2146
[#2010]: https://github.com/SpeciesFileGroup/taxonworks/issues/2010
[#2011]: https://github.com/SpeciesFileGroup/taxonworks/issues/2011
[#2101]: https://github.com/SpeciesFileGroup/taxonworks/issues/2101
[#2106]: https://github.com/SpeciesFileGroup/taxonworks/issues/2101
[#2107]: https://github.com/SpeciesFileGroup/taxonworks/issues/2107
[#2112]: https://github.com/SpeciesFileGroup/taxonworks/issues/2112
[#2118]: https://github.com/SpeciesFileGroup/taxonworks/issues/2118
[#2119]: https://github.com/SpeciesFileGroup/taxonworks/issues/2119
[#2130]: https://github.com/SpeciesFileGroup/taxonworks/issues/2130
[#2131]: https://github.com/SpeciesFileGroup/taxonworks/issues/2131
[#2132]: https://github.com/SpeciesFileGroup/taxonworks/issues/2132
[#2133]: https://github.com/SpeciesFileGroup/taxonworks/issues/2133
[#2152]: https://github.com/SpeciesFileGroup/taxonworks/issues/2133
[#2135]: https://github.com/SpeciesFileGroup/taxonworks/issues/2135

## [0.16.4] - 2021-03-09

### Added

- Multiple presnece/absence params for collection objects filter [#2080]
- Buffered field facets for collection object [#1456], [#1835]
- Filter collection objects by determiner (Person) [#1835]
- Tag smart selector on create collection object in New collecting event task [#2066]
- Year field on person source in new source task
- Create new biocuration and in relationship links in filter collection object
- Determiner in filter collection object
- HEIC image format support
- PDF drop box on new source task [#2094]
- Confirmation modal to clone source [#2099]
- Smart selector on attributions in Radial annotator [#2081]

### Fixed

- Soft validation scope for AssertedDistributions not scoped to taxon [#1971]
- Uniquifying 2 people attached to the same source raises [#2078]
- Render Source::Human cached with year, udpate `citation_tag` [#2067]
- Qualitative states in matrix row coder order correctly [#2076]
- Better source cached filter wildcards [#1557]
- Observation matrices hub link [#2071]
- Refresh button component [#2085]
- Update comprehensive url [#2096]
- `/units.json` called 2x [#2089]
- Edit `error radius` of a georeference in new collecting event task [#2087]
- Previous and next navigate navigation links [#2039]

### Changed

- Now using ImageMagick 7 instead of 6
- Production and development docker images are now based off a single base image
- Development docker environment uses rvm instead of rbenv (matching version manager that has been used for production)
- Updated npm packages

[#1971]: https://github.com/SpeciesFileGroup/taxonworks/issues/1971
[#2039]: https://github.com/SpeciesFileGroup/taxonworks/issues/2039
[#2078]: https://github.com/SpeciesFileGroup/taxonworks/issues/2078
[#2067]: https://github.com/SpeciesFileGroup/taxonworks/issues/2067
[#2076]: https://github.com/SpeciesFileGroup/taxonworks/issues/2076
[#1557]: https://github.com/SpeciesFileGroup/taxonworks/issues/1557
[#1835]: https://github.com/SpeciesFileGroup/taxonworks/issues/1835
[#1456]: https://github.com/SpeciesFileGroup/taxonworks/issues/1456
[#2080]: https://github.com/SpeciesFileGroup/taxonworks/issues/2080
[#2066]: https://github.com/SpeciesFileGroup/taxonworks/issues/2066
[#2071]: https://github.com/SpeciesFileGroup/taxonworks/issues/2071
[#2081]: https://github.com/SpeciesFileGroup/taxonworks/issues/2081
[#2085]: https://github.com/SpeciesFileGroup/taxonworks/issues/2085
[#2087]: https://github.com/SpeciesFileGroup/taxonworks/issues/2087
[#2089]: https://github.com/SpeciesFileGroup/taxonworks/issues/2089
[#2094]: https://github.com/SpeciesFileGroup/taxonworks/issues/2094
[#2096]: https://github.com/SpeciesFileGroup/taxonworks/issues/2096
[#2099]: https://github.com/SpeciesFileGroup/taxonworks/issues/2099

## [0.16.3] - 2021-02-26

### Added

- Additional date recognition format in date RegEx
- Pagination on Browse Annotations [#1438]
- New combination for subgenus [#748]
- Warn about unsaved changes on Accession metadata [#1858]

### Fixed

- `eventDate`/`eventTime` output format not being ISO8601-compliant [#1939]
- Some value label in Filter sources
- Dropzone error message
- Redirect to Image Matrix on OTU Radial [#2033]
- Race condition problem when generating dwc_occurrences indexing

### Changed

- Pagination in Filter sources
- Replaced geckodriver-helper with webdrivers gem
- Improvement sort table on collection object, source and nomenclature filters

[#748]: https://github.com/SpeciesFileGroup/taxonworks/issues/748
[#1438]: https://github.com/SpeciesFileGroup/taxonworks/issues/1438
[#1858]: https://github.com/SpeciesFileGroup/taxonworks/issues/1858
[#1939]: https://github.com/SpeciesFileGroup/taxonworks/issues/1939
[#2033]: https://github.com/SpeciesFileGroup/taxonworks/issues/2033

## [0.16.2] - 2021-02-18

### Added

- Additional date recognition format in date RegEx
- Fields with/out some value facet for Source filter [#2023]
- Keyword params to TaxonName API
- Adds database index to Sour title, year, author
- Keyword and/or logic in Tag facets (throughout) [#2026], [#2032]
- `/ap1/v1/stats` endpoint [#1871]
- `papertrail.json?object_global_id=`
- Quick label on collection object quick form [#2003]
- Lock biological relationship in radial object [#2036]
- Confirmation popup to delete a type material in comprehensive
- Tag facet to filter nomenclature [#2047]

### Changed

- Checkmark on verbatim should visible only
- Updated gems (`bundle update` without altering `Gemfile`)
- Updated node packages (`npm update` without altering `packages.json`)
- Changed `verbatim author` for `cached_author_year` in filter nomenclature
- Keywords styled after choice in Tag facet
- Keywords removed from all list after choice in Tag facet

### Fix

- Model LoanItem - Tagged batch adds tag, not object [#2051]
- Prevent non-loanable things being loaned [#2043]
- `ancestors` param properly permitted TaxonName api/filter
- TaxonName#name allowed spaces [#2009]
- Fix help tip of pinboard navigator shortcut
- Generate label button [#2002]
- Save collectors in new collecting event task [#2016]
- Fix image viewer on filter image task
- Image caption modal size [#2030]
- Set created loan object [#2042]
- Refactor edit load items [#2044]

[#2032]: https://github.com/SpeciesFileGroup/taxonworks/issues/2032
[#2051]: https://github.com/SpeciesFileGroup/taxonworks/issues/2051
[#2043]: https://github.com/SpeciesFileGroup/taxonworks/issues/2043
[#2026]: https://github.com/SpeciesFileGroup/taxonworks/issues/2026
[#2023]: https://github.com/SpeciesFileGroup/taxonworks/issues/2023
[#2009]: https://github.com/SpeciesFileGroup/taxonworks/issues/2009
[#1871]: https://github.com/SpeciesFileGroup/taxonworks/issues/1871
[#2002]: https://github.com/SpeciesFileGroup/taxonworks/issues/2002
[#2003]: https://github.com/SpeciesFileGroup/taxonworks/issues/2003
[#2012]: https://github.com/SpeciesFileGroup/taxonworks/issues/2012
[#2016]: https://github.com/SpeciesFileGroup/taxonworks/issues/2016
[#2030]: https://github.com/SpeciesFileGroup/taxonworks/issues/2030
[#2042]: https://github.com/SpeciesFileGroup/taxonworks/issues/2042
[#2044]: https://github.com/SpeciesFileGroup/taxonworks/issues/2044
[#2045]: https://github.com/SpeciesFileGroup/taxonworks/issues/2045
[#2047]: https://github.com/SpeciesFileGroup/taxonworks/issues/2047

## [0.16.1] - 2021-01-26

### Fixed

- Missing `depiction_object_type` on New image task [#1995]
- Sort case-insensitive [#1985]

[#1985]: https://github.com/SpeciesFileGroup/taxonworks/issues/1985
[#1995]: https://github.com/SpeciesFileGroup/taxonworks/issues/1995

## [0.16.0] - 2021-01-25

### Added

- New collecting event task [#1530]
- "Quick" collection objects options from new collecting event task
- New WKT georeference inputs
- Auto-georeference and date Collecting Events by depicting images with pertinent EXIF data
- Route linting specs
- Generate label (alpha), pastes values into print label input
- Collecting event navigation options (next/previous with/out <many things>
- Nested_attributes for Labels
- Collection object/and collecting event navigation options/bridges
- `/collecting_events/preview?<filter_params>` a preview look for brief tables
- Subclasses for labels:`Label::QrCode`, `Label::Code128`
- Include `rqrcode`, `barby` for barcode rendering
- Add `label` attribute to Label JSON response that renders QR code
- Add accommodation for printing pages of barcode-based labels
- Add `Georeference::Wkt` an anonymous WKT based georeference assertion
- Add option to disable name-casing when Person is created from `/people/new` [#1967]
- Full CASTOR (taxon names batch load) example template, CASTOR preview notices
- New ICZN class added: NoDiagnosisAfter1930AndRejectedBefore2000 for family-group names
- Add image attributions, original citation and editor options in image viewer [#1978]
- Browse current OTU button in Browse OTU

### Changed

- Moved buttons in collecting event on comprehensive task [#1986]
- Improved collecting event status in smart selector on comprehensive digitization
- Some tasks route names were "malformed" and renamed
- ENV variable`TAXONWORKS_TEST_LINTING=true` must now be `true`, not anything, to trigger linting specs
- Setting `Identifier#cached` uses a build getter to enable Label building
- Georeference validation requires CollectingEvent (enabled by proper use of `:inverse_of`)
- Tweak to how `pinned?` is calculated trying to eliminate database calls
- Minor cleanup of batch preview layouts
- Changed softvalidation message for names being on Official ICZN lists
- Fetch codecov, seedback and closure_tree gems from RubyGems.
- Updated gems (`bundle update` without altering `Gemfile`).
- Remove `no_leaves`= true from taxon name on filter images task [#1953]
- Turn off autocomplete feature on vue autocomplete [#1956]
- Limited CoLDP exports runtime to 1 hour and 2 attemps.
- Turn off autocomplete on new taxon name task
- Replaced display name attribute for object_label in parent autocomplete on New taxon name task
- Filter task by name only [#1962]
- Search geographic area by verbatim coordinates on new collecting event
- Show coordinates from verbatim georeference
- Parsed verbatim label to fields
- Parsed EXIF coordinates to verbatim fields
- Changed autocomplete label [#1988]
- Using newer biodiversity gem from official source
- Updated gems (`bundle update` without altering `Gemfile`)

### Fixed

- CoLDP [sic], errant chresonym, and basionym ids for misspellings
- Loan items reference proper housekeeping in table
- Line links of batch-preview results
- broken API download link for exported references [#1908]
- removed BASIS task stub [#1716]
- `/api/v1/notes` project scoping [#1958]
- `is_community?` reporting `false` for some models without `project_id`
- New source after cloning not display changes on authors / editors lists
- Edit taxon name firing multiple updates when updating gender [#1970]
- Correct image size on image viewer
- Save pages before clone person on new taxon name [#1977]
- Correct count display of attributions [#1979]
- Uncheck collecting event option [#1980]
- Trip Code/Identifier not visible in header of Edit collecting event [#1990]

[#1530]: https://github.com/SpeciesFileGroup/taxonworks/issues/1530
[#1716]: https://github.com/SpeciesFileGroup/taxonworks/issues/1716
[#1908]: https://github.com/SpeciesFileGroup/taxonworks/issues/1908
[#1949]: https://github.com/SpeciesFileGroup/taxonworks/issues/1949
[#1953]: https://github.com/SpeciesFileGroup/taxonworks/issues/1953
[#1956]: https://github.com/SpeciesFileGroup/taxonworks/issues/1956
[#1958]: https://github.com/SpeciesFileGroup/taxonworks/issues/1958
[#1963]: https://github.com/SpeciesFileGroup/taxonworks/issues/1963
[#1967]: https://github.com/SpeciesFileGroup/taxonworks/issues/1967
[#1970]: https://github.com/SpeciesFileGroup/taxonworks/issues/1970
[#1977]: https://github.com/SpeciesFileGroup/taxonworks/issues/1977
[#1978]: https://github.com/SpeciesFileGroup/taxonworks/issues/1978
[#1979]: https://github.com/SpeciesFileGroup/taxonworks/issues/1979
[#1980]: https://github.com/SpeciesFileGroup/taxonworks/issues/1980
[#1986]: https://github.com/SpeciesFileGroup/taxonworks/issues/1986
[#1988]: https://github.com/SpeciesFileGroup/taxonworks/issues/1988
[#1990]: https://github.com/SpeciesFileGroup/taxonworks/issues/1990

## [0.15.1] - 2020-12-14

### Added

- `Person` can not be active for > 119 years
- Show buffered values in `Task - Browse collection objects` [#1931]
- Default pin button on Uniquify people task
- Checkbox to Select/unselect all match people on Uniquify people task [#1921]
- Pixels to centimeter on new image task

### Changed

- Clean timeline display in `Task - Browse collection objects`
- `db:seed` displays password for created users and adds admin to Default project [#1913]
- Start date needs to be set before set end date on Housekeeping facet
- Bump node package `ini` from 1.3.5 to 1.3.7

### Fixed

- CVT smart selectors/pinboard scope broken [#1940][#1941]
- Image filter `ancestor_id` was to be `taxon_name_id` or `taxon_name_id[]` [#1916]
- Bad Image select_option sort [#1930]
- Housekeeping filter params now less restrictive [#1920] PENDING UI TEST
- ShallowPolymorphic called in `.json` form [#1928]
- Documentation of param names, examples, for the "CASTOR" taxon name batch load [#1926]
- `tw:db:load` task not handling settings reliably. [#1914]
- Set `pulse` attribute true on radial annotator for object with annotations on data views and Browse nomenclature task
- Invalid attribute `:note` in Note API result view.
- Malformed PDF exception handling in Document model.
- Clipboard copy shortcut
- Source hub link on Citations by source task
- Clean content editor after change a topic

[#1941]: https://github.com/SpeciesFileGroup/taxonworks/issues/1941
[#1940]: https://github.com/SpeciesFileGroup/taxonworks/issues/1940
[#1916]: https://github.com/SpeciesFileGroup/taxonworks/issues/1916
[#1931]: https://github.com/SpeciesFileGroup/taxonworks/issues/1931
[#1930]: https://github.com/SpeciesFileGroup/taxonworks/issues/1930
[#1920]: https://github.com/SpeciesFileGroup/taxonworks/issues/1920
[#1928]: https://github.com/SpeciesFileGroup/taxonworks/issues/1928
[#1926]: https://github.com/SpeciesFileGroup/taxonworks/issues/1926
[#1913]: https://github.com/SpeciesFileGroup/taxonworks/issues/1913
[#1914]: https://github.com/SpeciesFileGroup/taxonworks/issues/1914
[#1921]: https://github.com/SpeciesFileGroup/taxonworks/issues/1921

## [0.15.0] - 2020-11-30

### Added

- Export project database task [#1868]
- Additional collecting methods recognized from the collecting event label
- Added content filter, API endpoints [#1905]
- New greatly simplified controller concern `ShallowPolymorphic` for handling link b/w shallow routes and filters
- Note filter improvements, specs, new params, API exposure [#XXX]
- `person#sources` `has_many` (very slight potential for issues)
- Multiple new people filter params, see `lib/queries/person/filter.rb` [#1859]
- People can be Tagged
- Added image filter [#1454]
- Added image smart selector [#1832]
- Added `pixels_to_centimeter` to images [#1785]
- PENDING TEST - API - `sort` (with `classification`, `alphabetical` options) to `/taxon_names` [#1865]
- Taxon determination, citations and collecting event information in specimen record on browse OTU
- Serial facet on filter sources
- Pulse animation for radial annotator [#1822]
- OTU column in asserted distribution on Browse OTU [#1846]
- Radial annotator on Uniquify people task
- History title on Browse nomenclature
- otu_ids param on Image matrix task
- Open image matrix button on Interactive keys task
- Citations on image response
- View mode on image matrix
- Lock view option for smart selector
- Sortable option to lock column/rows on edit/new observation matrix task [#1895]
- Media Descriptor support on Matrix Row Coder [#1896]
- Free Text Descriptor support on Matrix Row Coder [#1896]
- Search source on New source task [#1899]
- Link to Browse OTU on New asserted distribution task [#1893]
- Link to Browse OTU on comprehensive specimen digitization [#1889]

### Fixed

- Potential issue (may be others) with CoLDP raising in the midst of large exports
- People filter role + name [#1662]
- Fix family synonym validation [#1892]
- Fix matrix view row order [#1881]
- CVT view helper bug with predicates
- Fixed database seeding bugs.
- Fixed display problem of OTUs without taxon name on Browse OTU
- Edit asserted distribution on quick forms
- Reference overflow on Browse nomenclature
- Date requested filled automatically [#1872]
- Remove collecting event on comprehensive specimen digitization [#1878]
- Loan smart selector DB query.
- Label overlap on menu on observation matrices view [#1894]
- Remove repository on comprehensive specimen digitization [#1897]

### Changed

- change the order of TaxonName softvalidation to bring the duplicate message on the top
- tweaked CoLDP `reified` id concept and use
- removed `most_recent_upates` from Content params
- removed `/contents/filter.json` endpoint, use `/contents.json`
- Deprecating `Concerns::Polymorphic` for `ShallowPolymorphic`, in progress, see Notes controller
- Note filter params `query_string` => `text`, `note_object_types[]` => `note_object_type[]`, `note_object_ids[]` => `note_object_id[]`, added corresponding non-array versions
- Moved `levenshtein_distance` to Query for general use
- Remove `people/123/similar` endpoint (used `/index`)
- Person filter `person_wildcards` is `person_wildcard`
- Person filter behaviour vs. `levenshtein_cuttof`
- cached_valid_taxon_name_id updated for combination after valid status is assigned.
- updated soft validation for 'Uncertain placement'
- [sic] changed to (sic) for misspelled bacterial names
- Additional date and geographical coordinate formats added to the Verbatim label RegEx parsers
- Observation matrix could be resolved without observation_matrix_id, only with otu_filter
- Running `rake db:seed` without `user_id`/`project_id` is now possible.
- Disabled hamburger menu when no functionality behind it on Browse OTU [#1737]
- No longer needed set user on User facet in filters
- Autocomplete label for original combination on New taxon name task
- Changed "n/a" to combination label on Browse nomenclature
- Create original citation in image matrix task
- Autocomplete list style
- Edit button color on type material species task [#1898]
- GitHub Actions used as main CI/CD provider
- Updated vulnerable node packages [#1912]

[#1905]: https://github.com/SpeciesFileGroup/taxonworks/issues/1905
[#1662]: https://github.com/SpeciesFileGroup/taxonworks/issues/1662
[#1859]: https://github.com/SpeciesFileGroup/taxonworks/issues/1859
[#1881]: https://github.com/SpeciesFileGroup/taxonworks/issues/1881
[#1454]: https://github.com/SpeciesFileGroup/taxonworks/issues/1454
[#1832]: https://github.com/SpeciesFileGroup/taxonworks/issues/1832
[#1785]: https://github.com/SpeciesFileGroup/taxonworks/issues/1785
[#1737]: https://github.com/SpeciesFileGroup/taxonworks/issues/1737
[#1865]: https://github.com/SpeciesFileGroup/taxonworks/issues/1865
[#1822]: https://github.com/SpeciesFileGroup/taxonworks/issues/1822
[#1846]: https://github.com/SpeciesFileGroup/taxonworks/issues/1846
[#1868]: https://github.com/SpeciesFileGroup/taxonworks/issues/1868
[#1872]: https://github.com/SpeciesFileGroup/taxonworks/issues/1872
[#1889]: https://github.com/SpeciesFileGroup/taxonworks/issues/1889
[#1893]: https://github.com/SpeciesFileGroup/taxonworks/issues/1893
[#1894]: https://github.com/SpeciesFileGroup/taxonworks/issues/1894
[#1895]: https://github.com/SpeciesFileGroup/taxonworks/issues/1895
[#1896]: https://github.com/SpeciesFileGroup/taxonworks/issues/1896
[#1897]: https://github.com/SpeciesFileGroup/taxonworks/issues/1897
[#1898]: https://github.com/SpeciesFileGroup/taxonworks/issues/1898
[#1899]: https://github.com/SpeciesFileGroup/taxonworks/issues/1899
[#1912]: https://github.com/SpeciesFileGroup/taxonworks/pull/1912

## [0.14.1] - 2020-10-22

### Added

- API - `type` to /roles/:id
- API - `year` to /taxon_names
- API - `include_roles` param to /people
- API - `taxon_name_author_ids[]=`, `taxon_name_author_ids_or` params to /taxon_names
- API - `collector_ids[]=`, `collector_ids_or` params to /collecting_events
- Shape on asserted distribution list [#1828]
- Row filter on Interactive keys task
- Interactive keys and image matrix buttons on observation matrix dashboard

### Fixed

- Wrong param attribute in topic smart selector on radial annotator [#1829]
- Show repository on Browse OTU
- Enable search after fill collecting event fields [#1833]
- Missing geo_json param on geographic_area request [#1840]

### Changed

- Exclude Roles from response from /api/v1/people by default
- Increased `max_per_page` to 10000
- Random words clashes mitigation: Project factory names made longer and `Faker` unique generator is reset only between specs instead of before each test.
- Removed pages field on topic section
- Improved verbatim date parsing
- Georeference scope over geographic area scope [#1841]

[#1454]: https://github.com/SpeciesFileGroup/taxonworks/issues/1454
[#1832]: https://github.com/SpeciesFileGroup/taxonworks/issues/1832
[#1785]: https://github.com/SpeciesFileGroup/taxonworks/issues/1785
[#1828]: https://github.com/SpeciesFileGroup/taxonworks/issues/1828
[#1829]: https://github.com/SpeciesFileGroup/taxonworks/issues/1829
[#1833]: https://github.com/SpeciesFileGroup/taxonworks/issues/1833
[#1840]: https://github.com/SpeciesFileGroup/taxonworks/issues/1840
[#1841]: https://github.com/SpeciesFileGroup/taxonworks/issues/1841
[#1878]: https://github.com/SpeciesFileGroup/taxonworks/issues/1878

## [0.14.0] - 2020-10-16

### Added

- Added additional date recognition format for RegEx
- Added OTU filter in the interactive key API
- Collecting Event API endpoints
- Collection Object API endpoints
- Biological Assertion API endpoints
- Asserted Distribution API endpoints
- New Otu API params
- People filter API endpoints [#1509]
- Identifier filter API endpoints [#1510]
- Source filter API endpoints [#1511]
- New Interactive Key task [#1810]
- New model for matrix based interactive keys which produce JSON for the Interactive Key task [#1810]
- `weight` field to descriptor
- Ancestors facet on filter nomenclature [#1791]
- TW_DISABLE_DB_BACKUP_AT_DEPLOY_TIME env var to disable built-in backup functionality at deploy/database-update time.
- Display coordinate type specimens [#1811]
- Changed background color header for invalid names on Browse OTU
- Taxonworks version in header bar when not running in sandbox mode

### Fixed

- Fixed radial navigator broken for some data [#1824]
- Fixed IsData position [#1805]
- Collecting event object radial metadata settings
- Webpack resolved_paths deprecation warning
- Missing /otus/:otu_id/taxon_determinations route
- tw:db:restore task not picking up database host settings
- Create citation on new combination without pages
- Param descriptor id on new descriptor task [#1798]
- Filter by user on filter nomenclature [#1780]
- Optimized selector queries for Loan model

### Changed

- Fix original author string for Plant names
- Additional date format added for date recognition RegEx
- Removed some attributes from api/v1 endpoints to simplify responses
- type_materials/:id.json includes `original_combination` string
- CoLDP references are full cached values, not partially passed
- Combination nomenclatural code inference drawn from members, not parent
- Some nomenclature rank related simbols moved to constants
- Load Images for coordinate OTUs [#1787]
- Extended New Image task upload timeout from 30 seconds to 10 minutes
- Updated rgeo-proj4 gem

[#1824]: https://github.com/SpeciesFileGroup/taxonworks/issues/1824
[#1805]: https://github.com/SpeciesFileGroup/taxonworks/issues/1805
[#1509]: https://github.com/SpeciesFileGroup/taxonworks/issues/1509
[#1510]: https://github.com/SpeciesFileGroup/taxonworks/issues/1510
[#1511]: https://github.com/SpeciesFileGroup/taxonworks/issues/1511
[#1780]: https://github.com/SpeciesFileGroup/taxonworks/issues/1780
[#1791]: https://github.com/SpeciesFileGroup/taxonworks/issues/1791
[#1787]: https://github.com/SpeciesFileGroup/taxonworks/issues/1787
[#1798]: https://github.com/SpeciesFileGroup/taxonworks/issues/1798
[#1810]: https://github.com/SpeciesFileGroup/taxonworks/pull/1810
[#1811]: https://github.com/SpeciesFileGroup/taxonworks/issues/1811

## [0.13.0] - 2020-09-22

### Changed

- Removed forced dependency on google-protobuf gem
- Updated gems
- Browse OTU page unifies coordinate OTUs for Asserted Distribution and Biological Associations [#1570]
- Handling for new unicode minutes, seconds symbols [#1526]
- Descriptor object radial paths
- Many specs related to dynamic observation matrix items
- Improvements to Descriptor autocomplete labels [#1727]
- Added `rake tw:maintenance:otus:missplaced_references` [#1439]
- Pdf viewer button on Documentation and Source views [#1693]
- Spinner for when converting verbatim to bibtex [#1710]
- Set OTU in determination when otu_id param is present on comprehensive task
- "Create georeference from verbatim" button in Parsed column on comprehensive task
- Sortable order for Type material, Biological association and Determinations on comprehensive task
- User facet on Filter nomenclature task [#1720]
- Pagination on Filter noemnclature task [#1724]
- Biological associations filter on Browse OTU

### Changed

- AssertedDistribution filter `otu_id` and `geographic_area_id` can now also take array form, e.g. `otu_id[]=`
- Preload all CSL styles via fixed constant, increasing boot speed [#1749]
- Return value format for Utilities::Geo.distance_in_meters changed from \[Float\] to \[String\]
- Data migration updating all `type` column values for matrix row/column items
- Tweaked JSON attribute response for matrix rows and columns very slightly
- Updated observation item types to properly nest them, inc. all downstream changes (Factories, etc.)
- Unfied matrix hooks in various places
- Updated some matrix related routes to point to tasks
- Updated respec `matrix` tag to `observation_matrix`
- Methods that write to cached should not fire callbacks, potential for [#1701]
- Using custom geckodriver-helper for Firefox 80 support
- Override browser shortcuts on task hotkeys [#1738]
- Biological associations section on Browse OTU
- TW now supports Postgres 12 [#1305]
- Replaced biodiversity with custom gem repo using IPC with gnparser processes
- Updated gems
- Character "΄" also accepted as minute specifier in coordinates parsing.

## Fixed

- Fixed LOW_PROBABILITY constant message
- Matrix rows/items prevent OTU (and collection object) from being destroyed [#1159]
- Scope of dynamic taxon name row item [#1747]
- Processing of values (in distance_in_meters) to limit significant digits of results of unit conversions. Decimal degrees not affected at this time. [#1512]
- Character state order not correct in Nexus format [#1574]
- Not able to destroy matrix rows or matrices [#1520], [#1123]
- Dynamic observeratoin matrix items not properly scoped/behaving [#1125]
- Destroy pdf pages before create new ones [#1680]
- Serial multiple updates did not update bibtex author field [#1709]
- Fix (likely) for pinboard items failing to remove [#1690]
- Better response for failed collecting event cloning [#1705]
- Cleaned up deprecated biological associations graph autcomplete [#1707]
- Colliding `namespace` method for identifiers breaks identifiers list [#1702]
- Graceful failed serial destroy response [#1703]
- Restored Show -> edit link [#1699]
- Enable search button after pick a collecting event date on Filter collection objects task [#1728]
- Misppeling collecting_event_ids parameter [#1729]
- Non-original combination authorship lacking parentheses [#1686]

[#1570]: https://github.com/SpeciesFileGroup/taxonworks/issues/1570
[#1749]: https://github.com/SpeciesFileGroup/taxonworks/issues/1749
[#1159]: https://github.com/SpeciesFileGroup/taxonworks/issues/1159
[#1747]: https://github.com/SpeciesFileGroup/taxonworks/issues/1747
[#1512]: https://github.com/SpeciesFileGroup/taxonworks/issues/1512
[#1526]: https://github.com/SpeciesFileGroup/taxonworks/issues/1526
[#1727]: https://github.com/SpeciesFileGroup/taxonworks/issues/1727
[#1574]: https://github.com/SpeciesFileGroup/taxonworks/issues/1574
[#1520]: https://github.com/SpeciesFileGroup/taxonworks/issues/1520
[#1123]: https://github.com/SpeciesFileGroup/taxonworks/issues/1123
[#1125]: https://github.com/SpeciesFileGroup/taxonworks/issues/1125
[#1439]: https://github.com/SpeciesFileGroup/taxonworks/issues/1439
[#1709]: https://github.com/SpeciesFileGroup/taxonworks/issues/1709
[#1680]: https://github.com/SpeciesFileGroup/taxonworks/issues/1680
[#1690]: https://github.com/SpeciesFileGroup/taxonworks/issues/1690
[#1693]: https://github.com/SpeciesFileGroup/taxonworks/issues/1693
[#1699]: https://github.com/SpeciesFileGroup/taxonworks/issues/1699
[#1701]: https://github.com/SpeciesFileGroup/taxonworks/issues/1701
[#1705]: https://github.com/SpeciesFileGroup/taxonworks/issues/1705
[#1707]: https://github.com/SpeciesFileGroup/taxonworks/issues/1707
[#1702]: https://github.com/SpeciesFileGroup/taxonworks/issues/1702
[#1703]: https://github.com/SpeciesFileGroup/taxonworks/issues/1703
[#1710]: https://github.com/SpeciesFileGroup/taxonworks/issues/1710
[#1720]: https://github.com/SpeciesFileGroup/taxonworks/issues/1720
[#1724]: https://github.com/SpeciesFileGroup/taxonworks/issues/1724
[#1738]: https://github.com/SpeciesFileGroup/taxonworks/issues/1738
[#1686]: https://github.com/SpeciesFileGroup/taxonworks/issues/1686
[#1305]: https://github.com/SpeciesFileGroup/taxonworks/pull/1305

## [0.12.17] - 2020-02-02

### Added

- Successfull source destroy message
- Pending - Definition field to BiologicalRelationship model and views [#1672]
- New button to (attempt to) convert verbatim sources to Bibtex via Crossref
- Model methods and attribute to change Source Verbatim to Bibtex [#1673]
- DOMPurify package to sanitize html
- List all Keyword and Topics in smart selector on filter source [#1675]
- Added data links tool in markdown editor (Ctrl/Alt-Shift-L) [#1674]
- Definition field on composer biological relationship task [#1672]

### Changed

- Unified can_destroy/edit methods
- Improved Source autocomplete with metadata/markup [#1681]
- Changed CoLDP download to use Catalog::Nomenclature as name source
- Replace SimpleMDE for EasyMDE
- Sort alphabetically bibliography style list on filter source
- Removed limit of download bibtex on filter source [#1683]
- Disable/enable destroy button from metadata on radial navigator [#1696]

### Fixed

- Non admins not able to destroy shared data [#1098]
- Pending confirmation: Include original combinations in CoLDP [#1204]
- Pending confirmation: Include forma/variety properly in CoLDP [#1203]
- Docker: Fixed path typo on clean up command
- Tag button on filter source [#1692]
- Overflow in taxon names list in new taxon name [#1688]
- Confidence button overlapped in new combination [#1687]

[#1098]: https://github.com/SpeciesFileGroup/taxonworks/issues/1098
[#1672]: https://github.com/SpeciesFileGroup/taxonworks/issues/1672
[#1673]: https://github.com/SpeciesFileGroup/taxonworks/issues/1673
[#1674]: https://github.com/SpeciesFileGroup/taxonworks/issues/1674
[#1681]: https://github.com/SpeciesFileGroup/taxonworks/issues/1681
[#1203]: https://github.com/SpeciesFileGroup/taxonworks/issues/1203
[#1204]: https://github.com/SpeciesFileGroup/taxonworks/issues/1204
[#1672]: https://github.com/SpeciesFileGroup/taxonworks/issues/1672
[#1675]: https://github.com/SpeciesFileGroup/taxonworks/issues/1675
[#1683]: https://github.com/SpeciesFileGroup/taxonworks/issues/1683
[#1687]: https://github.com/SpeciesFileGroup/taxonworks/issues/1687
[#1688]: https://github.com/SpeciesFileGroup/taxonworks/issues/1688
[#1692]: https://github.com/SpeciesFileGroup/taxonworks/issues/1692
[#1696]: https://github.com/SpeciesFileGroup/taxonworks/issues/1696

## [0.12.16] - 2020-08-24

### Added

- Highlight metadata that is not in this project in uniquify people task [#1648]
- Locks buttons on grid digitizer task [#1599]
- Option to export styled bibliography on filter sources task [#1652]
- Edit button in content section on radial object [#1670]

### Changed

- Drag button style on new taxon name [#1669]
- Removed SimpleMDE lib from ruby assets and added to npm dependencies
- Allow taxon name type relationships to be cited [#1667]

### Fixed

- BibTex html no longer escaped [#1657]
- Some of the elements of the form are not accessible on overflow. [#1661]
- Populate masculine, feminine and neuter on gender form [#1665]
- Markdown render on Browse OTU [#1671]

[#1599]: https://github.com/SpeciesFileGroup/taxonworks/issues/1599
[#1648]: https://github.com/SpeciesFileGroup/taxonworks/issues/1648
[#1652]: https://github.com/SpeciesFileGroup/taxonworks/issues/1652
[#1657]: https://github.com/SpeciesFileGroup/taxonworks/issues/1657
[#1661]: https://github.com/SpeciesFileGroup/taxonworks/issues/1661
[#1665]: https://github.com/SpeciesFileGroup/taxonworks/issues/1665
[#1667]: https://github.com/SpeciesFileGroup/taxonworks/issues/1667
[#1669]: https://github.com/SpeciesFileGroup/taxonworks/issues/1669
[#1670]: https://github.com/SpeciesFileGroup/taxonworks/issues/1670
[#1671]: https://github.com/SpeciesFileGroup/taxonworks/issues/1671

## [0.12.15] - 2020-08-18

### Fixed

- Sqed hook initiated with String, not Class [#1654]

[#1654]: https://github.com/SpeciesFileGroup/taxonworks/issues/1654

## [0.12.14] - 2020-08-17

### Added

- Help tips in comprehensive specimen digitization task
- Help tips in new source task
- Type section in Browse OTUs task [#1615]
- Automatically filter sections by taxon rank in Browse OTUs task
- Rank string in browse nomenclature
- Pinboard navigator (Ctrl/Alt + G) [#1647]
- Filter by repository in filter collection objects [#1650]
- Hotkey for add element to pinboard (Ctrl/Alt + P)

### Fixed

- Collectors order in comprehensive specimen digitization
- Losses data of etymology form after set a gender
- Autocomplete component not encoding query params properly
- Random RGeo deserialization errors [#1553]

### Changed

- New combination redirect to the valid name [#1639]
- Rename comprehensive specimen digitization task card
- Updated chartkick gem [#1646]
- Improved verbatim date and geographic coordinates recognition
- Improved soft validation messages for coordinated species-group

[#1553]: https://github.com/SpeciesFileGroup/taxonworks/issues/1553
[#1615]: https://github.com/SpeciesFileGroup/taxonworks/issues/1615
[#1639]: https://github.com/SpeciesFileGroup/taxonworks/issues/1639
[#1646]: https://github.com/SpeciesFileGroup/taxonworks/pull/1646
[#1647]: https://github.com/SpeciesFileGroup/taxonworks/issues/1647
[#1650]: https://github.com/SpeciesFileGroup/taxonworks/issues/1650

## [0.12.13] - 2020-08-04

### Added

- Delete confirmation for original combinations [#1618]
- Delete confirmation for type specimens in new type specimen task
- Check if already exist an asserted combination with the same otu and geographic area in new asserted distribution task [#1329]
- Modal on duplicate original citations in radial annotator [#1576]
- Soft validations component for citations in radial annotator and tasks [#1552]
- Redirect to valid name in browse nomenclature [#446]
- sessionStorage for browse nomenclature autocomplete [#446]
- Observation matrices in radial object [#1527]
- Comprehensive task to taxon name radial [#934]
- Map on OTU radial in asserted distribution form [#856]
- Pin objects from list in filter sources
- Checkbox to make document public on list in radial annotator
- Title legend for "make default" icon in pinboard slide
- Checkbox to alternative between AND/OR filter for authors in filter sources
- Lep staged 2 layout for staged images [#1635]

### Changed

- Use amazing_print instead of awesome_print gem
- Cleanup and add spec basis for nomenclature tabular stats queries
- Improve/unify image modal [#1617]
- Replace repository and source autocompletes for smart selectors in new type material task
- Changed autosave behaviour in new asserted distribution task
- Gender list order in new taxon name task
- Page range soft validation message made less strict
- Original citation-related UI text
- Moved taxon name input search to right column in new taxon name
- Persons autosave in new taxon name
- Updated elliptic node package. [#1632]

### Fixed

- Flip object to subject label on type section in new taxon name task
- Shapes are possible to drag even if this option is not set up
- Columns size of georeference table [#1622]
- Webpacker host and port bind on docker container
- Wrong taxon name relationship soft validation message for genera
- Modal confirmation its not displaying in manage synonyms section [#1627]
- Manage synonyms includes combinations [#1628]
- Recent and per params in source filter and controller
- Missing ZIP dependency for docker images
- Attempting to return geographic areas in OTU smart selector on certain conditions

[#446]: https://github.com/SpeciesFileGroup/taxonworks/issues/446
[#856]: https://github.com/SpeciesFileGroup/taxonworks/issues/856
[#934]: https://github.com/SpeciesFileGroup/taxonworks/issues/934
[#1329]: https://github.com/SpeciesFileGroup/taxonworks/issues/1329
[#1527]: https://github.com/SpeciesFileGroup/taxonworks/issues/1527
[#1552]: https://github.com/SpeciesFileGroup/taxonworks/issues/1552
[#1576]: https://github.com/SpeciesFileGroup/taxonworks/issues/1576
[#1617]: https://github.com/SpeciesFileGroup/taxonworks/issues/1617
[#1618]: https://github.com/SpeciesFileGroup/taxonworks/issues/1618
[#1622]: https://github.com/SpeciesFileGroup/taxonworks/issues/1622
[#1627]: https://github.com/SpeciesFileGroup/taxonworks/issues/1627
[#1628]: https://github.com/SpeciesFileGroup/taxonworks/issues/1628
[#1632]: https://github.com/SpeciesFileGroup/taxonworks/pull/1632
[#1635]: https://github.com/SpeciesFileGroup/taxonworks/issues/1635

## [0.12.12] - 2020-07-22

### Fixed

- Seeing OTUs in Recent that do not belong to project [#1626]

[#1626]: https://github.com/SpeciesFileGroup/taxonworks/issues/1626

## [0.12.11] - 2020-07-14

### Changed

- Type material designations are now grouped by collection object in Browse OTUs (refs [#1614])

### Fixed

- Protonym parent priority soft validation [#1613]
- Type specimens count in Browse OTUs task
- Attempting to update containers as if them were collection objects in Grid Digitizer task [#1601]

[#1601]: https://github.com/SpeciesFileGroup/taxonworks/issues/1601
[#1613]: https://github.com/SpeciesFileGroup/taxonworks/issues/1613
[#1614]: https://github.com/SpeciesFileGroup/taxonworks/issues/1614

## [0.12.10] - 2020-07-07

### Added

- Smart selection source on new combination and citations annotator
- Parsed verbatim label on comprehensive specimen digitization task
- Soft validation in timeline on Browse OTUs [#1593]
- Topic facet in Filter Sources task [#1589]
- Counts on type specimen and specimen records sections on Browse OTUs
- Collecting method parsing in verbatim label text

### Changed

- Replaced vue-resource package by axios
- Disabled parallel upload on new image task [#1596]
- Default verbatim fields order on comprehensive specimen digitization
- Set radius error in verbatim georeference [#1602]
- Timeline filter.
- Missing High classification ranks on classfication autocomplete on new taxon name [#1595]
- Date and geo-coordinates parsing improvements
- Also update cached taxon name fields when Adjective or Participle is selected
- Repositories and Serials smart selectors' recent entries optimizations

### Fixed

- Filter collecting events was passing a wrong (changed name) parameters and structure for maps and geographic area
- Not showing up people list after a crossref source [#1597]
- Scroller in georeferences map modal
- Grid Digitizer task failing to update containerized specimens matched by identifiers [#1601]
- Specimen not associate with genus after create it in type section on new taxon name [#1604]
- Volume field only accepted numbers [#1606]
- Smart selectors not remove the previous selection after press new on New source task [#1605]
- Georeference methods `latitude` returning longitude and `longitude` latitude
- Smart selector overrides custom list after lists are loaded [#1608]
- Duplicate shortcut, using the same one for comprehensive specimen digitization and clipboard [#1612]
- Typo in taxon name relationship soft validation message.

[#1589]: https://github.com/SpeciesFileGroup/taxonworks/issues/1589
[#1593]: https://github.com/SpeciesFileGroup/taxonworks/issues/1593
[#1595]: https://github.com/SpeciesFileGroup/taxonworks/issues/1595
[#1596]: https://github.com/SpeciesFileGroup/taxonworks/issues/1596
[#1597]: https://github.com/SpeciesFileGroup/taxonworks/issues/1597
[#1601]: https://github.com/SpeciesFileGroup/taxonworks/issues/1601
[#1602]: https://github.com/SpeciesFileGroup/taxonworks/issues/1602
[#1604]: https://github.com/SpeciesFileGroup/taxonworks/issues/1604
[#1605]: https://github.com/SpeciesFileGroup/taxonworks/issues/1605
[#1606]: https://github.com/SpeciesFileGroup/taxonworks/issues/1606
[#1608]: https://github.com/SpeciesFileGroup/taxonworks/issues/1608
[#1612]: https://github.com/SpeciesFileGroup/taxonworks/issues/1612

## [0.12.9] - 2020-07-01

### Added

- Endpoint for verbatim label parsing (dates and geographic coordinates)

### Changed

- Display `[sic]` on misspellings of family-group full taxon names

### Fixed

- Containerized objects not showing up together [#1590]
- Citations by Source task not loading taxon names list [#1591]

[#1590]: https://github.com/SpeciesFileGroup/taxonworks/issues/1590
[#1591]: https://github.com/SpeciesFileGroup/taxonworks/issues/1591

## [0.12.8] - 2020-06-29

### Added

- Set autofocus on source and geographic area in OTU radial asserted distribution form
- `/otus/123/coordinate.json` endpoint - all OTUs coordinate with this one (refs [#1585])
- Autosave on new asserted distribution task

### Changed

- Unauthorized json response
- Better error handle for vue-autocomplete
- Replaced old method to handle ajax call in all tasks
- Updated relationships filter param on new taxon name task (refs [#1584])
- ControlledVocabularyTerm model no longer requires SKOS with URI (refs [#1562], [#1561])
- Improved sorting of objects in the Browse Nomenclatue task
- Updated dwc-archive gem to version 1.1.1

### Fixed

- Topic `select_optimized` controller method crash
- Recent list of biological associations not working due to the use of incorrect table

[#1561]: https://github.com/SpeciesFileGroup/taxonworks/issues/1561
[#1562]: https://github.com/SpeciesFileGroup/taxonworks/issues/1562
[#1584]: https://github.com/SpeciesFileGroup/taxonworks/issues/1584
[#1585]: https://github.com/SpeciesFileGroup/taxonworks/issues/1585

## [0.12.7] - 2020-06-26

### Added

- Taxon name status and relationships soft validations display in Browse Nomenclature task
- Interface to select OTUs and create rows in Observation Matrices Dashboard task
- Autosave system in New Taxon Name task (refs [#649])
- Etymology filter in Nomenclature Filter task (refs [#1549])
- Added new shortcuts for Comprehensive Digitization, New Type Specimen, New Taxon Name and Browse Nomenclature tasks
- Classification section in New Taxon Name task
- Spec to test md5 of multi-line verbatim labels (refs [#1572])
- Display classifications alongside relationships in Browse Nomenclature task
- Add children and add sibling buttons in New Taxon Name task (refs [#1503])
- Link to create new serial on smart selector of New Source tast
- Semantic section coloration in Browse OTU task (refs [#1571])
- Rank prediction in New Taxon Name task (refs [#1054])

### Changed

- Optimized recently used geographic area and sources search
- Improved part of speech and etymology soft validation messages
- Year suffix and pages are now also used when sorting citations in Browse Nomenclature task
- Replaced old geographic area smart selector with newer version
- Swapped 'Masculine' and 'Femenine' positions in New Taxon Name task (refs [#660])
- Replaced uses of `find_each` with `each` (refs [#1548])
- Refactored New Taxon Name front end code
- Display text of some taxon name relationships
- Autocomplete visible in all tabs of smart selector
- OTU autocomplete searches now also matches by common names (refs [#869])
- Browse Taxa task renamed to Browse OTU
- Using unreleased closure_tree code from official repo to address deprecation warning messages
- "valid by default" no longer displayed when a relationship exists in New Taxon Name task (refs [#1525])
- Improvements in BibTex and New Source task UI
- Improvements in role picker and smart selectors in Comprehensive Collection Object Form and New Source tasks
- Optimized some filters for some smart selectors (refs [#1534])
- Smart selector for sources no longer ordered by name
- Some minor UI tweaks in some places
- Updated ruby gems

### Fixed

- Recently used objects code on some models
- Collection Object Filter task not filternig by type material type ([#1551])
- Forms not being cleared when pressing `new` on Compose Biological Relationships task ([#1563])
- Not getting the full list of topics when clicking all in `Radial annotator -> Citation -> Topic` ([#1566])
- Showing name instead of the short name in `Radial Annotator -> Identifiers -> Preview` ([#1567])
- `create` button keeps disabled when creating a new citation fails in `Radial annotator -> Citation` ([#1568])
- Incorrect method call in Match Georeference task view
- Display of misspellings on taxon name relationships
- Femenine and neuter names ending in '-or' not being accepted ([#1575])
- Spinner not disabled when entering malformed URIs in Manage Controlled Vocabulary task form ([#1561])
- "--None--" results obscuring buttons until clicking off the record ([#1558])

[#649]: https://github.com/SpeciesFileGroup/taxonworks/issues/649
[#660]: https://github.com/SpeciesFileGroup/taxonworks/issues/660
[#869]: https://github.com/SpeciesFileGroup/taxonworks/issues/869
[#1054]: https://github.com/SpeciesFileGroup/taxonworks/issues/1054
[#1503]: https://github.com/SpeciesFileGroup/taxonworks/issues/1503
[#1525]: https://github.com/SpeciesFileGroup/taxonworks/issues/1525
[#1534]: https://github.com/SpeciesFileGroup/taxonworks/issues/1534
[#1548]: https://github.com/SpeciesFileGroup/taxonworks/issues/1548
[#1549]: https://github.com/SpeciesFileGroup/taxonworks/issues/1549
[#1551]: https://github.com/SpeciesFileGroup/taxonworks/issues/1551
[#1558]: https://github.com/SpeciesFileGroup/taxonworks/issues/1558
[#1561]: https://github.com/SpeciesFileGroup/taxonworks/issues/1561
[#1563]: https://github.com/SpeciesFileGroup/taxonworks/issues/1563
[#1566]: https://github.com/SpeciesFileGroup/taxonworks/issues/1566
[#1567]: https://github.com/SpeciesFileGroup/taxonworks/issues/1567
[#1568]: https://github.com/SpeciesFileGroup/taxonworks/issues/1568
[#1571]: https://github.com/SpeciesFileGroup/taxonworks/issues/1571
[#1572]: https://github.com/SpeciesFileGroup/taxonworks/issues/1572
[#1575]: https://github.com/SpeciesFileGroup/taxonworks/issues/1575

## [0.12.6] - 2020-06-12

### Added

- CHANGELOG.md
- Matrix observation filters
- Full backtrace in exception notification
- `count` and several other basic default units to Descriptors [#1501]
- Basic Observation::Continuous operators
- Linked new Descriptor form to Task - New descriptor

### Changed

- Updated node packages and changed webpacker configuration
- Progress on fix for [#1420]: CoLDP - Name element columns only getting populated for not valid names
- Made TaxonNameClassification scopes more specific to allow citation ordering (refs [#1040])

### Fixed

- Minor fix in observation matrix dashboard
- Potential fix for `PG::TRDeadlockDetected` when updating taxon name-related data

[#1420]: https://github.com/SpeciesFileGroup/taxonworks/issues/1420
[#1040]: https://github.com/SpeciesFileGroup/taxonworks/issues/1040
[#1501]: https://github.com/SpeciesFileGroup/taxonworks/issues/1501

## [0.12.5] - 2020-06-08

### Added

- Default unit selector for sample character in New Descriptor task ([#1533])
- 'None' option for unit selector in Matrix Row Encoder task
- New Descriptor units

### Changed

- Updated websocket-extensions node package
- Optimized smart selector refresh
- Improved removal error message when source is still in use by some project

### Fixed

- Language selector backend bug
- Sort by page on Citations by Source task ([#1536])
- Removed duplicate `destroy` on project sources controller

[#1533]: https://github.com/SpeciesFileGroup/taxonworks/issues/1533
[#1536]: https://github.com/SpeciesFileGroup/taxonworks/issues/1536

## [0.12.4] - 2020-06-05

### Added

- Pagination on New Observation Matrix task
- Hyperlink to Observation Matrices Dashboard task on New Observation Matrix task (#1532)
- New deletion warning messages on New Observation Matrix task

### Changed

- Renamed New Matrix task to New Observation Matrix
- Citations are now saved without locking on New Taxon Name task
- Updated gems (`bundle update` without altering `Gemfile`)
- Several optimizations on recently used objects retrieval for smart selectors

### Fixed

- Loosing input page numbers when switching tabs on New Taxon Name task

[#1532]: https://github.com/SpeciesFileGroup/taxonworks/issues/1532

[unreleased]: https://github.com/SpeciesFileGroup/taxonworks/compare/v0.29.6...development
[0.29.6]: https://github.com/SpeciesFileGroup/taxonworks/compare/v0.29.5...v0.29.6
[0.29.5]: https://github.com/SpeciesFileGroup/taxonworks/compare/v0.29.4...v0.29.5
[0.29.4]: https://github.com/SpeciesFileGroup/taxonworks/compare/v0.29.3...v0.29.4
[0.29.3]: https://github.com/SpeciesFileGroup/taxonworks/compare/v0.29.2...v0.29.3
[0.29.2]: https://github.com/SpeciesFileGroup/taxonworks/compare/v0.29.1...v0.29.2
[0.29.1]: https://github.com/SpeciesFileGroup/taxonworks/compare/v0.29.0...v0.29.1
[0.29.0]: https://github.com/SpeciesFileGroup/taxonworks/compare/v0.28.1...v0.29.0
[0.28.1]: https://github.com/SpeciesFileGroup/taxonworks/compare/v0.28.0...v0.28.1
[0.28.0]: https://github.com/SpeciesFileGroup/taxonworks/compare/v0.27.3...v0.28.0
[0.27.3]: https://github.com/SpeciesFileGroup/taxonworks/compare/v0.27.2...v0.27.3
[0.27.2]: https://github.com/SpeciesFileGroup/taxonworks/compare/v0.27.1...v0.27.2
[0.27.1]: https://github.com/SpeciesFileGroup/taxonworks/compare/v0.27.0...v0.27.1
[0.27.0]: https://github.com/SpeciesFileGroup/taxonworks/compare/v0.26.2...v0.27.0
[0.26.2]: https://github.com/SpeciesFileGroup/taxonworks/compare/v0.26.1...v0.26.2
[0.26.1]: https://github.com/SpeciesFileGroup/taxonworks/compare/v0.26.0...v0.26.1
[0.26.0]: https://github.com/SpeciesFileGroup/taxonworks/compare/v0.25.0...v0.26.0
[0.25.0]: https://github.com/SpeciesFileGroup/taxonworks/compare/v0.24.5...v0.25.0
[0.24.5]: https://github.com/SpeciesFileGroup/taxonworks/compare/v0.24.4...v0.24.5
[0.24.4]: https://github.com/SpeciesFileGroup/taxonworks/compare/v0.24.3...v0.24.4
[0.24.3]: https://github.com/SpeciesFileGroup/taxonworks/compare/v0.24.2...v0.24.3
[0.24.2]: https://github.com/SpeciesFileGroup/taxonworks/compare/v0.24.1...v0.24.2
[0.24.1]: https://github.com/SpeciesFileGroup/taxonworks/compare/v0.24.0...v0.24.1
[0.24.0]: https://github.com/SpeciesFileGroup/taxonworks/compare/v0.23.1...v0.24.0
[0.23.1]: https://github.com/SpeciesFileGroup/taxonworks/compare/v0.23.0...v0.23.1
[0.23.0]: https://github.com/SpeciesFileGroup/taxonworks/compare/v0.22.7...v0.23.0
[0.22.7]: https://github.com/SpeciesFileGroup/taxonworks/compare/v0.22.6...v0.22.7
[0.22.6]: https://github.com/SpeciesFileGroup/taxonworks/compare/v0.22.5...v0.22.6
[0.22.5]: https://github.com/SpeciesFileGroup/taxonworks/compare/v0.22.4...v0.22.5
[0.22.4]: https://github.com/SpeciesFileGroup/taxonworks/compare/v0.22.3...v0.22.4
[0.22.3]: https://github.com/SpeciesFileGroup/taxonworks/compare/v0.22.2...v0.22.3
[0.22.2]: https://github.com/SpeciesFileGroup/taxonworks/compare/v0.22.1...v0.22.2
[0.22.1]: https://github.com/SpeciesFileGroup/taxonworks/compare/v0.22.0...v0.22.1
[0.22.0]: https://github.com/SpeciesFileGroup/taxonworks/compare/v0.21.3...v0.22.0
[0.21.3]: https://github.com/SpeciesFileGroup/taxonworks/compare/v0.21.2...v0.21.3
[0.21.2]: https://github.com/SpeciesFileGroup/taxonworks/compare/v0.21.1...v0.21.2
[0.21.1]: https://github.com/SpeciesFileGroup/taxonworks/compare/v0.21.0...v0.21.1
[0.21.0]: https://github.com/SpeciesFileGroup/taxonworks/compare/v0.20.1...v0.21.0
[0.20.1]: https://github.com/SpeciesFileGroup/taxonworks/compare/v0.20.0...v0.20.1
[0.20.0]: https://github.com/SpeciesFileGroup/taxonworks/compare/v0.19.7...v0.20.0
[0.19.7]: https://github.com/SpeciesFileGroup/taxonworks/compare/v0.19.6...v0.19.7
[0.19.6]: https://github.com/SpeciesFileGroup/taxonworks/compare/v0.19.5...v0.19.6
[0.19.5]: https://github.com/SpeciesFileGroup/taxonworks/compare/v0.19.4...v0.19.5
[0.19.4]: https://github.com/SpeciesFileGroup/taxonworks/compare/v0.19.3...v0.19.4
[0.19.3]: https://github.com/SpeciesFileGroup/taxonworks/compare/v0.19.2...v0.19.3
[0.19.2]: https://github.com/SpeciesFileGroup/taxonworks/compare/v0.19.1...v0.19.2
[0.19.1]: https://github.com/SpeciesFileGroup/taxonworks/compare/v0.19.0...v0.19.1
[0.19.0]: https://github.com/SpeciesFileGroup/taxonworks/compare/v0.18.1...v0.19.0
[0.18.1]: https://github.com/SpeciesFileGroup/taxonworks/compare/v0.18.0...v0.18.1
[0.18.0]: https://github.com/SpeciesFileGroup/taxonworks/compare/v0.17.1...v0.18.0
[0.17.1]: https://github.com/SpeciesFileGroup/taxonworks/compare/v0.17.0...v0.17.1
[0.17.0]: https://github.com/SpeciesFileGroup/taxonworks/compare/v0.16.6...v0.17.0
[0.16.6]: https://github.com/SpeciesFileGroup/taxonworks/compare/v0.16.5...v0.16.6
[0.16.5]: https://github.com/SpeciesFileGroup/taxonworks/compare/v0.16.4...v0.16.5
[0.16.4]: https://github.com/SpeciesFileGroup/taxonworks/compare/v0.16.3...v0.16.4
[0.16.3]: https://github.com/SpeciesFileGroup/taxonworks/compare/v0.16.2...v0.16.3
[0.16.2]: https://github.com/SpeciesFileGroup/taxonworks/compare/v0.16.1...v0.16.2
[0.16.1]: https://github.com/SpeciesFileGroup/taxonworks/compare/v0.16.0...v0.16.1
[0.16.0]: https://github.com/SpeciesFileGroup/taxonworks/compare/v0.15.1...v0.16.0
[0.15.1]: https://github.com/SpeciesFileGroup/taxonworks/compare/v0.15.0...v0.15.1
[0.15.0]: https://github.com/SpeciesFileGroup/taxonworks/compare/v0.14.1...v0.15.0
[0.14.1]: https://github.com/SpeciesFileGroup/taxonworks/compare/v0.14.0...v0.14.1
[0.14.0]: https://github.com/SpeciesFileGroup/taxonworks/compare/v0.13.0...v0.14.0
[0.13.0]: https://github.com/SpeciesFileGroup/taxonworks/compare/v0.12.17...v0.13.0
[0.12.17]: https://github.com/SpeciesFileGroup/taxonworks/compare/v0.12.16...v0.12.17
[0.12.16]: https://github.com/SpeciesFileGroup/taxonworks/compare/v0.12.15...v0.12.16
[0.12.15]: https://github.com/SpeciesFileGroup/taxonworks/compare/v0.12.14...v0.12.15
[0.12.14]: https://github.com/SpeciesFileGroup/taxonworks/compare/v0.12.13...v0.12.14
[0.12.13]: https://github.com/SpeciesFileGroup/taxonworks/compare/v0.12.12...v0.12.13
[0.12.12]: https://github.com/SpeciesFileGroup/taxonworks/compare/v0.12.11...v0.12.12
[0.12.11]: https://github.com/SpeciesFileGroup/taxonworks/compare/v0.12.10...v0.12.11
[0.12.10]: https://github.com/SpeciesFileGroup/taxonworks/compare/v0.12.9...v0.12.10
[0.12.9]: https://github.com/SpeciesFileGroup/taxonworks/compare/v0.12.8...v0.12.9
[0.12.8]: https://github.com/SpeciesFileGroup/taxonworks/compare/v0.12.7...v0.12.8
[0.12.7]: https://github.com/SpeciesFileGroup/taxonworks/compare/v0.12.6...v0.12.7
[0.12.6]: https://github.com/SpeciesFileGroup/taxonworks/compare/v0.12.5...v0.12.6
[0.12.5]: https://github.com/SpeciesFileGroup/taxonworks/compare/v0.12.4...v0.12.5
[0.12.4]: https://github.com/SpeciesFileGroup/taxonworks/compare/v0.12.3...v0.12.4

---

The following versions predate this CHANGELOG. You may check the comparison reports generated by GitHub by clicking the versions below

| <!-- -->   | <!-- -->                                                                                                                                                                                                                                                                                                                                                                                                                                                                                                                            |
| ---------- | ----------------------------------------------------------------------------------------------------------------------------------------------------------------------------------------------------------------------------------------------------------------------------------------------------------------------------------------------------------------------------------------------------------------------------------------------------------------------------------------------------------------------------------- |
| 0.12.x     | [0.12.3](2020-06-04) [0.12.2](2020-06-02) [0.12.1](2020-05-29) [0.12.0](2020-05-15)                                                                                                                                                                                                                                                                                                                                                                                                                                                 |
| 0.11.x     | [0.11.0](2020-04-17)                                                                                                                                                                                                                                                                                                                                                                                                                                                                                                                |
| 0.10.x     | [0.10.9](2020-04-03) [0.10.8](2020-03-27) [0.10.7](2020-03-26) [0.10.6](2020-03-18) [0.10.5](2020-03-11) [0.10.4](2020-03-04) [0.10.3](2020-02-25) [0.10.2](2020-02-22) [0.10.1](2020-02-21) [0.10.0](2020-02-20)                                                                                                                                                                                                                                                                                                                   |
| 0.9.x      | [0.9.8](2020-02-05) [0.9.7](2020-02-03) [0.9.6](2020-01-29) [0.9.5](2020-01-14) [0.9.4](2020-01-10) [0.9.3](2019-12-23) [0.9.2](2019-12-18) [0.9.1](2019-12-16) [0.9.0](2019-12-13)                                                                                                                                                                                                                                                                                                                                                 |
| 0.8.x      | [0.8.9](2019-12-11) [0.8.8](2019-12-09) [0.8.7](2019-12-06) [0.8.6](2019-12-06) [0.8.5](2019-11-27) [0.8.4](2019-11-26) [0.8.3](2019-11-22) [0.8.2](2019-11-21) [0.8.1](2019-11-19) [0.8.0](2019-11-16)                                                                                                                                                                                                                                                                                                                             |
| 0.7.x      | [0.7.4](2019-10-23) [0.7.3](2019-10-19) [0.7.2](2019-10-05) [0.7.1](2019-10-02) [0.7.0](2019-09-30)                                                                                                                                                                                                                                                                                                                                                                                                                                 |
| 0.6.x      | [0.6.1](2019-06-16) [0.6.0](2019-06-14)                                                                                                                                                                                                                                                                                                                                                                                                                                                                                             |
| 0.5.x      | [0.5.4](2019-05-02) [0.5.3](2019-05-02) [0.5.2](2019-04-23) [0.5.1](2019-04-18) [0.5.0](2019-04-10)                                                                                                                                                                                                                                                                                                                                                                                                                                 |
| 0.4.x      | [0.4.5](2018-12-14) [0.4.4](2018-12-06) [0.4.3](2018-12-04) [0.4.2](2018-12-04) [0.4.1](2018-11-28) [0.4.0](2018-11-08)                                                                                                                                                                                                                                                                                                                                                                                                             |
| 0.3.x (\*) | [0.3.16](2018-09-24) [0.3.15](2018-09-17) [0.3.14](2018-09-11) [0.3.13](2018-09-11) [0.3.12](2018-05-14) [0.3.11](2018-05-11) [0.3.9](2018-05-11) [0.3.7](2018-05-10) [0.3.6](2018-05-10) [0.3.4](2018-05-02) [0.3.3](2018-05-02) [0.3.2](2018-03-27) [0.3.1](2018-03-08) [0.3.0](2018-03-08)                                                                                                                                                                                                                                       |
| 0.2.x (\*) | [0.2.29](2018-02-05) [0.2.28](2017-07-19) [0.2.27](2017-07-19) [0.2.26](2017-07-16) [0.2.25](2017-07-12) [0.2.24](2017-07-12) [0.2.23](2017-07-11) [0.2.22](2017-07-11) [0.2.21](2017-07-10) [0.2.20](2017-07-10) [0.2.19](2017-07-10) [0.2.18](2017-07-10) [0.2.17](2017-07-10) [0.2.15](2017-07-10) [0.2.11](2017-07-10) [0.2.10](2017-07-10) [0.2.9](2017-07-10) [0.2.8](2017-07-10) [0.2.6](2017-07-10) [0.2.5](2017-07-10) [0.2.4](2017-07-10) [0.2.3](2017-07-10) [0.2.2](2017-07-10) [0.2.1](2017-07-10) [0.2.0](2017-07-10) |
| 0.1.x      | _Unreleased_                                                                                                                                                                                                                                                                                                                                                                                                                                                                                                                        |
| 0.0.x      | [0.0.10](2017-06-23) [0.0.9](2017-06-23) [0.0.8](2017-06-09) [0.0.6](2017-06-09) [0.0.5](2017-06-09) [0.0.4](2017-06-09) [0.0.3](2017-06-02) [0.0.2](2017-06-01) 0.0.1(\*\*) (2017-06-01)                                                                                                                                                                                                                                                                                                                                           |

_(\*) Missing versions have not been released._

_(\*\*) Report cannot be provided as this is the first release._

[0.12.3]: https://github.com/SpeciesFileGroup/taxonworks/compare/v0.12.2...v0.12.3
[0.12.2]: https://github.com/SpeciesFileGroup/taxonworks/compare/v0.12.1...v0.12.2
[0.12.1]: https://github.com/SpeciesFileGroup/taxonworks/compare/v0.12.0...v0.12.1
[0.12.0]: https://github.com/SpeciesFileGroup/taxonworks/compare/v0.11.0...v0.12.0
[0.11.0]: https://github.com/SpeciesFileGroup/taxonworks/compare/v0.10.9...v0.11.0
[0.10.9]: https://github.com/SpeciesFileGroup/taxonworks/compare/v0.10.8...v0.10.9
[0.10.8]: https://github.com/SpeciesFileGroup/taxonworks/compare/v0.10.7...v0.10.8
[0.10.7]: https://github.com/SpeciesFileGroup/taxonworks/compare/v0.10.6...v0.10.7
[0.10.6]: https://github.com/SpeciesFileGroup/taxonworks/compare/v0.10.5...v0.10.6
[0.10.5]: https://github.com/SpeciesFileGroup/taxonworks/compare/v0.10.4...v0.10.5
[0.10.4]: https://github.com/SpeciesFileGroup/taxonworks/compare/v0.10.3...v0.10.4
[0.10.3]: https://github.com/SpeciesFileGroup/taxonworks/compare/v0.10.2...v0.10.3
[0.10.2]: https://github.com/SpeciesFileGroup/taxonworks/compare/v0.10.1...v0.10.2
[0.10.1]: https://github.com/SpeciesFileGroup/taxonworks/compare/v0.10.0...v0.10.1
[0.10.0]: https://github.com/SpeciesFileGroup/taxonworks/compare/v0.9.8...v0.10.0
[0.9.8]: https://github.com/SpeciesFileGroup/taxonworks/compare/v0.9.7...v0.9.8
[0.9.7]: https://github.com/SpeciesFileGroup/taxonworks/compare/v0.9.6...v0.9.7
[0.9.6]: https://github.com/SpeciesFileGroup/taxonworks/compare/v0.9.5...v0.9.6
[0.9.5]: https://github.com/SpeciesFileGroup/taxonworks/compare/v0.9.4...v0.9.5
[0.9.4]: https://github.com/SpeciesFileGroup/taxonworks/compare/v0.9.3...v0.9.4
[0.9.3]: https://github.com/SpeciesFileGroup/taxonworks/compare/v0.9.2...v0.9.3
[0.9.2]: https://github.com/SpeciesFileGroup/taxonworks/compare/v0.9.1...v0.9.2
[0.9.1]: https://github.com/SpeciesFileGroup/taxonworks/compare/v0.9.0...v0.9.1
[0.9.0]: https://github.com/SpeciesFileGroup/taxonworks/compare/v0.8.8...v0.9.0
[0.8.9]: https://github.com/SpeciesFileGroup/taxonworks/compare/v0.8.8...v0.8.9
[0.8.8]: https://github.com/SpeciesFileGroup/taxonworks/compare/v0.8.7...v0.8.8
[0.8.7]: https://github.com/SpeciesFileGroup/taxonworks/compare/v0.8.6...v0.8.7
[0.8.6]: https://github.com/SpeciesFileGroup/taxonworks/compare/v0.8.5...v0.8.6
[0.8.5]: https://github.com/SpeciesFileGroup/taxonworks/compare/v0.8.4...v0.8.5
[0.8.4]: https://github.com/SpeciesFileGroup/taxonworks/compare/v0.8.3...v0.8.4
[0.8.3]: https://github.com/SpeciesFileGroup/taxonworks/compare/v0.8.2...v0.8.3
[0.8.2]: https://github.com/SpeciesFileGroup/taxonworks/compare/v0.8.1...v0.8.2
[0.8.1]: https://github.com/SpeciesFileGroup/taxonworks/compare/v0.8.0...v0.8.1
[0.8.0]: https://github.com/SpeciesFileGroup/taxonworks/compare/v0.7.3...v0.8.0
[0.7.4]: https://github.com/SpeciesFileGroup/taxonworks/compare/v0.7.3...v0.7.4
[0.7.3]: https://github.com/SpeciesFileGroup/taxonworks/compare/v0.7.2...v0.7.3
[0.7.2]: https://github.com/SpeciesFileGroup/taxonworks/compare/v0.7.1...v0.7.2
[0.7.1]: https://github.com/SpeciesFileGroup/taxonworks/compare/v0.7.0...v0.7.1
[0.7.0]: https://github.com/SpeciesFileGroup/taxonworks/compare/v0.6.1...v0.7.0
[0.6.1]: https://github.com/SpeciesFileGroup/taxonworks/compare/v0.6.0...v0.6.1
[0.6.0]: https://github.com/SpeciesFileGroup/taxonworks/compare/v0.5.4...v0.6.0
[0.5.4]: https://github.com/SpeciesFileGroup/taxonworks/compare/v0.5.3...v0.5.4
[0.5.3]: https://github.com/SpeciesFileGroup/taxonworks/compare/v0.5.2...v0.5.3
[0.5.2]: https://github.com/SpeciesFileGroup/taxonworks/compare/v0.5.1...v0.5.2
[0.5.1]: https://github.com/SpeciesFileGroup/taxonworks/compare/v0.5.0...v0.5.1
[0.5.0]: https://github.com/SpeciesFileGroup/taxonworks/compare/v0.4.5...v0.5.0
[0.4.5]: https://github.com/SpeciesFileGroup/taxonworks/compare/v0.4.4...v0.4.5
[0.4.4]: https://github.com/SpeciesFileGroup/taxonworks/compare/v0.4.3...v0.4.4
[0.4.3]: https://github.com/SpeciesFileGroup/taxonworks/compare/v0.4.2...v0.4.3
[0.4.2]: https://github.com/SpeciesFileGroup/taxonworks/compare/v0.4.1...v0.4.2
[0.4.1]: https://github.com/SpeciesFileGroup/taxonworks/compare/v0.4.0...v0.4.1
[0.4.0]: https://github.com/SpeciesFileGroup/taxonworks/compare/v0.3.16...v0.4.0
[0.3.16]: https://github.com/SpeciesFileGroup/taxonworks/compare/v0.3.15...v0.3.16
[0.3.15]: https://github.com/SpeciesFileGroup/taxonworks/compare/v0.3.14...v0.3.15
[0.3.14]: https://github.com/SpeciesFileGroup/taxonworks/compare/v0.3.13...v0.3.14
[0.3.13]: https://github.com/SpeciesFileGroup/taxonworks/compare/v0.3.12...v0.3.13
[0.3.12]: https://github.com/SpeciesFileGroup/taxonworks/compare/v0.3.11...v0.3.12
[0.3.11]: https://github.com/SpeciesFileGroup/taxonworks/compare/v0.3.9...v0.3.11
[0.3.9]: https://github.com/SpeciesFileGroup/taxonworks/compare/v0.3.7...v0.3.9
[0.3.7]: https://github.com/SpeciesFileGroup/taxonworks/compare/v0.3.6...v0.3.7
[0.3.6]: https://github.com/SpeciesFileGroup/taxonworks/compare/v0.3.4...v0.3.6
[0.3.4]: https://github.com/SpeciesFileGroup/taxonworks/compare/v0.3.3...v0.3.4
[0.3.3]: https://github.com/SpeciesFileGroup/taxonworks/compare/v0.3.2...v0.3.3
[0.3.2]: https://github.com/SpeciesFileGroup/taxonworks/compare/v0.3.1...v0.3.2
[0.3.1]: https://github.com/SpeciesFileGroup/taxonworks/compare/v0.3.0...v0.3.1
[0.3.0]: https://github.com/SpeciesFileGroup/taxonworks/compare/v0.2.29...v0.3.0
[0.2.29]: https://github.com/SpeciesFileGroup/taxonworks/compare/v0.2.28...v0.2.29
[0.2.28]: https://github.com/SpeciesFileGroup/taxonworks/compare/v0.2.27...v0.2.28
[0.2.27]: https://github.com/SpeciesFileGroup/taxonworks/compare/v0.2.26...v0.2.27
[0.2.26]: https://github.com/SpeciesFileGroup/taxonworks/compare/v0.2.25...v0.2.26
[0.2.25]: https://github.com/SpeciesFileGroup/taxonworks/compare/v0.2.24...v0.2.25
[0.2.24]: https://github.com/SpeciesFileGroup/taxonworks/compare/v0.2.23...v0.2.24
[0.2.23]: https://github.com/SpeciesFileGroup/taxonworks/compare/v0.2.22...v0.2.23
[0.2.22]: https://github.com/SpeciesFileGroup/taxonworks/compare/v0.2.21...v0.2.22
[0.2.21]: https://github.com/SpeciesFileGroup/taxonworks/compare/v0.2.20...v0.2.21
[0.2.20]: https://github.com/SpeciesFileGroup/taxonworks/compare/v0.2.19...v0.2.20
[0.2.19]: https://github.com/SpeciesFileGroup/taxonworks/compare/v0.2.18...v0.2.19
[0.2.18]: https://github.com/SpeciesFileGroup/taxonworks/compare/v0.2.17...v0.2.18
[0.2.17]: https://github.com/SpeciesFileGroup/taxonworks/compare/v0.2.15...v0.2.17
[0.2.15]: https://github.com/SpeciesFileGroup/taxonworks/compare/v0.2.11...v0.2.15
[0.2.11]: https://github.com/SpeciesFileGroup/taxonworks/compare/v0.2.10...v0.2.11
[0.2.10]: https://github.com/SpeciesFileGroup/taxonworks/compare/v0.2.9...v0.2.10
[0.2.9]: https://github.com/SpeciesFileGroup/taxonworks/compare/v0.2.8...v0.2.9
[0.2.8]: https://github.com/SpeciesFileGroup/taxonworks/compare/v0.2.6...v0.2.8
[0.2.6]: https://github.com/SpeciesFileGroup/taxonworks/compare/v0.2.5...v0.2.6
[0.2.5]: https://github.com/SpeciesFileGroup/taxonworks/compare/v0.2.4...v0.2.5
[0.2.4]: https://github.com/SpeciesFileGroup/taxonworks/compare/v0.2.3...v0.2.4
[0.2.3]: https://github.com/SpeciesFileGroup/taxonworks/compare/v0.2.2...v0.2.3
[0.2.2]: https://github.com/SpeciesFileGroup/taxonworks/compare/v0.2.1...v0.2.2
[0.2.1]: https://github.com/SpeciesFileGroup/taxonworks/compare/v0.2.0...v0.2.1
[0.2.0]: https://github.com/SpeciesFileGroup/taxonworks/compare/v0.0.10...v0.2.0
[0.0.10]: https://github.com/SpeciesFileGroup/taxonworks/compare/v0.0.9...v0.0.10
[0.0.9]: https://github.com/SpeciesFileGroup/taxonworks/compare/v0.0.8...v0.0.9
[0.0.8]: https://github.com/SpeciesFileGroup/taxonworks/compare/v0.0.7...v0.0.8
[0.0.7]: https://github.com/SpeciesFileGroup/taxonworks/compare/v0.0.6...v0.0.7
[0.0.6]: https://github.com/SpeciesFileGroup/taxonworks/compare/v0.0.5...v0.0.6
[0.0.5]: https://github.com/SpeciesFileGroup/taxonworks/compare/v0.0.4...v0.0.5
[0.0.4]: https://github.com/SpeciesFileGroup/taxonworks/compare/v0.0.3...v0.0.4
[0.0.3]: https://github.com/SpeciesFileGroup/taxonworks/compare/v0.0.2...v0.0.3
[0.0.2]: https://github.com/SpeciesFileGroup/taxonworks/compare/v0.0.1...v0.0.2<|MERGE_RESOLUTION|>--- conflicted
+++ resolved
@@ -8,11 +8,7 @@
 
 ### Added
 - More details to steps in stepwise determinations task
-<<<<<<< HEAD
-- Added soft validation for dublicate family group name forms and misspellings [#3185]
-=======
 - Added softvalidation for duplicate family group name forms and misspellings [#3185]
->>>>>>> 7e90235d
 - With/out local identifier facet for collection objects and stagd images [#3173]
 - Filter by housekeeping and staged-image data attributes [#3171]
 - Delete selected collection objects (and their related data) from filter [#3174]
