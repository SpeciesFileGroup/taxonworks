# Changelog

All (hopefully) notable changes to this project will be documented in this file.

The format is based on [Keep a Changelog](https://keepachangelog.com/en/1.0.0/),
This project <em>does not yet</em> adheres to [Semantic Versioning](https://semver.org/spec/v2.0.0.html) as the API is evolving and MINOR patches may be backwards incompatible.

## [unreleased]

### Added
- New parameters for fine-tuning the API responses, `&extend[]=` and `&embed[]` [#2531]
- Parameter value `origin_citation` via `&extend[]=` to all basic GET `/object(/:id)` requests [#2531]
- Parameter value `pinboard_item` via `&extend[]=` to all basic GET `/object(/:id)` requests [#2531]
- Parameter value `citations` via `&extend[]=` to all basic GET `/object/:id` requests [#2531]
- Parameter values `roles` and `documents` via `&extend[]=` to `/sources(/:id).json` [#2531]
- Parameter values `protonyms` and `placement` via `&extend[]=` to `/combinations(/:id).json [#2531]
- Parameter values `parent`, `otus`, `roles`, ancestor_ids`, `children`, `type_taxon_name_relationship` via `&extend[]=` to `/taxon_names(/:id).json [#2531]
- Parameter values `level_names`, `geographic_area_type`, `parent` via `&extend[]=` and `shape` via `&embed[]=` to `/geographic_areas(/:id).json [#2531]
- Parameter value `subject`, `object`, `biological_relationship`, `family_names` via `&extend[]=` to `/biological_associations(/:id).json [#2531]
- Parameter value `citation_object`, `citation_topics`, `source`, `target_document` via `&extend[]=` to `/citations(/:id).json [#2531]
- API route `/taxon_names/parse?query_string=Aus bus` for resolving names to Protonyms
- Parameter value `roles` via `&extend[]=` to `/collecting_events(/:id).json` [#2531]
- Param to isolate TaxonName smart select to Protonym if optional
- Resize column in Filter tasks [#2606]

### Changed
- Improved autocomplete search for Serials and Repositories [#2612]
- Ordering of GeorgaphicArea autocomplete results. Used areas and areas with shape are prioritized
- Basic (REST) endpoints send less information, use `&extend[]` and `&embed[]` to return more [#2531]
- Numerous tasks updated to use the new REST pattern
- Objects in basic show/index JSON endpoints are represented by their metadata, rather than all their attributes in many cases now [#2531]
- Metadata in extensions does not cascade and return metadata of metadata [#2531]
- JSON smart selector data (`/sources/select_options`) includes base attributes, not metadata [#2531]
- Updated corresponding ap1/v1 endpoints to use the `&extend[]` pattern for `/otus`, `/taxon_names`, `/combinations`, `/sources`, `/citations` (in part) and `biological_associations` to match the new parameter values above
- API `/api/v1/biological_associations` uses metadata for related objects
- Optimized Source smart selection queries
- Added option in DwC importer to specific the dataset type (defaults to auto-detection).
- Replace autocomplete for smart selector in alternate values annotator [#2610]

### Fixed
- citation style taxonworks.csl is updated [#2600]
- Failure when setting up namespaces in DwC importer with datasets having *unnamed* columns
- Namespace settings are not cleared when unmatched and re-opened in DwC Import [#2586]
- scientificNameAuthorship parsing issues in DwC importer [#2589]
- Author and editor roles are missing after save or create a source in New source task [#2607]
- rank genus not being auto-detected when uninomial name in scientificName matches genus term value exactly
- Soft validation block is displayed when is empty in New source task [#2611]

[#2531]: https://github.com/SpeciesFileGroup/taxonworks/issues/2531
[#2586]: https://github.com/SpeciesFileGroup/taxonworks/issues/2586
[#2589]: https://github.com/SpeciesFileGroup/taxonworks/issues/2589
[#2606]: https://github.com/SpeciesFileGroup/taxonworks/issues/2606
[#2607]: https://github.com/SpeciesFileGroup/taxonworks/issues/2607
[#2610]: https://github.com/SpeciesFileGroup/taxonworks/issues/2610
[#2611]: https://github.com/SpeciesFileGroup/taxonworks/issues/2611

## [0.20.1] - 2021-10-15

### Added
- Added missing OTU soft_validation for protonym
- Added recent values on keywords
- Added Attribution attributes to `/images` API show responses
- API `/images` can return images by `image_file_fingerprint` (MD5), in addition to id

### Changed
- Updated author string for misspellings
- Removed footprintWKT from DwcOccurrence.  It will be re-instated as optional in the future.
- Removed GeographicArea from consideration as a _georeference_ in DwcOccurrence
- Changed `associatedMedia` format, pointed it to
- Removed redundant 'Rebuild' button from Browse collection objects

### Fixed
- DwC Dashboard past links are properly scoped
- DwC Dashboard graphs show proper count ranges
- DwC archive no longer truncated at 10k records
- OccurrenceID was not being added to DwcOccurrence attributes in all cases [#2573]
- Observation matrix show expand was referencing the wrong id  [#2540]
- Copy pasting into verbatim year with alphanumeric gives error even though numeric are all that are visible in New taxon name [#2577]
- Record doesn't sync/update the list in OTU quick forms [#2576]
- TIFF images are not visible in filter image task [#2575]
- Repository input shows value, when not set [#2574]
- Images don't load after expand depictions sections in comprehensive task
- DwC occurrences importer being too strict when checking against existing nomenclature [#2581]

[#2573]: https://github.com/SpeciesFileGroup/taxonworks/issues/2573
[#2540]: https://github.com/SpeciesFileGroup/taxonworks/issues/2540
[#2574]: https://github.com/SpeciesFileGroup/taxonworks/issues/2574
[#2575]: https://github.com/SpeciesFileGroup/taxonworks/issues/2575
[#2576]: https://github.com/SpeciesFileGroup/taxonworks/issues/2576
[#2577]: https://github.com/SpeciesFileGroup/taxonworks/issues/2577
[#2581]: https://github.com/SpeciesFileGroup/taxonworks/issues/2581

## [0.20.0] - 2021-10-12

### Added
- Task `DwC Import` for importing DwC Archive files
- Task `DwC Dashboard` facilitating DwCA download, metadata reporting, and "health" checks [#1467]
- Updated framework for producing and downloading DwC Archives (DwCA) [#1775] [#1303]
- Increased from 21 to 53 the number of fields referenced in the (DwCA) dump, including `identifiedByID` and `recordedByID` [#1269] [#1230]
- Auto-generation of UUIDs for instances that don't have global identifiers during DwcOccurrence record building [#2186]
- Wikidata (Q) and ORCiD support for people references in DwCA dumps
- Georeferences can have Confidences assigned to them [#1772]
- CSL style 'taxonworks.csl' used as the default style for displaying sources [#2517]
- Custom CSL citation support for reference formating (see styles at bottom of select format list). New .cls submitted via issue tracker and integrated to source.
- New .csl style 'world_chalcidoidea_book.csl"
- BibTeX fields support verbatim values using "{}" for fields otherwise processed in BibTeX sources (e.g. author)
- New specs for rendering Source citations
- `&extend[]` and `&embed[]` helper methods for REST responses [#2532]
- A new soft validation option to auto fix for objective synonym that must share the same type
- Add `Download`, `Full size` and `Radial navigation` buttons in Image viewer [#2423]
- Endpoint `/tasks/dwc/dashboard/index_versions` returns the dates at which DwcOccurrence indexing was modified. !! TODO: update date of merge.
- Endpoint `/dwc_occurrences/metadata`, for stats on the state of DwcOccurrence index
- Endpoint `/dwc_occurrencs/predicates` to return a list of Predicates used on CollectionObjects and CollectingEvents
- Endpoint `/dwc_occurrences/status` to check whether DwcOccurrence records are up-to-date
- Endpoint `/dwc_occurrences/collector_id_metadata` to check whether People referenced in DwcOccurences have GUIDs
- Task on Administration panel, "Reindex", with (temporary) options to re-index small blocks of DwcOccurrence records
- Button on CollectionObject filter to download filter result as DwC Archive [#1303]
- User can select a corresponding Person as their data representation (facilitates Identifiers for Users) [#1486]
- Centroid index on GeographicItem
- Field `total_records` on Download
- Index on polymorphic fields of DwcIndex (e.g. faster queries to CollectionObject)
- Index on `data_origin` for GeographicAreasGeographicItem
- Identifiers for AssertedDistributions
- Various relationships enabling the joining of DwcOccurrence directly to other classes of data (e.g. Georeferences)
- Isolated Georeference related utilities into their own module CollectingEvent::Georeference
- A Taxonomy module that caches classification values, used in CollectionObject, and Otu
- Methods to return when a record attribute was updated (e.g. verbatim_locality changed), and who did it for Papertrail including classes of data
- Methods to handle multiple classes of globally unique identifiers on DwcOccurrence records
- Pattern for isolating modules that aid DwC serialization per class of data
- Optimized `to_wkt` to quickly return well-known-text for geo-shapes (in part, [#2526])
- New subclass of UUID `Identifier::Global::Uuid::TaxonworksDwcOccurrence`
- Clarified, via`georeferenceSources` and `georeferenceProtocol` why there are many decimal points in DwC latitude/longitude referencing fields [#915] [#1175]
- Option to rebuild single DwcOccurrence record for CollectionObject [#2563]
- Ability to show observation matrices > 10k cells in size [#1790]
- Rake task to rebuild source cached
- Add download and radial buttons for image viewer in filter image

### Fixed
- Downloading formatted sources with mixed types (BibTeX/Verbatim) failed [#2512]
- Collection object filter type material param
- Taxon name filter type metadata param fails [#2511]
- Cloning a collecting event fails [#2533]
- Modified recordedBy fields to only reference collector [#2567] [#2558]
- Many TDWG gazeteer references will now be properly categorized into state and country labels [#2542]
- In Browse Nomenclature removed link to self for invalid taxon names with no synonymy [#2327]
- Add missing original citation to synonym names in CoLDP export [#2543]
- Uniquify people slow when many roles present [#2528]
- Match combination when protonym has synonym relationships [#2525]
- TaxonNameRelationsip `type_method` returns nil properly on unmatched types [#2504]
- Taxon determinations list in comprehensive task
- The clone button doesn't trigger update taxon name after authors were cloned [#2513]
- Georeference count in new collecting event task [#2519]
- Autofocus in New taxon name task [#2523]
- Geographic area counts as georeference. Soft validations are sometimes loaded before saving georeferences [#2519]
- `import_dataset_id` parameter persist on after resetState in DwC Importer [#2529]
- Updated Ruby gems and Node packages
- In project button [#2530]
- View image matrix is passing wrong ids [#2537]
- Observations with depictions sometimes are removed after move a depiction [#2549]
- Relationship facet in Filter nomenclature
- Determiner facet (param) in Filter collection objects
- Verbatim year input allows alphanumeric numbers in New taxon name
- Labels list renders for those linked to objects, or not

### Changed
<<<<<<< HEAD
- Updated "ICZN binomial" to "ICZN binominal" following the Code dictionary
=======
- Radial annotator Tag form uses a Keyword smart selector [#2564]
>>>>>>> 1f75af64
- DwcOccurrence is rebuilt/refreshed each time Browse Collection Object is hit
- `footprintWKT` is hidden in Browse CollectionOjbect [#2559]
- Tweak geo coordinate matching on verbatim labels
- Year suffix, stated year, language, translated title and notes added to bibliography rendering via `to_citeproc`
- Removed `label_html` from `/people` responses
- `/people` JSON param from `&include_roles=true` to `&extend[]=roles`
- Prefer project sources in source autocomplete
- Status name 'not for nomenclature' changed to 'not in published work'
- Year letter is no longer appended to year in BibTeX exports
- Include project's name in CoLDP exports filename [#2509]
- Implemented STI for downloads [#2498]\
- Upgraded gnfinder gem that makes use of new REST API
- Refactor help code
- Unified various DwC value returning methods in their own explicitly named extensions
- Isolated CollectionObject filter and API param handling to their own module for reference in multiple controllers
- DwcOccurrence `individualCount` is now Integer
- Database ConnectionTimeoutErrors now result in a 503 response rather than a raise/email-warning
- Added various `:inverse_of` across collection objects related models
- `DwcOccurrence#individualCount` is integer now
- Simplified SQL for ordering GeographicArea shapes
- Tweak validation of ORCIDid format
- Move autocomplete and lookup keyword to CVT controller [#2571]
- Task `Content by nomenclature` can be customized by selecting a Topic
- Remove identifier section in New type specimen
- Nill strings ("\u0000") are stripped from fields before writing

[#2564]: https://github.com/SpeciesFileGroup/taxonworks/issues/2564
[#2512]: https://github.com/SpeciesFileGroup/taxonworks/issues/2512
[#2517]: https://github.com/SpeciesFileGroup/taxonworks/issues/2517
[#915]: https://github.com/SpeciesFileGroup/taxonworks/issues/915
[#1175]: https://github.com/SpeciesFileGroup/taxonworks/issues/1175
[#1230]: https://github.com/SpeciesFileGroup/taxonworks/issues/1230
[#1269]: https://github.com/SpeciesFileGroup/taxonworks/issues/1269
[#1303]: https://github.com/SpeciesFileGroup/taxonworks/issues/1303
[#1467]: https://github.com/SpeciesFileGroup/taxonworks/issues/1467
[#1486]: https://github.com/SpeciesFileGroup/taxonworks/issues/1486
[#1772]: https://github.com/SpeciesFileGroup/taxonworks/issues/1772
[#1775]: https://github.com/SpeciesFileGroup/taxonworks/issues/1775
[#1943]: https://github.com/SpeciesFileGroup/taxonworks/issues/1943
[#2084]: https://github.com/SpeciesFileGroup/taxonworks/issues/2084
[#2186]: https://github.com/SpeciesFileGroup/taxonworks/issues/2186
[#2327]: https://github.com/SpeciesFileGroup/taxonworks/issues/2327
[#2423]: https://github.com/SpeciesFileGroup/taxonworks/issues/2423
[#2498]: https://github.com/SpeciesFileGroup/taxonworks/pull/2498
[#2509]: https://github.com/SpeciesFileGroup/taxonworks/issues/2509
[#2511]: https://github.com/SpeciesFileGroup/taxonworks/issues/2511
[#2519]: https://github.com/SpeciesFileGroup/taxonworks/pull/2519
[#2519]: https://github.com/SpeciesFileGroup/taxonworks/pull/2519
[#2523]: https://github.com/SpeciesFileGroup/taxonworks/pull/2523
[#2526]: https://github.com/SpeciesFileGroup/taxonworks/issues/2526
[#2528]: https://github.com/SpeciesFileGroup/taxonworks/issues/2528
[#2529]: https://github.com/SpeciesFileGroup/taxonworks/pull/2529
[#2530]: https://github.com/SpeciesFileGroup/taxonworks/pull/2530
[#2532]: https://github.com/SpeciesFileGroup/taxonworks/issues/2532
[#2533]: https://github.com/SpeciesFileGroup/taxonworks/issues/2533
[#2542]: https://github.com/SpeciesFileGroup/taxonworks/issues/2542
[#2543]: https://github.com/SpeciesFileGroup/taxonworks/issues/2543
[#2549]: https://github.com/SpeciesFileGroup/taxonworks/pull/2549
[#2558]: https://github.com/SpeciesFileGroup/taxonworks/issues/2558
[#2559]: https://github.com/SpeciesFileGroup/taxonworks/issues/2559
[#2562]: https://github.com/SpeciesFileGroup/taxonworks/issues/2562
[#2563]: https://github.com/SpeciesFileGroup/taxonworks/issues/2563
[#2567]: https://github.com/SpeciesFileGroup/taxonworks/issues/2567
[#2571]: https://github.com/SpeciesFileGroup/taxonworks/issues/1771


## [0.19.7] - 2021-09-09

### Add
- Add link to new type specimen task from type material form
- Export Observation::Media depictions as proxies for Otu depictions in NeXML [#2142]
- Protonym `verbatim_author` parens should be properly closed when present [#2453]
- Protonym `verbatim_author` can not contain digits (like years) [#2452]
- Generic date field component [#2451]
- New taxon determination component
- Smart selectors in asserted distribution and biological association quick forms.

### Changed
- Cleaned up taxon name navigator appearance
- Destroying a loanable object destroys corresponding LoanItems automatically [#2319]
- NeXML image URLs use shortened URLs
- Reorder date fields in comprehensive, extract and new collecting event tasks [#2450]
- Set Vue 3 reactive vuex state in comprehensive store, removed unnecesary mutations and getters
- Updated Ruby gems and Node packages
- Bumped database_cleaner
- Upgraded to ruby 6.1 [#2474]
- Remove Taxon determination slice from OTU quick forms(Radial object)
- Set active author tab in New taxon name [#2461]
- Moved `data-project-id` to project name
- Moved collection object soft validations in comprehensive task [#2491]
- Remove reactivity in map component. Maps should render much faster now

### Fixed
- Tazon name hierarchical navigation broken [#2487]
- CollectionObject filter type material facet bug
- Trim buttons in comprehensive task
- Trip code fields are empty after save.
- Confidence button
- spring not working on MacOS. Now RGeo/Proj is warmed up at initialization time
- Combination preview label in New combination task
- Smart selector is not refreshing after save [#2468]
- Group and formation fields in comprehensive task
- Changed date label [#2473]
- Warning message persists when date exists in User facet [#2480]
- Collection Object TODO List Task does not append right identifier number [#2486]
- Loan item checkboxes reset when loan items "Updated" [#2492]
- Loan item "select/deselect all" buttons missing after vue 3 migration [#2493]
- Checkbox unbinding is not synced with update in Loan task [#2495]
- Filter collection objects shortcuts
- Fix identifier update in new type specimen task
- Radial menus are inheriting CSS properties in some cases [#2505]
- Taxon determinations list in comprehensive task

[#2487]: https://github.com/SpeciesFileGroup/taxonworks/issues/2487
[#2319]: https://github.com/SpeciesFileGroup/taxonworks/issues/2319
[#2142]: https://github.com/SpeciesFileGroup/taxonworks/issues/2142
[#2453]: https://github.com/SpeciesFileGroup/taxonworks/issues/2453
[#2452]: https://github.com/SpeciesFileGroup/taxonworks/issues/2452
[#2450]: https://github.com/SpeciesFileGroup/taxonworks/pull/2450
[#2451]: https://github.com/SpeciesFileGroup/taxonworks/issues/2451
[#2461]: https://github.com/SpeciesFileGroup/taxonworks/issues/2461
[#2468]: https://github.com/SpeciesFileGroup/taxonworks/issues/2468
[#2473]: https://github.com/SpeciesFileGroup/taxonworks/issues/2473
[#2474]: https://github.com/SpeciesFileGroup/taxonworks/pull/2474
[#2480]: https://github.com/SpeciesFileGroup/taxonworks/issues/2480
[#2486]: https://github.com/SpeciesFileGroup/taxonworks/issues/2486
[#2491]: https://github.com/SpeciesFileGroup/taxonworks/issues/2491
[#2492]: https://github.com/SpeciesFileGroup/taxonworks/issues/2492
[#2493]: https://github.com/SpeciesFileGroup/taxonworks/issues/2493
[#2495]: https://github.com/SpeciesFileGroup/taxonworks/issues/2495
[#2505]: https://github.com/SpeciesFileGroup/taxonworks/issues/2505

## [0.19.6] - 2021-08-20

### Added

- New namespace task [#1891]
- Taxon determination list lock button in comprehensive task [#2088] [#2443]
- Add elevation accuracy parsing for verbatim labels [#2448]

### Changed

- Date fields order in comprehensive task
- Auto advance date fields in comprehensive task
- Changed checkbox label `sortable fields` to `reorder fields` [#2442]
- Modified behaviour of Source autocomplete and pattern for limiting results
- Removed deprecated Travis CI files.

### Fixed

- Source autocomplete exact ID was not prioritized and/or skipped
- Keyboard shortcuts modal reopens when closing help [#2436]
- Title attribute contains html tags on citations in browse OTU
- Increment identifier in CO editor keeps number of leading zeros, changing length of number [#2435]
- Collecting event lock in comprehensive task
- Georeferences are not locked with collecting event [#2449]
- Elevation not being parsed from labels properly [#2447]

[#2088]: https://github.com/SpeciesFileGroup/taxonworks/issues/2088
[#1891]: https://github.com/SpeciesFileGroup/taxonworks/issues/1891
[#2435]: https://github.com/SpeciesFileGroup/taxonworks/issues/2435
[#2436]: https://github.com/SpeciesFileGroup/taxonworks/issues/2436
[#2442]: https://github.com/SpeciesFileGroup/taxonworks/pull/2442
[#2443]: https://github.com/SpeciesFileGroup/taxonworks/issues/2443
[#2447]: https://github.com/SpeciesFileGroup/taxonworks/pull/2447
[#2448]: https://github.com/SpeciesFileGroup/taxonworks/pull/2448
[#2449]: https://github.com/SpeciesFileGroup/taxonworks/issues/2443

## [0.19.5] - 2021-08-18

### Added

- Content smart selector
- Biological association list lock button in comprehensive task
- Dynamic shortcuts for radial annotator and radial object. Shortcut is the first letter of the slice

### Changed

- Replaced panels with modals in Content editor task
- Soft validation panel in new type specimen task
- Replaced create predicate with link to project attributes customization page in custom attributes section [#2426]
- Editing from Browse Collecting Event now redirects to Collecting Event task.

### Fixed

- Create georeference from verbatim does not take uncertainty into account [#2421]
- Cannot edit Georeference uncertainty in New collecting event task [#2420]
- Georeference edit/delete button does not show up immediately on creation [#2422]
- Unable to create a type specimen with an existing collection object
- Catalog number is not updating after selecting another type specimen
- Duplicate verbatim georeference on generate label in New collecting event and comprehensive tasks [#2427]
- Biological association list persist after save and create a new collection object in comprehensive task
- Comprehensive specimen task reset button adds false history entry in browser [#2432]
- Whitespace chars in label preventing georefs to be properly parsed [#2415]
- Rubocop broken settings
- Extra semicolon in collecting event label when verbatim locality is blank

[#2415]: https://github.com/SpeciesFileGroup/taxonworks/issues/2415
[#2420]: https://github.com/SpeciesFileGroup/taxonworks/issues/2420
[#2421]: https://github.com/SpeciesFileGroup/taxonworks/issues/2421
[#2422]: https://github.com/SpeciesFileGroup/taxonworks/issues/2422
[#2426]: https://github.com/SpeciesFileGroup/taxonworks/issues/2426
[#2432]: https://github.com/SpeciesFileGroup/taxonworks/issues/2432

## [0.19.4] - 2021-08-13

### Fixed

- Geographic areas not scoped in Georeferences pane until georeference added [#2408]
- Georeference from previous collecting event shows up on new collecting event [#2411]
- Fix biological associations in comprehensive form
- Removed events for links in radial navigation [#2412]

### Added

- Storage for PDF viewer

[#2408]: https://github.com/SpeciesFileGroup/taxonworks/issues/2408
[#2411]: https://github.com/SpeciesFileGroup/taxonworks/issues/2411
[#2412]: https://github.com/SpeciesFileGroup/taxonworks/issues/2412

## [0.19.3] - 2021-08-10

### Added

- Added soft-validation for loan if no docummentation
- Added validation on 5 date fields in the loan, setting the priority of events.
- Added search on alternative title in the Sorce autocomplete
- Pdf icon in citation by source
- Cancel function for http requests
- Edit mode for contents in Quick forms [#2385]
- Soft validation for collection object, type material, biological association, georeferences and taxon determinations in comprehensive task [#2396]
- Pinned icon for images in radial annotator [#1919]

### Fixed

- Biological association link_tag entities not metamorphosized [#2392]
- Updated sorting for sources in autocomplete. Sources used in the same project are prioritized
- Updated sorting for people in autocomplete. People used in the same project are prioritized
- Autocomplete in Interactive key task
- Copy and clone option in Matrix Row Coder
- Edit biological associations form, broken HTML and fields incorrectly mapped [#2370]
- Hidden pin and lock icons in asserted distribution quick form
- biological_association_link helper
- Confidence button
- Dynamic rows/columns are not destroyable [#2375]
- Asserted distribution edit view [#2371]
- Missing citation and soft validation icons in New asserted distribution task
- Typo preventing labels listings from working
- Refresh summary in data view after use radial annotator
- Collecting event soft validation in comprehensive task [#2091]
- Missing param for BibTex [#2397]
- Citation source not added to project if already in another project
- Incorrect TypeMaterial type type validation for ICN [#2378]

### Changed

- Biological association links now link to subject, association (click middle) and object
- Sort property, `name` to `cached` in Filter nomenclature [#2372]
- Replaced property `verbatim_author` to `cached_author_year` for csv download [#2373]
- Refactor notification code, replaced jQuery for js vanilla
- Keyboard shortcuts code, replaced jQuery with vanilla JS
- Pinboard code, replaced jQuery with vanilla JS
- Annotations code, replaced jQuery with vanilla JS
- Dropzone timeout [#2384]
- Edit link redirect to new collecting event task [#2387]
- Edit link redirect to comprehensive specimen digitization [#2394]
- Add source to project when tagged [#1436]
- Updated Ruby gems and Node packages
- Updated ruby gems

[#1436]: https://github.com/SpeciesFileGroup/taxonworks/issues/1436
[#2392]: https://github.com/SpeciesFileGroup/taxonworks/issues/2392
[#1919]: https://github.com/SpeciesFileGroup/taxonworks/issues/1919
[#2091]: https://github.com/SpeciesFileGroup/taxonworks/issues/2091
[#2370]: https://github.com/SpeciesFileGroup/taxonworks/issues/2370
[#2371]: https://github.com/SpeciesFileGroup/taxonworks/issues/2371
[#2372]: https://github.com/SpeciesFileGroup/taxonworks/issues/2372
[#2373]: https://github.com/SpeciesFileGroup/taxonworks/issues/2373
[#2375]: https://github.com/SpeciesFileGroup/taxonworks/issues/2375
[#2378]: https://github.com/SpeciesFileGroup/taxonworks/pull/2378
[#2384]: https://github.com/SpeciesFileGroup/taxonworks/issues/2384
[#2385]: https://github.com/SpeciesFileGroup/taxonworks/issues/2385
[#2387]: https://github.com/SpeciesFileGroup/taxonworks/issues/2387
[#2391]: https://github.com/SpeciesFileGroup/taxonworks/issues/2391
[#2394]: https://github.com/SpeciesFileGroup/taxonworks/issues/2394
[#2397]: https://github.com/SpeciesFileGroup/taxonworks/issues/2397

## [0.19.2] - 2021-07-27

### Added

- OriginRelationship display in Browse collection object [#2362]
- Accession/Deaccession section in Collection object match task [#2353]
- Similar objects section in MRC
- Soft validation in Edit/new matrix task
- Update download form [#2335]
- Check and question icons

### Changed

- Upgraded from Ruby version 2.7.3 to 2.7.4
- Updated ruby gems
- Object validation component

### Fixed

- Autocomplete in Interactive key task
- Copy and clone option in Matrix Row Coder
- Edit biological associations form [#2370]

[#2370]: https://github.com/SpeciesFileGroup/taxonworks/issues/2370

## [0.19.2] - 2021-07-27

### Added

- OriginRelationship display in Browse collection object [#2362]
- Accession/Deaccession section in Collection object match task [#2353]
- Similar objects section in MRC
- Soft validation in Edit/new matrix task
- Update download form [#2335]
- Check and question icons

### Changed

- Upgraded from Ruby version 2.7.3 to 2.7.4
- Updated ruby gems
- Object validation component

### Fixed

- Help plugin
- Original relationships in Collection object quick form
- CO Quick forms in comprehensive specimen digitization [#2354]
- Biological associations in OTU quick forms
- Update type species in new taxon name task

[#2362]: https://github.com/SpeciesFileGroup/taxonworks/issues/2362
[#2353]: https://github.com/SpeciesFileGroup/taxonworks/issues/2353
[#2354]: https://github.com/SpeciesFileGroup/taxonworks/issues/2354

## [0.19.1] - 2021-07-15

### Added

- Autogenerated description for OTU based on observation_matrix
- Description section in Browse OTU
- `observation_matrix_id` param in Browse OTU task
- Description in Matrix row coder

### Changed

- Update `per` value from 5 to 500 in citations controller [#2336]
- Updated ruby gems
- Upgraded biodiversity gem to 5.3.1 (uses named params)

### Fixed

- Show selected options for biological associations in comprehensive specimen digitization task [#2332]
- Option to hide "Attributes", "Buffered", "Citations" and "Depictions" sections in comprehensive specimen digitization task [#2333]
- Missing fields in comprehensive form
- Fields not showing in "original combination and rank" section in New taxon name [#2346]

[#2332]: https://github.com/SpeciesFileGroup/taxonworks/issues/2332
[#2333]: https://github.com/SpeciesFileGroup/taxonworks/issues/2333
[#2336]: https://github.com/SpeciesFileGroup/taxonworks/issues/2336
[#2346]: https://github.com/SpeciesFileGroup/taxonworks/issues/2346

## [0.19.0] - 2021-07-08

### Added

- Added new ICZN status: Invalid family group name due to synonymy of type genus replaced before 1961
- Edit image matrix and view image matrix in observation matrices dashboard
- WTK component in comprehensive digitization form [#2245]
- Add invalid relationship checkbox on clone button in New taxon name task [#2171]
- Download PDF button for documents in New source task [#2102]
- Padial annotator for sources in New asserted distribution task [#2105]
- Radial annotator for references in Browse Nomenclature/OTU tasks [#2103]
- Depict person in New image task [#2321]
- Move to `person` option for Depictions slice in Radial annotator
- Sort by nomenclature in edit/new observation matrix task [#1748]
- Added authors facet in Filter nomenclature task
- Citations panel for Collection object section with lock option in comprehensive specimen digitization task [#2328]

### Changed

- Updated ruby gems
- Migrate Vue 2.6 to Vue 3.1.4
- `geographic_area_ids` to `geographic_area_id` in collection objects controller
- Manage synonyms display only one level children in New taxon name [#2213]
- Filter status and relationships according nomenclatural code in Filter nomenclature task [#2157]
- User facet data range now allows to search for both criteria (`updated_at`, `created_at`) [#2317]

### Fixed

- Updated author string for botanical names
- Timeline rendering error in Browse OTU
- Fix wildcard by attribute in Filter collection object
- Confidences modal height in radial annotator [#2304]
- Fix empty search in Filter collection objects
- Clean documents list on reset in New source
- Missing hexagon soft validation in comprehensive specimen digitization task
- Match by collection object is and tag creation in Collection object match
- Destroy container when all other objects in container are deleted [#2322]
- Clicking on "Tag" in Filter collection objects does not add tag [#2323]

[#1748]: https://github.com/SpeciesFileGroup/taxonworks/issues/1748
[#2102]: https://github.com/SpeciesFileGroup/taxonworks/issues/2102
[#2103]: https://github.com/SpeciesFileGroup/taxonworks/issues/2103
[#2105]: https://github.com/SpeciesFileGroup/taxonworks/issues/2105
[#2157]: https://github.com/SpeciesFileGroup/taxonworks/issues/2157
[#2171]: https://github.com/SpeciesFileGroup/taxonworks/issues/2171
[#2213]: https://github.com/SpeciesFileGroup/taxonworks/issues/2213
[#2245]: https://github.com/SpeciesFileGroup/taxonworks/issues/2245
[#2304]: https://github.com/SpeciesFileGroup/taxonworks/issues/2304
[#2317]: https://github.com/SpeciesFileGroup/taxonworks/issues/2317
[#2321]: https://github.com/SpeciesFileGroup/taxonworks/issues/2321
[#2322]: https://github.com/SpeciesFileGroup/taxonworks/issues/2322
[#2323]: https://github.com/SpeciesFileGroup/taxonworks/issues/2323

## [0.18.1] - 2021-06-09

### Added

- Params for `/api/v1/images/` [#1906]
- Params referenced in `/collection_objects` to `/collecting_events`
- `/api/v1/taxon_name_classifications/` endpoint [#2276]
- `/api/v1/taxon_name_relationships/` endpoint [#2277]
- TaxonName cached_is_valid boolean, takes into account Relationships and Classifications
- Status to TaxonName autocomplete [#2086]
- otu_filter param to interactive keys task
- Radial annotator in New extract [#2272]

### Fixed

- Fix for author string for unjustified emendation
- Scope has_many related data to project properly [#2265]
- Refresh event for smart selectors [#2255]
- Edit type material in comprehensive form [#2253]
- Reset selected ids on new search in observation matrices dashboard
- Tiff images are not render on image viewer
- Removed reachable `byebug` call
- Protocol not displayed after select it [#2279]
- image aspect ratio in Transcribe depiction trask [#2273]

### Changed

- Unify Task Collecting Event filter look/feel [#2203]
- Params to `/taxon_name_relationships`, see [#2277]
- CoL Data Package scoping updates
- Removed incompatible identifier object type check for Identifier filter concerns
- Unified some CollectingEvent filter param to singular pattern (collector_ids, otu_ids, geographic_area_ids)
- Plural params for identifiers API endpoint merged to array single form. e.g., identifier_object_ids[]=47&identifier_object_ids[]=2232 => identifier_object_id[]=47&identifier_object_id[]=2232. [#2195]
- Updated Ruby gems and node packages
- `that_is_valid` scope now references `cached_is_valid` [#2242]
- `that_is_invalid` scope now references `cached_is_valid` [#2242]
- `calculated_valid` replaces `that_is_valid` [#2242]
- `calculated_invalid` replaces `that_is_invalid` [#2242]
- remove unused TaxonName#cached_higher_classification

[#2265]: https://github.com/SpeciesFileGroup/taxonworks/issues/2265
[#1906]: https://github.com/SpeciesFileGroup/taxonworks/issues/1906
[#2203]: https://github.com/SpeciesFileGroup/taxonworks/issues/2203
[#2276]: https://github.com/SpeciesFileGroup/taxonworks/issues/2276
[#2277]: https://github.com/SpeciesFileGroup/taxonworks/issues/2277
[#2195]: https://github.com/SpeciesFileGroup/taxonworks/pull/2195
[#2242]: https://github.com/SpeciesFileGroup/taxonworks/issues/2242
[#2086]: https://github.com/SpeciesFileGroup/taxonworks/pull/2086
[#2253]: https://github.com/SpeciesFileGroup/taxonworks/issues/2253
[#2255]: https://github.com/SpeciesFileGroup/taxonworks/issues/2255
[#2272]: https://github.com/SpeciesFileGroup/taxonworks/issues/2272
[#2273]: https://github.com/SpeciesFileGroup/taxonworks/issues/2273
[#2279]: https://github.com/SpeciesFileGroup/taxonworks/issues/2279

## [0.18.0] - 2021-05-14

### Added

- Added `destroyed_redirect` to object radial JSON
- "Not specified" facet to Filter nomenclature [#2226]
- New extract task interface [#1934]
- citation experiment `/api/v1/cite/count_valid_species?taxon_name=Pteromalus` [#2230]
- jsconfig.json for Visual Studio Code
- Image matrix viewer in Image matrix
- Image matrix button in observation dashboard task
- Image matrix link in Interactive keys task
- Export scss vars to javascript
- Pagination count in Filter nomenclature
- OTU depictions column on view mode in Image matrix task
- Grid table component
- SVG Icon component
- OTU depictions draggable in image matrix
- Observations depictions in Browse OTU
- `Ctrl/Alt + V` shortcut for New Collecting event in Comprehensive task [#2248]
- Zoom button in comprehensive form

### Changed

- CollectingEvent autocomplete/object_Tag only shows verbatim lat/long
- Removed `allow_destroy` from object radial JSON
- Made returning count from /controlled_vocabulary_terms optional # @jlpereira Potentially UI breaking check for use, and add &count=true to request if required
- Removed quantification fields from Extract
- Warning message on nuke action in Grid digitize task [#2229]
- Upgraded from Ruby version 2.7.2 to 2.7.3
- Upgraded to Node 14 LTS
- Updated Ruby gems and Node packages
- node-sass to dart-sass
- Refactor image matrix edit table
- Webpack configuration to export sass vars
- Images size in image section on Browse otu

### Fixed

- JSON for geographic area parents (no parent raise)
- Hide soft validation section if is empty in New collecting events task
- 404 error when deleting records from data interfaces [#2223]
- Rank order on New combination preview
- Redirect after destroy a combination [#2169]
- Drag and drop depictions in Image Matrix
- Georeference error message in comprehensive task [#2222]
- Number of uses not displayed in Uniquify people task [#2219]
- SVG Image box in comprehensive [#2262]

[#1934]: https://github.com/SpeciesFileGroup/taxonworks/issues/1934
[#2169]: https://github.com/SpeciesFileGroup/taxonworks/issues/2169
[#2219]: https://github.com/SpeciesFileGroup/taxonworks/issues/2219
[#2222]: https://github.com/SpeciesFileGroup/taxonworks/issues/2222
[#2223]: https://github.com/SpeciesFileGroup/taxonworks/pull/2223
[#2226]: https://github.com/SpeciesFileGroup/taxonworks/pull/2226
[#2229]: https://github.com/SpeciesFileGroup/taxonworks/issues/2229
[#2230]: https://github.com/SpeciesFileGroup/taxonworks/issues/2230
[#2248]: https://github.com/SpeciesFileGroup/taxonworks/issues/2248

## [0.17.1] - 2021-04-30

### Added

- Moved endpoints to own model file
- Permit params on client side
- OTU picker on new observation matrix [#2209]

### Fixed

- Frame overlaps in interactive key task [#2202]
- Parse coordinate characters on comprehensive and new collecting event tasks
- Hide row/column panel on new observation matrix
- Soft validation section is always visible [#2211]
- Ambiguous column problem in query for previous/next collecting event navigation.
- Merge people count [#2218]

### Changed

- Replaced 1KB minimum image file size restriction with dimensions check (16 pixels minimum each) [#2201]
- Switch selector on new observation matrix
- Increment pdf filesize to 512MB [#2212]
- Updated gems and npm packages

[#2201]: https://github.com/SpeciesFileGroup/taxonworks/issues/2201
[#2202]: https://github.com/SpeciesFileGroup/taxonworks/issues/2202
[#2209]: https://github.com/SpeciesFileGroup/taxonworks/issues/2209
[#2211]: https://github.com/SpeciesFileGroup/taxonworks/issues/2211
[#2212]: https://github.com/SpeciesFileGroup/taxonworks/issues/2212
[#2218]: https://github.com/SpeciesFileGroup/taxonworks/issues/2218

## [0.17.0] - 2021-04-23

### Added

- Adds SoftValidation component with fix buttons, and wrench (goto fix) links [#207]
- Database index on `Identifiers#cached`
- Tests for base #next/#previous [#2163]
- `create_backup_directory` flag to create backup directory if it does not exist for taxonworks rake tasks requiring `backup_directory`.
- Edit inline options on edit/new loan task [#2184]
- Shortcut legend on new taxon name task
- Help tip and placeholder for definition in Manage controlled vocabulary task [#2196]

### Fixed

- Bad `project_token` to API should not raise
- Descriptor::Qualitative destruction destroys rather than raises when character states unused.
- Previous navigation [#2163]
- Documenting source doesn't add source to project [#2172]
- Added missing params biocuration_class_ids and biological_relationship_ids to collection_objects_controller filter params. [skip-ci]
- incorrect author string for misspelled combination is fixed
- Missing data migration for `ObservationMatrixColumnItem::SingleDescriptor` to `ObservationMatrixColumnItem::Single:Descriptor`
- Show observation matrices count on radial object [#2158]
- Overflow on New observation matrix [#2168]
- Clear geographic area after reset [#2174]
- PK sequence not set up properly on project export
- Local identifiers' cached values not being updated when updating namespace [#2175]
- Uncertainty sign not populating in label [#2109]
- Pressing the reset button doesn't reset the by attribute facet in Filter collection object [#2180]
- Fix routes in edit/new observation matrices task [#2198]

### Changed

- Refactor SoftValidations and params including specs [#1972][#768]
- Removed legacy non TaxonWorks agnostic import rake tasks (moving to their own repos)
- Updated script predicting masculine, feminine and neuter species name forms
- Changed how `GeographicArea#find_by_lat_long` is built (UNION, not OR)
- Changed TaxonName string for superspecies names
- Updated y18n node package to version 4.0.1 [#2160]
- Replaced Canvas for SVG radial menu
- Close radial object after select a matrix on observation matrices slice [#2165]
- Radial menu slices position

[#768]: https://github.com/SpeciesFileGroup/taxonworks/issues/768
[#207]: https://github.com/SpeciesFileGroup/taxonworks/issues/207
[#1972]: https://github.com/SpeciesFileGroup/taxonworks/issues/1972
[#2109]: https://github.com/SpeciesFileGroup/taxonworks/issues/2109
[#2163]: https://github.com/SpeciesFileGroup/taxonworks/issues/2163
[#2160]: https://github.com/SpeciesFileGroup/taxonworks/issues/2160
[#2168]: https://github.com/SpeciesFileGroup/taxonworks/issues/2168
[#2172]: https://github.com/SpeciesFileGroup/taxonworks/issues/2172
[#2175]: https://github.com/SpeciesFileGroup/taxonworks/issues/2175
[#2174]: https://github.com/SpeciesFileGroup/taxonworks/issues/2174
[#2184]: https://github.com/SpeciesFileGroup/taxonworks/issues/2184
[#2196]: https://github.com/SpeciesFileGroup/taxonworks/issues/2196
[#2198]: https://github.com/SpeciesFileGroup/taxonworks/issues/2198

## [0.16.6] - 2021-03-26

### Added

- Community stats for `/api/v1/stats` [#2061]
- Add by-project param for `/api/v1/stats` [#2056]

### Fixed

- `browse_otu_link` handles nil [#2155]

[#2056]: https://github.com/SpeciesFileGroup/taxonworks/issues/2056
[#2061]: https://github.com/SpeciesFileGroup/taxonworks/issues/2061
[#2155]: https://github.com/SpeciesFileGroup/taxonworks/issues/2155
[#2158]: https://github.com/SpeciesFileGroup/taxonworks/issues/2158
[#2165]: https://github.com/SpeciesFileGroup/taxonworks/issues/2165

## [0.16.5] - 2021-03-25

### Added

- softvalidation fix for transfer of type species into coordinate subgenus
- Link from Browse colleciton object to Browse OTU for current OTU det [#2154]
- Collection object filter params for preparation and buffered fields [#2118]
- Added soft_validations and fixes for coordinate name citations and roles.
- `/collection_objects/123/navigation.json` route/view
- Determination, OTU and repository smart selectors on New image task [#2101]
- Georeferences coordinates in label generate on New collecting event [#2107]
- Lock buttons on New image [#2101]
- Open PDF slider in all tabs [#2106]
- TaxonName autocomplete by internal id
- bind `alt/ctrl + f` to focus the search autocomplete [#2132]
- Annotations on Browse nomenclature
- Collectors facet on Filter collection objects task
- Preview use panel on Manage controlled vocabulary [#2135]

### Changed

- Renamed -`otus_redirect` to `browse_otu_link`
- Updated Protonym.list_of_coordinate_names query. It helps for soft validation.
- Nexus output file was modified to present full name of the of the taxon. TNT export was not changed.
- Lock background color [#2112]
- sortArray function now return a natural sort
- Open confirmation modal and focus new button on New taxon name
- Next and previous links for id and identifier on comprehensive task [#2134]
- Determiner facet on Filter collection objects task
- Updated gems (`bundle update` without altering `Gemfile`)

### Fixed

- updated softvalidation for non binominal names
- updated label for species-group rank TaxonName
- Compute print column divisions with barcode style labels [#1993]
- Object tag for TaxonNameRelationship inverted [#2100]
- Collection object filter, collecting event related params were not being passed [#1807]
- Collection object filter with/out facets, in part [#1455]
- CoLDP missing values for names without original combinations [#2146]
- Multiple parent OTUs via parent_otu_id raised in CoLDp export [#2011]
- Not being able to get pinboard items on some circumstances
- `Request-URI Too Large` loading georeferences on Browse OTU
- Tab order near parent when name is pinned [#2130]
- Spinner in distribution section on Browse OTU
- Destroying a container goes to 404 page [#2133]
- Missing Determiner param [#2119]
- Refresh status and relationship list on rank change [#2010]
- Remove map shapes after reset form on Filter collection objects
- Disabled `Create georeference from verbatim` button when latitude and longitude are not available [#2152]
- Fix create determinations and biocurations before turn off the spinner [#1991]

[#1993]: https://github.com/SpeciesFileGroup/taxonworks/issues/1993
[#1991]: https://github.com/SpeciesFileGroup/taxonworks/issues/1991
[#2100]: https://github.com/SpeciesFileGroup/taxonworks/issues/2100
[#2154]: https://github.com/SpeciesFileGroup/taxonworks/issues/2154
[#1455]: https://github.com/SpeciesFileGroup/taxonworks/issues/1455
[#1807]: https://github.com/SpeciesFileGroup/taxonworks/issues/1807
[#2114]: https://github.com/SpeciesFileGroup/taxonworks/issues/2114
[#2146]: https://github.com/SpeciesFileGroup/taxonworks/issues/2146
[#2010]: https://github.com/SpeciesFileGroup/taxonworks/issues/2010
[#2011]: https://github.com/SpeciesFileGroup/taxonworks/issues/2011
[#2101]: https://github.com/SpeciesFileGroup/taxonworks/issues/2101
[#2106]: https://github.com/SpeciesFileGroup/taxonworks/issues/2101
[#2107]: https://github.com/SpeciesFileGroup/taxonworks/issues/2107
[#2112]: https://github.com/SpeciesFileGroup/taxonworks/issues/2112
[#2118]: https://github.com/SpeciesFileGroup/taxonworks/issues/2118
[#2119]: https://github.com/SpeciesFileGroup/taxonworks/issues/2119
[#2130]: https://github.com/SpeciesFileGroup/taxonworks/issues/2130
[#2131]: https://github.com/SpeciesFileGroup/taxonworks/issues/2131
[#2132]: https://github.com/SpeciesFileGroup/taxonworks/issues/2132
[#2133]: https://github.com/SpeciesFileGroup/taxonworks/issues/2133
[#2152]: https://github.com/SpeciesFileGroup/taxonworks/issues/2133
[#2135]: https://github.com/SpeciesFileGroup/taxonworks/issues/2135

## [0.16.4] - 2021-03-09

### Added

- Multiple presnece/absence params for collection objects filter [#2080]
- Buffered field facets for collection object [#1456], [#1835]
- Filter collection objects by determiner (Person) [#1835]
- Tag smart selector on create collection object in New collecting event task [#2066]
- Year field on person source in new source task
- Create new biocuration and in relationship links in filter collection object
- Determiner in filter collection object
- HEIC image format support
- PDF drop box on new source task [#2094]
- Confirmation modal to clone source [#2099]
- Smart selector on attributions in Radial annotator [#2081]

### Fixed

- Soft validation scope for AssertedDistributions not scoped to taxon [#1971]
- Uniquifying 2 people attached to the same source raises [#2078]
- Render Source::Human cached with year, udpate `citation_tag` [#2067]
- Qualitative states in matrix row coder order correctly [#2076]
- Better source cached filter wildcards [#1557]
- Observation matrices hub link [#2071]
- Refresh button component [#2085]
- Update comprehensive url [#2096]
- `/units.json` called 2x [#2089]
- Edit `error radius` of a georeference in new collecting event task [#2087]
- Previous and next navigate navigation links [#2039]

### Changed

- Now using ImageMagick 7 instead of 6
- Production and development docker images are now based off a single base image
- Development docker environment uses rvm instead of rbenv (matching version manager that has been used for production)
- Updated npm packages

[#1971]: https://github.com/SpeciesFileGroup/taxonworks/issues/1971
[#2039]: https://github.com/SpeciesFileGroup/taxonworks/issues/2039
[#2078]: https://github.com/SpeciesFileGroup/taxonworks/issues/2078
[#2067]: https://github.com/SpeciesFileGroup/taxonworks/issues/2067
[#2076]: https://github.com/SpeciesFileGroup/taxonworks/issues/2076
[#1557]: https://github.com/SpeciesFileGroup/taxonworks/issues/1557
[#1835]: https://github.com/SpeciesFileGroup/taxonworks/issues/1835
[#1456]: https://github.com/SpeciesFileGroup/taxonworks/issues/1456
[#2080]: https://github.com/SpeciesFileGroup/taxonworks/issues/2080
[#2066]: https://github.com/SpeciesFileGroup/taxonworks/issues/2066
[#2071]: https://github.com/SpeciesFileGroup/taxonworks/issues/2071
[#2081]: https://github.com/SpeciesFileGroup/taxonworks/issues/2081
[#2085]: https://github.com/SpeciesFileGroup/taxonworks/issues/2085
[#2087]: https://github.com/SpeciesFileGroup/taxonworks/issues/2087
[#2089]: https://github.com/SpeciesFileGroup/taxonworks/issues/2089
[#2094]: https://github.com/SpeciesFileGroup/taxonworks/issues/2094
[#2096]: https://github.com/SpeciesFileGroup/taxonworks/issues/2096
[#2099]: https://github.com/SpeciesFileGroup/taxonworks/issues/2099

## [0.16.3] - 2021-02-26

### Added

- Additional date recognition format in date RegEx
- Pagination on Browse Annotations [#1438]
- New combination for subgenus [#748]
- Warn about unsaved changes on Accession metadata [#1858]

### Fixed

- `eventDate`/`eventTime` output format not being ISO8601-compliant [#1939]
- Some value label in Filter sources
- Dropzone error message
- Redirect to Image Matrix on OTU Radial [#2033]
- Race condition problem when generating dwc_occurrences indexing

### Changed

- Pagination in Filter sources
- Replaced geckodriver-helper with webdrivers gem
- Improvement sort table on collection object, source and nomenclature filters

[#748]: https://github.com/SpeciesFileGroup/taxonworks/issues/748
[#1438]: https://github.com/SpeciesFileGroup/taxonworks/issues/1438
[#1858]: https://github.com/SpeciesFileGroup/taxonworks/issues/1858
[#1939]: https://github.com/SpeciesFileGroup/taxonworks/issues/1939
[#2033]: https://github.com/SpeciesFileGroup/taxonworks/issues/2033

## [0.16.2] - 2021-02-18

### Added

- Additional date recognition format in date RegEx
- Fields with/out some value facet for Source filter [#2023]
- Keyword params to TaxonName API
- Adds database index to Sour title, year, author
- Keyword and/or logic in Tag facets (throughout) [#2026], [#2032]
- `/ap1/v1/stats` endpoint [#1871]
- `papertrail.json?object_global_id=`
- Quick label on collection object quick form [#2003]
- Lock biological relationship in radial object [#2036]
- Confirmation popup to delete a type material in comprehensive
- Tag facet to filter nomenclature [#2047]

### Changed

- Checkmark on verbatim should visible only
- Updated gems (`bundle update` without altering `Gemfile`)
- Updated node packages (`npm update` without altering `packages.json`)
- Changed `verbatim author` for `cached_author_year` in filter nomenclature
- Keywords styled after choice in Tag facet
- Keywords removed from all list after choice in Tag facet

### Fix

- Model LoanItem - Tagged batch adds tag, not object [#2051]
- Prevent non-loanable things being loaned [#2043]
- `ancestors` param properly permitted TaxonName api/filter
- TaxonName#name allowed spaces [#2009]
- Fix help tip of pinboard navigator shortcut
- Generate label button [#2002]
- Save collectors in new collecting event task [#2016]
- Fix image viewer on filter image task
- Image caption modal size [#2030]
- Set created loan object [#2042]
- Refactor edit load items [#2044]

[#2032]: https://github.com/SpeciesFileGroup/taxonworks/issues/2032
[#2051]: https://github.com/SpeciesFileGroup/taxonworks/issues/2051
[#2043]: https://github.com/SpeciesFileGroup/taxonworks/issues/2043
[#2026]: https://github.com/SpeciesFileGroup/taxonworks/issues/2026
[#2023]: https://github.com/SpeciesFileGroup/taxonworks/issues/2023
[#2009]: https://github.com/SpeciesFileGroup/taxonworks/issues/2009
[#1871]: https://github.com/SpeciesFileGroup/taxonworks/issues/1871
[#2002]: https://github.com/SpeciesFileGroup/taxonworks/issues/2002
[#2003]: https://github.com/SpeciesFileGroup/taxonworks/issues/2003
[#2012]: https://github.com/SpeciesFileGroup/taxonworks/issues/2012
[#2016]: https://github.com/SpeciesFileGroup/taxonworks/issues/2016
[#2030]: https://github.com/SpeciesFileGroup/taxonworks/issues/2030
[#2042]: https://github.com/SpeciesFileGroup/taxonworks/issues/2042
[#2044]: https://github.com/SpeciesFileGroup/taxonworks/issues/2044
[#2045]: https://github.com/SpeciesFileGroup/taxonworks/issues/2045
[#2047]: https://github.com/SpeciesFileGroup/taxonworks/issues/2047

## [0.16.1] - 2021-01-26

### Fixed

- Missing `depiction_object_type` on New image task [#1995]
- Sort case-insensitive [#1985]

[#1985]: https://github.com/SpeciesFileGroup/taxonworks/issues/1985
[#1995]: https://github.com/SpeciesFileGroup/taxonworks/issues/1995

## [0.16.0] - 2021-01-25

### Added

- New collecting event task [#1530]
- "Quick" collection objects options from new collecting event task
- New WKT georeference inputs
- Auto-georeference and date Collecting Events by depicting images with pertinent EXIF data
- Route linting specs
- Generate label (alpha), pastes values into print label input
- Collecting event navigation options (next/previous with/out <many things>
- Nested_attributes for Labels
- Collection object/and collecting event navigation options/bridges
- `/collecting_events/preview?<filter_params>` a preview look for brief tables
- Subclasses for labels:`Label::QrCode`, `Label::Code128`
- Include `rqrcode`, `barby` for barcode rendering
- Add `label` attribute to Label JSON response that renders QR code
- Add accommodation for printing pages of barcode-based labels
- Add `Georeference::Wkt` an anonymous WKT based georeference assertion
- Add option to disable name-casing when Person is created from `/people/new` [#1967]
- Full CASTOR (taxon names batch load) example template, CASTOR preview notices
- New ICZN class added: NoDiagnosisAfter1930AndRejectedBefore2000 for family-group names
- Add image attributions, original citation and editor options in image viewer [#1978]
- Browse current OTU button in Browse OTU

### Changed

- Moved buttons in collecting event on comprehensive task [#1986]
- Improved collecting event status in smart selector on comprehensive digitization
- Some tasks route names were "malformed" and renamed
- ENV variable`TAXONWORKS_TEST_LINTING=true` must now be `true`, not anything, to trigger linting specs
- Setting `Identifier#cached` uses a build getter to enable Label building
- Georeference validation requires CollectingEvent (enabled by proper use of `:inverse_of`)
- Tweak to how `pinned?` is calculated trying to eliminate database calls
- Minor cleanup of batch preview layouts
- Changed softvalidation message for names being on Official ICZN lists
- Fetch codecov, seedback and closure_tree gems from RubyGems.
- Updated gems (`bundle update` without altering `Gemfile`).
- Remove `no_leaves`= true from taxon name on filter images task [#1953]
- Turn off autocomplete feature on vue autocomplete [#1956]
- Limited CoLDP exports runtime to 1 hour and 2 attemps.
- Turn off autocomplete on new taxon name task
- Replaced display name attribute for object_label in parent autocomplete on New taxon name task
- Filter task by name only [#1962]
- Search geographic area by verbatim coordinates on new collecting event
- Show coordinates from verbatim georeference
- Parsed verbatim label to fields
- Parsed EXIF coordinates to verbatim fields
- Changed autocomplete label [#1988]
- Using newer biodiversity gem from official source
- Updated gems (`bundle update` without altering `Gemfile`)

### Fixed

- CoLDP [sic], errant chresonym, and basionym ids for misspellings
- Loan items reference proper housekeeping in table
- Line links of batch-preview results
- broken API download link for exported references [#1908]
- removed BASIS task stub [#1716]
- `/api/v1/notes` project scoping [#1958]
- `is_community?` reporting `false` for some models without `project_id`
- New source after cloning not display changes on authors / editors lists
- Edit taxon name firing multiple updates when updating gender [#1970]
- Correct image size on image viewer
- Save pages before clone person on new taxon name [#1977]
- Correct count display of attributions [#1979]
- Uncheck collecting event option [#1980]
- Trip Code/Identifier not visible in header of Edit collecting event [#1990]

[#1530]: https://github.com/SpeciesFileGroup/taxonworks/issues/1530
[#1716]: https://github.com/SpeciesFileGroup/taxonworks/issues/1716
[#1908]: https://github.com/SpeciesFileGroup/taxonworks/issues/1908
[#1949]: https://github.com/SpeciesFileGroup/taxonworks/issues/1949
[#1953]: https://github.com/SpeciesFileGroup/taxonworks/issues/1953
[#1956]: https://github.com/SpeciesFileGroup/taxonworks/issues/1956
[#1958]: https://github.com/SpeciesFileGroup/taxonworks/issues/1958
[#1963]: https://github.com/SpeciesFileGroup/taxonworks/issues/1963
[#1967]: https://github.com/SpeciesFileGroup/taxonworks/issues/1967
[#1970]: https://github.com/SpeciesFileGroup/taxonworks/issues/1970
[#1977]: https://github.com/SpeciesFileGroup/taxonworks/issues/1977
[#1978]: https://github.com/SpeciesFileGroup/taxonworks/issues/1978
[#1979]: https://github.com/SpeciesFileGroup/taxonworks/issues/1979
[#1980]: https://github.com/SpeciesFileGroup/taxonworks/issues/1980
[#1986]: https://github.com/SpeciesFileGroup/taxonworks/issues/1986
[#1988]: https://github.com/SpeciesFileGroup/taxonworks/issues/1988
[#1990]: https://github.com/SpeciesFileGroup/taxonworks/issues/1990

## [0.15.1] - 2020-12-14

### Added

- `Person` can not be active for > 119 years
- Show buffered values in `Task - Browse collection objects` [#1931]
- Default pin button on Uniquify people task
- Checkbox to Select/unselect all match people on Uniquify people task [#1921]
- Pixels to centimeter on new image task

### Changed

- Clean timeline display in `Task - Browse collection objects`
- `db:seed` displays password for created users and adds admin to Default project [#1913]
- Start date needs to be set before set end date on Housekeeping facet
- Bump node package `ini` from 1.3.5 to 1.3.7

### Fixed

- CVT smart selectors/pinboard scope broken [#1940][#1941]
- Image filter `ancestor_id` was to be `taxon_name_id` or `taxon_name_id[]` [#1916]
- Bad Image select_option sort [#1930]
- Housekeeping filter params now less restrictive [#1920] PENDING UI TEST
- ShallowPolymorphic called in `.json` form [#1928]
- Documentation of param names, examples, for the "CASTOR" taxon name batch load [#1926]
- `tw:db:load` task not handling settings reliably. [#1914]
- Set `pulse` attribute true on radial annotator for object with annotations on data views and Browse nomenclature task
- Invalid attribute `:note` in Note API result view.
- Malformed PDF exception handling in Document model.
- Clipboard copy shortcut
- Source hub link on Citations by source task
- Clean content editor after change a topic

[#1941]: https://github.com/SpeciesFileGroup/taxonworks/issues/1941
[#1940]: https://github.com/SpeciesFileGroup/taxonworks/issues/1940
[#1916]: https://github.com/SpeciesFileGroup/taxonworks/issues/1916
[#1931]: https://github.com/SpeciesFileGroup/taxonworks/issues/1931
[#1930]: https://github.com/SpeciesFileGroup/taxonworks/issues/1930
[#1920]: https://github.com/SpeciesFileGroup/taxonworks/issues/1920
[#1928]: https://github.com/SpeciesFileGroup/taxonworks/issues/1928
[#1926]: https://github.com/SpeciesFileGroup/taxonworks/issues/1926
[#1913]: https://github.com/SpeciesFileGroup/taxonworks/issues/1913
[#1914]: https://github.com/SpeciesFileGroup/taxonworks/issues/1914
[#1921]: https://github.com/SpeciesFileGroup/taxonworks/issues/1921

## [0.15.0] - 2020-11-30

### Added

- Export project database task [#1868]
- Additional collecting methods recognized from the collecting event label
- Added content filter, API endpoints [#1905]
- New greatly simplified controller concern `ShallowPolymorphic` for handling link b/w shallow routes and filters
- Note filter improvements, specs, new params, API exposure [#XXX]
- `person#sources` `has_many` (very slight potential for issues)
- Multiple new people filter params, see `lib/queries/person/filter.rb` [#1859]
- People can be Tagged
- Added image filter [#1454]
- Added image smart selector [#1832]
- Added `pixels_to_centimeter` to images [#1785]
- PENDING TEST - API - `sort` (with `classification`, `alphabetical` options) to `/taxon_names` [#1865]
- Taxon determination, citations and collecting event information in specimen record on browse OTU
- Serial facet on filter sources
- Pulse animation for radial annotator [#1822]
- OTU column in asserted distribution on Browse OTU [#1846]
- Radial annotator on Uniquify people task
- History title on Browse nomenclature
- otu_ids param on Image matrix task
- Open image matrix button on Interactive keys task
- Citations on image response
- View mode on image matrix
- Lock view option for smart selector
- Sortable option to lock column/rows on edit/new observation matrix task [#1895]
- Media Descriptor support on Matrix Row Coder [#1896]
- Free Text Descriptor support on Matrix Row Coder [#1896]
- Search source on New source task [#1899]
- Link to Browse OTU on New asserted distribution task [#1893]
- Link to Browse OTU on comprehensive specimen digitization [#1889]

### Fixed

- Potential issue (may be others) with CoLDP raising in the midst of large exports
- People filter role + name [#1662]
- Fix family synonym validation [#1892]
- Fix matrix view row order [#1881]
- CVT view helper bug with predicates
- Fixed database seeding bugs.
- Fixed display problem of OTUs without taxon name on Browse OTU
- Edit asserted distribution on quick forms
- Reference overflow on Browse nomenclature
- Date requested filled automatically [#1872]
- Remove collecting event on comprehensive specimen digitization [#1878]
- Loan smart selector DB query.
- Label overlap on menu on observation matrices view [#1894]
- Remove repository on comprehensive specimen digitization [#1897]

### Changed

- change the order of TaxonName softvalidation to bring the duplicate message on the top
- tweaked CoLDP `reified` id concept and use
- removed `most_recent_upates` from Content params
- removed `/contents/filter.json` endpoint, use `/contents.json`
- Deprecating `Concerns::Polymorphic` for `ShallowPolymorphic`, in progress, see Notes controller
- Note filter params `query_string` => `text`, `note_object_types[]` => `note_object_type[]`, `note_object_ids[]` => `note_object_id[]`, added corresponding non-array versions
- Moved `levenshtein_distance` to Query for general use
- Remove `people/123/similar` endpoint (used `/index`)
- Person filter `person_wildcards` is `person_wildcard`
- Person filter behaviour vs. `levenshtein_cuttof`
- cached_valid_taxon_name_id updated for combination after valid status is assigned.
- updated soft validation for 'Uncertain placement'
- [sic] changed to (sic) for misspelled bacterial names
- Additional date and geographical coordinate formats added to the Verbatim label RegEx parsers
- Observation matrix could be resolved without observation_matrix_id, only with otu_filter
- Running `rake db:seed` without `user_id`/`project_id` is now possible.
- Disabled hamburger menu when no functionality behind it on Browse OTU [#1737]
- No longer needed set user on User facet in filters
- Autocomplete label for original combination on New taxon name task
- Changed "n/a" to combination label on Browse nomenclature
- Create original citation in image matrix task
- Autocomplete list style
- Edit button color on type material species task [#1898]
- GitHub Actions used as main CI/CD provider
- Updated vulnerable node packages [#1912]

[#1905]: https://github.com/SpeciesFileGroup/taxonworks/issues/1905
[#1662]: https://github.com/SpeciesFileGroup/taxonworks/issues/1662
[#1859]: https://github.com/SpeciesFileGroup/taxonworks/issues/1859
[#1881]: https://github.com/SpeciesFileGroup/taxonworks/issues/1881
[#1454]: https://github.com/SpeciesFileGroup/taxonworks/issues/1454
[#1832]: https://github.com/SpeciesFileGroup/taxonworks/issues/1832
[#1785]: https://github.com/SpeciesFileGroup/taxonworks/issues/1785
[#1737]: https://github.com/SpeciesFileGroup/taxonworks/issues/1737
[#1865]: https://github.com/SpeciesFileGroup/taxonworks/issues/1865
[#1822]: https://github.com/SpeciesFileGroup/taxonworks/issues/1822
[#1846]: https://github.com/SpeciesFileGroup/taxonworks/issues/1846
[#1868]: https://github.com/SpeciesFileGroup/taxonworks/issues/1868
[#1872]: https://github.com/SpeciesFileGroup/taxonworks/issues/1872
[#1889]: https://github.com/SpeciesFileGroup/taxonworks/issues/1889
[#1893]: https://github.com/SpeciesFileGroup/taxonworks/issues/1893
[#1894]: https://github.com/SpeciesFileGroup/taxonworks/issues/1894
[#1895]: https://github.com/SpeciesFileGroup/taxonworks/issues/1895
[#1896]: https://github.com/SpeciesFileGroup/taxonworks/issues/1896
[#1897]: https://github.com/SpeciesFileGroup/taxonworks/issues/1897
[#1898]: https://github.com/SpeciesFileGroup/taxonworks/issues/1898
[#1899]: https://github.com/SpeciesFileGroup/taxonworks/issues/1899
[#1912]: https://github.com/SpeciesFileGroup/taxonworks/pull/1912

## [0.14.1] - 2020-10-22

### Added

- API - `type` to /roles/:id
- API - `year` to /taxon_names
- API - `include_roles` param to /people
- API - `taxon_name_author_ids[]=`, `taxon_name_author_ids_or` params to /taxon_names
- API - `collector_ids[]=`, `collector_ids_or` params to /collecting_events
- Shape on asserted distribution list [#1828]
- Row filter on Interactive keys task
- Interactive keys and image matrix buttons on observation matrix dashboard

### Fixed

- Wrong param attribute in topic smart selector on radial annotator [#1829]
- Show repository on Browse OTU
- Enable search after fill collecting event fields [#1833]
- Missing geo_json param on geographic_area request [#1840]

### Changed

- Exclude Roles from response from /api/v1/people by default
- Increased `max_per_page` to 10000
- Random words clashes mitigation: Project factory names made longer and `Faker` unique generator is reset only between specs instead of before each test.
- Removed pages field on topic section
- Improved verbatim date parsing
- Georeference scope over geographic area scope [#1841]

[#1454]: https://github.com/SpeciesFileGroup/taxonworks/issues/1454
[#1832]: https://github.com/SpeciesFileGroup/taxonworks/issues/1832
[#1785]: https://github.com/SpeciesFileGroup/taxonworks/issues/1785
[#1828]: https://github.com/SpeciesFileGroup/taxonworks/issues/1828
[#1829]: https://github.com/SpeciesFileGroup/taxonworks/issues/1829
[#1833]: https://github.com/SpeciesFileGroup/taxonworks/issues/1833
[#1840]: https://github.com/SpeciesFileGroup/taxonworks/issues/1840
[#1841]: https://github.com/SpeciesFileGroup/taxonworks/issues/1841
[#1878]: https://github.com/SpeciesFileGroup/taxonworks/issues/1878

## [0.14.0] - 2020-10-16

### Added

- Added additional date recognition format for RegEx
- Added OTU filter in the interactive key API
- Collecting Event API endpoints
- Collection Object API endpoints
- Biological Assertion API endpoints
- Asserted Distribution API endpoints
- New Otu API params
- People filter API endpoints [#1509]
- Identifier filter API endpoints [#1510]
- Source filter API endpoints [#1511]
- New Interactive Key task [#1810]
- New model for matrix based interactive keys which produce JSON for the Interactive Key task [#1810]
- `weight` field to descriptor
- Ancestors facet on filter nomenclature [#1791]
- TW_DISABLE_DB_BACKUP_AT_DEPLOY_TIME env var to disable built-in backup functionality at deploy/database-update time.
- Display coordinate type specimens [#1811]
- Changed background color header for invalid names on Browse OTU
- Taxonworks version in header bar when not running in sandbox mode

### Fixed

- Fixed radial navigator broken for some data [#1824]
- Fixed IsData position [#1805]
- Collecting event object radial metadata settings
- Webpack resolved_paths deprecation warning
- Missing /otus/:otu_id/taxon_determinations route
- tw:db:restore task not picking up database host settings
- Create citation on new combination without pages
- Param descriptor id on new descriptor task [#1798]
- Filter by user on filter nomenclature [#1780]
- Optimized selector queries for Loan model

### Changed

- Fix original author string for Plant names
- Additional date format added for date recognition RegEx
- Removed some attributes from api/v1 endpoints to simplify responses
- type_materials/:id.json includes `original_combination` string
- CoLDP references are full cached values, not partially passed
- Combination nomenclatural code inference drawn from members, not parent
- Some nomenclature rank related simbols moved to constants
- Load Images for coordinate OTUs [#1787]
- Extended New Image task upload timeout from 30 seconds to 10 minutes
- Updated rgeo-proj4 gem

[#1824]: https://github.com/SpeciesFileGroup/taxonworks/issues/1824
[#1805]: https://github.com/SpeciesFileGroup/taxonworks/issues/1805
[#1509]: https://github.com/SpeciesFileGroup/taxonworks/issues/1509
[#1510]: https://github.com/SpeciesFileGroup/taxonworks/issues/1510
[#1511]: https://github.com/SpeciesFileGroup/taxonworks/issues/1511
[#1780]: https://github.com/SpeciesFileGroup/taxonworks/issues/1780
[#1791]: https://github.com/SpeciesFileGroup/taxonworks/issues/1791
[#1787]: https://github.com/SpeciesFileGroup/taxonworks/issues/1787
[#1798]: https://github.com/SpeciesFileGroup/taxonworks/issues/1798
[#1810]: https://github.com/SpeciesFileGroup/taxonworks/pull/1810
[#1811]: https://github.com/SpeciesFileGroup/taxonworks/issues/1811

## [0.13.0] - 2020-09-22

### Changed

- Removed forced dependency on google-protobuf gem
- Updated gems
- Browse OTU page unifies coordinate OTUs for Asserted Distribution and Biological Associations [#1570]
- Handling for new unicode minutes, seconds symbols [#1526]
- Descriptor object radial paths
- Many specs related to dynamic observation matrix items
- Improvements to Descriptor autocomplete labels [#1727]
- Added `rake tw:maintenance:otus:missplaced_references` [#1439]
- Pdf viewer button on Documentation and Source views [#1693]
- Spinner for when converting verbatim to bibtex [#1710]
- Set OTU in determination when otu_id param is present on comprehensive task
- "Create georeference from verbatim" button in Parsed column on comprehensive task
- Sortable order for Type material, Biological association and Determinations on comprehensive task
- User facet on Filter nomenclature task [#1720]
- Pagination on Filter noemnclature task [#1724]
- Biological associations filter on Browse OTU

### Changed

- AssertedDistribution filter `otu_id` and `geographic_area_id` can now also take array form, e.g. `otu_id[]=`
- Preload all CSL styles via fixed constant, increasing boot speed [#1749]
- Return value format for Utilities::Geo.distance_in_meters changed from \[Float\] to \[String\]
- Data migration updating all `type` column values for matrix row/column items
- Tweaked JSON attribute response for matrix rows and columns very slightly
- Updated observation item types to properly nest them, inc. all downstream changes (Factories, etc.)
- Unfied matrix hooks in various places
- Updated some matrix related routes to point to tasks
- Updated respec `matrix` tag to `observation_matrix`
- Methods that write to cached should not fire callbacks, potential for [#1701]
- Using custom geckodriver-helper for Firefox 80 support
- Override browser shortcuts on task hotkeys [#1738]
- Biological associations section on Browse OTU
- TW now supports Postgres 12 [#1305]
- Replaced biodiversity with custom gem repo using IPC with gnparser processes
- Updated gems
- Character "΄" also accepted as minute specifier in coordinates parsing.

## Fixed

- Fixed LOW_PROBABILITY constant message
- Matrix rows/items prevent OTU (and collection object) from being destroyed [#1159]
- Scope of dynamic taxon name row item [#1747]
- Processing of values (in distance_in_meters) to limit significant digits of results of unit conversions. Decimal degrees not affected at this time. [#1512]
- Character state order not correct in Nexus format [#1574]
- Not able to destroy matrix rows or matrices [#1520], [#1123]
- Dynamic observeratoin matrix items not properly scoped/behaving [#1125]
- Destroy pdf pages before create new ones [#1680]
- Serial multiple updates did not update bibtex author field [#1709]
- Fix (likely) for pinboard items failing to remove [#1690]
- Better response for failed collecting event cloning [#1705]
- Cleaned up deprecated biological associations graph autcomplete [#1707]
- Colliding `namespace` method for identifiers breaks identifiers list [#1702]
- Graceful failed serial destroy response [#1703]
- Restored Show -> edit link [#1699]
- Enable search button after pick a collecting event date on Filter collection objects task [#1728]
- Misppeling collecting_event_ids parameter [#1729]
- Non-original combination authorship lacking parentheses [#1686]

[#1570]: https://github.com/SpeciesFileGroup/taxonworks/issues/1570
[#1749]: https://github.com/SpeciesFileGroup/taxonworks/issues/1749
[#1159]: https://github.com/SpeciesFileGroup/taxonworks/issues/1159
[#1747]: https://github.com/SpeciesFileGroup/taxonworks/issues/1747
[#1512]: https://github.com/SpeciesFileGroup/taxonworks/issues/1512
[#1526]: https://github.com/SpeciesFileGroup/taxonworks/issues/1526
[#1727]: https://github.com/SpeciesFileGroup/taxonworks/issues/1727
[#1574]: https://github.com/SpeciesFileGroup/taxonworks/issues/1574
[#1520]: https://github.com/SpeciesFileGroup/taxonworks/issues/1520
[#1123]: https://github.com/SpeciesFileGroup/taxonworks/issues/1123
[#1125]: https://github.com/SpeciesFileGroup/taxonworks/issues/1125
[#1439]: https://github.com/SpeciesFileGroup/taxonworks/issues/1439
[#1709]: https://github.com/SpeciesFileGroup/taxonworks/issues/1709
[#1680]: https://github.com/SpeciesFileGroup/taxonworks/issues/1680
[#1690]: https://github.com/SpeciesFileGroup/taxonworks/issues/1690
[#1693]: https://github.com/SpeciesFileGroup/taxonworks/issues/1693
[#1699]: https://github.com/SpeciesFileGroup/taxonworks/issues/1699
[#1701]: https://github.com/SpeciesFileGroup/taxonworks/issues/1701
[#1705]: https://github.com/SpeciesFileGroup/taxonworks/issues/1705
[#1707]: https://github.com/SpeciesFileGroup/taxonworks/issues/1707
[#1702]: https://github.com/SpeciesFileGroup/taxonworks/issues/1702
[#1703]: https://github.com/SpeciesFileGroup/taxonworks/issues/1703
[#1710]: https://github.com/SpeciesFileGroup/taxonworks/issues/1710
[#1720]: https://github.com/SpeciesFileGroup/taxonworks/issues/1720
[#1724]: https://github.com/SpeciesFileGroup/taxonworks/issues/1724
[#1738]: https://github.com/SpeciesFileGroup/taxonworks/issues/1738
[#1686]: https://github.com/SpeciesFileGroup/taxonworks/issues/1686
[#1305]: https://github.com/SpeciesFileGroup/taxonworks/pull/1305

## [0.12.17] - 2020-02-02

### Added

- Successfull source destroy message
- Pending - Definition field to BiologicalRelationship model and views [#1672]
- New button to (attempt to) convert verbatim sources to Bibtex via Crossref
- Model methods and attribute to change Source Verbatim to Bibtex [#1673]
- DOMPurify package to sanitize html
- List all Keyword and Topics in smart selector on filter source [#1675]
- Added data links tool in markdown editor (Ctrl/Alt-Shift-L) [#1674]
- Definition field on composer biological relationship task [#1672]

### Changed

- Unified can_destroy/edit methods
- Improved Source autocomplete with metadata/markup [#1681]
- Changed CoLDP download to use Catalog::Nomenclature as name source
- Replace SimpleMDE for EasyMDE
- Sort alphabetically bibliography style list on filter source
- Removed limit of download bibtex on filter source [#1683]
- Disable/enable destroy button from metadata on radial navigator [#1696]

### Fixed

- Non admins not able to destroy shared data [#1098]
- Pending confirmation: Include original combinations in CoLDP [#1204]
- Pending confirmation: Include forma/variety properly in CoLDP [#1203]
- Docker: Fixed path typo on clean up command
- Tag button on filter source [#1692]
- Overflow in taxon names list in new taxon name [#1688]
- Confidence button overlapped in new combination [#1687]

[#1098]: https://github.com/SpeciesFileGroup/taxonworks/issues/1098
[#1672]: https://github.com/SpeciesFileGroup/taxonworks/issues/1672
[#1673]: https://github.com/SpeciesFileGroup/taxonworks/issues/1673
[#1674]: https://github.com/SpeciesFileGroup/taxonworks/issues/1674
[#1681]: https://github.com/SpeciesFileGroup/taxonworks/issues/1681
[#1203]: https://github.com/SpeciesFileGroup/taxonworks/issues/1203
[#1204]: https://github.com/SpeciesFileGroup/taxonworks/issues/1204
[#1672]: https://github.com/SpeciesFileGroup/taxonworks/issues/1672
[#1675]: https://github.com/SpeciesFileGroup/taxonworks/issues/1675
[#1683]: https://github.com/SpeciesFileGroup/taxonworks/issues/1683
[#1687]: https://github.com/SpeciesFileGroup/taxonworks/issues/1687
[#1688]: https://github.com/SpeciesFileGroup/taxonworks/issues/1688
[#1692]: https://github.com/SpeciesFileGroup/taxonworks/issues/1692
[#1696]: https://github.com/SpeciesFileGroup/taxonworks/issues/1696

## [0.12.16] - 2020-08-24

### Added

- Highlight metadata that is not in this project in uniquify people task [#1648]
- Locks buttons on grid digitizer task [#1599]
- Option to export styled bibliography on filter sources task [#1652]
- Edit button in content section on radial object [#1670]

### Changed

- Drag button style on new taxon name [#1669]
- Removed SimpleMDE lib from ruby assets and added to npm dependencies
- Allow taxon name type relationships to be cited [#1667]

### Fixed

- BibTex html no longer escaped [#1657]
- Some of the elements of the form are not accessible on overflow. [#1661]
- Populate masculine, feminine and neuter on gender form [#1665]
- Markdown render on Browse OTU [#1671]

[#1599]: https://github.com/SpeciesFileGroup/taxonworks/issues/1599
[#1648]: https://github.com/SpeciesFileGroup/taxonworks/issues/1648
[#1652]: https://github.com/SpeciesFileGroup/taxonworks/issues/1652
[#1657]: https://github.com/SpeciesFileGroup/taxonworks/issues/1657
[#1661]: https://github.com/SpeciesFileGroup/taxonworks/issues/1661
[#1665]: https://github.com/SpeciesFileGroup/taxonworks/issues/1665
[#1667]: https://github.com/SpeciesFileGroup/taxonworks/issues/1667
[#1669]: https://github.com/SpeciesFileGroup/taxonworks/issues/1669
[#1670]: https://github.com/SpeciesFileGroup/taxonworks/issues/1670
[#1671]: https://github.com/SpeciesFileGroup/taxonworks/issues/1671

## [0.12.15] - 2020-08-18

### Fixed

- Sqed hook initiated with String, not Class [#1654]

[#1654]: https://github.com/SpeciesFileGroup/taxonworks/issues/1654

## [0.12.14] - 2020-08-17

### Added

- Help tips in comprehensive specimen digitization task
- Help tips in new source task
- Type section in Browse OTUs task [#1615]
- Automatically filter sections by taxon rank in Browse OTUs task
- Rank string in browse nomenclature
- Pinboard navigator (Ctrl/Alt + G) [#1647]
- Filter by repository in filter collection objects [#1650]
- Hotkey for add element to pinboard (Ctrl/Alt + P)

### Fixed

- Collectors order in comprehensive specimen digitization
- Losses data of etymology form after set a gender
- Autocomplete component not encoding query params properly
- Random RGeo deserialization errors [#1553]

### Changed

- New combination redirect to the valid name [#1639]
- Rename comprehensive specimen digitization task card
- Updated chartkick gem [#1646]
- Improved verbatim date and geographic coordinates recognition
- Improved soft validation messages for coordinated species-group

[#1553]: https://github.com/SpeciesFileGroup/taxonworks/issues/1553
[#1615]: https://github.com/SpeciesFileGroup/taxonworks/issues/1615
[#1639]: https://github.com/SpeciesFileGroup/taxonworks/issues/1639
[#1646]: https://github.com/SpeciesFileGroup/taxonworks/pull/1646
[#1647]: https://github.com/SpeciesFileGroup/taxonworks/issues/1647
[#1650]: https://github.com/SpeciesFileGroup/taxonworks/issues/1650

## [0.12.13] - 2020-08-04

### Added

- Delete confirmation for original combinations [#1618]
- Delete confirmation for type specimens in new type specimen task
- Check if already exist an asserted combination with the same otu and geographic area in new asserted distribution task [#1329]
- Modal on duplicate original citations in radial annotator [#1576]
- Soft validations component for citations in radial annotator and tasks [#1552]
- Redirect to valid name in browse nomenclature [#446]
- sessionStorage for browse nomenclature autocomplete [#446]
- Observation matrices in radial object [#1527]
- Comprehensive task to taxon name radial [#934]
- Map on OTU radial in asserted distribution form [#856]
- Pin objects from list in filter sources
- Checkbox to make document public on list in radial annotator
- Title legend for "make default" icon in pinboard slide
- Checkbox to alternative between AND/OR filter for authors in filter sources
- Lep staged 2 layout for staged images [#1635]

### Changed

- Use amazing_print instead of awesome_print gem
- Cleanup and add spec basis for nomenclature tabular stats queries
- Improve/unify image modal [#1617]
- Replace repository and source autocompletes for smart selectors in new type material task
- Changed autosave behaviour in new asserted distribution task
- Gender list order in new taxon name task
- Page range soft validation message made less strict
- Original citation-related UI text
- Moved taxon name input search to right column in new taxon name
- Persons autosave in new taxon name
- Updated elliptic node package. [#1632]

### Fixed

- Flip object to subject label on type section in new taxon name task
- Shapes are possible to drag even if this option is not set up
- Columns size of georeference table [#1622]
- Webpacker host and port bind on docker container
- Wrong taxon name relationship soft validation message for genera
- Modal confirmation its not displaying in manage synonyms section [#1627]
- Manage synonyms includes combinations [#1628]
- Recent and per params in source filter and controller
- Missing ZIP dependency for docker images
- Attempting to return geographic areas in OTU smart selector on certain conditions

[#446]: https://github.com/SpeciesFileGroup/taxonworks/issues/446
[#856]: https://github.com/SpeciesFileGroup/taxonworks/issues/856
[#934]: https://github.com/SpeciesFileGroup/taxonworks/issues/934
[#1329]: https://github.com/SpeciesFileGroup/taxonworks/issues/1329
[#1527]: https://github.com/SpeciesFileGroup/taxonworks/issues/1527
[#1552]: https://github.com/SpeciesFileGroup/taxonworks/issues/1552
[#1576]: https://github.com/SpeciesFileGroup/taxonworks/issues/1576
[#1617]: https://github.com/SpeciesFileGroup/taxonworks/issues/1617
[#1618]: https://github.com/SpeciesFileGroup/taxonworks/issues/1618
[#1622]: https://github.com/SpeciesFileGroup/taxonworks/issues/1622
[#1627]: https://github.com/SpeciesFileGroup/taxonworks/issues/1627
[#1628]: https://github.com/SpeciesFileGroup/taxonworks/issues/1628
[#1632]: https://github.com/SpeciesFileGroup/taxonworks/pull/1632
[#1635]: https://github.com/SpeciesFileGroup/taxonworks/issues/1635

## [0.12.12] - 2020-07-22

### Fixed

- Seeing OTUs in Recent that do not belong to project [#1626]

[#1626]: https://github.com/SpeciesFileGroup/taxonworks/issues/1626

## [0.12.11] - 2020-07-14

### Changed

- Type material designations are now grouped by collection object in Browse OTUs (refs [#1614])

### Fixed

- Protonym parent priority soft validation [#1613]
- Type specimens count in Browse OTUs task
- Attempting to update containers as if them were collection objects in Grid Digitizer task [#1601]

[#1601]: https://github.com/SpeciesFileGroup/taxonworks/issues/1601
[#1613]: https://github.com/SpeciesFileGroup/taxonworks/issues/1613
[#1614]: https://github.com/SpeciesFileGroup/taxonworks/issues/1614

## [0.12.10] - 2020-07-07

### Added

- Smart selection source on new combination and citations annotator
- Parsed verbatim label on comprehensive specimen digitization task
- Soft validation in timeline on Browse OTUs [#1593]
- Topic facet in Filter Sources task [#1589]
- Counts on type specimen and specimen records sections on Browse OTUs
- Collecting method parsing in verbatim label text

### Changed

- Replaced vue-resource package by axios
- Disabled parallel upload on new image task [#1596]
- Default verbatim fields order on comprehensive specimen digitization
- Set radius error in verbatim georeference [#1602]
- Timeline filter.
- Missing High classification ranks on classfication autocomplete on new taxon name [#1595]
- Date and geo-coordinates parsing improvements
- Also update cached taxon name fields when Adjective or Participle is selected
- Repositories and Serials smart selectors' recent entries optimizations

### Fixed

- Filter collecting events was passing a wrong (changed name) parameters and structure for maps and geographic area
- Not showing up people list after a crossref source [#1597]
- Scroller in georeferences map modal
- Grid Digitizer task failing to update containerized specimens matched by identifiers [#1601]
- Specimen not associate with genus after create it in type section on new taxon name [#1604]
- Volume field only accepted numbers [#1606]
- Smart selectors not remove the previous selection after press new on New source task [#1605]
- Georeference methods `latitude` returning longitude and `longitude` latitude
- Smart selector overrides custom list after lists are loaded [#1608]
- Duplicate shortcut, using the same one for comprehensive specimen digitization and clipboard [#1612]
- Typo in taxon name relationship soft validation message.

[#1589]: https://github.com/SpeciesFileGroup/taxonworks/issues/1589
[#1593]: https://github.com/SpeciesFileGroup/taxonworks/issues/1593
[#1595]: https://github.com/SpeciesFileGroup/taxonworks/issues/1595
[#1596]: https://github.com/SpeciesFileGroup/taxonworks/issues/1596
[#1597]: https://github.com/SpeciesFileGroup/taxonworks/issues/1597
[#1601]: https://github.com/SpeciesFileGroup/taxonworks/issues/1601
[#1602]: https://github.com/SpeciesFileGroup/taxonworks/issues/1602
[#1604]: https://github.com/SpeciesFileGroup/taxonworks/issues/1604
[#1605]: https://github.com/SpeciesFileGroup/taxonworks/issues/1605
[#1606]: https://github.com/SpeciesFileGroup/taxonworks/issues/1606
[#1608]: https://github.com/SpeciesFileGroup/taxonworks/issues/1608
[#1612]: https://github.com/SpeciesFileGroup/taxonworks/issues/1612

## [0.12.9] - 2020-07-01

### Added

- Endpoint for verbatim label parsing (dates and geographic coordinates)

### Changed

- Display `[sic]` on misspellings of family-group full taxon names

### Fixed

- Containerized objects not showing up together [#1590]
- Citations by Source task not loading taxon names list [#1591]

[#1590]: https://github.com/SpeciesFileGroup/taxonworks/issues/1590
[#1591]: https://github.com/SpeciesFileGroup/taxonworks/issues/1591

## [0.12.8] - 2020-06-29

### Added

- Set autofocus on source and geographic area in OTU radial asserted distribution form
- `/otus/123/coordinate.json` endpoint - all OTUs coordinate with this one (refs [#1585])
- Autosave on new asserted distribution task

### Changed

- Unauthorized json response
- Better error handle for vue-autocomplete
- Replaced old method to handle ajax call in all tasks
- Updated relationships filter param on new taxon name task (refs [#1584])
- ControlledVocabularyTerm model no longer requires SKOS with URI (refs [#1562], [#1561])
- Improved sorting of objects in the Browse Nomenclatue task
- Updated dwc-archive gem to version 1.1.1

### Fixed

- Topic `select_optimized` controller method crash
- Recent list of biological associations not working due to the use of incorrect table

[#1561]: https://github.com/SpeciesFileGroup/taxonworks/issues/1561
[#1562]: https://github.com/SpeciesFileGroup/taxonworks/issues/1562
[#1584]: https://github.com/SpeciesFileGroup/taxonworks/issues/1584
[#1585]: https://github.com/SpeciesFileGroup/taxonworks/issues/1585

## [0.12.7] - 2020-06-26

### Added

- Taxon name status and relationships soft validations display in Browse Nomenclature task
- Interface to select OTUs and create rows in Observation Matrices Dashboard task
- Autosave system in New Taxon Name task (refs [#649])
- Etymology filter in Nomenclature Filter task (refs [#1549])
- Added new shortcuts for Comprehensive Digitization, New Type Specimen, New Taxon Name and Browse Nomenclature tasks
- Classification section in New Taxon Name task
- Spec to test md5 of multi-line verbatim labels (refs [#1572])
- Display classifications alongside relationships in Browse Nomenclature task
- Add children and add sibling buttons in New Taxon Name task (refs [#1503])
- Link to create new serial on smart selector of New Source tast
- Semantic section coloration in Browse OTU task (refs [#1571])
- Rank prediction in New Taxon Name task (refs [#1054])

### Changed

- Optimized recently used geographic area and sources search
- Improved part of speech and etymology soft validation messages
- Year suffix and pages are now also used when sorting citations in Browse Nomenclature task
- Replaced old geographic area smart selector with newer version
- Swapped 'Masculine' and 'Femenine' positions in New Taxon Name task (refs [#660])
- Replaced uses of `find_each` with `each` (refs [#1548])
- Refactored New Taxon Name front end code
- Display text of some taxon name relationships
- Autocomplete visible in all tabs of smart selector
- OTU autocomplete searches now also matches by common names (refs [#869])
- Browse Taxa task renamed to Browse OTU
- Using unreleased closure_tree code from official repo to address deprecation warning messages
- "valid by default" no longer displayed when a relationship exists in New Taxon Name task (refs [#1525])
- Improvements in BibTex and New Source task UI
- Improvements in role picker and smart selectors in Comprehensive Collection Object Form and New Source tasks
- Optimized some filters for some smart selectors (refs [#1534])
- Smart selector for sources no longer ordered by name
- Some minor UI tweaks in some places
- Updated ruby gems

### Fixed

- Recently used objects code on some models
- Collection Object Filter task not filternig by type material type ([#1551])
- Forms not being cleared when pressing `new` on Compose Biological Relationships task ([#1563])
- Not getting the full list of topics when clicking all in `Radial annotator -> Citation -> Topic` ([#1566])
- Showing name instead of the short name in `Radial Annotator -> Identifiers -> Preview` ([#1567])
- `create` button keeps disabled when creating a new citation fails in `Radial annotator -> Citation` ([#1568])
- Incorrect method call in Match Georeference task view
- Display of misspellings on taxon name relationships
- Femenine and neuter names ending in '-or' not being accepted ([#1575])
- Spinner not disabled when entering malformed URIs in Manage Controlled Vocabulary task form ([#1561])
- "--None--" results obscuring buttons until clicking off the record ([#1558])

[#649]: https://github.com/SpeciesFileGroup/taxonworks/issues/649
[#660]: https://github.com/SpeciesFileGroup/taxonworks/issues/660
[#869]: https://github.com/SpeciesFileGroup/taxonworks/issues/869
[#1054]: https://github.com/SpeciesFileGroup/taxonworks/issues/1054
[#1503]: https://github.com/SpeciesFileGroup/taxonworks/issues/1503
[#1525]: https://github.com/SpeciesFileGroup/taxonworks/issues/1525
[#1534]: https://github.com/SpeciesFileGroup/taxonworks/issues/1534
[#1548]: https://github.com/SpeciesFileGroup/taxonworks/issues/1548
[#1549]: https://github.com/SpeciesFileGroup/taxonworks/issues/1549
[#1551]: https://github.com/SpeciesFileGroup/taxonworks/issues/1551
[#1558]: https://github.com/SpeciesFileGroup/taxonworks/issues/1558
[#1561]: https://github.com/SpeciesFileGroup/taxonworks/issues/1561
[#1563]: https://github.com/SpeciesFileGroup/taxonworks/issues/1563
[#1566]: https://github.com/SpeciesFileGroup/taxonworks/issues/1566
[#1567]: https://github.com/SpeciesFileGroup/taxonworks/issues/1567
[#1568]: https://github.com/SpeciesFileGroup/taxonworks/issues/1568
[#1571]: https://github.com/SpeciesFileGroup/taxonworks/issues/1571
[#1572]: https://github.com/SpeciesFileGroup/taxonworks/issues/1572
[#1575]: https://github.com/SpeciesFileGroup/taxonworks/issues/1575

## [0.12.6] - 2020-06-12

### Added

- CHANGELOG.md
- Matrix observation filters
- Full backtrace in exception notification
- `count` and several other basic default units to Descriptors [#1501]
- Basic Observation::Continuous operators
- Linked new Descriptor form to Task - New descriptor

### Changed

- Updated node packages and changed webpacker configuration
- Progress on fix for [#1420]: CoLDP - Name element columns only getting populated for not valid names
- Made TaxonNameClassification scopes more specific to allow citation ordering (refs [#1040])

### Fixed

- Minor fix in observation matrix dashboard
- Potential fix for `PG::TRDeadlockDetected` when updating taxon name-related data

[#1420]: https://github.com/SpeciesFileGroup/taxonworks/issues/1420
[#1040]: https://github.com/SpeciesFileGroup/taxonworks/issues/1040
[#1501]: https://github.com/SpeciesFileGroup/taxonworks/issues/1501

## [0.12.5] - 2020-06-08

### Added

- Default unit selector for sample character in New Descriptor task ([#1533])
- 'None' option for unit selector in Matrix Row Encoder task
- New Descriptor units

### Changed

- Updated websocket-extensions node package
- Optimized smart selector refresh
- Improved removal error message when source is still in use by some project

### Fixed

- Language selector backend bug
- Sort by page on Citations by Source task ([#1536])
- Removed duplicate `destroy` on project sources controller

[#1533]: https://github.com/SpeciesFileGroup/taxonworks/issues/1533
[#1536]: https://github.com/SpeciesFileGroup/taxonworks/issues/1536

## [0.12.4] - 2020-06-05

### Added

- Pagination on New Observation Matrix task
- Hyperlink to Observation Matrices Dashboard task on New Observation Matrix task (#1532)
- New deletion warning messages on New Observation Matrix task

### Changed

- Renamed New Matrix task to New Observation Matrix
- Citations are now saved without locking on New Taxon Name task
- Updated gems (`bundle update` without altering `Gemfile`)
- Several optimizations on recently used objects retrieval for smart selectors

### Fixed

- Loosing input page numbers when switching tabs on New Taxon Name task

[#1532]: https://github.com/SpeciesFileGroup/taxonworks/issues/1532

[unreleased]: https://github.com/SpeciesFileGroup/taxonworks/compare/v0.20.1...development
[0.20.1]: https://github.com/SpeciesFileGroup/taxonworks/compare/v0.20.0...v0.20.1
[0.20.0]: https://github.com/SpeciesFileGroup/taxonworks/compare/v0.19.7...v0.20.0
[0.19.7]: https://github.com/SpeciesFileGroup/taxonworks/compare/v0.19.6...v0.19.7
[0.19.6]: https://github.com/SpeciesFileGroup/taxonworks/compare/v0.19.5...v0.19.6
[0.19.5]: https://github.com/SpeciesFileGroup/taxonworks/compare/v0.19.4...v0.19.5
[0.19.4]: https://github.com/SpeciesFileGroup/taxonworks/compare/v0.19.3...v0.19.4
[0.19.3]: https://github.com/SpeciesFileGroup/taxonworks/compare/v0.19.2...v0.19.3
[0.19.2]: https://github.com/SpeciesFileGroup/taxonworks/compare/v0.19.1...v0.19.2
[0.19.1]: https://github.com/SpeciesFileGroup/taxonworks/compare/v0.19.0...v0.19.1
[0.19.0]: https://github.com/SpeciesFileGroup/taxonworks/compare/v0.18.1...v0.19.0
[0.18.1]: https://github.com/SpeciesFileGroup/taxonworks/compare/v0.18.0...v0.18.1
[0.18.0]: https://github.com/SpeciesFileGroup/taxonworks/compare/v0.17.1...v0.18.0
[0.17.1]: https://github.com/SpeciesFileGroup/taxonworks/compare/v0.17.0...v0.17.1
[0.17.0]: https://github.com/SpeciesFileGroup/taxonworks/compare/v0.16.6...v0.17.0
[0.16.6]: https://github.com/SpeciesFileGroup/taxonworks/compare/v0.16.5...v0.16.6
[0.16.5]: https://github.com/SpeciesFileGroup/taxonworks/compare/v0.16.4...v0.16.5
[0.16.4]: https://github.com/SpeciesFileGroup/taxonworks/compare/v0.16.3...v0.16.4
[0.16.3]: https://github.com/SpeciesFileGroup/taxonworks/compare/v0.16.2...v0.16.3
[0.16.2]: https://github.com/SpeciesFileGroup/taxonworks/compare/v0.16.1...v0.16.2
[0.16.1]: https://github.com/SpeciesFileGroup/taxonworks/compare/v0.16.0...v0.16.1
[0.16.0]: https://github.com/SpeciesFileGroup/taxonworks/compare/v0.15.1...v0.16.0
[0.15.1]: https://github.com/SpeciesFileGroup/taxonworks/compare/v0.15.0...v0.15.1
[0.15.0]: https://github.com/SpeciesFileGroup/taxonworks/compare/v0.14.1...v0.15.0
[0.14.1]: https://github.com/SpeciesFileGroup/taxonworks/compare/v0.14.0...v0.14.1
[0.14.0]: https://github.com/SpeciesFileGroup/taxonworks/compare/v0.13.0...v0.14.0
[0.13.0]: https://github.com/SpeciesFileGroup/taxonworks/compare/v0.12.17...v0.13.0
[0.12.17]: https://github.com/SpeciesFileGroup/taxonworks/compare/v0.12.16...v0.12.17
[0.12.16]: https://github.com/SpeciesFileGroup/taxonworks/compare/v0.12.15...v0.12.16
[0.12.15]: https://github.com/SpeciesFileGroup/taxonworks/compare/v0.12.14...v0.12.15
[0.12.14]: https://github.com/SpeciesFileGroup/taxonworks/compare/v0.12.13...v0.12.14
[0.12.13]: https://github.com/SpeciesFileGroup/taxonworks/compare/v0.12.12...v0.12.13
[0.12.12]: https://github.com/SpeciesFileGroup/taxonworks/compare/v0.12.11...v0.12.12
[0.12.11]: https://github.com/SpeciesFileGroup/taxonworks/compare/v0.12.10...v0.12.11
[0.12.10]: https://github.com/SpeciesFileGroup/taxonworks/compare/v0.12.9...v0.12.10
[0.12.9]: https://github.com/SpeciesFileGroup/taxonworks/compare/v0.12.8...v0.12.9
[0.12.8]: https://github.com/SpeciesFileGroup/taxonworks/compare/v0.12.7...v0.12.8
[0.12.7]: https://github.com/SpeciesFileGroup/taxonworks/compare/v0.12.6...v0.12.7
[0.12.6]: https://github.com/SpeciesFileGroup/taxonworks/compare/v0.12.5...v0.12.6
[0.12.5]: https://github.com/SpeciesFileGroup/taxonworks/compare/v0.12.4...v0.12.5
[0.12.4]: https://github.com/SpeciesFileGroup/taxonworks/compare/v0.12.3...v0.12.4

---

The following versions predate this CHANGELOG. You may check the comparison reports generated by GitHub by clicking the versions below

| <!-- -->   | <!-- -->                                                                                                                                                                                                                                                                                                                                                                                                                                                                                                                            |
| ---------- | ----------------------------------------------------------------------------------------------------------------------------------------------------------------------------------------------------------------------------------------------------------------------------------------------------------------------------------------------------------------------------------------------------------------------------------------------------------------------------------------------------------------------------------- |
| 0.12.x     | [0.12.3](2020-06-04) [0.12.2](2020-06-02) [0.12.1](2020-05-29) [0.12.0](2020-05-15)                                                                                                                                                                                                                                                                                                                                                                                                                                                 |
| 0.11.x     | [0.11.0](2020-04-17)                                                                                                                                                                                                                                                                                                                                                                                                                                                                                                                |
| 0.10.x     | [0.10.9](2020-04-03) [0.10.8](2020-03-27) [0.10.7](2020-03-26) [0.10.6](2020-03-18) [0.10.5](2020-03-11) [0.10.4](2020-03-04) [0.10.3](2020-02-25) [0.10.2](2020-02-22) [0.10.1](2020-02-21) [0.10.0](2020-02-20)                                                                                                                                                                                                                                                                                                                   |
| 0.9.x      | [0.9.8](2020-02-05) [0.9.7](2020-02-03) [0.9.6](2020-01-29) [0.9.5](2020-01-14) [0.9.4](2020-01-10) [0.9.3](2019-12-23) [0.9.2](2019-12-18) [0.9.1](2019-12-16) [0.9.0](2019-12-13)                                                                                                                                                                                                                                                                                                                                                 |
| 0.8.x      | [0.8.9](2019-12-11) [0.8.8](2019-12-09) [0.8.7](2019-12-06) [0.8.6](2019-12-06) [0.8.5](2019-11-27) [0.8.4](2019-11-26) [0.8.3](2019-11-22) [0.8.2](2019-11-21) [0.8.1](2019-11-19) [0.8.0](2019-11-16)                                                                                                                                                                                                                                                                                                                             |
| 0.7.x      | [0.7.4](2019-10-23) [0.7.3](2019-10-19) [0.7.2](2019-10-05) [0.7.1](2019-10-02) [0.7.0](2019-09-30)                                                                                                                                                                                                                                                                                                                                                                                                                                 |
| 0.6.x      | [0.6.1](2019-06-16) [0.6.0](2019-06-14)                                                                                                                                                                                                                                                                                                                                                                                                                                                                                             |
| 0.5.x      | [0.5.4](2019-05-02) [0.5.3](2019-05-02) [0.5.2](2019-04-23) [0.5.1](2019-04-18) [0.5.0](2019-04-10)                                                                                                                                                                                                                                                                                                                                                                                                                                 |
| 0.4.x      | [0.4.5](2018-12-14) [0.4.4](2018-12-06) [0.4.3](2018-12-04) [0.4.2](2018-12-04) [0.4.1](2018-11-28) [0.4.0](2018-11-08)                                                                                                                                                                                                                                                                                                                                                                                                             |
| 0.3.x (\*) | [0.3.16](2018-09-24) [0.3.15](2018-09-17) [0.3.14](2018-09-11) [0.3.13](2018-09-11) [0.3.12](2018-05-14) [0.3.11](2018-05-11) [0.3.9](2018-05-11) [0.3.7](2018-05-10) [0.3.6](2018-05-10) [0.3.4](2018-05-02) [0.3.3](2018-05-02) [0.3.2](2018-03-27) [0.3.1](2018-03-08) [0.3.0](2018-03-08)                                                                                                                                                                                                                                       |
| 0.2.x (\*) | [0.2.29](2018-02-05) [0.2.28](2017-07-19) [0.2.27](2017-07-19) [0.2.26](2017-07-16) [0.2.25](2017-07-12) [0.2.24](2017-07-12) [0.2.23](2017-07-11) [0.2.22](2017-07-11) [0.2.21](2017-07-10) [0.2.20](2017-07-10) [0.2.19](2017-07-10) [0.2.18](2017-07-10) [0.2.17](2017-07-10) [0.2.15](2017-07-10) [0.2.11](2017-07-10) [0.2.10](2017-07-10) [0.2.9](2017-07-10) [0.2.8](2017-07-10) [0.2.6](2017-07-10) [0.2.5](2017-07-10) [0.2.4](2017-07-10) [0.2.3](2017-07-10) [0.2.2](2017-07-10) [0.2.1](2017-07-10) [0.2.0](2017-07-10) |
| 0.1.x      | _Unreleased_                                                                                                                                                                                                                                                                                                                                                                                                                                                                                                                        |
| 0.0.x      | [0.0.10](2017-06-23) [0.0.9](2017-06-23) [0.0.8](2017-06-09) [0.0.6](2017-06-09) [0.0.5](2017-06-09) [0.0.4](2017-06-09) [0.0.3](2017-06-02) [0.0.2](2017-06-01) 0.0.1(\*\*) (2017-06-01)                                                                                                                                                                                                                                                                                                                                           |

_(\*) Missing versions have not been released._

_(\*\*) Report cannot be provided as this is the first release._

[0.12.3]: https://github.com/SpeciesFileGroup/taxonworks/compare/v0.12.2...v0.12.3
[0.12.2]: https://github.com/SpeciesFileGroup/taxonworks/compare/v0.12.1...v0.12.2
[0.12.1]: https://github.com/SpeciesFileGroup/taxonworks/compare/v0.12.0...v0.12.1
[0.12.0]: https://github.com/SpeciesFileGroup/taxonworks/compare/v0.11.0...v0.12.0
[0.11.0]: https://github.com/SpeciesFileGroup/taxonworks/compare/v0.10.9...v0.11.0
[0.10.9]: https://github.com/SpeciesFileGroup/taxonworks/compare/v0.10.8...v0.10.9
[0.10.8]: https://github.com/SpeciesFileGroup/taxonworks/compare/v0.10.7...v0.10.8
[0.10.7]: https://github.com/SpeciesFileGroup/taxonworks/compare/v0.10.6...v0.10.7
[0.10.6]: https://github.com/SpeciesFileGroup/taxonworks/compare/v0.10.5...v0.10.6
[0.10.5]: https://github.com/SpeciesFileGroup/taxonworks/compare/v0.10.4...v0.10.5
[0.10.4]: https://github.com/SpeciesFileGroup/taxonworks/compare/v0.10.3...v0.10.4
[0.10.3]: https://github.com/SpeciesFileGroup/taxonworks/compare/v0.10.2...v0.10.3
[0.10.2]: https://github.com/SpeciesFileGroup/taxonworks/compare/v0.10.1...v0.10.2
[0.10.1]: https://github.com/SpeciesFileGroup/taxonworks/compare/v0.10.0...v0.10.1
[0.10.0]: https://github.com/SpeciesFileGroup/taxonworks/compare/v0.9.8...v0.10.0
[0.9.8]: https://github.com/SpeciesFileGroup/taxonworks/compare/v0.9.7...v0.9.8
[0.9.7]: https://github.com/SpeciesFileGroup/taxonworks/compare/v0.9.6...v0.9.7
[0.9.6]: https://github.com/SpeciesFileGroup/taxonworks/compare/v0.9.5...v0.9.6
[0.9.5]: https://github.com/SpeciesFileGroup/taxonworks/compare/v0.9.4...v0.9.5
[0.9.4]: https://github.com/SpeciesFileGroup/taxonworks/compare/v0.9.3...v0.9.4
[0.9.3]: https://github.com/SpeciesFileGroup/taxonworks/compare/v0.9.2...v0.9.3
[0.9.2]: https://github.com/SpeciesFileGroup/taxonworks/compare/v0.9.1...v0.9.2
[0.9.1]: https://github.com/SpeciesFileGroup/taxonworks/compare/v0.9.0...v0.9.1
[0.9.0]: https://github.com/SpeciesFileGroup/taxonworks/compare/v0.8.8...v0.9.0
[0.8.9]: https://github.com/SpeciesFileGroup/taxonworks/compare/v0.8.8...v0.8.9
[0.8.8]: https://github.com/SpeciesFileGroup/taxonworks/compare/v0.8.7...v0.8.8
[0.8.7]: https://github.com/SpeciesFileGroup/taxonworks/compare/v0.8.6...v0.8.7
[0.8.6]: https://github.com/SpeciesFileGroup/taxonworks/compare/v0.8.5...v0.8.6
[0.8.5]: https://github.com/SpeciesFileGroup/taxonworks/compare/v0.8.4...v0.8.5
[0.8.4]: https://github.com/SpeciesFileGroup/taxonworks/compare/v0.8.3...v0.8.4
[0.8.3]: https://github.com/SpeciesFileGroup/taxonworks/compare/v0.8.2...v0.8.3
[0.8.2]: https://github.com/SpeciesFileGroup/taxonworks/compare/v0.8.1...v0.8.2
[0.8.1]: https://github.com/SpeciesFileGroup/taxonworks/compare/v0.8.0...v0.8.1
[0.8.0]: https://github.com/SpeciesFileGroup/taxonworks/compare/v0.7.3...v0.8.0
[0.7.4]: https://github.com/SpeciesFileGroup/taxonworks/compare/v0.7.3...v0.7.4
[0.7.3]: https://github.com/SpeciesFileGroup/taxonworks/compare/v0.7.2...v0.7.3
[0.7.2]: https://github.com/SpeciesFileGroup/taxonworks/compare/v0.7.1...v0.7.2
[0.7.1]: https://github.com/SpeciesFileGroup/taxonworks/compare/v0.7.0...v0.7.1
[0.7.0]: https://github.com/SpeciesFileGroup/taxonworks/compare/v0.6.1...v0.7.0
[0.6.1]: https://github.com/SpeciesFileGroup/taxonworks/compare/v0.6.0...v0.6.1
[0.6.0]: https://github.com/SpeciesFileGroup/taxonworks/compare/v0.5.4...v0.6.0
[0.5.4]: https://github.com/SpeciesFileGroup/taxonworks/compare/v0.5.3...v0.5.4
[0.5.3]: https://github.com/SpeciesFileGroup/taxonworks/compare/v0.5.2...v0.5.3
[0.5.2]: https://github.com/SpeciesFileGroup/taxonworks/compare/v0.5.1...v0.5.2
[0.5.1]: https://github.com/SpeciesFileGroup/taxonworks/compare/v0.5.0...v0.5.1
[0.5.0]: https://github.com/SpeciesFileGroup/taxonworks/compare/v0.4.5...v0.5.0
[0.4.5]: https://github.com/SpeciesFileGroup/taxonworks/compare/v0.4.4...v0.4.5
[0.4.4]: https://github.com/SpeciesFileGroup/taxonworks/compare/v0.4.3...v0.4.4
[0.4.3]: https://github.com/SpeciesFileGroup/taxonworks/compare/v0.4.2...v0.4.3
[0.4.2]: https://github.com/SpeciesFileGroup/taxonworks/compare/v0.4.1...v0.4.2
[0.4.1]: https://github.com/SpeciesFileGroup/taxonworks/compare/v0.4.0...v0.4.1
[0.4.0]: https://github.com/SpeciesFileGroup/taxonworks/compare/v0.3.16...v0.4.0
[0.3.16]: https://github.com/SpeciesFileGroup/taxonworks/compare/v0.3.15...v0.3.16
[0.3.15]: https://github.com/SpeciesFileGroup/taxonworks/compare/v0.3.14...v0.3.15
[0.3.14]: https://github.com/SpeciesFileGroup/taxonworks/compare/v0.3.13...v0.3.14
[0.3.13]: https://github.com/SpeciesFileGroup/taxonworks/compare/v0.3.12...v0.3.13
[0.3.12]: https://github.com/SpeciesFileGroup/taxonworks/compare/v0.3.11...v0.3.12
[0.3.11]: https://github.com/SpeciesFileGroup/taxonworks/compare/v0.3.9...v0.3.11
[0.3.9]: https://github.com/SpeciesFileGroup/taxonworks/compare/v0.3.7...v0.3.9
[0.3.7]: https://github.com/SpeciesFileGroup/taxonworks/compare/v0.3.6...v0.3.7
[0.3.6]: https://github.com/SpeciesFileGroup/taxonworks/compare/v0.3.4...v0.3.6
[0.3.4]: https://github.com/SpeciesFileGroup/taxonworks/compare/v0.3.3...v0.3.4
[0.3.3]: https://github.com/SpeciesFileGroup/taxonworks/compare/v0.3.2...v0.3.3
[0.3.2]: https://github.com/SpeciesFileGroup/taxonworks/compare/v0.3.1...v0.3.2
[0.3.1]: https://github.com/SpeciesFileGroup/taxonworks/compare/v0.3.0...v0.3.1
[0.3.0]: https://github.com/SpeciesFileGroup/taxonworks/compare/v0.2.29...v0.3.0
[0.2.29]: https://github.com/SpeciesFileGroup/taxonworks/compare/v0.2.28...v0.2.29
[0.2.28]: https://github.com/SpeciesFileGroup/taxonworks/compare/v0.2.27...v0.2.28
[0.2.27]: https://github.com/SpeciesFileGroup/taxonworks/compare/v0.2.26...v0.2.27
[0.2.26]: https://github.com/SpeciesFileGroup/taxonworks/compare/v0.2.25...v0.2.26
[0.2.25]: https://github.com/SpeciesFileGroup/taxonworks/compare/v0.2.24...v0.2.25
[0.2.24]: https://github.com/SpeciesFileGroup/taxonworks/compare/v0.2.23...v0.2.24
[0.2.23]: https://github.com/SpeciesFileGroup/taxonworks/compare/v0.2.22...v0.2.23
[0.2.22]: https://github.com/SpeciesFileGroup/taxonworks/compare/v0.2.21...v0.2.22
[0.2.21]: https://github.com/SpeciesFileGroup/taxonworks/compare/v0.2.20...v0.2.21
[0.2.20]: https://github.com/SpeciesFileGroup/taxonworks/compare/v0.2.19...v0.2.20
[0.2.19]: https://github.com/SpeciesFileGroup/taxonworks/compare/v0.2.18...v0.2.19
[0.2.18]: https://github.com/SpeciesFileGroup/taxonworks/compare/v0.2.17...v0.2.18
[0.2.17]: https://github.com/SpeciesFileGroup/taxonworks/compare/v0.2.15...v0.2.17
[0.2.15]: https://github.com/SpeciesFileGroup/taxonworks/compare/v0.2.11...v0.2.15
[0.2.11]: https://github.com/SpeciesFileGroup/taxonworks/compare/v0.2.10...v0.2.11
[0.2.10]: https://github.com/SpeciesFileGroup/taxonworks/compare/v0.2.9...v0.2.10
[0.2.9]: https://github.com/SpeciesFileGroup/taxonworks/compare/v0.2.8...v0.2.9
[0.2.8]: https://github.com/SpeciesFileGroup/taxonworks/compare/v0.2.6...v0.2.8
[0.2.6]: https://github.com/SpeciesFileGroup/taxonworks/compare/v0.2.5...v0.2.6
[0.2.5]: https://github.com/SpeciesFileGroup/taxonworks/compare/v0.2.4...v0.2.5
[0.2.4]: https://github.com/SpeciesFileGroup/taxonworks/compare/v0.2.3...v0.2.4
[0.2.3]: https://github.com/SpeciesFileGroup/taxonworks/compare/v0.2.2...v0.2.3
[0.2.2]: https://github.com/SpeciesFileGroup/taxonworks/compare/v0.2.1...v0.2.2
[0.2.1]: https://github.com/SpeciesFileGroup/taxonworks/compare/v0.2.0...v0.2.1
[0.2.0]: https://github.com/SpeciesFileGroup/taxonworks/compare/v0.0.10...v0.2.0
[0.0.10]: https://github.com/SpeciesFileGroup/taxonworks/compare/v0.0.9...v0.0.10
[0.0.9]: https://github.com/SpeciesFileGroup/taxonworks/compare/v0.0.8...v0.0.9
[0.0.8]: https://github.com/SpeciesFileGroup/taxonworks/compare/v0.0.7...v0.0.8
[0.0.7]: https://github.com/SpeciesFileGroup/taxonworks/compare/v0.0.6...v0.0.7
[0.0.6]: https://github.com/SpeciesFileGroup/taxonworks/compare/v0.0.5...v0.0.6
[0.0.5]: https://github.com/SpeciesFileGroup/taxonworks/compare/v0.0.4...v0.0.5
[0.0.4]: https://github.com/SpeciesFileGroup/taxonworks/compare/v0.0.3...v0.0.4
[0.0.3]: https://github.com/SpeciesFileGroup/taxonworks/compare/v0.0.2...v0.0.3
[0.0.2]: https://github.com/SpeciesFileGroup/taxonworks/compare/v0.0.1...v0.0.2<|MERGE_RESOLUTION|>--- conflicted
+++ resolved
@@ -163,11 +163,8 @@
 - Labels list renders for those linked to objects, or not
 
 ### Changed
-<<<<<<< HEAD
 - Updated "ICZN binomial" to "ICZN binominal" following the Code dictionary
-=======
 - Radial annotator Tag form uses a Keyword smart selector [#2564]
->>>>>>> 1f75af64
 - DwcOccurrence is rebuilt/refreshed each time Browse Collection Object is hit
 - `footprintWKT` is hidden in Browse CollectionOjbect [#2559]
 - Tweak geo coordinate matching on verbatim labels
