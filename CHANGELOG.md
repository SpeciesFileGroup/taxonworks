# Changelog

All (hopefully) notable changes to this project will be documented in this file.

The format is based on [Keep a Changelog](https://keepachangelog.com/en/1.0.0/),
This project <em>does not yet</em> adheres to [Semantic Versioning](https://semver.org/spec/v2.0.0.html) as the API is evolving and MINOR patches may be backwards incompatible.

## [unreleased]

\-

## [0.40.0] - 2024-03-26

_Special thanks to Tom Klein for his amazing open-source contributions on this release!._

### Added

- Model FieldOccurrence (observations sensu iNaturalist), with corresponding "new" task [#1643]
- Model "Lead" (dichotomous key support), with corresponding "new" task" [#1691]
- Key hub task [#3881]
- New OTU task
- "Week in review" task, visualize records added and navigate to them in filter context
- OTU name to Filter CO result [#3861]
- Batch add/remove sources to project from Source filter [#3888]
- Add taxon name autocomplete to Type specimen facet
- DwC Dashboard: Use the same DwC download of collection object filter task
- DwC-A Workbench: Add pagination for created imports
- Clone mode on image matrix
- Radial CO: Add preparation type slice [#3889]
- Radial mass navigation [#3672]
- Batch update or add data attributes [#3748]
- Include OTU `name` in Filter Collection Objects result
- Text file delimiter options to DwC import [#3894]
- CSV format for DwC importer
- Project vocabulary word-cloud text links to filter result for some models (e.g. CollectingEvent) 

### Changed

- Images can no longer be duplicated attempting and are seemlessly normalized at creation [#2909]
- Filter images: Remove quick forms for Depictions [#3869]
- New image task: Add alert when trying to restart the interface without applying changes
- New CE: Destroy label when print label input is empty [#3878]
- Updated Ruby gems
- DwC importer now defaults to use `"` as string delimiter when importing and downloading tables.

### Fixed

- Project vocabulary handling of numeric fields
- Rediculous number of identifiers preventing collecting event editing [#3715]
- Community-based models not showing AlternateValues [#3883]
- Browse OTUs: headers do not link to correct panel [#3868]
- DwC-A importer crashing on hybrid formula scientific names
- Crash when georeferencing with zero meters of uncertainty
- New CE: Custom attributes don't refresh on new/edit CE [#3874]
- Radial quick forms: Asserted distribution screen partially blocked by a white rectangle [#3891]
- Print label task doesn't apply styles to labels [#3776]
- Missing collection object links on map markers
<<<<<<< HEAD
=======
- Handling of [sic] in Protonym#original_combination_infraspecific_element [#3867]
>>>>>>> cc24dcd1

[#3748]: https://github.com/SpeciesFileGroup/taxonworks/issues/3748
[#3881]: https://github.com/SpeciesFileGroup/taxonworks/issues/3881
[#2909]: https://github.com/SpeciesFileGroup/taxonworks/issues/2909
[#1643]: https://github.com/SpeciesFileGroup/taxonworks/issues/1643
[#1691]: https://github.com/SpeciesFileGroup/taxonworks/issues/1691
[#3672]: https://github.com/SpeciesFileGroup/taxonworks/issues/3672
[#3715]: https://github.com/SpeciesFileGroup/taxonworks/issues/3715
[#3776]: https://github.com/SpeciesFileGroup/taxonworks/issues/3776
[#3861]: https://github.com/SpeciesFileGroup/taxonworks/issues/3861
[#3868]: https://github.com/SpeciesFileGroup/taxonworks/issues/3868
[#3869]: https://github.com/SpeciesFileGroup/taxonworks/issues/3869
[#3878]: https://github.com/SpeciesFileGroup/taxonworks/issues/3878
[#3883]: https://github.com/SpeciesFileGroup/taxonworks/issues/3883
[#3888]: https://github.com/SpeciesFileGroup/taxonworks/issues/3888
[#3889]: https://github.com/SpeciesFileGroup/taxonworks/issues/3889
[#3891]: https://github.com/SpeciesFileGroup/taxonworks/issues/3891
[#3894]: https://github.com/SpeciesFileGroup/taxonworks/issues/3894

## [0.39.0] - 2024-03-01

### Added

- Project vocabulary task [#864]
- Global identifier classes for Web of Science and Zoological Record [#3853]
- `/api/v1/biological_associations/simple.csv` endpoint
- Return a png of any image via `/api/v1/images/:id/scale_to_box(/:x/:y/:width/:height/:box_width/:box_height)` [#3852]
- `content_type` and `original_png` attributes to `/api/v1//images/123` [#3852]
- Ability to extend housekeeping on some filters to check changes on related models [#3851]
- Some new soft validations on Misspellings

### Fixed

- Handle bad BibTeX coming back from CrossRef.
- Quick Forms: Observation matrices slice doesn't work
- Quick Forms: Content slice doesn't display contents [#3850]
- Browse OTU: Load preferences
- New loan task: reset button doesn't work [#3856]
- New image task doesn't create citations without attributions
- Missing pagination headers for 4 endpoints [#3859]

### Changed

- Allow omitting seconds in non-interval ISO-8601 date times in DwC importer.

[#864]: https://github.com/SpeciesFileGroup/taxonworks/issues/864
[#3853]: https://github.com/SpeciesFileGroup/taxonworks/issues/3853
[#3851]: https://github.com/SpeciesFileGroup/taxonworks/issues/3851
[#3852]: https://github.com/SpeciesFileGroup/taxonworks/issues/3852
[#3850]: https://github.com/SpeciesFileGroup/taxonworks/issues/3850
[#3856]: https://github.com/SpeciesFileGroup/taxonworks/issues/3856
[#3859]: https://github.com/SpeciesFileGroup/taxonworks/issues/3859

## [0.38.3] - 2024-02-25

### Added

- `/api/v1/common_names` [#3794]
- `/api/v1/biological_associations/simple` A simple table format for BiologicalAssociations
- Housekeeping facet in filters has "Recent" button with options to populate past date ranges
- Radials to New image task

### Fixed

- DwC download not scoping DataAttributes correctly when records are a subset of objecs from a CollectingEvent
- DwC Dashboard buttons scoped to recent timeframes [#3774]
- A couple .csv endpoints for /api/v1
- Radial annotator: Filter tab doesn't work in depictions slice [#3824]
- Filters: Geographic area facet doesn't clear geographic area after reset [#3840]
- Radial collection object: Taxon determination list is not visible
- Align metadata in GeographicItem debug view
- Biological associations filter bugs
- Several radial annotator and batch annotator slice fixes
- DwC checklist importer fails quietly when `taxonomicStatus` is empty [#3783]

### Changed

- Documents are no longer destroyed when the last documentation referencing them are deleted.
- Use Ruby 3.3
- CI build/test with PostgreSQL 15
- CI base image uses Node 20

[#3783]: https://github.com/SpeciesFileGroup/taxonworks/issues/3783
[#3840]: https://github.com/SpeciesFileGroup/taxonworks/issues/3840
[#3774]: https://github.com/SpeciesFileGroup/taxonworks/issues/3774
[#3794]: https://github.com/SpeciesFileGroup/taxonworks/issues/3794
[#3824]: https://github.com/SpeciesFileGroup/taxonworks/issues/3824

## [0.38.2] - 2024-02-09

### Added

- Highlight row on click in DwC Importer [#3795]
- Batch update CollectingEvent from CollectionObject filter radial
- Batch update `meta_prioritize_geographic_area` from CollectingEvent filter radial [#3498]

### Fixed

- CollectionObject summary nomenclature tag failing when no names are present
- Papertrail views for most models were failing
- Syncronized winding of polygons and multipolygons [#3712], and others
- DataAttribute alignment in DwC, take 3 [#3802]
- Radial Annotator: Citation count no longer updates [#3806]
- Radial Annotator: Depiction count no longer updates [#3813]
- Radial annotator: Attribution slice loads incorrect records
- Image matrix: OTU depictions cells are not displaying the correct images when `otu_filter` parameter is set
- New combination task freezes in some cases
- SQL project dump duplicating hierarchies tables rows causing index creation to fail on restore
- OtuPicker doesn't display OTU label when a new OTU is created in New loan task [#3809]

### Changed

- All polygons and multi_polygons in GeographicItems are wound to CCW after save
- Updated Ruby gems

[#3498]: https://github.com/SpeciesFileGroup/taxonworks/issues/3498
[#3712]: https://github.com/SpeciesFileGroup/taxonworks/issues/3712
[#3802]: https://github.com/SpeciesFileGroup/taxonworks/issues/3802
[#3795]: https://github.com/SpeciesFileGroup/taxonworks/issues/3795
[#3806]: https://github.com/SpeciesFileGroup/taxonworks/issues/3806
[#3813]: https://github.com/SpeciesFileGroup/taxonworks/pull/3813

## [0.38.1] - 2024-02-01

### Fixed

- DwC dumps cross-mapping attributes between CollectingEvent and CollectionObject (for real?) [#3802]
- Favorite cards section layout
- Radial batch triggers "re-search" when nothing is changed
- Custom attributes component loads auto filled with incorrect values [#3805]
- DwC importer crashing on real DwC-A zip archives when first table rows are not headers.

[#3802]: https://github.com/SpeciesFileGroup/taxonworks/issues/3802
[#3805]: https://github.com/SpeciesFileGroup/taxonworks/issues/3805

## [0.38.0] - 2024-01-31

### Added

- GeographicItem debug task
- `documentation_object_type` and `documentation_object_id` to documentation filter

### Changed

- Use `zeitwerk` loading framework [#2718]

### Fixed

- DwC dumps cross-mapping attributes between CollectingEvent and CollectionObject [#3802]
- Staged Image filter failing on some identifier queries
- TaxonName batch update
- Contributing link [#3752]
- Uncaught promise errors [#3767]
- Custom attributes triggers `isUpdated` ce state [#3764]
- Custom attributes panels don't check if data attributes already exist [#3762]
- Gender agreement of misspellings [#3782]
- Loan item list doesn't update when adding a loan item from Tag or Pinboard [#3784]
- Unable to add a CO loan item to a loan that already has an OTU loan item with the same id [#3785]
- CO Loan gifts have tag "On Loan until false" [#3731]
- Figure panel in New content task
- DwC Occurrence Importer using out of project scope http://rs.tdwg.org/dwc/terms/FossilSpecimen biocuration class.
- Hub: Status filter doesn't work correctly [#3791]
- Hub: Left and right arrow keys on task hub don't work as expected. [#3792]

[#3802]: https://github.com/SpeciesFileGroup/taxonworks/issues/3802
[#2718]: https://github.com/SpeciesFileGroup/taxonworks/issues/2718
[#3731]: https://github.com/SpeciesFileGroup/taxonworks/issues/3731
[#3752]: https://github.com/SpeciesFileGroup/taxonworks/issues/3752
[#3762]: https://github.com/SpeciesFileGroup/taxonworks/issues/3762
[#3764]: https://github.com/SpeciesFileGroup/taxonworks/issues/3764
[#3767]: https://github.com/SpeciesFileGroup/taxonworks/issues/3767
[#3784]: https://github.com/SpeciesFileGroup/taxonworks/issues/3784
[#3785]: https://github.com/SpeciesFileGroup/taxonworks/issues/3785
[#3791]: https://github.com/SpeciesFileGroup/taxonworks/issues/3791
[#3792]: https://github.com/SpeciesFileGroup/taxonworks/issues/3792

## [0.37.1] - 2024-01-04

### Added

- `Emendavit` status for ICN names [#3716]
- "CONFIRM" screen when editing a collecting event with > 100 attached COs [#3727]
- `epithet_only` parameter and facet to taxon name filter [#3589]
- Links for users profiles on project members list (only for administrators)
- Cursor and text to reveal project preference predicates can be reordered [#3736]
- Batch append collectors to Collecting Events within CE filter
- Batch set Collecting Event date and time within CE filter
- Darwin Core `superfamily`, `subfamily`, `tribe`, `subtribe` export support
- Darwin Core exporter: include Notes from most recent `TaxonDetermination` as `identificationRemarks`
- Save user's custom layout tables [#3756] [#3307] [#3568]

### Changed

- DwC Occurrence Importer: Parse authorship information in typeStatus field
- DwC Exporter: `recordedBy` and `identifiedBy` fields use `First Prefix Last Suffix` order
- Project member list now has links for users profiles (only for administrators)

### Fixed

- `dwc_occurrence_id` param to `/api/v1/dwc_occurrences`
- Another `project_id` scope issue in Otu Filter
- Update DwcOccurence index endpoint
- Uniquify people: Always show radials for selected person
- Remove property doesn't work on Biological relationship composer
- Feet to meter conversion does not work as expected [#2110]
- OTUs autocomplete API endpoint ignoring `having_taxon_name_only` param
- DwC importer creating multiple namespaces instead of just one for `occurrenceID` and `eventID`
- Combination always visible [#3366]
- Copy text from PDF

[#2110]: https://github.com/SpeciesFileGroup/taxonworks/issues/2110
[#3307]: https://github.com/SpeciesFileGroup/taxonworks/issues/3307
[#3366]: https://github.com/SpeciesFileGroup/taxonworks/issues/3366
[#3568]: https://github.com/SpeciesFileGroup/taxonworks/issues/3568
[#3589]: https://github.com/SpeciesFileGroup/taxonworks/issues/3589
[#3716]: https://github.com/SpeciesFileGroup/taxonworks/issues/3716
[#3727]: https://github.com/SpeciesFileGroup/taxonworks/issues/3727
[#3736]: https://github.com/SpeciesFileGroup/taxonworks/issues/3736
[#3756]: https://github.com/SpeciesFileGroup/taxonworks/issues/3756

## [0.37.0] - 2023-12-14

### Added

- DwC `verbatimLabel` support [#2749]
- Preview option and results reports for filter based batch updates [#3690]
- Freeform digitization, draw shapes to stub CollectionObjects [#3113]
- `superfamily`, `tribe` and `subtribe` DwC terms now supported in occurrences importer [#3705]

### Changed

- Improved simplified taxonomy rendering
- Unifies all filter-originating batch updates to a common look and feel [#3690]
- Report file size to browser for downloads
- DwC Checklist Importer: blank `originalNameUsageID` skip original combination creation instead of erroring [#3680]

### Fixed

- Ordering of descriptors in TNT format [#3711]
- Some ObservationMatrix views/formats were broken or unavailable for preview
- DwC-A checklist importer: fix importer crash caused by nil parent
- Address rendering on loan form [#3645]
- Citation topic whitespace for paper catalog [#187]
- Source filter with duplicate results when coming from another filter [#3696]
- `ancestrify` parameter for Otu queries not scoping to TaxonNames correctly
- Filter source: BibTeX type facet
- Project data SQL export obfuscating all users instead of just non-members
- Project data SQL export outputting only two rows per hierarchy-related tables
- AssertedDistributions API index call failed when OTU not linked to taxon name
- Missing valid names in nomenclature match task
- DwC Occurrence Importer: prefer correct protonym spelling when misspelling matches current conjugation

[#187]: https://github.com/SpeciesFileGroup/taxonpages/issues/187
[#2749]: https://github.com/SpeciesFileGroup/taxonworks/issues/2749
[#3113]: https://github.com/SpeciesFileGroup/taxonworks/issues/3113
[#3645]: https://github.com/SpeciesFileGroup/taxonworks/issues/3645
[#3680]: https://github.com/SpeciesFileGroup/taxonworks/issues/3680
[#3690]: https://github.com/SpeciesFileGroup/taxonworks/issues/3690
[#3696]: https://github.com/SpeciesFileGroup/taxonworks/issues/3696

## [0.36.0] - 2023-11-30

### Added

- Staged image CollectionObjects are destroy if a) stubs and b) depictions are removed from them to another CollectionObject [#3172]
- `/api/v1/biological_associations/123/globi` (preview experiment)
- `/api/v1/biological_associations/123/resource_relationship` (preview experiment)
- BiologicalAssociations as raw TaxonWorks data`/api/v1/biological_associations.csv`
- BiologicalRelationships as raw TaxonWorks data`/api/v1/biological_relationships.csv`
- DwC ResourceRelationship extension (preview) [#2554]
- Taxonomy summary to CollectionObject summary report
- Metadata summary report from Filter BiologicalAssociations
- Biological associations simple table preview, sortable columns [#1946]
- GLOBI format table from Filter BiologicalAssociations (preliminary)
- Family by genera report from Filter BiologicalAssociations
- DwC ResourceRelationship extension preview from Filter BiologicalAssociations
- Visualize network from Filter BiologicalAssociations
- BiologicalRelationship can have Identifiers
- "ancestrify" option to TaxonName and Otu filters (adds ancestors of filter result)
- Auto UUIDs as new Identifier::Global::Uuid::Auto for models
- Auto UUIDs are created for BiologicalAssociations and OTUs
- Maintenance Task to add UUIDs to objects that can have them but don't
- TaxonName model to customize attributes
- TaxonNameRelationship model, added validation for the rank of type species and type genus.
- New source task: Person source
- Index view to API for /depictions
- Added extend[]=role_counts to /person/123.json
- Batch update OTU taxon_name within OTU filter [#3656]
- DwC Checklist importer: support "invalid", "incorrectOriginalSpelling" taxonomic Status
- DwC Checklist importer: option to match and update existing names rather than create new hierarchy from Root
- DwC Occurrence importer: search for repository URL

### Changed

- CachedMaps of ancestors are set for rebuild when a descendant Georeference or AssertedDistribution is created
- Radial annotator: Move selected source to the bottom in citation form [#3652]
- DwC Occurrence importer: more helpful protonym, institution error messages
- Filter interfaces: remove items from list instead redirect to data view [#3659]
- New BiologicalAssociation defaults to task, not old form
- Extracted CSV generating code to lib/export/csv

### Fixed

- Buttons to remove BiologicalProperties in composer failing [#3673]
- Could not destroy BiologicalRelationship if properties attached
- Some CollectionObject summary values were not scoped to filter query
- Filtering People returned duplicate values one name string searches
- BiologicalAssociations passed to TaxonNames missed object names
- Nulified cached values in Collecting Event, if Geographic area deleted [#3668]
- Match TaxonName based on original combination [#3365]
- Radial AD: Quick/recent selector broken on "Move". [#3640]
- New taxon name: Author panel overflow when source has a long link
- Edit Loan: Loans created without recipient or supervisor cannot be updated
- Fixed bug in DwC importer background processor that was not dealing with errored records.
- Browse OTU: autocomplete overflow [#3667]
- Comprehensive: Relationship doesn't show up on biological associations list [#3671]
- DwC Occurrence importer: protonyms could not be found if authorship information didn't match
- DwC Occurrence importer: protonyms could not be found if author was Person [#3677]
- DwC Checklist importer: empty `scientificNameAuthorship` field would cause row to error [#3660]
- DwC Checklist importer: subsequent combinations with synonym status whose parents are synonyms would cause row to error
- Could not set Repository Index Herbariorum flag in interface
- Uniquify People: autocomplete would not select people for merging if already present in Match people table

[#3172]: https://github.com/SpeciesFileGroup/taxonworks/issues/3172
[#1946]: https://github.com/SpeciesFileGroup/taxonworks/issues/1946
[#2554]: https://github.com/SpeciesFileGroup/taxonworks/issues/2554
[#3365]: https://github.com/SpeciesFileGroup/taxonworks/issues/3365
[#3640]: https://github.com/SpeciesFileGroup/taxonworks/issues/3640
[#3652]: https://github.com/SpeciesFileGroup/taxonworks/issues/3652
[#3656]: https://github.com/SpeciesFileGroup/taxonworks/issues/3656
[#3659]: https://github.com/SpeciesFileGroup/taxonworks/issues/3659
[#3660]: https://github.com/SpeciesFileGroup/taxonworks/issues/3660
[#3667]: https://github.com/SpeciesFileGroup/taxonworks/issues/3667
[#3668]: https://github.com/SpeciesFileGroup/taxonworks/issues/3668
[#3671]: https://github.com/SpeciesFileGroup/taxonworks/issues/3671
[#3673]: https://github.com/SpeciesFileGroup/taxonworks/issues/3673
[#3677]: https://github.com/SpeciesFileGroup/taxonworks/issues/3677

## [0.35.3] - 2023-11-13

### Added

- Radial collection object: Add repository [#3637]

### Changed

- CachedMaps (WebLevel1) is now based on "State" shapes only, improving resolution
- CachedMap build process adds pre-build step to greatly minimize overall number of spatial calculations
- CachedMap spatial calculations use a intersection + "smoothing" approach
- Also use year of publication to determine correct protonyn having homonyms [#3630]
- Improved error message when `typeStatus` name is a homonym in DwC occurrences importer [#3632]

### Fixed

- Duplicate loans appearing Loan filter [#3636]
- New source when cloned and saved is not added to the project sources [#3629]
- Sequence display when not a Primer
- CachedMap indexing speedups failed to properly utilize prior work
- Duplicate CachedMapRegister rows being created per object
- New Image task, second "Apply" button is not working #3628
- ' [sic]' not removed when searching for synonyms in database to compare with `typeStatus` in DwC occurrence importer [#3633]

[#3628]: https://github.com/SpeciesFileGroup/taxonworks/issues/3636
[#3628]: https://github.com/SpeciesFileGroup/taxonworks/issues/3628
[#3629]: https://github.com/SpeciesFileGroup/taxonworks/issues/3629
[#3630]: https://github.com/SpeciesFileGroup/taxonworks/pull/3630
[#3632]: https://github.com/SpeciesFileGroup/taxonworks/pull/3632
[#3633]: https://github.com/SpeciesFileGroup/taxonworks/pull/3633
[#3637]: https://github.com/SpeciesFileGroup/taxonworks/pull/3637

## [0.35.2] - 2023-11-07

### Changed

- Update Gemfiles
- CachedMap algorithm, now far more precise.
- Browse OTU: Image gallery section is now available for all ranks [#3612]
- Map saves tile preferences [#3619]

### Fixed

- Anyone can destroy a Community (Global) identifier on a Community object [#3601]
- Newfoundland/CAR mapping issue [#3588]
- Role callbacks interfered with creation of nested objects [#3622] !! Potentially breaking fix !!
- Queries to `/api/v1/sources` not scoping to project when `project_token` used [#3623]
- CollectionObject summary report tab clicks
- Cached map preview incorrect/default GeographicItem id for GeographicAreas
- Collection object summary report bad link
- Task Biological associations graph: Save fails when trying to update a graph
- Role picker doesn't show organization name when created [#3611]
- Spinner hangs when apply fails in New Images task [#3620]

[#3601]: https://github.com/SpeciesFileGroup/taxonworks/issues/3601
[#3588]: https://github.com/SpeciesFileGroup/taxonworks/issues/3588
[#3622]: https://github.com/SpeciesFileGroup/taxonworks/issues/3622
[#3623]: https://github.com/SpeciesFileGroup/taxonworks/issues/3623
[#3611]: https://github.com/SpeciesFileGroup/taxonworks/issues/3611
[#3612]: https://github.com/SpeciesFileGroup/taxonworks/issues/3612
[#3619]: https://github.com/SpeciesFileGroup/taxonworks/issues/3619
[#3620]: https://github.com/SpeciesFileGroup/taxonworks/issues/3620

## [0.35.1] - 2023-10-23

### Changed

- Doubled the number of favoritable tasks to 40 [#3600]
- Add record frame to Filter Source [#3615]

### Fixed

- TaxonPage stats, maybe, who knows at this point.
- Images for OTU type material expanded to all protonyms
- Reset project preferences [#3599]
- Project TSV dump permissions on server side
- Clone moved CVT, not cloned project

[#3600]: https://github.com/SpeciesFileGroup/taxonworks/issues/3600
[#3599]: https://github.com/SpeciesFileGroup/taxonworks/issues/3599
[#3615]: https://github.com/SpeciesFileGroup/taxonworks/issues/3615

## [0.35.0] - 2023-10-19

### Added

- Outdated names task for CollectionObjects (compare to COL) [#2585]
- Unified project data download task [#1009], in part
- Download project as zipped TSV tables in Download [#1009]
- CSV generating endpoints `/api/v1/taxon_names.csv` and `/api/v1/otus.csv`
- Filter CollectionObject links to "Collection Summary" task [#3434]
- CollectionObject type facet
- Coordinate and collecting event sections in Browse OTUs

### Changed

- Download routes now name files as `.tsv`
- CollectingEvent allowable max records made smart [#3590]
- Added `extend[]=attribution` to `/images/123.json`

### Fixed

- TaxonNameClassification download
- TaxonName `descendants` facet always included self, it shouldn't have
- Without document facet
- Object cloning in OriginRelationship caused infinite loops [#3594]
- Quote handling in API autocomplete calls
- Organization name not displaying in attribution copyright _label_
- Manage Controlled vocabulary term: CVT list is not reloading after clone them from other project
- Not possible to delete asserted distribution once added in radial object [#3591]
- Manage controlled vocabulary: Delete button doesn't work [#3593]

[#2585]: https://github.com/SpeciesFileGroup/taxonworks/issues/2585
[#1009]: https://github.com/SpeciesFileGroup/taxonworks/issues/1009
[#3593]: https://github.com/SpeciesFileGroup/taxonworks/issues/3593
[#3594]: https://github.com/SpeciesFileGroup/taxonworks/issues/3594
[#3590]: https://github.com/SpeciesFileGroup/taxonworks/issues/3590
[#3434]: https://github.com/SpeciesFileGroup/taxonworks/issues/3434
[#3591]: https://github.com/SpeciesFileGroup/taxonworks/issues/3591

## [0.34.6] - 2023-10-06

### Added

- WKT and GeoJSON endpoints for /geographic_items/123.wkt
- Clone ControlledVocabularies across projects [#3562]
- Batch move taxon names to a new parent within TaxonName filter [#3584]
- Batch update Source with a Serial within Source filter [#3561]
- Browse nomenclature hierachy nav counts of invalid/valid link to filter
- Reset forms for user preferences and project card favorites [#3545]
- Otu RCC5 relationships to the COLDP exporter [#3569]
- Filter images slice in radial linker [#3574]
- Name relations to Catalogue of Life data package exports [#1211]
- Type Materials to Catalogue of Life data package exports [#3213]
- Filter list: Add border to highlight the last row where a radial was opened [#3583]

### Changed

- Update Gemfile
- TaxonName stats metadata includes coordinate OTUs and synonyms of self
- Change map position in Filter collecting events [#3571]
- Add type material button is now blue [#3579]
- Radial navigator: close radial menu when slices are opened in a new tab/window clicking and pressing ctrl/shift/meta keys [#3582]

### Fixed

- Loans referencing containers have 'Total' properly calculated [#3035]
- TaxonDetermination sort order on CollectionObject comprehensive/browse... again [#1355]
- OTU API autocomplete not resolving to valid OTU
- Attribution rendering had cryptic license value [#3577]
- GeographicAreas not registering for some DWCA imports [#3575]
- New collecting event: georeference from verbatim button creates two identical georeferences [#3573]

[#3035]: https://github.com/SpeciesFileGroup/taxonworks/issues/3035
[#1355]: https://github.com/SpeciesFileGroup/taxonworks/issues/1355
[#3562]: https://github.com/SpeciesFileGroup/taxonworks/issues/3562
[#3584]: https://github.com/SpeciesFileGroup/taxonworks/issues/3584
[#3561]: https://github.com/SpeciesFileGroup/taxonworks/issues/3561
[#3545]: https://github.com/SpeciesFileGroup/taxonworks/issues/3545
[#3571]: https://github.com/SpeciesFileGroup/taxonworks/issues/3571
[#3573]: https://github.com/SpeciesFileGroup/taxonworks/issues/3573
[#3574]: https://github.com/SpeciesFileGroup/taxonworks/issues/3574
[#3577]: https://github.com/SpeciesFileGroup/taxonworks/issues/3577
[#3579]: https://github.com/SpeciesFileGroup/taxonworks/issues/3579
[#3582]: https://github.com/SpeciesFileGroup/taxonworks/issues/3582
[#3583]: https://github.com/SpeciesFileGroup/taxonworks/issues/3583

## [0.34.5] - 2023-09-26

### Added

- Cached map item report (linked from Filter OTUs)
- Depictions list on Filter image

### Changed

- Calls to `/api/v1` have a new key/value signature
- Staged image metadata field format from JSON to JSONB [#3446]
- Updated Ruby gems

### Fixed

- Batch import BibTeX failing on empty entries
- Chronology stats report
- ImportAttribute facet not working on any predicate searches
- Taxon name/otus filter order bug
- Staged image queries failing when multiple facets used [#3556]
- Citations list is truncated in Radial Annotator [#3560]
- DwC attributes are now showing in Stepwise determinations task
- Quick taxon name only works for species [#3554]
- Filter Images: Change `per` doesn't update the table [#3566]

[#3554]: https://github.com/SpeciesFileGroup/taxonworks/issues/3554
[#3556]: https://github.com/SpeciesFileGroup/taxonworks/issues/3556
[#3560]: https://github.com/SpeciesFileGroup/taxonworks/issues/3560
[#3566]: https://github.com/SpeciesFileGroup/taxonworks/issues/3566

## [0.34.4] - 2023-09-15

### Added

- ImportAttribute facets to various filters
- Project data curation issue tracking URL field (and to base API response) [#3550]
- Manual option to regenerate derivative images on Show Image
- API gallery endpoint `/depictions/gallery`
- Image quick forms, add depictions in the context of an image [#3540]
- Tables of data to nomenclature stats plots, with option to copy to clipboard
- With/out nomenclature date facet on filter nomenclature
- Determiners can be re-ordered (topmost, regardless of year, is preferred) [#1355]

### Changed

- Updated Gemfile
- Updated JS packages
- Derivative images strip EXIF and auto orient
- TaxonName autocomplete change to a strict match mode.
- Bold geographic levels in Type specimen panel in Browse OTU [#3544]

### Fixed

- Subqueries in unified filters were silently ignoring components of the query, e.g. fix spatial + subquery requests [#3552]
- Geographic level names not displaying on Browse OTU [#3553]
- Sqed images that fail processing will try again with slower method automatically [#3070] [#3443]
- TaxonName dynamic observation matrix row not properly scoped [#3454]
- OTU API autocomplete fails to sort results
- Duplicate type status per CollectionObject are not allowed [#3535]
- Edit/New taxon name: Author order for taxon name does not match author order of source [#3551]
- Some issues with order of roles (e.g. Determinations) in display [#1355]

[#1355]: https://github.com/SpeciesFileGroup/taxonworks/issues/1355
[#3443]: https://github.com/SpeciesFileGroup/taxonworks/issues/3443
[#3552]: https://github.com/SpeciesFileGroup/taxonworks/issues/3552
[#3553]: https://github.com/SpeciesFileGroup/taxonworks/issues/3553
[#3550]: https://github.com/SpeciesFileGroup/taxonworks/issues/3550
[#3070]: https://github.com/SpeciesFileGroup/taxonworks/issues/3070
[#3454]: https://github.com/SpeciesFileGroup/taxonworks/issues/3454
[#3535]: https://github.com/SpeciesFileGroup/taxonworks/issues/3535
[#3540]: https://github.com/SpeciesFileGroup/taxonworks/issues/3540
[#3544]: https://github.com/SpeciesFileGroup/taxonworks/issues/3544
[#3551]: https://github.com/SpeciesFileGroup/taxonworks/issues/3551

## [0.34.3] - 2023-09-05

### Added

- Task - Nomenclature by year plots [#2472]
- API for BiologicalRelationships -`api/v1/biological_relationships?extend[]=biological_property` [#3525]
- Organization to Attribution slice in Radial annotator [#3529]
- Delayed job queue `cached`, currently used in Role-related updates [#3437]
- Allow organization determiners in DwC occurrences importer

### Changed

- Error radius also captured as literal value in addition to conversion to error polygon [#3471]
- Batch update of collecting event geographic areas is now run in the background, limited to 250 record [#3527]
- Reverted index-based TaxonName autocomplete to comprehensive version
- Upgraded docker env to Postgis 3.4

### Fixed

- Missing synonym record for basionym in COLDP export [#3482]
- Fixed loan related links in several places [#3463]
- Common name language ISO when no language [#3530]
- Attribution displays owner/copyright holder Organization names [#3515]
- CollectingEvent filter fails on cached*geo*\* fields [#3526]
- Reviewing and Organization's related data
- CollectionObject timeline didn't show loans when object containerized [#3528]
- Browse Annotations "On" filter doesn't work [#3505]
- Georeferences are not cleaned after unset current collecting event in comprehensive specimen digitization task [#3533]
- Fix collection object pagination in Browse OTU

[#2472]: https://github.com/SpeciesFileGroup/taxonworks/issues/2472
[#3437]: https://github.com/SpeciesFileGroup/taxonworks/issues/3437
[#3471]: https://github.com/SpeciesFileGroup/taxonworks/issues/3471
[#3463]: https://github.com/SpeciesFileGroup/taxonworks/issues/3463
[#3527]: https://github.com/SpeciesFileGroup/taxonworks/issues/3527
[#3505]: https://github.com/SpeciesFileGroup/taxonworks/issues/3505
[#3515]: https://github.com/SpeciesFileGroup/taxonworks/issues/3515
[#3525]: https://github.com/SpeciesFileGroup/taxonworks/issues/3525
[#3526]: https://github.com/SpeciesFileGroup/taxonworks/issues/3526
[#3528]: https://github.com/SpeciesFileGroup/taxonworks/issues/3528
[#3529]: https://github.com/SpeciesFileGroup/taxonworks/issues/3529
[#3530]: https://github.com/SpeciesFileGroup/taxonworks/issues/3530
[#3533]: https://github.com/SpeciesFileGroup/taxonworks/issues/3533

## [0.34.2] - 2023-08-16

### Added

- Subsequent Name Form section in New taxon name [#3460]
- Original form section in New taxon name

### Changed

- New species name button is now always visible in Type section on New taxon name task
- Improve COLDP export delimiter usability [#3522]
- Updated Node packages and Ruby gems

### Fixed

- Role scoping broken, affecting things like Verifiers list [#3514]
- `api/v1/citation` failing on last page of results [#3524]
- Fix generation of Unit tray labels from Filter nomenclature
- Object graph view failing to render (controller object no longer available!?)
- People as sources missing missing relationship (broke object graph)
- Combinations in COLDP exports lack rank [#3516]
- Fix coldp.rb undefined method `iso8601` for nil:NilClass [#3512]
- Improve TaxonName autocomplete result prioritization [#3509]
- Clone button is not clearing input after cloning

[#3514]: https://github.com/SpeciesFileGroup/taxonworks/issues/3514
[#3524]: https://github.com/SpeciesFileGroup/taxonworks/issues/3524
[#3512]: https://github.com/SpeciesFileGroup/taxonworks/issues/3512
[#3516]: https://github.com/SpeciesFileGroup/taxonworks/issues/3516
[#3509]: https://github.com/SpeciesFileGroup/taxonworks/issues/3509
[#3460]: https://github.com/SpeciesFileGroup/taxonworks/issues/3460

## [0.34.1] - 2023-08-07

### Fixed

- No parent Otu returned for TaxonName with more than 1 OTU [#3414]
- Missing organization tab in Owner panel on New image task
- BibTeX download shows incorrect results on New source task [#3510]
- Asserted distribution API endpoint crashing when count is above 50

[#3510]: https://github.com/SpeciesFileGroup/taxonworks/issues/3510

## [0.34.0] - 2023-08-04

### Added

- `api/v1/data_attributes/brief` endpoint
- `api/v1/controlled_vocabulary_terms` endpoint
- Extracts are citable
- `modified` and `modifiedBy` fields to the COL data package exporter [#3464]
- Pagination to Labels and TypeMaterial .json endpoints [#3472]
- DataAttribute columns for CollectingEvent and TaxonName filters
- Added ranks for viruses
- CachedMap framework - compute low-resolution maps quickly [#3010]
- .json and .geojson endpoints implement CachedMaps at `/api/v1/otus/:id/inventory/distribution`
- Administrator dashboard for CachedMap status
- New indices for some name/cached related fields (Otu, TaxonName, Source)
- Batch update Geographic area radial to filter collecting events
- Customized API version of OTU autocomplete
- GBIF map tiles as an option on maps
- `Add related` option to nodes in Biological associations graph task
- Layout settings for New image task

### Changed

- Predicted adjectives for the epithets ending with -ger and -fer
- Optimized Gnfinder playground new-name detection
- Optimized `/api/v1/asserted_distribution`, also now uses `extend[]=geo_json` (disabled if > 50 records requested)
- Updated `/api/v1/biological_associations` to report full `taxonomy` [#3438]
- Updated Ruby gems
- Added date format recognition ####-##-## [#3453]
- Add hyperlinks to OTU labels in Filter biological associations table [#3444]
- Updated many relationships to validate based on presence of objects, rather than parameters
- Simplified behavior of Otu and TaxonName autocomplete to use new fuzzier indicies
- Clone loan button redirects to new loan task [#3462]
- Multiple improvements in DwC importers

### Fixed

- Georeference parsing didn't handle new Z
- Clearing PinboardItems by class
- Rendering TNT matrix labels
- Initializing new Extract when no Extracts present
- DataAttribute filter facet not working for non-exact matches
- Speed response for Filter's returning DataAttributes [#3452]
- Going from Image filter to others could result in duplicated rows
- DWCA Importer: Geographic Areas not imported [#1852]
- Error on catalog_helper: history_other_name
- Error on taxon_name_relationship on rank_name.
- Create new asserted distribution when `is_absent` is checked in New asserted distribution task
- Repository selection does not appear in Filter Collection Objects [#3430]
- Docker pointing to outdated base image.
- Global identifiers resolve check not honouring HTTPS
- Interactive keys were not properly scoping to projects in some cases
- Annotations were sometimes added to objects that no longer existed [#3445]
- Disable editing of imported rows in DwC importer task [#3469]
- Fixed URL hostname string matching in some places.
- Matrix Column Coder throws an error after autosave ends and observation to be saved no longer exists
- New line delimiter doesn't work in Filter collection object [#3480]

[#1852]: https://github.com/SpeciesFileGroup/taxonworks/issues/1852
[#3010]: https://github.com/SpeciesFileGroup/taxonworks/issues/3010
[#3430]: https://github.com/SpeciesFileGroup/taxonworks/issues/3430
[#3438]: https://github.com/SpeciesFileGroup/taxonworks/issues/3438
[#3444]: https://github.com/SpeciesFileGroup/taxonworks/issues/3444
[#3445]: https://github.com/SpeciesFileGroup/taxonworks/issues/3445
[#3452]: https://github.com/SpeciesFileGroup/taxonworks/issues/3452
[#3462]: https://github.com/SpeciesFileGroup/taxonworks/issues/3462
[#3464]: https://github.com/SpeciesFileGroup/taxonworks/issues/3464
[#3469]: https://github.com/SpeciesFileGroup/taxonworks/issues/3469
[#3472]: https://github.com/SpeciesFileGroup/taxonworks/issues/3472
[#3480]: https://github.com/SpeciesFileGroup/taxonworks/issues/3480

## [0.33.1] - 2023-05-25

### Added

- NOMEN batch importer error handling/reporting improvements [#3427]
- More annotation-related facets to Observations filter

### Changed

- Autocomplete requests optimized by speed
- NOMEN batch importer treats authors only as verbvatim, Roles are no longer created.
- Upgraded to Node 18 LTS

### Fixed

- Without depictions filter facets
- Descriptors facets referencing observation/matrix presence/absence
- Errors on taxon_name.rank_name and paper_catalogue.combination
- Documents facet in Source filter
- Documents from other projects appearing in count on radial annotator [#3348]
- Verbatim name contained 'Suffix' [#3425]
- Observation matrix facet doesn't work in Filter descriptors
- Lock Is original and Is absent checkboxes in citation form
- Pagination doesn't work correctly in Filter biological associations [#3426]
- Records per page doesn't work on page change in Citations by source task

[#3348]: https://github.com/SpeciesFileGroup/taxonworks/issues/3348
[#3425]: https://github.com/SpeciesFileGroup/taxonworks/issues/3425
[#3426]: https://github.com/SpeciesFileGroup/taxonworks/issues/3426
[#3427]: https://github.com/SpeciesFileGroup/taxonworks/issues/3427

## [0.33.0] - 2023-05-19

### Added

- Basic RCC5 support (= OtuRelationship) [#257]
- Unified filter to observation matrix integration [#3415]
- Biological associations can now be depicted
- Data depiction facets
- Biological associations filter annotation-based facets
- New stage-only staged image type [#3400]
- New left-t stage layout [#3367]
- `Add` button to add biological associations from `Related` modal in new biological associations task
- ImportDataset facet in Filter collection objects [#3419]

### Changed

- Updated author and year string for family-group names
- Recent predicate list
- Recent languages list
- People autocomplete
- GeographicArea autocomplete (exact match on alternate value)

### Fixed

- Nomen (was "castor") batch load was not assigning parent correctly [#3409]
- Source and People API endpoints don't try to authenticate [#3407]
- Date range in filter Collection Object not being applied [#3418]
- Year import in NOMEN (was "castor") import [#3411]
- PublicContent missing is_community? method preventing reporting.
- Loans dashboard fails to render when no loans are present
- Staged image processing when boundaries fail to be calculated and calculate incorrectly
- Bug with engine in interactive keys [#3416]
- Collection object classification summary [#3412]
- BibTeX typo [#3408]
- Includes `type material` and `type material observations` don't work in Filter images
- Changing the number of items per page or the page shows loan items that are not from the current loan in New/edit loan task [#3413]
- Sort by name gives an wrong order in filter nomenclature task

[#257]: https://github.com/SpeciesFileGroup/taxonworks/issues/257
[#3367]: https://github.com/SpeciesFileGroup/taxonworks/issues/3367
[#3400]: https://github.com/SpeciesFileGroup/taxonworks/issues/3400
[#3407]: https://github.com/SpeciesFileGroup/taxonworks/issues/3407
[#3408]: https://github.com/SpeciesFileGroup/taxonworks/issues/3408
[#3409]: https://github.com/SpeciesFileGroup/taxonworks/issues/3409
[#3411]: https://github.com/SpeciesFileGroup/taxonworks/issues/3411
[#3412]: https://github.com/SpeciesFileGroup/taxonworks/issues/3412
[#3413]: https://github.com/SpeciesFileGroup/taxonworks/issues/3413
[#3415]: https://github.com/SpeciesFileGroup/taxonworks/issues/3415
[#3416]: https://github.com/SpeciesFileGroup/taxonworks/issues/3416
[#3418]: https://github.com/SpeciesFileGroup/taxonworks/issues/3418
[#3419]: https://github.com/SpeciesFileGroup/taxonworks/issues/3419

## [0.32.3] - 2023-05-05

### Added

- Add/move/return collection objects from collection object filter [#3387]
- Interpretation help for `full name` facet in people filter [#3394]
- Total individuals to loan show/recipient form [#3398]
- Download SVG button in Biological associations graph task
- Related modal in Biological associations graph task
- Return BibTeX with `extend[]=bibtex` on calls to `/api/v1/sources`
- Related button to biological associations in Browse OTU
- Pagination for loan items in Edit/new loan task [#3391]
- Caption and figure label editable in Depictions list in Radial annotator [#3396]

### Changed

- Pagination headers are exposed via CORS [#3380]
- Updated bundle gems
- Ruby 3.2 is now required as minimum
- API /people and /sources resources no longer require authentication [#3385]
- The genus rank is allowed as incertae sedis
- Trigger filter after change records per page selector
- Always show pin button
- Browse OTU biological association table contains related modal

### Fixed

- Global identifiers not appearing on community data [#3393]
- Lag in selecting loan items on edit loan [#3399]
- Collection object was loanable 2x in some cases
- An issue when geo-json related facets were not being applied in Otu filter
- Image filter with `otu_id` only returns as expected
- Depictions/Images facet not consistent and broken [#3395]
- Missing pagination for asserted_distributions API endpoint [#3377]
- Delete wrong node in Biological associations graph [#3383]
- Cannot clear `Returned on date` input for loan items in Edit/new loan task [#3390]

[#3377]: https://github.com/SpeciesFileGroup/taxonworks/issues/3377
[#3380]: https://github.com/SpeciesFileGroup/taxonworks/issues/3380
[#3382]: https://github.com/SpeciesFileGroup/taxonworks/issues/3382
[#3383]: https://github.com/SpeciesFileGroup/taxonworks/issues/3383
[#3385]: https://github.com/SpeciesFileGroup/taxonworks/issues/3385
[#3387]: https://github.com/SpeciesFileGroup/taxonworks/issues/3387
[#3390]: https://github.com/SpeciesFileGroup/taxonworks/issues/3390
[#3391]: https://github.com/SpeciesFileGroup/taxonworks/issues/3391
[#3393]: https://github.com/SpeciesFileGroup/taxonworks/issues/3393
[#3394]: https://github.com/SpeciesFileGroup/taxonworks/issues/3394
[#3395]: https://github.com/SpeciesFileGroup/taxonworks/issues/3395
[#3396]: https://github.com/SpeciesFileGroup/taxonworks/issues/3396
[#3398]: https://github.com/SpeciesFileGroup/taxonworks/issues/3398
[#3399]: https://github.com/SpeciesFileGroup/taxonworks/issues/3399

## [0.32.2] - 2023-04-03

### Added

- Geographic area smart-selector has click-to-select map option [#3293]
- Add collection object quick forms in New type specimen task
- New layout for collection objects filter - Data attributes
- DarwinCore`asscociatedTaxa` indexing via data attributes [#3371]

### Fixed

- Paper catalog raised when rendering some type material records [#3364]
- Lock buttons are not working on New source task
- Some rows don't show name string in Citations by source task [#3370]
- Updating a data attributes updates related DwcOccurrences
- API catalog method call [#3368]
- Alternate values appear on community data [#3363]

### Changed

- Updated bundle gems
- New D3 engine for object graph greatly improves performance, new rendering options
- New DwC occurrence version reflecting [#3371]

[#3363]: https://github.com/SpeciesFileGroup/taxonworks/issues/3363
[#3364]: https://github.com/SpeciesFileGroup/taxonworks/issues/3364
[#3368]: https://github.com/SpeciesFileGroup/taxonworks/issues/3368
[#3293]: https://github.com/SpeciesFileGroup/taxonworks/issues/3293
[#3371]: https://github.com/SpeciesFileGroup/taxonworks/issues/3371
[#3370]: https://github.com/SpeciesFileGroup/taxonworks/issues/3370

## [0.32.1] - 2023-03-23

### Fixed

- Date related rendering error in Catalog

## [0.32.0] - 2023-03-22

### Added

- New biological association task [#1638], in part [#2143]
- New options to extend results in Nomenclature filter [#3361]
- New panels for Adminstrators User activity dashboard
- Deaccessioned layout for filter collection objects

### Changed

- Replace GeoJSON long/lat format to lat/long on interfaces [#3359]
- Returned ability to show TaxonNameClassifications (from `/taxon_name_classifications/list`)

### Fixed

- Deaccessioned facet in Filter collection objects [#3352]
- Reversed OTU taxon name facet [#3360]
- Relationships are not listed in biological associations form in Quick forms
- Topics are not listed after create them on Citation form in Quick forms
- Combination names are missing in Citations by source
- Handle another class of SQED raises
- TaxonNameClassification API call raises
- Raises related to cached_nomenclature_date
- PublicContent causing OTU destruction to raise
- Several paper-catalog rendering issues
- Geographic area smart selector is not rendering correctly on Common names slice in Quick Forms

[#1638]: https://github.com/SpeciesFileGroup/taxonworks/issues/1638
[#2143]: https://github.com/SpeciesFileGroup/taxonworks/issues/2143
[#3352]: https://github.com/SpeciesFileGroup/taxonworks/issues/3352
[#3359]: https://github.com/SpeciesFileGroup/taxonworks/issues/3359
[#3360]: https://github.com/SpeciesFileGroup/taxonworks/issues/3360
[#3361]: https://github.com/SpeciesFileGroup/taxonworks/issues/3361

## [0.31.3] - 2023-03-17

### Added

- JSON nomenclature inventory endpoint `/api/v1/taxon_names/:id/inventory/catalog`

### Fixed

- Serial name filter query doesn't work
- Serial facet <IN WHERE>
- Authors facet doesn't work on Filter nomenclature
- Fixed bug preventing combination update
- Loan facet doesn't work on Filter collection objects [#3345]
- Valid name is not provided for all matches on Match nomenclature task [#3343]
- Object links don't work on Interactive key
- Alternate values on ObservationMatrix name failing
- Start and End date in Collecting Event related facets

### Changed

- Updated Ruby gems
- nomenclature related validation changed from nomenclature_date to cached_nomenclature_date, which should speadup the process

[#3343]: https://github.com/SpeciesFileGroup/taxonworks/issues/3343
[#3345]: https://github.com/SpeciesFileGroup/taxonworks/issues/3345

## [0.31.2] - 2023-03-09

### Added

- Link from AssertedDistribution filter to BiologicalAssociations filter
- All tab to biological relationships facet [#3334]
- Biological Property to Manage controlled vocabulary terms

### Changed

- Add nomenclature code to relationships and statuses labels in Filter nomenclature [#3333]
- All Loan edit requests resolve to the edit task [#3330]

### Fixed

- Biological association filter raises [#3335]
- Mass annotator for Sources showed no options
- People filtering doesn't work on Filter nomenclature [#3332]
- Biological associations section shows incorrect results in Browse Otu [#3336]
- Error message on Combination [#3340]
- `Clone last citation` button doesn't work
- Missing asserted distributions in Browse OTU and Quick forms radial [#3337]

[#3330]: https://github.com/SpeciesFileGroup/taxonworks/issues/3330
[#3332]: https://github.com/SpeciesFileGroup/taxonworks/issues/3332
[#3333]: https://github.com/SpeciesFileGroup/taxonworks/issues/3333
[#3334]: https://github.com/SpeciesFileGroup/taxonworks/issues/3334
[#3335]: https://github.com/SpeciesFileGroup/taxonworks/issues/3335
[#3336]: https://github.com/SpeciesFileGroup/taxonworks/issues/3336
[#3337]: https://github.com/SpeciesFileGroup/taxonworks/issues/3337

## [0.31.1] - 2023-03-07

### Fixed

- Radial annotator documentation shows too much [#3326]
- Cached values not updated [#3324]
- Roles not displaying while edint loan [#3327]
- Loan autocomplete [#3329]
- `Set as current` button doesn't work on Original combination section in New taxon name task [#3325]
- Repository autocomplete [#3331]
- Some staged filter results failing to set size of window [#3328]
- Fixed repository, source, serial, people autocomplete with new project_id param. New specs added
- Short URLs not working due to Ruby 3.2 incompatibility.

### Changed

- `/combinations/<id>` redirects to `/taxon_names/<id>`

[#3328]: https://github.com/SpeciesFileGroup/taxonworks/issues/3328
[#3331]: https://github.com/SpeciesFileGroup/taxonworks/issues/3331
[#3329]: https://github.com/SpeciesFileGroup/taxonworks/issues/3329
[#3327]: https://github.com/SpeciesFileGroup/taxonworks/issues/3327
[#3326]: https://github.com/SpeciesFileGroup/taxonworks/issues/3326
[#3325]: https://github.com/SpeciesFileGroup/taxonworks/issues/3325
[#3324]: https://github.com/SpeciesFileGroup/taxonworks/issues/3324

## [0.31.0] - 2023-03-07

### Added

- Filter asserted distributions task [#1035]
- Filter biological associations task [#1156]
- Filter content task
- Filter descriptors task [#2802]
- Filter loans task [#2124]
- Filter observations task [#3291] [#3062]
- Filters can mass-annotate select rows (e.g. Notes, Citations) [#2257] [#2340]
- Filter collection objects with/out preparations [#2937]
- Filter collecting events with/out any date value, verbaitm or parsed [#2940]
- Filter collecting events with any/no value in field (covers, in part [#2756])
- Collection object filter - add with/out local identifiers facet [#2699]
- Collection object filter - de-accession facet [#3195]
- Data attributes facet returns results matching/without any predicate value
- Integrated filters (pass results from one to another) [#2652] Also in full/part [#1649] [#1744] [#2178] [#2147] [#2770]
- Match identifiers facet added across filters/API [#3151] [#3058]
- Nomenclature filter - facets for names with/out citations and with/out documentation [#2865]
- Nomenclature filter - facet for by year described [#2059]
- Nomenclature filter - facet to return names with/out (subsequent) combinations [#3051]
- Nomenclature filter - facet to for with/out original combination [#2496]
- Protocol facet to collection object, collecting event filters [#2803]
- Task - Loans dashboard [#2116] (in part)
- Task - Source citation totals (linked from Source filter) [#2305]
- Ability to "coordinatify" an OTU filter result [#3317]
- Figure label in label on image API response
- Input to create N records in Simple new specimen [#3269]
- Soft_validation for seniority of synonyms
- Added `cached_author` to TaxonName

### Fixed

- Local identifier facet in filter CollectionObject [#3275]
- Identifier within range includes +1,-1 results [#2179]
- Data attribute facets [#3075]
- Collection object filter finds objects by container identifiers [#1240]
- Clarified collection object loan facet [#3005]
- Radius based map searchers returned intersections, not covering results [#2552]
- Data attributes not appending to DwC export [#3280]
- DwC download from CollectionObject "not downloading"/closing [#3313]
- Filter nomenclature returns original combination when there is none [#3024]
- Staged image visualization incorrectly cropped [#3260]
- Staged images incorrectly returning records with local-identified containers [#3258]
- PK sequences was not setup in the correct dump stage in Export project task occasionally causing PK constraints errors on usage.
- Radial object redirects to `Data` page after destroy a collection object in Simple new specimen task [#3284]
- Wrong label for display unscored columns in Matrix column coder [#3292]
- Duplicate records in nomenclature match task [#3300]
- NeXML rendering bug
- Breaking CoL export bug [#3310]

### Changed

- Unified look and feel of all filters [#445] [#1677]
- Filter OTUs completely rebuilt, numerous new facets [#1633]
- Filter collection objects displays (customizable) columns of many types, not just DwC [#3197] [#2931]
- Unified form of filter/API `*_ids` and `*_id` parameters to always use singular [#2188]
- Merged 'Task - Overdue loans' with Loans dashboard [#2116]
- Export project task now removes hierarchies rows that don't belong to selected project [#3271]
- Export project task no longer includes `delayed_jobs` and `imports` tables.
- Clipboard hotkey combination [#3273]
- Recently used confidence levels improvements
- Multiple nomenclatural soft validation improvements
- Improvements to intelligence of various autocompletes
- Improved cursor focus on new source task
- Update Ruby to 3.2.1
- Updated Ruby gems
- Updated Docker container (including psql client version to 15)

[#445]: https://github.com/SpeciesFileGroup/taxonworks/issues/445
[#1035]: https://github.com/SpeciesFileGroup/taxonworks/issues/1035
[#1156]: https://github.com/SpeciesFileGroup/taxonworks/issues/1156
[#1240]: https://github.com/SpeciesFileGroup/taxonworks/issues/1240
[#1633]: https://github.com/SpeciesFileGroup/taxonworks/issues/1633
[#1649]: https://github.com/SpeciesFileGroup/taxonworks/issues/1649
[#1667]: https://github.com/SpeciesFileGroup/taxonworks/issues/1677
[#1744]: https://github.com/SpeciesFileGroup/taxonworks/issues/1744
[#2059]: https://github.com/SpeciesFileGroup/taxonworks/issues/2059
[#2116]: https://github.com/SpeciesFileGroup/taxonworks/issues/2116
[#2124]: https://github.com/SpeciesFileGroup/taxonworks/issues/2124
[#2147]: https://github.com/SpeciesFileGroup/taxonworks/issues/2147
[#2178]: https://github.com/SpeciesFileGroup/taxonworks/issues/2178
[#2179]: https://github.com/SpeciesFileGroup/taxonworks/issues/2179
[#2188]: https://github.com/SpeciesFileGroup/taxonworks/issues/2188
[#2257]: https://github.com/SpeciesFileGroup/taxonworks/issues/2257
[#2305]: https://github.com/SpeciesFileGroup/taxonworks/issues/2305
[#2340]: https://github.com/SpeciesFileGroup/taxonworks/issues/2340
[#2496]: https://github.com/SpeciesFileGroup/taxonworks/issues/2496
[#2552]: https://github.com/SpeciesFileGroup/taxonworks/issues/2552
[#2652]: https://github.com/SpeciesFileGroup/taxonworks/issues/2652
[#2699]: https://github.com/SpeciesFileGroup/taxonworks/issues/2699
[#2756]: https://github.com/SpeciesFileGroup/taxonworks/issues/2756
[#2770]: https://github.com/SpeciesFileGroup/taxonworks/issues/2770
[#2802]: https://github.com/SpeciesFileGroup/taxonworks/issues/2802
[#2803]: https://github.com/SpeciesFileGroup/taxonworks/issues/2803
[#2865]: https://github.com/SpeciesFileGroup/taxonworks/issues/2865
[#2931]: https://github.com/SpeciesFileGroup/taxonworks/issues/2931
[#2937]: https://github.com/SpeciesFileGroup/taxonworks/issues/2937
[#2940]: https://github.com/SpeciesFileGroup/taxonworks/issues/2940
[#3005]: https://github.com/SpeciesFileGroup/taxonworks/issues/3005
[#3024]: https://github.com/SpeciesFileGroup/taxonworks/issues/3024
[#3051]: https://github.com/SpeciesFileGroup/taxonworks/issues/3051
[#3058]: https://github.com/SpeciesFileGroup/taxonworks/issues/3058
[#3062]: https://github.com/SpeciesFileGroup/taxonworks/issues/3062
[#3075]: https://github.com/SpeciesFileGroup/taxonworks/issues/3075
[#3151]: https://github.com/SpeciesFileGroup/taxonworks/issues/3151
[#3195]: https://github.com/SpeciesFileGroup/taxonworks/issues/3195
[#3197]: https://github.com/SpeciesFileGroup/taxonworks/issues/3197
[#3258]: https://github.com/SpeciesFileGroup/taxonworks/issues/3258
[#3260]: https://github.com/SpeciesFileGroup/taxonworks/issues/3260
[#3269]: https://github.com/SpeciesFileGroup/taxonworks/issues/3269
[#3271]: https://github.com/SpeciesFileGroup/taxonworks/issues/3271
[#3273]: https://github.com/SpeciesFileGroup/taxonworks/issues/3273
[#3275]: https://github.com/SpeciesFileGroup/taxonworks/issues/3275
[#3280]: https://github.com/SpeciesFileGroup/taxonworks/issues/3280
[#3284]: https://github.com/SpeciesFileGroup/taxonworks/issues/3284
[#3291]: https://github.com/SpeciesFileGroup/taxonworks/issues/3291
[#3292]: https://github.com/SpeciesFileGroup/taxonworks/issues/3292
[#3300]: https://github.com/SpeciesFileGroup/taxonworks/issues/3300
[#3310]: https://github.com/SpeciesFileGroup/taxonworks/issues/3310
[#3313]: https://github.com/SpeciesFileGroup/taxonworks/issues/3313
[#3317]: https://github.com/SpeciesFileGroup/taxonworks/issues/3317

## [0.30.3] - 2023-01-04

### Added

- Search panel in New source task

### Fixed

- Programming error breaking loop with `exit` instead of `break` when calculating previous OTU.
- Crash when attempting to view a `Verbatim` source because BibTeX panel cannot work with that type of sources.

### Changed

- Updated Ruby gems.

## [0.30.2] - 2022-12-20

### Fixed

- Asserted distribution citation label in Browse OTU
- Records per page selector doesn't work in Filter Stage Images [#3259]
- In NeXML output, TIFF images were not converted to JPG
- Error when calculating previous OTU for navigation

### Changed

- Updated Ruby gems.

[#3259]: https://github.com/SpeciesFileGroup/taxonworks/issues/3259

## [0.30.1] - 2022-12-16

### Added

- BibTeX type facet for Filter sources task [#3218]
- With/without Source::Bibtex title in Filter source task [#3219]
- Hyperling names in Nomenclature match

### Fixed

- "Remarks" column displays in Browse collection object DwC/gbifference panel
- Browse OTU navigation dead ends [#3056]
- Setting a Namespace to virtual updates cache properly [#3256]
- Virtual namespaces identifier tags don't include duplicated Namespace [#3256]
- Virtual namespace identifier preview does not render namespace
- Incorrect valid name in Nomenclature match task

[#3056]: https://github.com/SpeciesFileGroup/taxonworks/issues/3056
[#3256]: https://github.com/SpeciesFileGroup/taxonworks/issues/3256
[#3218]: https://github.com/SpeciesFileGroup/taxonworks/issues/3218
[#3219]: https://github.com/SpeciesFileGroup/taxonworks/issues/3219

## [0.30.0] - 2022-12-15

### Added

- CoL data package improvements for Remarks, metadata,
- Integrated GBIF remarks flags into Browse collection object [#3136]
- Next/previous navigation arrows to Browse collection object [#3229]
- More details to steps in stepwise determinations task
- Added soft validation for duplicate family group name forms and misspellings [#3185]
- With/out local identifier facet for collection objects and stagd images [#3173]
- Filter by housekeeping and staged-image data attributes [#3171]
- Delete selected collection objects (and their related data) from filter [#3174]
- Collection object Autocomplete has loan and deaccession banners [#3192]
- Autocomplete on Browse collection object [#3189]
- Task - Collection object chronology, a plot of object by year collected, that's all
- Endpoint to return related data preventing or included in destroy, e.g. `/metadata/related_summary?klass=CollectionObject&id[]=16701&id[]...`
- Filter by gender and form classifications in filter nomenclature [#3212]
- Serial facet to Filter sources [#3211]
- `tooltips` and `actions` configuration properties to Map component [#3234]

### Fixed

- White-space around unit-tray headers [#3191]
- Stepwise determinations confounded by invisible white-space [#3009]
- OTU smart selector did not include items from the pinboard [#3139]
- Source in n project autocomplete response [#3142]
- 'Also create OTU' on batch taxon name upload causing raise
- Media observations removed if they have no more depictions via updates
- Citation link in biological association panel on Browse OTU
- Type relationship text/rendering is inverted in New taxon name task [#3182]
- Sqed processing failing to encode HEIC images [#3188]
- Common list component doesn't filter created status on New taxon name task [#3205]
- Collectors facet doesn't work on Filter collecting event [#3216]
- original combination label disappears when relationship doesn't include the current taxon name [#3067]
- Sometimes keyboard table is duplicating shortcuts
- Export Project Database task not exporting rows whose `project_id` is `NULL` [#3203]
- Close icon is difficult to distinguish when modal background is transparent [#3245]
- Missing identifiers and determinations on collection object table in New collecting event task [#3246]
- Click "Manage Synonymy" in Edit Taxon Name task does not redirect [#3250]

### Changed

- Behaviour of recent records (smart selectors) updated to reference updates, not just created timestamps
- Lock, navigation, UI, and code refreshments to Simple new specimen [#3190]
- "TODO list" now a faceted search named 'Filter staged images' [#3171]
- Refactored observation cell component for Image matrix
- Updated Ruby gems
- Webpack binaries: Replaced `npm bin` for `npm root` to allow compatibility with recent NPM versions
- Nomenclature match updates [#2176]
- Navigation key combination for radial annotator [#3233]
- Truncate smart selector lists
- Allow compare n objects in collection object match [#3238]
- Include total of match/unmatched in Collection object match [#3237]

[#2176]: https://github.com/SpeciesFileGroup/taxonworks/issues/2176
[#3009]: https://github.com/SpeciesFileGroup/taxonworks/issues/3009
[#3136]: https://github.com/SpeciesFileGroup/taxonworks/issues/3136
[#3139]: https://github.com/SpeciesFileGroup/taxonworks/issues/3139
[#3171]: https://github.com/SpeciesFileGroup/taxonworks/issues/3171
[#3173]: https://github.com/SpeciesFileGroup/taxonworks/issues/3173
[#3174]: https://github.com/SpeciesFileGroup/taxonworks/issues/3174
[#3182]: https://github.com/SpeciesFileGroup/taxonworks/issues/3182
[#3188]: https://github.com/SpeciesFileGroup/taxonworks/issues/3188
[#3189]: https://github.com/SpeciesFileGroup/taxonworks/issues/3189
[#3190]: https://github.com/SpeciesFileGroup/taxonworks/issues/3190
[#3191]: https://github.com/SpeciesFileGroup/taxonworks/issues/3191
[#3192]: https://github.com/SpeciesFileGroup/taxonworks/issues/3192
[#3203]: https://github.com/SpeciesFileGroup/taxonworks/issues/3203
[#3205]: https://github.com/SpeciesFileGroup/taxonworks/issues/3205
[#3211]: https://github.com/SpeciesFileGroup/taxonworks/issues/3211
[#3212]: https://github.com/SpeciesFileGroup/taxonworks/issues/3212
[#3216]: https://github.com/SpeciesFileGroup/taxonworks/issues/3216
[#3229]: https://github.com/SpeciesFileGroup/taxonworks/issues/3229
[#3233]: https://github.com/SpeciesFileGroup/taxonworks/issues/3233
[#3234]: https://github.com/SpeciesFileGroup/taxonworks/issues/3234
[#3238]: https://github.com/SpeciesFileGroup/taxonworks/issues/3238
[#3245]: https://github.com/SpeciesFileGroup/taxonworks/issues/3245
[#3246]: https://github.com/SpeciesFileGroup/taxonworks/issues/3246
[#3250]: https://github.com/SpeciesFileGroup/taxonworks/issues/3250

## [0.29.6] - 2022-11-08

### Added

- Print unit-tray headers from TaxonNames via Filter nomenclature [#3160]
- New radial "Filter" navigators facilitating cross-linking to filters [#2297]
- Option to force DwC indexing to prioritize names from Geographic Area [#3143]
- Functionality to update CollectingEvents in the context of Browse collection object
- Character state filter in Matrix Column Coder [#3141]
- Better error handling and reporting when parsing BibTeX
- Index for caching the numeric component of Identifiers

### Changed

- Updated Browse collection object interface [#2297]
- Reload New source task by pressing New and loading source
- Updated Ruby gems
- Updated node packages

### Fixed

- Incorrect soft validation message on TaxonName relationship [#3184]
- Browse nomenclature crashing when taxon name descendants have no cached author year
- Soft validation crashing when cached nomenclature date is absent
- Role picker is missing after create a source from BibTeX [#3180]

[#3160]: https://github.com/SpeciesFileGroup/taxonworks/issues/3160
[#2297]: https://github.com/SpeciesFileGroup/taxonworks/issues/2297
[#3143]: https://github.com/SpeciesFileGroup/taxonworks/issues/3143
[#3141]: https://github.com/SpeciesFileGroup/taxonworks/issues/3141
[#3180]: https://github.com/SpeciesFileGroup/taxonworks/issues/3180

## [0.29.5] - 2022-10-10

### Changed

- Source cached_value calculation [#3181]
- Changed author labels on Filter source [#3134]
- Minor changes to plots on administration activity dashboard
- Parallelize some indexing rake tasks

### Fixed

- Recent and Quick list are empty on Citation annotator [#3133]

[#3133]: https://github.com/SpeciesFileGroup/taxonworks/issues/3133
[#3134]: https://github.com/SpeciesFileGroup/taxonworks/issues/3134

## [0.29.4] - 2022-10-07

### Added

- Distribution, Material Examined sections, and zip download for paper catalog [#3098]
- Code full columns, destroy all observations in a column [#3117]
- "Display only unscored rows" on Matrix column coder [#3103]
- Previous and next links in Matrix row coder [#3107]
- Match identifiers facet to Filter extract task [#3089]
- `Clone previous citation` to citation panels [#3097]
- `scientificName` is now implied in `typeStatus` when only the type of type is specified in DwC occurrences importer
- Additional DwC classification terms [#3118]

### Fixed

- Broken URL for images in NeXML [#2811]
- Improved Confidence annotation speed [#3126]
- Destroying a Georefernce re-indexes related CollectingEvent [#3114]
- Numerous issues in "Castor" TaxonName batch load
- CollectingEvent cached geo-names (e.g. used in DwC export) missclassified [#2614]
- Order of descriptors in nexus and tnt output is updated to reflect the column ordering
- Homonyms without replacement name are now marked as invalid
- Visible identifiers raising (e.g. broken object graph)
- Presence Descriptor is not saving in Matrix row coder [#3099]
- Missing number of objects for presence/absence descriptors on Interactive keys [#3102]
- `New column` button doesn't add the new column to the interface [#3109]
- Taxonomy inventory API failing with common names when language is not set
- Missing taxon_name_relationships parameters [#3096]
- Create matrix row button redirects to wrong OTU in OTU radial
- Determinations not added to containers in "Edit Loan"task [#1935]
- OTU images disappear when moving other images to observation cells [#3111]
- Basic nomenclature failing to redirect when no name was selected
- List of All Topics is not displayed [#3125]
- Refactor confidence form [#3129]
- Destroy selected Labels does not work [#3127]
- Creating multiple type materials in comprehensive task [#3131]
- DwC occurrences importer not reporting error when `typeStatus` is non-empty and yet it doesn't have correct format
- Interactive key - Presence / absence descriptors are placed in non relevant list [#3100]

### Changed

- Removed New OTU link from New observation matrix task [#3101]
- Disabled horizontal resizing for textarea inputs on comprehensive

[#3100]: https://github.com/SpeciesFileGroup/taxonworks/issues/3100
[#3101]: https://github.com/SpeciesFileGroup/taxonworks/issues/3101
[#2811]: https://github.com/SpeciesFileGroup/taxonworks/issues/2811
[#3118]: https://github.com/SpeciesFileGroup/taxonworks/issues/3118
[#3126]: https://github.com/SpeciesFileGroup/taxonworks/issues/3126
[#3117]: https://github.com/SpeciesFileGroup/taxonworks/issues/3117
[#3114]: https://github.com/SpeciesFileGroup/taxonworks/issues/3114
[#2614]: https://github.com/SpeciesFileGroup/taxonworks/issues/2614
[#1935]: https://github.com/SpeciesFileGroup/taxonworks/issues/1935
[#3089]: https://github.com/SpeciesFileGroup/taxonworks/issues/3089
[#3096]: https://github.com/SpeciesFileGroup/taxonworks/issues/3096
[#3097]: https://github.com/SpeciesFileGroup/taxonworks/issues/3097
[#3099]: https://github.com/SpeciesFileGroup/taxonworks/issues/3099
[#3102]: https://github.com/SpeciesFileGroup/taxonworks/issues/3102
[#3103]: https://github.com/SpeciesFileGroup/taxonworks/issues/3103
[#3107]: https://github.com/SpeciesFileGroup/taxonworks/issues/3107
[#3109]: https://github.com/SpeciesFileGroup/taxonworks/issues/3109
[#3111]: https://github.com/SpeciesFileGroup/taxonworks/issues/3111
[#3125]: https://github.com/SpeciesFileGroup/taxonworks/issues/3125
[#3127]: https://github.com/SpeciesFileGroup/taxonworks/issues/3127
[#3129]: https://github.com/SpeciesFileGroup/taxonworks/issues/3129
[#3131]: https://github.com/SpeciesFileGroup/taxonworks/issues/3131

## [0.29.3] - 2022-09-13

### Fixed

- View image matrix button doesn't work in Interactive key task
- Missing collectors parameters in Filter collecting events.
- Pagination on Image Matrix task
- Project Preferences task causing internal server errors
- Boolean params not handled correctly on specific conditions in some filters

## [0.29.2] - 2022-09-08

### Added

- Administration level project classification visualization [#3092]
- Recent paramter to asserted distribution filter [#3086]

### Changed

- Updated Gemfile
- Handle long queries to match facets in filters [#3088]

### Fixed

- Collecting event filter matching user creator/updator broken [#3008]
- Rendering type material label with document label failed
- Failed attempts at destroying a Predicate no longer raise
- Prevent some breaking raises for Georeferences with invalid shapes
- Select all button doesn't work in Print labels task [#3093]

[#3088]: https://github.com/SpeciesFileGroup/taxonworks/issues/3088
[#3008]: https://github.com/SpeciesFileGroup/taxonworks/issues/3008
[#3086]: https://github.com/SpeciesFileGroup/taxonworks/issues/3086
[#3092]: https://github.com/SpeciesFileGroup/taxonworks/issues/3092
[#3093]: https://github.com/SpeciesFileGroup/taxonworks/issues/3093

## [0.29.1] - 2022-08-31

### Fixed

- Radial navigator for TaxonName broken [#3087]
- OTU link in New asserted distribution

[#3087]: https://github.com/SpeciesFileGroup/taxonworkseissues/3087

## [0.29.0] - 2022-08-30

### Added

- A simple paper catalog generator (preview!) [#1473]
- Functions to summarize distributions for catalogs
- GeographicAreas autocomplete references alternate values
- People filter, with many facets [#2876]
- Matches identifiers (results by delimited list of some identifier type) facet, to most filters [#3080]
- Crosslink by ID between CollectionObject and CollectingEvent filters
- `Open in filter collection object` button in Filter collecting event task
- Added `verbatim_label` support for Collecting Event Castor batch load. [#3059]
- Lock `is_original` and `is_absent` for Asserted distribution form in OTU quick forms [#3085]

### Fixed

- Local identifiers on community objects were displayed across projects
- Object type is missing when otu filter param is passed instead observation matrix id in Image matrix task

### Changed

- Alternate values can be used on GeographicAreas [#2506]
- Alternate values on community objects are shared by all projects
- Global identifiers on community objects are shared across all projects
- Optimized identifier next/previous, not fully resolved [#3078]
- Updated Ruby gems.
- Upgraded to newer Gnfinder service.
- Enabled 10km tolerance to geographic area validation for verbatim georeferences.

### Data

- Migrates annotations on Community objects to be accessilbe across projects

[#1473]: https://github.com/SpeciesFileGroup/taxonworks/issues/1473
[#2506]: https://github.com/SpeciesFileGroup/taxonworks/issues/2506
[#3078]: https://github.com/SpeciesFileGroup/taxonworks/issues/3078
[#2876]: https://github.com/SpeciesFileGroup/taxonworks/issues/2876
[#3059]: https://github.com/SpeciesFileGroup/taxonworks/pull/3059
[#3080]: https://github.com/SpeciesFileGroup/taxonworks/issues/3080
[#3085]: https://github.com/SpeciesFileGroup/taxonworks/issues/3085

## [0.28.1] - 2022-08-19

### Fixed

- Settings modal is scrolled to the bottom when the modal is open.
- `Edit in image matrix` and `Open in matrix` buttons don't open image matrix task on edit mode.
- `Create verbatim coordinates` button dissapears after create request fails in New collecting event task
- Depictions are not displayed correctly in Browse collecting event [#3012]
- Cloned georeference are not loaded after cloning a collecting event [#3076]

### Changed

- Updated Ruby gems.
- Updated Node packages.
- Expanded drag and drop section in observation cell in Image matrix

[#3012]: https://github.com/SpeciesFileGroup/taxonworks/issues/3012
[#3076]: https://github.com/SpeciesFileGroup/taxonworks/issues/3076

## [0.28.0] - 2022-08-08

### Added

- Added OriginallyInvalid relationship in ICN [#3315]
- Add `/api/v1/otus/123/inventory/content`, includes `embed[]=depictions` [#3004]
- Adds `data_attributes`, `data_attribute_value`, `data_attribute_predicate_id`, `data_attribute_exact` in filter concern [#2922]
- `/api/v1/tags` endpoint with `tag_object_type[]`,`tag_object_id[]`, `tag_object_type`, `object_global_id`, `keyword_id[]` [#3061]
- Added pagination in the image_matrix
- Matrix Column Coder - coding by descriptor [#1385]
- Soft validation and fix for adding subsequen combination when original combination is different [#3051]
- Added 'electronic only' field for the source to flag sources published in electronic only format
- Default `collectionCode` namespace mappings as falback when `institutionCode`:`collectionCode` mappings do not contain a match in DwC occurrences importer.

- Remove search box in observation matrix hub [#3032]
- Type material form allows multiple type species in comprehensive task. [#2584]
- Updated Ruby gems.Yes
- wikidata-client dependency is now fetching from RubyGems rather than custom fork.
- serrano has been changed to a new custom branch which is identical to official gem except `thor` dependency has been downgraded for TW compatibility.
- DwC occurrences importer mappings are not sorted by `institutionCode`:`collectionCode`

### Fixed

- Object global id param in identifiers API/filter
- Bad logic check on adding new user to project
- Dependency loop problem in DwC checklist importer
- Image matrix error

[#3004]: https://github.com/SpeciesFileGroup/taxonworks/issues/3004
[#3061]: https://github.com/SpeciesFileGroup/taxonworks/issues/3061
[#1385]: https://github.com/SpeciesFileGroup/taxonworks/issues/1385
[#2584]: https://github.com/SpeciesFileGroup/taxonworks/issues/2584
[#3032]: https://github.com/SpeciesFileGroup/taxonworks/issues/3032
[#3051]: https://github.com/SpeciesFileGroup/taxonworks/issues/3051
[#2922]: https://github.com/SpeciesFileGroup/taxonworks/issues/2922

## [0.27.3] - 2022-07-20

### Added

- Soft_validation for the year of taxon description compared to person years of life [#2595]
- Pagination to Image matrix task

### Fixed

- Fixes rendering the author string in the catalogue [#2825]
- Include facet is not working properly in Filter nomenclature [#3023]
- Role picker changes order of roles after removing one [#3003]
- Observation matrix TNT export failed due to undefined method error [#3034]
- Date start and Date end display flipped in "Filter Collecting Events" [#3039]
- Role picker list doesn't display suffix and preffix
- By user facet is passing member id
- Project user last seen at correctly reported

### Changed

- Softvalidation message for new combination is rewarded
- The genus rank is allowed as incertae sedis
- ElectronicPulbications moved from NomenNudum to Unavailable.
- Updated Ruby gems and Node packages
- OTU name string into link in Observation matrices dashboard task

[#2825]: https://github.com/SpeciesFileGroup/taxonworks/issues/2825
[#2595]: https://github.com/SpeciesFileGroup/taxonworks/issues/2595
[#3003]: https://github.com/SpeciesFileGroup/taxonworks/issues/3003
[#3023]: https://github.com/SpeciesFileGroup/taxonworks/issues/3023
[#3034]: https://github.com/SpeciesFileGroup/taxonworks/issues/3034
[#3039]: https://github.com/SpeciesFileGroup/taxonworks/issues/3039

## [0.27.2] - 2022-06-22

### Fixed

- Updated csv output for an observation matrix [#3040]
- Content panel in browse OTU not working properly
- Darwin Core Export failing on specific combinations of data attributes selection.

### Changed

- Updated Ruby gems and Node packages

## [0.27.1] - 2022-06-21

### Changed

- People/Name toggle remove historical option for name [#3028]

### Fixed

- Content attributes response

[#3028]: https://github.com/SpeciesFileGroup/taxonworks/issues/3028

## [0.27.0] - 2022-06-17

### Added

- Task to manage pubilcation of Content to PublicContent [#3004] in part
- Task to merge taxon name relationships from one taxon to another [#3022]
- Add `determiner_name_regex` to collection object filter [#3026]
- API interactive key engine endpoint `/api/v1/observation_matrices/123/key.json`
- API depictions endpoint `api/v1/depictions/123.json?extend[]=image&extend[]=sqed_depiction&extend[]=figures`
- Taxon determinations stats in stats API
- Setting tags for collecting events and collection objects in DwC occurrences importer [#3019], [#2855]

### Changed

- Column order in Observation matrices dashboard task
- Size of description input in Protocol form
- Error code for merge people response

### Fixed

- Annotations panel doesn't display notes in Browse nomenclature
- Wildcard matches on collecting event attributes failing
- Select row in Observation matrices dashboard assigns incorrect ID
- Last week citations stats in API showing values for images. [#3020]
- Annotations panel doesn't display notes in Browse nomenclature
- Geographic areas download failing to generate CSV
- Flip is not working propertly in Uniquify people task

[#3004]: https://github.com/SpeciesFileGroup/taxonworks/issues/3004
[#3022]: https://github.com/SpeciesFileGroup/taxonworks/issues/3022
[#3026]: https://github.com/SpeciesFileGroup/taxonworks/issues/3026
[#3020]: https://github.com/SpeciesFileGroup/taxonworks/issues/3020
[#3019]: https://github.com/SpeciesFileGroup/taxonworks/pull/3018
[#2855]: https://github.com/SpeciesFileGroup/taxonworks/issues/2855

## [0.26.2] - 2022-06-05

### Changed

- Updated Ruby gems

### Fixed

- Filter collection object not working when attempting to show the record

## [0.26.1] - 2022-06-03

### Changed

- Upgraded to Ruby 3.1 [#3011]
- Updated Ruby gems

[#3011]: https://github.com/SpeciesFileGroup/taxonworks/pull/3011

## [0.26.0] - 2022-05-30

### Added

- Task - Stepwise determinations, facilitate verbatim to parsed determinations en masse [#2911]
- Two more digitization stage types, "T" and "Inverted T" [#2863]
- Added soft_validation fix to missing collection_object determination, when the type is designated [#2907]
- Confirmation button for tags, preparation type and repository panels in CO Match [#2995]

### Changed

- Upgraded Node to version 16
- Replaced Webpacker for Shakapacker gem
- Upgrade PDF viewer library

### Fixed

- Nomenclature and observation matrix stats [#1124] [#1356]
- Cannot add a determination after editing one in comprehensive task [#2996]
- "In project" button is not updated after select a different source in Edit source task [#3000]

[#1356]: https://github.com/SpeciesFileGroup/taxonworks/issues/1356
[#1124]: https://github.com/SpeciesFileGroup/taxonworks/issues/1124
[#2911]: https://github.com/SpeciesFileGroup/taxonworks/issues/2911
[#2863]: https://github.com/SpeciesFileGroup/taxonworks/issues/2863
[#2995]: https://github.com/SpeciesFileGroup/taxonworks/issues/2995
[#2996]: https://github.com/SpeciesFileGroup/taxonworks/issues/2996
[#3000]: https://github.com/SpeciesFileGroup/taxonworks/issues/3000

## [0.25.0] - 2022-05-19

### Added

- Link to Download project in show project [#2775]
- OTU geo-json inventory API endpoint, `/api/v1/otus/123/inventory/distribution`.
- Collection object classification summary task [#1864]
- Notes facet to Collection Objects filter [#2966]
- Confirmation modal for clone button on New collecting event task [#2978]
- Minutes/record estimate in project activity task [#2979]
- Pagination in Citations by source task
- Current repository facet in collection object filter [#2975]

### Changed

- Identifiers added to print labels [2959]
- Improved Extract tables [#2884] [#2881]
- Improved Repository autocomplete [#2993]
- Refactor citations by source task
- Person autocomplete optimization
- Cleaned up Label UI text
- Removed some jQuery
- Updated Ruby gems via `bundle update`
- Use Catalog for API source of OTU nomenclature citations

### Fixed

- taxonworks.csl update for stated date [#3021]
- Improved project activity to include current session [#3013]
- Extract/protocol UI issues [#2990]
- Source year_suffix preventing cloning [#2992]
- Dwca eml.xml file validates locally [#2986]
- Missing params for api_nomenclature_citations added
- Converted wkt parsing errors from exceptions to validation
- DwcOccurrence version scope to project in Hub
- Fixed soft validation on Collection Object related to determination date [#2949]
- Original combination soft validations are not loaded when New taxon name task is opened
- ObservationMatrixRow|ColumnItem index view failing because new links are not available
- Author roles are no visible in Citations by source task
- Increasing number of labels to print while label is selected _adds_ that many to preview [#2973]
- Geographic areas are not suggested based on verbatim coordinates in comprehensive and new collecting event task [#2982]
- Cannot sort by column in filter collecting event task [#2970]
- "Recent" determiners not working in Comprehensive [#2985]
- Determiners locked are missing after press "Save and new" in comprehensive task [#2943]
- Crashing when creating georeferences with invalid WKT input
- ObservationMatrixRow|Column index and autocomplete calls
- Lock source button is not working in OTU radial - biological associations form [#2989]
- New type specimen duplicates specimen when updated after creating [#2994]
- Sort column option is not working on Filter collection objects
- Toggle members buttons is not working on Browse annotator

[#2959]: https://github.com/SpeciesFileGroup/taxonworks/issues/2959
[#2775]: https://github.com/SpeciesFileGroup/taxonworks/issues/2775
[#2881]: https://github.com/SpeciesFileGroup/taxonworks/issues/2881
[#2884]: https://github.com/SpeciesFileGroup/taxonworks/issues/2884
[#2990]: https://github.com/SpeciesFileGroup/taxonworks/issues/2990
[#2992]: https://github.com/SpeciesFileGroup/taxonworks/issues/2992
[#2993]: https://github.com/SpeciesFileGroup/taxonworks/issues/2993
[#2986]: https://github.com/SpeciesFileGroup/taxonworks/issues/2986
[#1864]: https://github.com/SpeciesFileGroup/taxonworks/issues/1864
[#2943]: https://github.com/SpeciesFileGroup/taxonworks/issues/2943
[#2949]: https://github.com/SpeciesFileGroup/taxonworks/issues/2949
[#2966]: https://github.com/SpeciesFileGroup/taxonworks/issues/2966
[#2970]: https://github.com/SpeciesFileGroup/taxonworks/issues/2970
[#2973]: https://github.com/SpeciesFileGroup/taxonworks/issues/2973
[#2975]: https://github.com/SpeciesFileGroup/taxonworks/issues/2975
[#2978]: https://github.com/SpeciesFileGroup/taxonworks/issues/2978
[#2979]: https://github.com/SpeciesFileGroup/taxonworks/issues/2979
[#2982]: https://github.com/SpeciesFileGroup/taxonworks/issues/2982
[#2985]: https://github.com/SpeciesFileGroup/taxonworks/issues/2985
[#2994]: https://github.com/SpeciesFileGroup/taxonworks/issues/2994

## [0.24.5] - 2022-05-03

### Fixed

- Previously loaned and returned CollectionObjects are unloanable [#2964]
- People smart selector doesn't work to add new roles [#2963]
- Type species section is empty in Browse OTU
- Missing depictions caption and figure label in Image matrix task [#2965]

[#2964]: https://github.com/SpeciesFileGroup/taxonworks/issues/2964
[#2963]: https://github.com/SpeciesFileGroup/taxonworks/issues/2963
[#2965]: https://github.com/SpeciesFileGroup/taxonworks/issues/2965

## [0.24.4] - 2022-05-02

### Added

- Organization roles to taxon determinations model

### Fixed

- Repository autocomplete raises [#2960]
- Duplicated text in TaxonDetermination link [#2947]
- Housekeeping facet in CollectingEvent filter broken [#2957]
- Cannot set Determiner of CO to department/organization [#2915]
- Combination view is broken on Browse nomenclature [#2952]
- Matrix row coder button in Observation matrix dashboard task redirect to a wrong OTU in Image Matrix task [#2956]
- Depiction radials are not working in Image matrix task [#2954]

[#2960]: https://github.com/SpeciesFileGroup/taxonworks/issues/2960
[#2947]: https://github.com/SpeciesFileGroup/taxonworks/issues/2947
[#2957]: https://github.com/SpeciesFileGroup/taxonworks/issues/2957
[#2915]: https://github.com/SpeciesFileGroup/taxonworks/issues/2915
[#2952]: https://github.com/SpeciesFileGroup/taxonworks/issues/2952
[#2954]: https://github.com/SpeciesFileGroup/taxonworks/issues/2954

## [0.24.3] - 2022-04-28

### Added

- DwC export includes `occurrenceStatus` [#2935]
- Tag panel for images in New images task [#2919]
- Repository section for Collection object match task [#2918]
- Preparations section for CO Match task [#2930]
- Match collection object button in Filter collection object [#2917]
- Lock button for By section in New extract task [#2926]
- With preparation facet in Filter collection objects [#2937]

### Changed

- Improved(?) behaviour of Extract autocomplete [#2923]
- New BiBTeX based Sources match and/or create Serials for some types [#2719]
- Improvements for taxon determinations in comprehensive task
- Observation Matrix CSV dump uses full object labels [#2912]
- Allow multiple origin relationships in New extract task [#2928]
- Enable biocuration buttons only for the current collection object in comprehensive task [#2946]
- Updated ruby gems

### Fixed

- Display full citation in image viewer [#2857]
- Extract filter OTU id match not matching determinations [#2925]
- Improve observation matrix row label handling [#2902]
- Showing related data for Descriptor broken [#2934]
- Collection object label is not updated after saving determinations in comprehensive task [#2899]
- Label form is not updated after loading a collecting event in Comprehensive task [#2898]
- Preferred catalog number for collection objects using first created rather than top of the list (also fixes wrong `otherCatalogNumbers` in DwC export) [#2904]
- Missing not fixable error message for automatically soft validations [#2877]
- Recent lists on Data have broken flex CSS [#2920]
- Generating label from collecting event with verbatim trip identifier duplicates tripcode [#2921]
- Leaflet map does not center the view on shapes
- Programming typos affecting error handling in some batch loaders
- PDF reading causing software crash with some PDF documents (e.g. encrypted and/or having unsupported features)
- "virtual" spelled "virutal" [#2938]
- Protocols should not display origin [#2927]
- Determination lock not working for "Add to container" in Comprehensive task [#2943]
- Role types table in uniquify people renders poorly when "show found people" or "show match people" enabled [#2894]
- Syntax error during code generating synonyms and descendants for catalogs

[#2719]: https://github.com/SpeciesFileGroup/taxonworks/issues/2719
[#2857]: https://github.com/SpeciesFileGroup/taxonworks/issues/2857
[#2857]: https://github.com/SpeciesFileGroup/taxonworks/issues/2857
[#2877]: https://github.com/SpeciesFileGroup/taxonworks/issues/2877
[#2894]: https://github.com/SpeciesFileGroup/taxonworks/issues/2894
[#2898]: https://github.com/SpeciesFileGroup/taxonworks/issues/2898
[#2899]: https://github.com/SpeciesFileGroup/taxonworks/issues/2899
[#2902]: https://github.com/SpeciesFileGroup/taxonworks/issues/2902
[#2904]: https://github.com/SpeciesFileGroup/taxonworks/issues/2904
[#2912]: https://github.com/SpeciesFileGroup/taxonworks/issues/2912
[#2917]: https://github.com/SpeciesFileGroup/taxonworks/issues/2917
[#2918]: https://github.com/SpeciesFileGroup/taxonworks/issues/2918
[#2919]: https://github.com/SpeciesFileGroup/taxonworks/issues/2919
[#2920]: https://github.com/SpeciesFileGroup/taxonworks/issues/2920
[#2921]: https://github.com/SpeciesFileGroup/taxonworks/issues/2921
[#2923]: https://github.com/SpeciesFileGroup/taxonworks/issues/2923
[#2925]: https://github.com/SpeciesFileGroup/taxonworks/issues/2925
[#2926]: https://github.com/SpeciesFileGroup/taxonworks/issues/2926
[#2927]: https://github.com/SpeciesFileGroup/taxonworks/issues/2927
[#2928]: https://github.com/SpeciesFileGroup/taxonworks/issues/2928
[#2930]: https://github.com/SpeciesFileGroup/taxonworks/issues/2930
[#2934]: https://github.com/SpeciesFileGroup/taxonworks/issues/2934
[#2935]: https://github.com/SpeciesFileGroup/taxonworks/issues/2935
[#2937]: https://github.com/SpeciesFileGroup/taxonworks/issues/2937
[#2938]: https://github.com/SpeciesFileGroup/taxonworks/issues/2938
[#2943]: https://github.com/SpeciesFileGroup/taxonworks/issues/2943

## [0.24.2] - 2022-04-15

### Added

- New units mg, µg, ng, ml, µl, nl, ng/µl, Ratio (for Descriptor, etc.) [#2887]
- Project activity report includes community data (but not scoped to project) [#2893]
- Protocols for Observations [#2889]
- Increment tripcode in New collecting event task [#2441]
- Now and today buttons for time/date made [#2888]
- Radial navigator to New extract task [#2885]

### Changed

- Refactor Uniquify People task. Added improvements [#2858]
- Removed PDF viewer broad channel event
- Updated Ruby gems

### Fixed

- Extract -> show rendering raising [#2886]
- People being set as invalid during automatic activity updates
- Project activity session report shows hours properly [#2878]
- xAxis category ordering of Project activity [#2891]
- Sometimes it's not possible move images from one cell to another in Image matrix task [#2874]
- Uniquify people task are not merging all selected match people [#2892]
- Media observations are not displayed after creating them using drag and drop box in Matrix row coder task. [#2880]
- New extract task loads incorrect repository for existing extracts [#2883]
- Extract edit link in New observation matrix task [#2896]
- Incorrect matrix list is displayed on Observation matrix slice in Radial object [#2901]
- Pages label is not displayed in citation form in comprehensive task [#2903]

[#2886]: https://github.com/SpeciesFileGroup/taxonworks/issues/2886
[#2887]: https://github.com/SpeciesFileGroup/taxonworks/issues/2887
[#2878]: https://github.com/SpeciesFileGroup/taxonworks/issues/2878
[#2891]: https://github.com/SpeciesFileGroup/taxonworks/issues/2891
[#2893]: https://github.com/SpeciesFileGroup/taxonworks/issues/2893
[#2889]: https://github.com/SpeciesFileGroup/taxonworks/issues/2889
[#2441]: https://github.com/SpeciesFileGroup/taxonworks/issues/2441
[#2858]: https://github.com/SpeciesFileGroup/taxonworks/issues/2858
[#2883]: https://github.com/SpeciesFileGroup/taxonworks/issues/2883
[#2885]: https://github.com/SpeciesFileGroup/taxonworks/issues/2885
[#2888]: https://github.com/SpeciesFileGroup/taxonworks/issues/2888
[#2892]: https://github.com/SpeciesFileGroup/taxonworks/issues/2892
[#2896]: https://github.com/SpeciesFileGroup/taxonworks/issues/2896
[#2901]: https://github.com/SpeciesFileGroup/taxonworks/issues/2901
[#2903]: https://github.com/SpeciesFileGroup/taxonworks/issues/2903

## [0.24.1] - 2022-04-04

### Changed

- Time ranges for `eventTime` in DwC occurrences importer are now supported
- Updated Ruby gems

### Fixed

- Observation matrix row filter generalized to work for all observation object types [#2873]

[#2873]: https://github.com/SpeciesFileGroup/taxonworks/issues/2873

## [0.24.0] - 2022-03-31

### Added

- Collection object `current_repository_id` and interface toggle [#2866]
- Use Namespace as DwC `collectionCode` [#2726]
- Notes on CollectionObject export to DwC `occurrenceRemarks` [#2850]
- Link to comprehensive digitization collection object via `?dwc_occurrence_object_id=123` [#2851]
- Project user activity report task [#50] [#1062]
- 'Inferred combination' to Browse taxon name header, when required [#2836]
- Extract autocomplete
- Matrix row coder supports mutiple Quantitative and Sample observations per "cell"
- Extracts are observable [#2037]
- Download observation matrix descriptors as text
- Download observation matrix observations in .tab format
- Observations have `made_year|month|day|time` attributes
- Qualitative descriptor batch loader (Data->Descriptors->Batch load) [#1831] (in part)
- Modal depictions for all descriptors in Matrix row coder [#2847]
- New georeference type for user-supplied points [#2843]
- Extract rows in New observation matrix
- Depiction modal for all descriptors in Interactive key
- Link CollectionObject batch load to DwCA importer [#2868]

### Changed

- Administration activity report
- DwC export uses a "sorted" column order [#2844]
- Observations now are polymorphic [#2037]
- Replace autocompletes by smart selectors in Common Name form on OTU radial [#2840]
- Updated Ruby gems
- DwC importer sex mapped changed to prioritize `http://rs.tdwg.org/dwc/terms/sex` DwC URI and also create sex biocuration group with such URI if none exist.
- Taxon name label for original combination label in Citations by source task.
- Add separate scrollbars to row and column tables in New observation matrix task [#2799]
- Change form fields order in OTU radial - Biological associations
- Updated ruby gems
- Close modal after select a status in New taxon name
- Escape new additional pseudo-LaTeX encodings from BibTex data

### Fixed

- DwC georeferencedProtocol references Protocols properly [#2842]
- DwC georeferencedBy references Georeferencers properly [#2846]
- Administration activity report raising [#2864]
- OTUs and collection objects batch-loaders failing to initialize due to Ruby syntax error
- Sqed depictions crash on cache update when no processing results are available
- Asserted distributions on OTU radial is_absent no longer locks [#2848]
- After saving an area with 'is absent' flag, the form stays locked in OTU radial Asserted distribution
- Uniquify people roles list is missing role_object_tag [#2853]
- Large list of taxon names are not loaded in Citations by source
- Missing source_id parameter in Citation by source link on New asserted distribution and Browse OTU
- New CO assigns a wrong Identifier type in New collecting event task [#2862]

[#2866]: https://github.com/SpeciesFileGroup/taxonworks/issues/2866
[#2726]: https://github.com/SpeciesFileGroup/taxonworks/issues/2726
[#2850]: https://github.com/SpeciesFileGroup/taxonworks/pull/2850
[#2851]: https://github.com/SpeciesFileGroup/taxonworks/pull/2851
[#2868]: https://github.com/SpeciesFileGroup/taxonworks/pull/2868
[#2842]: https://github.com/SpeciesFileGroup/taxonworks/pull/2842
[#2846]: https://github.com/SpeciesFileGroup/taxonworks/pull/2846
[#50]: https://github.com/SpeciesFileGroup/taxonworks/pull/50
[#1062]: https://github.com/SpeciesFileGroup/taxonworks/pull/1062
[#2864]: https://github.com/SpeciesFileGroup/taxonworks/pull/2864
[#2844]: https://github.com/SpeciesFileGroup/taxonworks/pull/2844
[#2836]: https://github.com/SpeciesFileGroup/taxonworks/pull/2836
[#2037]: https://github.com/SpeciesFileGroup/taxonworks/pull/2037
[#1831]: https://github.com/SpeciesFileGroup/taxonworks/pull/1831
[#2799]: https://github.com/SpeciesFileGroup/taxonworks/pull/2799
[#2840]: https://github.com/SpeciesFileGroup/taxonworks/pull/2840
[#2843]: https://github.com/SpeciesFileGroup/taxonworks/pull/2843
[#2847]: https://github.com/SpeciesFileGroup/taxonworks/pull/2847
[#2848]: https://github.com/SpeciesFileGroup/taxonworks/pull/2848
[#2853]: https://github.com/SpeciesFileGroup/taxonworks/pull/2853
[#2862]: https://github.com/SpeciesFileGroup/taxonworks/pull/2862

## [0.23.1] - 2022-03-01

### Added

- Qualitative descriptor modal in matrix row coder [#2763]
- Pin button for organization in attribution annotator [#2551]
- Image inventory/filter endpoint for OTUs `/api/v1/otus/123/inventory/images` [#2656]
- Option to error records if `typeStatus` is unprocessable in DwC occurrences importer [#2829]
- Several taxon name classifications in DwC checklist importer [#2732]

### Changed

- Allow matching protonyms in DwC occurrences importer even on cases where the imported classification is a subset of the existing one [#2740]
- Updated Ruby gems
- Copying observations from object to object also copies their depictions [#2823]

### Fixed

- Not all year metadata automatically updated Person active metadata [#2854]
- DwC importer looking up collecting events outside the scope of the current project
- Missing names in hierarchy tree on Browse nomenclature task [#2827]
- DwC importer finding names by original combination without project scope [#2828]
- DwC export month field exporting day value rather than month [#2835]
- Use unofficial serrano repo to fix problems with citeproc-json responses
- DwC Occurrence Importer settings modal lags on open when many namespaces set [#2834]
- Destroying last Depiction for Observation::Media destroys Observations [#2269]
- Allowing to use same Namespace short name with different casing (e.g. 'alpha', 'Alpha')

[#2854]: https://github.com/SpeciesFileGroup/taxonworks/issues/2854
[#2823]: https://github.com/SpeciesFileGroup/taxonworks/issues/2823
[#2269]: https://github.com/SpeciesFileGroup/taxonworks/issues/2269
[#2656]: https://github.com/SpeciesFileGroup/taxonworks/issues/2656
[#2551]: https://github.com/SpeciesFileGroup/taxonworks/issues/2551
[#2732]: https://github.com/SpeciesFileGroup/taxonworks/pull/2732
[#2740]: https://github.com/SpeciesFileGroup/taxonworks/pull/2740
[#2763]: https://github.com/SpeciesFileGroup/taxonworks/issues/2763
[#2827]: https://github.com/SpeciesFileGroup/taxonworks/issues/2827
[#2828]: https://github.com/SpeciesFileGroup/taxonworks/pull/2828
[#2829]: https://github.com/SpeciesFileGroup/taxonworks/pull/2829
[#2834]: https://github.com/SpeciesFileGroup/taxonworks/pull/2834
[#2835]: https://github.com/SpeciesFileGroup/taxonworks/pull/2835

## [0.23.0] - 2022-02-18

### Added

- Extract Filter [#2270]
- Protocol facets for filters, currently on Extract filter
- OTU descendants API endpoint `.../otus/123/inventory/descendants` [#2791]
- Download SVG button in object graph task [#2804]
- Rake task to generate docs.taxonworks.org Data documentation [#2352]
- Confirmation window for delete documentation in radial annotator [#2820]
- Drag and drop to sort predicates in project preferences [#2821]
- Endpoints for observation matrix row and column labels [#2800]
- Matrix row navigation in Matrix row coder [#2800]
- Download enabled for controlled vocabulary terms [#2809]
- Type materials metadata extension for /api/v1/otus

### Changed

- Tweaked how Extracts are displayed in various views
- Browse nomenclature task was renamed to Browse nomenclature and classifications [#2638]
- Add origin citations for taxon name relationships/classifications, renames route [#2790]
- Add Download customization [#2748]
- Show Images section in Browse OTU for GenusGroup [#2786]
- User facet: `Now` button sets end date in Filter interfaces [#2788]
- Changes content and layout ouf hierarchy navigator in Browse nomenclature task [#2797]
- Scroll tables in New observation matrix task [#2799]
- Updated Ruby gems
- Replace autocomplete with OTU picker in biological associations form in radial object

### Fixed

- Author string for incorrect original spelling [#2743]
- Type species section doesn't work in new taxon name [#2785]
- Missing Variety and Form ranks in original combination section for ICZN in New taxon name task [#2795]
- Check if current identifier is the same as current in comprehensive task [#2550]
- Comprehensive digitization - entering '0' in total breaks the interface [#2807]
- Download link doesn't work in data list view
- Edit in Browse collecting event [#2814]
- DwC importer is more robust to invalid taxon names

[#2743]: https://github.com/SpeciesFileGroup/taxonworks/issues/2743
[#2638]: https://github.com/SpeciesFileGroup/taxonworks/issues/2638
[#2270]: https://github.com/SpeciesFileGroup/taxonworks/issues/2270
[#2800]: https://github.com/SpeciesFileGroup/taxonworks/issues/2800
[#2352]: https://github.com/SpeciesFileGroup/taxonworks/issues/2552
[#2550]: https://github.com/SpeciesFileGroup/taxonworks/issues/2550
[#2790]: https://github.com/SpeciesFileGroup/taxonworks/issues/2790
[#2748]: https://github.com/SpeciesFileGroup/taxonworks/issues/2748
[#2791]: https://github.com/SpeciesFileGroup/taxonworks/issues/2791
[#2785]: https://github.com/SpeciesFileGroup/taxonworks/issues/2785
[#2786]: https://github.com/SpeciesFileGroup/taxonworks/issues/2786
[#2788]: https://github.com/SpeciesFileGroup/taxonworks/issues/2788
[#2795]: https://github.com/SpeciesFileGroup/taxonworks/issues/2795
[#2797]: https://github.com/SpeciesFileGroup/taxonworks/issues/2797
[#2804]: https://github.com/SpeciesFileGroup/taxonworks/issues/2804
[#2807]: https://github.com/SpeciesFileGroup/taxonworks/issues/2807
[#2809]: https://github.com/SpeciesFileGroup/taxonworks/issues/2809
[#2814]: https://github.com/SpeciesFileGroup/taxonworks/issues/2814
[#2799]: https://github.com/SpeciesFileGroup/taxonworks/issues/2799
[#2800]: https://github.com/SpeciesFileGroup/taxonworks/issues/2800
[#2820]: https://github.com/SpeciesFileGroup/taxonworks/issues/2820
[#2821]: https://github.com/SpeciesFileGroup/taxonworks/issues/2821

## [0.22.7] - 2022-01-26

### Added

- Add more date (redundant) fields to DwC export [#2780]
- Import and export custom label style in print label task
- Attributions in Filter images [#2639]
- People, role, images stats to `/api/v1/stats`
- `basisOfRecord` in DwC exports can be `FossilSpecimen` via biocuration
- Classification section for Combination in New taxon name (botanical nomenclature support) [#2681]
- API `/api/v1/otus/:id` includes `&extend[]` for `parents`

### Changed

- New interface for biocuration groups and classes
- DwCA export is _much_ faster
- CSV export optimized
- `basisOfRecord` now maps as `http://rs.tdwg.org/dwc/terms/FossilSpecimen` biocuration classification in DwC occurrences importer.
- Updated ruby gems
- Updated js packages
- cached_is_valid is now used in interfaces to show if a taxon is valid or invalid
- Refactor Manage biocuration classes and groups task [#83]

### Fixed

- `occurrenceID` missing from DwC exports. [#2766]
- Cloning columns from matrices sometimes partially failed [#2772]
- Missing `Custom style` button in Print label task [#2764]
- Missing valid/invalid/combination mark in citation by source task [#2760]
- Missing observation matrices in copy columns/rows from another matrix in New observation matrix task [#2753]
- Handing of family names starting with `O'` being recognized as given names [#2747]
- Error 500 deleting a biocuration term [#2181]
- Uniquify people task shows "0" in used column and no roles [#2769]

[#83]: https://github.com/SpeciesFileGroup/taxonworks/issues/83
[#2181]: https://github.com/SpeciesFileGroup/taxonworks/issues/2181
[#2780]: https://github.com/SpeciesFileGroup/taxonworks/issues/2780
[#2766]: https://github.com/SpeciesFileGroup/taxonworks/issues/2766
[#2772]: https://github.com/SpeciesFileGroup/taxonworks/pull/2772
[#2639]: https://github.com/SpeciesFileGroup/taxonworks/pull/2639
[#2681]: https://github.com/SpeciesFileGroup/taxonworks/issues/2681
[#2747]: https://github.com/SpeciesFileGroup/taxonworks/issues/2747
[#2753]: https://github.com/SpeciesFileGroup/taxonworks/issues/2753
[#2760]: https://github.com/SpeciesFileGroup/taxonworks/issues/2760
[#2764]: https://github.com/SpeciesFileGroup/taxonworks/issues/2764
[#2769]: https://github.com/SpeciesFileGroup/taxonworks/issues/2769

## [0.22.6] - 2022-01-10

### Added

- Option to select all and quick tag in Filter image task [#2744]

### Changed

- Perform georeferences caching in background for faster DwC occurrences import [#2741]
- Permit use of Ruby 3.1
- Updated Ruby gems.
- DwC occurrences importer: When matching protonyms also consider their alternate gender names if there are no matches by exact name. [#2738]
- Allow import of specimens with empty `catalogNumber` even when `institutionCode` and/or `collectionCode` are set.

### Fixed

- Several batch loaders not working due to syntax incompatibility with currently used Ruby version. [#2739]

[#2739]: https://github.com/SpeciesFileGroup/taxonworks/pull/2739
[#2741]: https://github.com/SpeciesFileGroup/taxonworks/pull/2741
[#2738]: https://github.com/SpeciesFileGroup/taxonworks/issues/2738
[#2744]: https://github.com/SpeciesFileGroup/taxonworks/issues/2744

## [0.22.5] - 2021-12-22

### Fixed

- Fixed "eye" validation crash when activated in Browse Nomenclature task [#2736]

[#2736]: https://github.com/SpeciesFileGroup/taxonworks/issues/2736

## [0.22.4] - 2021-12-21

### Added

- Add `reset filters` button in DwC import task [#2730]

### Changed

- Add space on navbar in New taxon name [#2701]
- Updated ruby gems and node packages.
- Tabindex in model view

### Fixed

- Overdue loan date time ago [#2712]
- Descriptor character state destroy raising [#2713]
- Loan items status not updatable (also new specs) [#2714]
- Collecting event filter `depictions` facet [#2720]
- Taxonifi wrapper init was broken
- Character order selector sends null value on blank selection [#2707]
- Interactive keys is loading two matrices on autocomplete search [#2706]
- `Select observation matrix` is not displaying all observation matrices [#2708]
- Crashing when attempting to download DwC results from Filter Collection Objects task with 'Treat geographic areas as spatial' set.
- Stats response contains `projects` count when project token is set.
- Menu options broken when right-click on matrices in Observation matrix hub [#2716]
- Copy rows from matrix in New observation matrix
- GnFinder playground incompatibility with current GnFinder API
- DwC checklist importer issue with synonyms have wrong rank [#2715]
- Scientific name not cached properly when the taxon name is classified as part of speech [#2721]
- Depictions dropzone tries to create Depictions before saving collecting event
- Clipboard is not releasing key combination when the user clicks outside the window and release keys [#2724]
- Removed `destroy!` pattern from various controllers
- Unable to create loan items in Collection object match task [#2731]
- DwC import search criteria is missing when search box is reopen [#2729]
- Unable to download CoLDP exports
- Otu facet in Filter image task

[#2712]: https://github.com/SpeciesFileGroup/taxonworks/issues/2712
[#2713]: https://github.com/SpeciesFileGroup/taxonworks/issues/2713
[#2714]: https://github.com/SpeciesFileGroup/taxonworks/issues/2714
[#2720]: https://github.com/SpeciesFileGroup/taxonworks/issues/2720
[#2701]: https://github.com/SpeciesFileGroup/taxonworks/issues/2701
[#2706]: https://github.com/SpeciesFileGroup/taxonworks/issues/2706
[#2707]: https://github.com/SpeciesFileGroup/taxonworks/issues/2707
[#2708]: https://github.com/SpeciesFileGroup/taxonworks/issues/2708
[#2715]: https://github.com/SpeciesFileGroup/taxonworks/pull/2715
[#2716]: https://github.com/SpeciesFileGroup/taxonworks/issues/2716
[#2721]: https://github.com/SpeciesFileGroup/taxonworks/pull/2721
[#2724]: https://github.com/SpeciesFileGroup/taxonworks/pull/2724
[#2729]: https://github.com/SpeciesFileGroup/taxonworks/pull/2729
[#2730]: https://github.com/SpeciesFileGroup/taxonworks/issues/2730
[#2731]: https://github.com/SpeciesFileGroup/taxonworks/issues/2731

## [0.22.3] - 2021-12-03

### Added

- Ability to inject links into Content via hot-key searching [#1674]

### Changed

- Upgraded to Postgres 12 in Docker Compose development environment. Postgres 10 container and volume are still present to allow for automatic data migration.

### Fixed

- Identifier form elements on SQED breakdown [#2700]

[#2700]: https://github.com/SpeciesFileGroup/taxonworks/issues/2700
[#1674]: https://github.com/SpeciesFileGroup/taxonworks/issues/1674

## [0.22.2] - 2021-12-02

### Changed

- Upped from 40 to 500 the cutoff point at which updating a collecing event will trigger a DwcOccurrence rebuild
- Added a `url_base` option when rendering metadata partial

### Fixed

- Author by first letter (/people.json) [2697]
- Loan recipient helper methods were confused with loan helper methods
- Subsequent combination link in new taxon name task [#2695]
- Unable to create tags in batches due to Ruby 3 syntax changes.
- Observation matrices crashing due to response pagination bug.
- Unable to create namespaces due to debug code accidentally added.

[#2697]: https://github.com/SpeciesFileGroup/taxonworks/issues/2697
[#2695]: https://github.com/SpeciesFileGroup/taxonworks/issues/2695

## [0.22.1] - 2021-12-01

### Added

- Georeferences can link to Protocols

### Changed

- API -added extend character_state option to /observations

### Fixed

- Updated reference string for 'classified as' relationship in Browse nomenclature
- Custom attributes are not cleared on new record [#2692]
- API - /api/v1/observation_matrices with no params failed
- Asserted distribution link wasn't HTML safe

[#2692]: https://github.com/SpeciesFileGroup/taxonworks/issues/2692

## [0.22.0] - 2021-11-30

### Added

- Indecies on taxon name hierarchies table
- Batch create user admin task [#2680]
- Radial navigation in loan task
- `is_gift` boolean to Loan
- Loan item notes, type status, and recipient form layout improvements [#2657]
- Recipient form link in Edit loan task
- Gift checkbox in Loan task
- API routes for data attributes via `/api/v1/data_attributes` [#2366]
- API routes for observation matrices via `/api/v1/observation_matrices`
- API route "status" for taxon names `/taxon_names/api/v1/123/status` [#2243]
- API route "activity" for recent records/project `/api/v1/activity?project_token=123&past_days=9` [#2207]
- Indecies for updated_at on some large models
- Observation matrix query filter (minimal)
- Add download table button in DwC Importer
- Confidence button on subsequent combination in New taxon name task
- Create and new button in New descriptor task [#2594]
- Content text is cropped on edit in OTU radial [#2676]
- Diagnosis status in matrix row coder [#2674]
- Layout preferences in comprehensive task [#2673]
- API `/api/v1/collection_objects` includes &extend[] for `dwc_fields` and `type_material`
- API `/api/v1/taxon_names/123/status` endpoint for human readable taxon name data and metadata (in part [#2665])
- `is_virtual` option to Namespace

### Changed

- Upgraded to Ruby 3.0.2
- OTUs can be loaned 2x [#2648]
- Upgraded gems
- `/collection_objects.json` response uses `&extend[]=dwc_fields` to return DwC fields; includes metadata
- Removed a loan item status 'Loaned on' (it's inferrred)
- Replaced Webrick with Puma (developers-only change)
- Improved loan autocomplete metadata [#2485]
- API observation responses are now isolated from internal
- DwC occurrences importer now accepts `|`, `:`, `;` and `,` as separators for `higherClassification`.
- Restrict subsequent combination fields for genus and subgenus. [#2677]
- Moved matrix autocomplete into `Include in matrix` section in New descriptor task [#2685]

### Fixed

- Update Source autocomplete [#2693]
- Containerized specimens export their identifier to DwC
- Biological association objects could be destroyed when referenced in biological association
- Reordering matrices by nomenclature when some rows have none
- Tag facet bug affecting all filters but Source [#2678]
- View errors on rows with no metadata in DwC importer
- Scrollbar in alternate values annotator [#2651]
- Missing data on response in citations annotator [#2653]
- Missing author and year in taxon name on Citation by source [#2650]
- Duplicate combinations in subsequent combination on New taxon name [#2654]
- Missing documents in source filter [#2661]
- Clonning source does not clean the doccumentation section [#2663]
- Extra scrollbar in asserted distributions annotator [#2662]
- The citations annotator sometimes displays a created citations that are not part of the object
- Move synonyms section not visible [#2670]
- Collecting Event collectors are not loaded when CE is selected using smart selector in Comprehensive task [#2669]
- Genus descriptor interface
- Free text character not saved if pasted from clipboard in Matrix Row Coder [#2672]
- DwC importer crashing on invalid nomenclatural code
- DwC exporter swapped `decimalLatitude`/`decimalLongitude`
- Error in Filter Collecting Event task when filtering by attributes that are stored as numbers in database
- `Set as current` button it isn't working when taxon parent is root on Subsequent combination [#2688]
- DwC checklist importing: original combination having wrong genus in some cases [#2684]

[#2286]: https://github.com/SpeciesFileGroup/taxonworks/issues/2286
[#2666]: https://github.com/SpeciesFileGroup/taxonworks/issues/2665
[#2665]: https://github.com/SpeciesFileGroup/taxonworks/issues/2665
[#2680]: https://github.com/SpeciesFileGroup/taxonworks/issues/2680
[#2678]: https://github.com/SpeciesFileGroup/taxonworks/issues/2678
[#2207]: https://github.com/SpeciesFileGroup/taxonworks/issues/2207
[#2243]: https://github.com/SpeciesFileGroup/taxonworks/issues/2243
[#2366]: https://github.com/SpeciesFileGroup/taxonworks/issues/2366
[#2485]: https://github.com/SpeciesFileGroup/taxonworks/issues/2485
[#2594]: https://github.com/SpeciesFileGroup/taxonworks/issues/2594
[#2648]: https://github.com/SpeciesFileGroup/taxonworks/issues/2648
[#2657]: https://github.com/SpeciesFileGroup/taxonworks/issues/2657
[#2650]: https://github.com/SpeciesFileGroup/taxonworks/issues/2650
[#2651]: https://github.com/SpeciesFileGroup/taxonworks/issues/2651
[#2653]: https://github.com/SpeciesFileGroup/taxonworks/issues/2653
[#2654]: https://github.com/SpeciesFileGroup/taxonworks/issues/2654
[#2661]: https://github.com/SpeciesFileGroup/taxonworks/issues/2661
[#2662]: https://github.com/SpeciesFileGroup/taxonworks/issues/2662
[#2663]: https://github.com/SpeciesFileGroup/taxonworks/issues/2663
[#2669]: https://github.com/SpeciesFileGroup/taxonworks/issues/2669
[#2670]: https://github.com/SpeciesFileGroup/taxonworks/issues/2670
[#2672]: https://github.com/SpeciesFileGroup/taxonworks/issues/2672
[#2673]: https://github.com/SpeciesFileGroup/taxonworks/issues/2673
[#2674]: https://github.com/SpeciesFileGroup/taxonworks/issues/2674
[#2676]: https://github.com/SpeciesFileGroup/taxonworks/issues/2676
[#2677]: https://github.com/SpeciesFileGroup/taxonworks/issues/2677
[#2684]: https://github.com/SpeciesFileGroup/taxonworks/pull/2684
[#2685]: https://github.com/SpeciesFileGroup/taxonworks/issues/2685
[#2688]: https://github.com/SpeciesFileGroup/taxonworks/issues/2688

## [0.21.3] - 2021-11-12

### Changed

- Loan addresses don't strip line-endings, and display in form [#2641]
- Replace radial navigator icon [#2645]
- Update smart selector tab selected on refresh

### Fixed

- Loan id facet [#2632]
- Roles in Image viewer
- Missing roles after trigger page autosave in new taxon name [#2631]
- Tag smart selector in new image task

[#2632]: https://github.com/SpeciesFileGroup/taxonworks/issues/2632
[#2631]: https://github.com/SpeciesFileGroup/taxonworks/issues/2631
[#2641]: https://github.com/SpeciesFileGroup/taxonworks/issues/2641
[#2645]: https://github.com/SpeciesFileGroup/taxonworks/issues/2645

## [0.21.2] - 2021-11-11

### Added

- Support for DwC terms on body of water depth [#2628]
- Filter Collection Objects by a specific Loan [#2632]

### Changed

- Updated ruby gems.

### Fixed

- Containerized specimens display catalog number in tag correctly [#2623]
- Improved CrossRef parsing for a new source [#997] [#2620]
- Container label shows catalog number for loan items [#1275]
- Determiners are not saved after lock the list in comprehensive form [#2626]
- Wrong rank for original combinations in DwC checklist importer [#2621]
- No longer exposing exception data for _failed_ records (not to be confused with _errored_) in DwC importer.
- Smart selector is not working in Browse Annotations
- Biological associations in OTU radial [#2630]
- Fix citations on asserted distribution list in OTU radial [#2629]
- Subsequent combinations are not scoped [#2634]
- Missing scroll in alternate value annotator [#2635]
- Smart selectors are not refreshing in New source [#2636]
- Radial navigation doesn't work on source in New taxon name task [#2633]
- Determiner is not selectable on Grid Digitizer after "Create and new" [#2637]
- DwC Dashboard data version counts correct now [#2627]
- Common statuses are not displayed in New taxon name task [#2642]
- Nomenclature and OTU (biology) display the same thing on Browse OTU page [#2644]
- New combination task hangs editing a combination [#2646]

[#2623]: https://github.com/SpeciesFileGroup/taxonworks/issues/2623
[#2627]: https://github.com/SpeciesFileGroup/taxonworks/issues/2627
[#1275]: https://github.com/SpeciesFileGroup/taxonworks/issues/1275
[#2628]: https://github.com/SpeciesFileGroup/taxonworks/issues/2628
[#2626]: https://github.com/SpeciesFileGroup/taxonworks/issues/2626
[#2621]: https://github.com/SpeciesFileGroup/taxonworks/pull/2621
[#2629]: https://github.com/SpeciesFileGroup/taxonworks/issues/2629
[#2630]: https://github.com/SpeciesFileGroup/taxonworks/issues/2630
[#2633]: https://github.com/SpeciesFileGroup/taxonworks/issues/2633
[#2634]: https://github.com/SpeciesFileGroup/taxonworks/issues/2634
[#2635]: https://github.com/SpeciesFileGroup/taxonworks/issues/2635
[#2636]: https://github.com/SpeciesFileGroup/taxonworks/issues/2636
[#2637]: https://github.com/SpeciesFileGroup/taxonworks/issues/2637
[#2642]: https://github.com/SpeciesFileGroup/taxonworks/issues/2642
[#2644]: https://github.com/SpeciesFileGroup/taxonworks/issues/2644
[#2646]: https://github.com/SpeciesFileGroup/taxonworks/issues/2646

## [0.21.1] - 2021-11-05

### Fixed

- Citations in image viewer

## [0.21.0] - 2021-11-04

### Added

- Added new handling for plant name author_string.
- Added new `Combination` section to handle historical protonym combination.
- Add new task 'Object graph', visualize and navigate your Things via a force-directed-graph (network) [#2587]
- New combination editing, including support for multiple authors in plant names [#666] [#2407]
- Add new global identifier class for glbio repositories
- New parameters for fine-tuning the API responses, `&extend[]=` and `&embed[]` [#2531]
- Parameter value `origin_citation` via `&extend[]=` to all basic GET `/object(/:id)` requests [#2531]
- Parameter value `pinboard_item` via `&extend[]=` to all basic GET `/object(/:id)` requests [#2531]
- Parameter value `citations` via `&extend[]=` to all basic GET `/object/:id` requests [#2531]
- Parameter values `roles` and `documents` via `&extend[]=` to `/sources(/:id).json` [#2531]
- Parameter values `protonyms` and `placement` via `&extend[]=` to `/combinations(/:id).json [#2531]
- Parameter values `parent`, `otus`, `roles`, `ancestor_ids`, `children`, `type_taxon_name_relationship` via `&extend[]=` to `/taxon_names(/:id).json` [#2531]
- Parameter values `level_names`, `geographic_area_type`, `parent` via `&extend[]=` and `shape` via `&embed[]=` to `/geographic_areas(/:id).json` [#2531]
- Parameter value `subject`, `object`, `biological_relationship`, `family_names` via `&extend[]=` to `/biological_associations(/:id).json` [#2531]
- Parameter value `citation_object`, `citation_topics`, `source`, `target_document` via `&extend[]=` to `/citations(/:id).json` [#2531]
- API route `/taxon_names/parse?query_string=Aus bus` for resolving names to Protonyms
- Parameter value `roles` via `&extend[]=` to `/collecting_events(/:id).json` [#2531]
- Param to isolate TaxonName smart select to Protonym if optional
- Resize column in Filter tasks [#2606]
- Confirmation banner in 'Collection Object Match'

### Changed

- Added new DwcOccurrence date-version
- dwcSex and dwcStage are now referenced by BiocurationGroup [#2615]
- Improved autocomplete search for Serials, Sources and Repositories [#2612]
- Ordering of GeorgaphicArea autocomplete results. Used areas and areas with shapes are prioritized
- Basic (REST) endpoints send less information, use `&extend[]` and `&embed[]` to return more [#2531]
- Numerous tasks updated to use the new REST pattern
- Objects in basic show/index JSON endpoints are represented by their metadata, rather than all their attributes in many cases now [#2531]
- Metadata in extensions does not cascade and return metadata of metadata [#2531]
- JSON smart-selector data (`/sources/select_options`) includes base attributes, not metadata [#2531]
- Updated corresponding ap1/v1 endpoints to use the `&extend[]` pattern for `/otus`, `/taxon_names`, `/combinations`, `/sources`, `/citations` (in part) and `biological_associations` to match the new parameter values above
- API `/api/v1/biological_associations` uses metadata for related objects
- Optimized Source smart selection queries
- Added option in DwC importer to specific the dataset type (defaults to auto-detection).
- Replace autocomplete for smart selector in alternate values annotator [#2610]

### Fixed

- DwC recordedBy not referencing verbatim_collectors, only collectors [#2617]
- DwC recordedByID returning delimiter only records
- DwC decimalLatitude/Longitude incorrectly mapped [#2616]
- Citation style taxonworks.csl is updated [#2600]
- `collector_id` broken in CollecitonObject filter
- Failure when setting up namespaces in DwC importer with datasets having _unnamed_ columns
- Namespace settings are not cleared when unmatched and re-opened in DwC Import [#2586]
- ScientificNameAuthorship parsing issues in DwC importer [#2589]
- Author and editor roles are missing after save or create a source in New source task [#2607]
- Rank genus not being auto-detected when uninomial name in scientificName matches genus term value exactly
- Soft validation block is displayed when is empty in New source task [#2611]
- Clipboard shortcut hot-keys were broken
- Serial raises on failed destroy gracefully handled
- CrossRef assigns the wrong serial when journal is not present (partial) [#2620]

[#666]: https://github.com/SpeciesFileGroup/taxonworks/issues/666
[#2407]: https://github.com/SpeciesFileGroup/taxonworks/issues/2407
[#2612]: https://github.com/SpeciesFileGroup/taxonworks/issues/2612
[#2613]: https://github.com/SpeciesFileGroup/taxonworks/issues/2613
[#2615]: https://github.com/SpeciesFileGroup/taxonworks/issues/2615
[#2617]: https://github.com/SpeciesFileGroup/taxonworks/issues/2617
[#2616]: https://github.com/SpeciesFileGroup/taxonworks/issues/2616
[#2587]: https://github.com/SpeciesFileGroup/taxonworks/issues/2587
[#2531]: https://github.com/SpeciesFileGroup/taxonworks/issues/2531
[#2586]: https://github.com/SpeciesFileGroup/taxonworks/issues/2586
[#2589]: https://github.com/SpeciesFileGroup/taxonworks/issues/2589
[#2606]: https://github.com/SpeciesFileGroup/taxonworks/issues/2606
[#2608]: https://github.com/SpeciesFileGroup/taxonworks/issues/2608
[#2610]: https://github.com/SpeciesFileGroup/taxonworks/issues/2610
[#2611]: https://github.com/SpeciesFileGroup/taxonworks/issues/2611
[#2620]: https://github.com/SpeciesFileGroup/taxonworks/issues/2620

## [0.20.1] - 2021-10-15

### Added

- Added missing OTU soft_validation for protonym
- Added recent values on keywords
- Added Attribution attributes to `/images` API show responses
- API `/images` can return images by `image_file_fingerprint` (MD5), in addition to id

### Changed

- Updated author string for misspellings
- Removed footprintWKT from DwcOccurrence. It will be re-instated as optional in the future.
- Removed GeographicArea from consideration as a _georeference_ in DwcOccurrence
- Changed `associatedMedia` format, pointed it to
- Removed redundant 'Rebuild' button from Browse collection objects

### Fixed

- DwC Dashboard past links are properly scoped
- DwC Dashboard graphs show proper count ranges
- DwC archive no longer truncated at 10k records
- OccurrenceID was not being added to DwcOccurrence attributes in all cases [#2573]
- Observation matrix show expand was referencing the wrong id [#2540]
- Copy pasting into verbatim year with alphanumeric gives error even though numeric are all that are visible in New taxon name [#2577]
- Record doesn't sync/update the list in OTU quick forms [#2576]
- TIFF images are not visible in filter image task [#2575]
- Repository input shows value, when not set [#2574]
- Images don't load after expand depictions sections in comprehensive task
- DwC occurrences importer being too strict when checking against existing nomenclature [#2581]

[#2573]: https://github.com/SpeciesFileGroup/taxonworks/issues/2573
[#2540]: https://github.com/SpeciesFileGroup/taxonworks/issues/2540
[#2574]: https://github.com/SpeciesFileGroup/taxonworks/issues/2574
[#2575]: https://github.com/SpeciesFileGroup/taxonworks/issues/2575
[#2576]: https://github.com/SpeciesFileGroup/taxonworks/issues/2576
[#2577]: https://github.com/SpeciesFileGroup/taxonworks/issues/2577
[#2581]: https://github.com/SpeciesFileGroup/taxonworks/issues/2581

## [0.20.0] - 2021-10-12

### Added

- Task `DwC Import` for importing DwC Archive files
- Task `DwC Dashboard` facilitating DwCA download, metadata reporting, and "health" checks [#1467]
- Updated framework for producing and downloading DwC Archives (DwCA) [#1775] [#1303]
- Increased from 21 to 53 the number of fields referenced in the (DwCA) dump, including `identifiedByID` and `recordedByID` [#1269] [#1230]
- Auto-generation of UUIDs for instances that don't have global identifiers during DwcOccurrence record building [#2186]
- Wikidata (Q) and ORCiD support for people references in DwCA dumps
- Georeferences can have Confidences assigned to them [#1772]
- CSL style 'taxonworks.csl' used as the default style for displaying sources [#2517]
- Custom CSL citation support for reference formating (see styles at bottom of select format list). New .cls submitted via issue tracker and integrated to source.
- New .csl style 'world_chalcidoidea_book.csl"
- BibTeX fields support verbatim values using "{}" for fields otherwise processed in BibTeX sources (e.g. author)
- New specs for rendering Source citations
- `&extend[]` and `&embed[]` helper methods for REST responses [#2532]
- A new soft validation option to auto fix for objective synonym that must share the same type
- Add `Download`, `Full size` and `Radial navigation` buttons in Image viewer [#2423]
- Endpoint `/tasks/dwc/dashboard/index_versions` returns the dates at which DwcOccurrence indexing was modified. !! TODO: update date of merge.
- Endpoint `/dwc_occurrences/metadata`, for stats on the state of DwcOccurrence index
- Endpoint `/dwc_occurrencs/predicates` to return a list of Predicates used on CollectionObjects and CollectingEvents
- Endpoint `/dwc_occurrences/status` to check whether DwcOccurrence records are up-to-date
- Endpoint `/dwc_occurrences/collector_id_metadata` to check whether People referenced in DwcOccurences have GUIDs
- Task on Administration panel, "Reindex", with (temporary) options to re-index small blocks of DwcOccurrence records
- Button on CollectionObject filter to download filter result as DwC Archive [#1303]
- User can select a corresponding Person as their data representation (facilitates Identifiers for Users) [#1486]
- Centroid index on GeographicItem
- Field `total_records` on Download
- Index on polymorphic fields of DwcIndex (e.g. faster queries to CollectionObject)
- Index on `data_origin` for GeographicAreasGeographicItem
- Identifiers for AssertedDistributions
- Various relationships enabling the joining of DwcOccurrence directly to other classes of data (e.g. Georeferences)
- Isolated Georeference related utilities into their own module CollectingEvent::Georeference
- A Taxonomy module that caches classification values, used in CollectionObject, and Otu
- Methods to return when a record attribute was updated (e.g. verbatim_locality changed), and who did it for Papertrail including classes of data
- Methods to handle multiple classes of globally unique identifiers on DwcOccurrence records
- Pattern for isolating modules that aid DwC serialization per class of data
- Optimized `to_wkt` to quickly return well-known-text for geo-shapes (in part, [#2526])
- New subclass of UUID `Identifier::Global::Uuid::TaxonworksDwcOccurrence`
- Clarified, via`georeferenceSources` and `georeferenceProtocol` why there are many decimal points in DwC latitude/longitude referencing fields [#915] [#1175]
- Option to rebuild single DwcOccurrence record for CollectionObject [#2563]
- Ability to show observation matrices > 10k cells in size [#1790]
- Rake task to rebuild source cached
- Add download and radial buttons for image viewer in filter image

### Fixed

- Downloading formatted sources with mixed types (BibTeX/Verbatim) failed [#2512]
- Collection object filter type material param
- Taxon name filter type metadata param fails [#2511]
- Cloning a collecting event fails [#2533]
- Modified recordedBy fields to only reference collector [#2567] [#2558]
- Many TDWG gazeteer references will now be properly categorized into state and country labels [#2542]
- In Browse Nomenclature removed link to self for invalid taxon names with no synonymy [#2327]
- Add missing original citation to synonym names in CoLDP export [#2543]
- Uniquify people slow when many roles present [#2528]
- Match combination when protonym has synonym relationships [#2525]
- TaxonNameRelationsip `type_method` returns nil properly on unmatched types [#2504]
- Taxon determinations list in comprehensive task
- The clone button doesn't trigger update taxon name after authors were cloned [#2513]
- Georeference count in new collecting event task [#2519]
- Autofocus in New taxon name task [#2523]
- Geographic area counts as georeference. Soft validations are sometimes loaded before saving georeferences [#2519]
- `import_dataset_id` parameter persist on after resetState in DwC Importer [#2529]
- Updated Ruby gems and Node packages
- In project button [#2530]
- View image matrix is passing wrong ids [#2537]
- Observations with depictions sometimes are removed after move a depiction [#2549]
- Relationship facet in Filter nomenclature
- Determiner facet (param) in Filter collection objects
- Verbatim year input allows alphanumeric numbers in New taxon name
- Labels list renders for those linked to objects, or not

### Changed

- Updated "ICZN binomial" to "ICZN binominal" following the Code dictionary
- Radial annotator Tag form uses a Keyword smart selector [#2564]
- DwcOccurrence is rebuilt/refreshed each time Browse Collection Object is hit
- `footprintWKT` is hidden in Browse CollectionOjbect [#2559]
- Tweak geo coordinate matching on verbatim labels
- Year suffix, stated year, language, translated title and notes added to bibliography rendering via `to_citeproc`
- Removed `label_html` from `/people` responses
- `/people` JSON param from `&include_roles=true` to `&extend[]=roles`
- Prefer project sources in source autocomplete
- Status name 'not for nomenclature' changed to 'not in published work'
- Year letter is no longer appended to year in BibTeX exports
- Include project's name in CoLDP exports filename [#2509]
- Implemented STI for downloads [#2498]\
- Upgraded gnfinder gem that makes use of new REST API
- Refactor help code
- Unified various DwC value returning methods in their own explicitly named extensions
- Isolated CollectionObject filter and API param handling to their own module for reference in multiple controllers
- DwcOccurrence `individualCount` is now Integer
- Database ConnectionTimeoutErrors now result in a 503 response rather than a raise/email-warning
- Added various `:inverse_of` across collection objects related models
- `DwcOccurrence#individualCount` is integer now
- Simplified SQL for ordering GeographicArea shapes
- Tweak validation of ORCIDid format
- Move autocomplete and lookup keyword to CVT controller [#2571]
- Task `Content by nomenclature` can be customized by selecting a Topic
- Remove identifier section in New type specimen
- Nill strings ("\u0000") are stripped from fields before writing

[#2564]: https://github.com/SpeciesFileGroup/taxonworks/issues/2564
[#2512]: https://github.com/SpeciesFileGroup/taxonworks/issues/2512
[#2517]: https://github.com/SpeciesFileGroup/taxonworks/issues/2517
[#915]: https://github.com/SpeciesFileGroup/taxonworks/issues/915
[#1175]: https://github.com/SpeciesFileGroup/taxonworks/issues/1175
[#1230]: https://github.com/SpeciesFileGroup/taxonworks/issues/1230
[#1269]: https://github.com/SpeciesFileGroup/taxonworks/issues/1269
[#1303]: https://github.com/SpeciesFileGroup/taxonworks/issues/1303
[#1467]: https://github.com/SpeciesFileGroup/taxonworks/issues/1467
[#1486]: https://github.com/SpeciesFileGroup/taxonworks/issues/1486
[#1772]: https://github.com/SpeciesFileGroup/taxonworks/issues/1772
[#1775]: https://github.com/SpeciesFileGroup/taxonworks/issues/1775
[#1943]: https://github.com/SpeciesFileGroup/taxonworks/issues/1943
[#2084]: https://github.com/SpeciesFileGroup/taxonworks/issues/2084
[#2186]: https://github.com/SpeciesFileGroup/taxonworks/issues/2186
[#2327]: https://github.com/SpeciesFileGroup/taxonworks/issues/2327
[#2423]: https://github.com/SpeciesFileGroup/taxonworks/issues/2423
[#2498]: https://github.com/SpeciesFileGroup/taxonworks/pull/2498
[#2509]: https://github.com/SpeciesFileGroup/taxonworks/issues/2509
[#2511]: https://github.com/SpeciesFileGroup/taxonworks/issues/2511
[#2519]: https://github.com/SpeciesFileGroup/taxonworks/pull/2519
[#2519]: https://github.com/SpeciesFileGroup/taxonworks/pull/2519
[#2523]: https://github.com/SpeciesFileGroup/taxonworks/pull/2523
[#2526]: https://github.com/SpeciesFileGroup/taxonworks/issues/2526
[#2528]: https://github.com/SpeciesFileGroup/taxonworks/issues/2528
[#2529]: https://github.com/SpeciesFileGroup/taxonworks/pull/2529
[#2530]: https://github.com/SpeciesFileGroup/taxonworks/pull/2530
[#2532]: https://github.com/SpeciesFileGroup/taxonworks/issues/2532
[#2533]: https://github.com/SpeciesFileGroup/taxonworks/issues/2533
[#2542]: https://github.com/SpeciesFileGroup/taxonworks/issues/2542
[#2543]: https://github.com/SpeciesFileGroup/taxonworks/issues/2543
[#2549]: https://github.com/SpeciesFileGroup/taxonworks/pull/2549
[#2558]: https://github.com/SpeciesFileGroup/taxonworks/issues/2558
[#2559]: https://github.com/SpeciesFileGroup/taxonworks/issues/2559
[#2562]: https://github.com/SpeciesFileGroup/taxonworks/issues/2562
[#2563]: https://github.com/SpeciesFileGroup/taxonworks/issues/2563
[#2567]: https://github.com/SpeciesFileGroup/taxonworks/issues/2567
[#2571]: https://github.com/SpeciesFileGroup/taxonworks/issues/1771

## [0.19.7] - 2021-09-09

### Add

- Add link to new type specimen task from type material form
- Export Observation::Media depictions as proxies for Otu depictions in NeXML [#2142]
- Protonym `verbatim_author` parens should be properly closed when present [#2453]
- Protonym `verbatim_author` can not contain digits (like years) [#2452]
- Generic date field component [#2451]
- New taxon determination component
- Smart selectors in asserted distribution and biological association quick forms.

### Changed

- Cleaned up taxon name navigator appearance
- Destroying a loanable object destroys corresponding LoanItems automatically [#2319]
- NeXML image URLs use shortened URLs
- Reorder date fields in comprehensive, extract and new collecting event tasks [#2450]
- Set Vue 3 reactive vuex state in comprehensive store, removed unnecesary mutations and getters
- Updated Ruby gems and Node packages
- Bumped database_cleaner
- Upgraded to ruby 6.1 [#2474]
- Remove Taxon determination slice from OTU quick forms(Radial object)
- Set active author tab in New taxon name [#2461]
- Moved `data-project-id` to project name
- Moved collection object soft validations in comprehensive task [#2491]
- Remove reactivity in map component. Maps should render much faster now

### Fixed

- Tazon name hierarchical navigation broken [#2487]
- CollectionObject filter type material facet bug
- Trim buttons in comprehensive task
- Trip code fields are empty after save.
- Confidence button
- spring not working on MacOS. Now RGeo/Proj is warmed up at initialization time
- Combination preview label in New combination task
- Smart selector is not refreshing after save [#2468]
- Group and formation fields in comprehensive task
- Changed date label [#2473]
- Warning message persists when date exists in User facet [#2480]
- Collection Object TODO List Task does not append right identifier number [#2486]
- Loan item checkboxes reset when loan items "Updated" [#2492]
- Loan item "select/deselect all" buttons missing after vue 3 migration [#2493]
- Checkbox unbinding is not synced with update in Loan task [#2495]
- Filter collection objects shortcuts
- Prevent duplicate shortcuts
- Observation matrix render error
- Fix identifier update in new type specimen task
- Radial menus are inheriting CSS properties in some cases [#2505]
- Taxon determinations list in comprehensive task

[#2487]: https://github.com/SpeciesFileGroup/taxonworks/issues/2487
[#2319]: https://github.com/SpeciesFileGroup/taxonworks/issues/2319
[#2142]: https://github.com/SpeciesFileGroup/taxonworks/issues/2142
[#2453]: https://github.com/SpeciesFileGroup/taxonworks/issues/2453
[#2452]: https://github.com/SpeciesFileGroup/taxonworks/issues/2452
[#2450]: https://github.com/SpeciesFileGroup/taxonworks/pull/2450
[#2451]: https://github.com/SpeciesFileGroup/taxonworks/issues/2451
[#2461]: https://github.com/SpeciesFileGroup/taxonworks/issues/2461
[#2468]: https://github.com/SpeciesFileGroup/taxonworks/issues/2468
[#2473]: https://github.com/SpeciesFileGroup/taxonworks/issues/2473
[#2474]: https://github.com/SpeciesFileGroup/taxonworks/pull/2474
[#2480]: https://github.com/SpeciesFileGroup/taxonworks/issues/2480
[#2486]: https://github.com/SpeciesFileGroup/taxonworks/issues/2486
[#2491]: https://github.com/SpeciesFileGroup/taxonworks/issues/2491
[#2492]: https://github.com/SpeciesFileGroup/taxonworks/issues/2492
[#2493]: https://github.com/SpeciesFileGroup/taxonworks/issues/2493
[#2495]: https://github.com/SpeciesFileGroup/taxonworks/issues/2495
[#2505]: https://github.com/SpeciesFileGroup/taxonworks/issues/2505

## [0.19.6] - 2021-08-20

### Added

- New namespace task [#1891]
- Taxon determination list lock button in comprehensive task [#2088] [#2443]
- Add elevation accuracy parsing for verbatim labels [#2448]

### Changed

- Date fields order in comprehensive task
- Auto advance date fields in comprehensive task
- Changed checkbox label `sortable fields` to `reorder fields` [#2442]
- Modified behaviour of Source autocomplete and pattern for limiting results
- Removed deprecated Travis CI files.

### Fixed

- Source autocomplete exact ID was not prioritized and/or skipped
- Keyboard shortcuts modal reopens when closing help [#2436]
- Title attribute contains html tags on citations in browse OTU
- Increment identifier in CO editor keeps number of leading zeros, changing length of number [#2435]
- Collecting event lock in comprehensive task
- Georeferences are not locked with collecting event [#2449]
- Elevation not being parsed from labels properly [#2447]

[#2088]: https://github.com/SpeciesFileGroup/taxonworks/issues/2088
[#1891]: https://github.com/SpeciesFileGroup/taxonworks/issues/1891
[#2435]: https://github.com/SpeciesFileGroup/taxonworks/issues/2435
[#2436]: https://github.com/SpeciesFileGroup/taxonworks/issues/2436
[#2442]: https://github.com/SpeciesFileGroup/taxonworks/pull/2442
[#2443]: https://github.com/SpeciesFileGroup/taxonworks/issues/2443
[#2447]: https://github.com/SpeciesFileGroup/taxonworks/pull/2447
[#2448]: https://github.com/SpeciesFileGroup/taxonworks/pull/2448
[#2449]: https://github.com/SpeciesFileGroup/taxonworks/issues/2443

## [0.19.5] - 2021-08-18

### Added

- Content smart selector
- Biological association list lock button in comprehensive task
- Dynamic shortcuts for radial annotator and radial object. Shortcut is the first letter of the slice

### Changed

- Replaced panels with modals in Content editor task
- Soft validation panel in new type specimen task
- Replaced create predicate with link to project attributes customization page in custom attributes section [#2426]
- Editing from Browse Collecting Event now redirects to Collecting Event task.

### Fixed

- Create georeference from verbatim does not take uncertainty into account [#2421]
- Cannot edit Georeference uncertainty in New collecting event task [#2420]
- Georeference edit/delete button does not show up immediately on creation [#2422]
- Unable to create a type specimen with an existing collection object
- Catalog number is not updating after selecting another type specimen
- Duplicate verbatim georeference on generate label in New collecting event and comprehensive tasks [#2427]
- Biological association list persist after save and create a new collection object in comprehensive task
- Comprehensive specimen task reset button adds false history entry in browser [#2432]
- Whitespace chars in label preventing georefs to be properly parsed [#2415]
- Rubocop broken settings
- Extra semicolon in collecting event label when verbatim locality is blank

[#2415]: https://github.com/SpeciesFileGroup/taxonworks/issues/2415
[#2420]: https://github.com/SpeciesFileGroup/taxonworks/issues/2420
[#2421]: https://github.com/SpeciesFileGroup/taxonworks/issues/2421
[#2422]: https://github.com/SpeciesFileGroup/taxonworks/issues/2422
[#2426]: https://github.com/SpeciesFileGroup/taxonworks/issues/2426
[#2432]: https://github.com/SpeciesFileGroup/taxonworks/issues/2432

## [0.19.4] - 2021-08-13

### Fixed

- Geographic areas not scoped in Georeferences pane until georeference added [#2408]
- Georeference from previous collecting event shows up on new collecting event [#2411]
- Fix biological associations in comprehensive form
- Removed events for links in radial navigation [#2412]

### Added

- Storage for PDF viewer

[#2408]: https://github.com/SpeciesFileGroup/taxonworks/issues/2408
[#2411]: https://github.com/SpeciesFileGroup/taxonworks/issues/2411
[#2412]: https://github.com/SpeciesFileGroup/taxonworks/issues/2412

## [0.19.3] - 2021-08-10

### Added

- Added soft-validation for loan if no docummentation
- Added validation on 5 date fields in the loan, setting the priority of events.
- Added search on alternative title in the Sorce autocomplete
- Pdf icon in citation by source
- Cancel function for http requests
- Edit mode for contents in Quick forms [#2385]
- Soft validation for collection object, type material, biological association, georeferences and taxon determinations in comprehensive task [#2396]
- Pinned icon for images in radial annotator [#1919]

### Fixed

- Biological association link_tag entities not metamorphosized [#2392]
- Updated sorting for sources in autocomplete. Sources used in the same project are prioritized
- Updated sorting for people in autocomplete. People used in the same project are prioritized
- Autocomplete in Interactive key task
- Copy and clone option in Matrix Row Coder
- Edit biological associations form, broken HTML and fields incorrectly mapped [#2370]
- Hidden pin and lock icons in asserted distribution quick form
- biological_association_link helper
- Confidence button
- Dynamic rows/columns are not destroyable [#2375]
- Asserted distribution edit view [#2371]
- Missing citation and soft validation icons in New asserted distribution task
- Typo preventing labels listings from working
- Refresh summary in data view after use radial annotator
- Collecting event soft validation in comprehensive task [#2091]
- Missing param for BibTex [#2397]
- Citation source not added to project if already in another project
- Incorrect TypeMaterial type type validation for ICN [#2378]

### Changed

- Biological association links now link to subject, association (click middle) and object
- Sort property, `name` to `cached` in Filter nomenclature [#2372]
- Replaced property `verbatim_author` to `cached_author_year` for csv download [#2373]
- Refactor notification code, replaced jQuery for js vanilla
- Keyboard shortcuts code, replaced jQuery with vanilla JS
- Pinboard code, replaced jQuery with vanilla JS
- Annotations code, replaced jQuery with vanilla JS
- Dropzone timeout [#2384]
- Edit link redirect to new collecting event task [#2387]
- Edit link redirect to comprehensive specimen digitization [#2394]
- Add source to project when tagged [#1436]
- Updated Ruby gems and Node packages
- Updated ruby gems

[#1436]: https://github.com/SpeciesFileGroup/taxonworks/issues/1436
[#2392]: https://github.com/SpeciesFileGroup/taxonworks/issues/2392
[#1919]: https://github.com/SpeciesFileGroup/taxonworks/issues/1919
[#2091]: https://github.com/SpeciesFileGroup/taxonworks/issues/2091
[#2370]: https://github.com/SpeciesFileGroup/taxonworks/issues/2370
[#2371]: https://github.com/SpeciesFileGroup/taxonworks/issues/2371
[#2372]: https://github.com/SpeciesFileGroup/taxonworks/issues/2372
[#2373]: https://github.com/SpeciesFileGroup/taxonworks/issues/2373
[#2375]: https://github.com/SpeciesFileGroup/taxonworks/issues/2375
[#2378]: https://github.com/SpeciesFileGroup/taxonworks/pull/2378
[#2384]: https://github.com/SpeciesFileGroup/taxonworks/issues/2384
[#2385]: https://github.com/SpeciesFileGroup/taxonworks/issues/2385
[#2387]: https://github.com/SpeciesFileGroup/taxonworks/issues/2387
[#2391]: https://github.com/SpeciesFileGroup/taxonworks/issues/2391
[#2394]: https://github.com/SpeciesFileGroup/taxonworks/issues/2394
[#2397]: https://github.com/SpeciesFileGroup/taxonworks/issues/2397

## [0.19.2] - 2021-07-27

### Added

- OriginRelationship display in Browse collection object [#2362]
- Accession/Deaccession section in Collection object match task [#2353]
- Similar objects section in MRC
- Soft validation in Edit/new matrix task
- Update download form [#2335]
- Check and question icons

### Changed

- Upgraded from Ruby version 2.7.3 to 2.7.4
- Updated ruby gems
- Object validation component

### Fixed

- Autocomplete in Interactive key task
- Copy and clone option in Matrix Row Coder
- Edit biological associations form [#2370]

[#2370]: https://github.com/SpeciesFileGroup/taxonworks/issues/2370

## [0.19.2] - 2021-07-27

### Added

- OriginRelationship display in Browse collection object [#2362]
- Accession/Deaccession section in Collection object match task [#2353]
- Similar objects section in MRC
- Soft validation in Edit/new matrix task
- Update download form [#2335]
- Check and question icons

### Changed

- Upgraded from Ruby version 2.7.3 to 2.7.4
- Updated ruby gems
- Object validation component

### Fixed

- Help plugin
- Original relationships in Collection object quick form
- CO Quick forms in comprehensive specimen digitization [#2354]
- Biological associations in OTU quick forms
- Update type species in new taxon name task

[#2362]: https://github.com/SpeciesFileGroup/taxonworks/issues/2362
[#2353]: https://github.com/SpeciesFileGroup/taxonworks/issues/2353
[#2354]: https://github.com/SpeciesFileGroup/taxonworks/issues/2354

## [0.19.1] - 2021-07-15

### Added

- Autogenerated description for OTU based on observation_matrix
- Description section in Browse OTU
- `observation_matrix_id` param in Browse OTU task
- Description in Matrix row coder

### Changed

- Update `per` value from 5 to 500 in citations controller [#2336]
- Updated ruby gems
- Upgraded biodiversity gem to 5.3.1 (uses named params)

### Fixed

- Show selected options for biological associations in comprehensive specimen digitization task [#2332]
- Option to hide "Attributes", "Buffered", "Citations" and "Depictions" sections in comprehensive specimen digitization task [#2333]
- Missing fields in comprehensive form
- Fields not showing in "original combination and rank" section in New taxon name [#2346]

[#2332]: https://github.com/SpeciesFileGroup/taxonworks/issues/2332
[#2333]: https://github.com/SpeciesFileGroup/taxonworks/issues/2333
[#2336]: https://github.com/SpeciesFileGroup/taxonworks/issues/2336
[#2346]: https://github.com/SpeciesFileGroup/taxonworks/issues/2346

## [0.19.0] - 2021-07-08

### Added

- Added new ICZN status: Invalid family group name due to synonymy of type genus replaced before 1961
- Edit image matrix and view image matrix in observation matrices dashboard
- WTK component in comprehensive digitization form [#2245]
- Add invalid relationship checkbox on clone button in New taxon name task [#2171]
- Download PDF button for documents in New source task [#2102]
- Padial annotator for sources in New asserted distribution task [#2105]
- Radial annotator for references in Browse Nomenclature/OTU tasks [#2103]
- Depict person in New image task [#2321]
- Move to `person` option for Depictions slice in Radial annotator
- Sort by nomenclature in edit/new observation matrix task [#1748]
- Added authors facet in Filter nomenclature task
- Citations panel for Collection object section with lock option in comprehensive specimen digitization task [#2328]

### Changed

- Updated ruby gems
- Migrate Vue 2.6 to Vue 3.1.4
- `geographic_area_ids` to `geographic_area_id` in collection objects controller
- Manage synonyms display only one level children in New taxon name [#2213]
- Filter status and relationships according nomenclatural code in Filter nomenclature task [#2157]
- User facet data range now allows to search for both criteria (`updated_at`, `created_at`) [#2317]

### Fixed

- Updated author string for botanical names
- Timeline rendering error in Browse OTU
- Fix wildcard by attribute in Filter collection object
- Confidences modal height in radial annotator [#2304]
- Fix empty search in Filter collection objects
- Clean documents list on reset in New source
- Missing hexagon soft validation in comprehensive specimen digitization task
- Match by collection object is and tag creation in Collection object match
- Destroy container when all other objects in container are deleted [#2322]
- Clicking on "Tag" in Filter collection objects does not add tag [#2323]

[#1748]: https://github.com/SpeciesFileGroup/taxonworks/issues/1748
[#2102]: https://github.com/SpeciesFileGroup/taxonworks/issues/2102
[#2103]: https://github.com/SpeciesFileGroup/taxonworks/issues/2103
[#2105]: https://github.com/SpeciesFileGroup/taxonworks/issues/2105
[#2157]: https://github.com/SpeciesFileGroup/taxonworks/issues/2157
[#2171]: https://github.com/SpeciesFileGroup/taxonworks/issues/2171
[#2213]: https://github.com/SpeciesFileGroup/taxonworks/issues/2213
[#2245]: https://github.com/SpeciesFileGroup/taxonworks/issues/2245
[#2304]: https://github.com/SpeciesFileGroup/taxonworks/issues/2304
[#2317]: https://github.com/SpeciesFileGroup/taxonworks/issues/2317
[#2321]: https://github.com/SpeciesFileGroup/taxonworks/issues/2321
[#2322]: https://github.com/SpeciesFileGroup/taxonworks/issues/2322
[#2323]: https://github.com/SpeciesFileGroup/taxonworks/issues/2323

## [0.18.1] - 2021-06-09

### Added

- Params for `/api/v1/images/` [#1906]
- Params referenced in `/collection_objects` to `/collecting_events`
- `/api/v1/taxon_name_classifications/` endpoint [#2276]
- `/api/v1/taxon_name_relationships/` endpoint [#2277]
- TaxonName cached_is_valid boolean, takes into account Relationships and Classifications
- Status to TaxonName autocomplete [#2086]
- otu_filter param to interactive keys task
- Radial annotator in New extract [#2272]

### Fixed

- Fix for author string for unjustified emendation
- Scope has_many related data to project properly [#2265]
- Refresh event for smart selectors [#2255]
- Edit type material in comprehensive form [#2253]
- Reset selected ids on new search in observation matrices dashboard
- Tiff images are not render on image viewer
- Removed reachable `byebug` call
- Protocol not displayed after select it [#2279]
- image aspect ratio in Transcribe depiction trask [#2273]

### Changed

- Unify Task Collecting Event filter look/feel [#2203]
- Params to `/taxon_name_relationships`, see [#2277]
- CoL Data Package scoping updates
- Removed incompatible identifier object type check for Identifier filter concerns
- Unified some CollectingEvent filter param to singular pattern (collector_ids, otu_ids, geographic_area_ids)
- Plural params for identifiers API endpoint merged to array single form. e.g., identifier_object_ids[]=47&identifier_object_ids[]=2232 => identifier_object_id[]=47&identifier_object_id[]=2232. [#2195]
- Updated Ruby gems and node packages
- `that_is_valid` scope now references `cached_is_valid` [#2242]
- `that_is_invalid` scope now references `cached_is_valid` [#2242]
- `calculated_valid` replaces `that_is_valid` [#2242]
- `calculated_invalid` replaces `that_is_invalid` [#2242]
- remove unused TaxonName#cached_higher_classification

[#2265]: https://github.com/SpeciesFileGroup/taxonworks/issues/2265
[#1906]: https://github.com/SpeciesFileGroup/taxonworks/issues/1906
[#2203]: https://github.com/SpeciesFileGroup/taxonworks/issues/2203
[#2276]: https://github.com/SpeciesFileGroup/taxonworks/issues/2276
[#2277]: https://github.com/SpeciesFileGroup/taxonworks/issues/2277
[#2195]: https://github.com/SpeciesFileGroup/taxonworks/pull/2195
[#2242]: https://github.com/SpeciesFileGroup/taxonworks/issues/2242
[#2086]: https://github.com/SpeciesFileGroup/taxonworks/pull/2086
[#2253]: https://github.com/SpeciesFileGroup/taxonworks/issues/2253
[#2255]: https://github.com/SpeciesFileGroup/taxonworks/issues/2255
[#2272]: https://github.com/SpeciesFileGroup/taxonworks/issues/2272
[#2273]: https://github.com/SpeciesFileGroup/taxonworks/issues/2273
[#2279]: https://github.com/SpeciesFileGroup/taxonworks/issues/2279

## [0.18.0] - 2021-05-14

### Added

- Added `destroyed_redirect` to object radial JSON
- "Not specified" facet to Filter nomenclature [#2226]
- New extract task interface [#1934]
- citation experiment `/api/v1/cite/count_valid_species?taxon_name=Pteromalus` [#2230]
- jsconfig.json for Visual Studio Code
- Image matrix viewer in Image matrix
- Image matrix button in observation dashboard task
- Image matrix link in Interactive keys task
- Export scss vars to javascript
- Pagination count in Filter nomenclature
- OTU depictions column on view mode in Image matrix task
- Grid table component
- SVG Icon component
- OTU depictions draggable in image matrix
- Observations depictions in Browse OTU
- `Ctrl/Alt + V` shortcut for New Collecting event in Comprehensive task [#2248]
- Zoom button in comprehensive form

### Changed

- CollectingEvent autocomplete/object_Tag only shows verbatim lat/long
- Removed `allow_destroy` from object radial JSON
- Made returning count from /controlled_vocabulary_terms optional # @jlpereira Potentially UI breaking check for use, and add &count=true to request if required
- Removed quantification fields from Extract
- Warning message on nuke action in Grid digitize task [#2229]
- Upgraded from Ruby version 2.7.2 to 2.7.3
- Upgraded to Node 14 LTS
- Updated Ruby gems and Node packages
- node-sass to dart-sass
- Refactor image matrix edit table
- Webpack configuration to export sass vars
- Images size in image section on Browse otu

### Fixed

- JSON for geographic area parents (no parent raise)
- Hide soft validation section if is empty in New collecting events task
- 404 error when deleting records from data interfaces [#2223]
- Rank order on New combination preview
- Redirect after destroy a combination [#2169]
- Drag and drop depictions in Image Matrix
- Georeference error message in comprehensive task [#2222]
- Number of uses not displayed in Uniquify people task [#2219]
- SVG Image box in comprehensive [#2262]

[#1934]: https://github.com/SpeciesFileGroup/taxonworks/issues/1934
[#2169]: https://github.com/SpeciesFileGroup/taxonworks/issues/2169
[#2219]: https://github.com/SpeciesFileGroup/taxonworks/issues/2219
[#2222]: https://github.com/SpeciesFileGroup/taxonworks/issues/2222
[#2223]: https://github.com/SpeciesFileGroup/taxonworks/pull/2223
[#2226]: https://github.com/SpeciesFileGroup/taxonworks/pull/2226
[#2229]: https://github.com/SpeciesFileGroup/taxonworks/issues/2229
[#2230]: https://github.com/SpeciesFileGroup/taxonworks/issues/2230
[#2248]: https://github.com/SpeciesFileGroup/taxonworks/issues/2248

## [0.17.1] - 2021-04-30

### Added

- Moved endpoints to own model file
- Permit params on client side
- OTU picker on new observation matrix [#2209]

### Fixed

- Frame overlaps in interactive key task [#2202]
- Parse coordinate characters on comprehensive and new collecting event tasks
- Hide row/column panel on new observation matrix
- Soft validation section is always visible [#2211]
- Ambiguous column problem in query for previous/next collecting event navigation.
- Merge people count [#2218]

### Changed

- Replaced 1KB minimum image file size restriction with dimensions check (16 pixels minimum each) [#2201]
- Switch selector on new observation matrix
- Increment pdf filesize to 512MB [#2212]
- Updated gems and npm packages

[#2201]: https://github.com/SpeciesFileGroup/taxonworks/issues/2201
[#2202]: https://github.com/SpeciesFileGroup/taxonworks/issues/2202
[#2209]: https://github.com/SpeciesFileGroup/taxonworks/issues/2209
[#2211]: https://github.com/SpeciesFileGroup/taxonworks/issues/2211
[#2212]: https://github.com/SpeciesFileGroup/taxonworks/issues/2212
[#2218]: https://github.com/SpeciesFileGroup/taxonworks/issues/2218

## [0.17.0] - 2021-04-23

### Added

- Adds SoftValidation component with fix buttons, and wrench (goto fix) links [#207]
- Database index on `Identifiers#cached`
- Tests for base #next/#previous [#2163]
- `create_backup_directory` flag to create backup directory if it does not exist for taxonworks rake tasks requiring `backup_directory`.
- Edit inline options on edit/new loan task [#2184]
- Shortcut legend on new taxon name task
- Help tip and placeholder for definition in Manage controlled vocabulary task [#2196]

### Fixed

- Bad `project_token` to API should not raise
- Descriptor::Qualitative destruction destroys rather than raises when character states unused.
- Previous navigation [#2163]
- Documenting source doesn't add source to project [#2172]
- Added missing params biocuration_class_ids and biological_relationship_ids to collection_objects_controller filter params. [skip-ci]
- incorrect author string for misspelled combination is fixed
- Missing data migration for `ObservationMatrixColumnItem::SingleDescriptor` to `ObservationMatrixColumnItem::Single:Descriptor`
- Show observation matrices count on radial object [#2158]
- Overflow on New observation matrix [#2168]
- Clear geographic area after reset [#2174]
- PK sequence not set up properly on project export
- Local identifiers' cached values not being updated when updating namespace [#2175]
- Uncertainty sign not populating in label [#2109]
- Pressing the reset button doesn't reset the by attribute facet in Filter collection object [#2180]
- Fix routes in edit/new observation matrices task [#2198]

### Changed

- Refactor SoftValidations and params including specs [#1972][#768]
- Removed legacy non TaxonWorks agnostic import rake tasks (moving to their own repos)
- Updated script predicting masculine, feminine and neuter species name forms
- Changed how `GeographicArea#find_by_lat_long` is built (UNION, not OR)
- Changed TaxonName string for superspecies names
- Updated y18n node package to version 4.0.1 [#2160]
- Replaced Canvas for SVG radial menu
- Close radial object after select a matrix on observation matrices slice [#2165]
- Radial menu slices position

[#768]: https://github.com/SpeciesFileGroup/taxonworks/issues/768
[#207]: https://github.com/SpeciesFileGroup/taxonworks/issues/207
[#1972]: https://github.com/SpeciesFileGroup/taxonworks/issues/1972
[#2109]: https://github.com/SpeciesFileGroup/taxonworks/issues/2109
[#2163]: https://github.com/SpeciesFileGroup/taxonworks/issues/2163
[#2160]: https://github.com/SpeciesFileGroup/taxonworks/issues/2160
[#2168]: https://github.com/SpeciesFileGroup/taxonworks/issues/2168
[#2172]: https://github.com/SpeciesFileGroup/taxonworks/issues/2172
[#2175]: https://github.com/SpeciesFileGroup/taxonworks/issues/2175
[#2174]: https://github.com/SpeciesFileGroup/taxonworks/issues/2174
[#2184]: https://github.com/SpeciesFileGroup/taxonworks/issues/2184
[#2196]: https://github.com/SpeciesFileGroup/taxonworks/issues/2196
[#2198]: https://github.com/SpeciesFileGroup/taxonworks/issues/2198

## [0.16.6] - 2021-03-26

### Added

- Community stats for `/api/v1/stats` [#2061]
- Add by-project param for `/api/v1/stats` [#2056]

### Fixed

- `browse_otu_link` handles nil [#2155]

[#2056]: https://github.com/SpeciesFileGroup/taxonworks/issues/2056
[#2061]: https://github.com/SpeciesFileGroup/taxonworks/issues/2061
[#2155]: https://github.com/SpeciesFileGroup/taxonworks/issues/2155
[#2158]: https://github.com/SpeciesFileGroup/taxonworks/issues/2158
[#2165]: https://github.com/SpeciesFileGroup/taxonworks/issues/2165

## [0.16.5] - 2021-03-25

### Added

- softvalidation fix for transfer of type species into coordinate subgenus
- Link from Browse colleciton object to Browse OTU for current OTU det [#2154]
- Collection object filter params for preparation and buffered fields [#2118]
- Added soft_validations and fixes for coordinate name citations and roles.
- `/collection_objects/123/navigation.json` route/view
- Determination, OTU and repository smart selectors on New image task [#2101]
- Georeferences coordinates in label generate on New collecting event [#2107]
- Lock buttons on New image [#2101]
- Open PDF slider in all tabs [#2106]
- TaxonName autocomplete by internal id
- bind `alt/ctrl + f` to focus the search autocomplete [#2132]
- Annotations on Browse nomenclature
- Collectors facet on Filter collection objects task
- Preview use panel on Manage controlled vocabulary [#2135]

### Changed

- Renamed -`otus_redirect` to `browse_otu_link`
- Updated Protonym.list_of_coordinate_names query. It helps for soft validation.
- Nexus output file was modified to present full name of the of the taxon. TNT export was not changed.
- Lock background color [#2112]
- sortArray function now return a natural sort
- Open confirmation modal and focus new button on New taxon name
- Next and previous links for id and identifier on comprehensive task [#2134]
- Determiner facet on Filter collection objects task
- Updated gems (`bundle update` without altering `Gemfile`)

### Fixed

- updated softvalidation for non binominal names
- updated label for species-group rank TaxonName
- Compute print column divisions with barcode style labels [#1993]
- Object tag for TaxonNameRelationship inverted [#2100]
- Collection object filter, collecting event related params were not being passed [#1807]
- Collection object filter with/out facets, in part [#1455]
- CoLDP missing values for names without original combinations [#2146]
- Multiple parent OTUs via parent_otu_id raised in CoLDp export [#2011]
- Not being able to get pinboard items on some circumstances
- `Request-URI Too Large` loading georeferences on Browse OTU
- Tab order near parent when name is pinned [#2130]
- Spinner in distribution section on Browse OTU
- Destroying a container goes to 404 page [#2133]
- Missing Determiner param [#2119]
- Refresh status and relationship list on rank change [#2010]
- Remove map shapes after reset form on Filter collection objects
- Disabled `Create georeference from verbatim` button when latitude and longitude are not available [#2152]
- Fix create determinations and biocurations before turn off the spinner [#1991]

[#1993]: https://github.com/SpeciesFileGroup/taxonworks/issues/1993
[#1991]: https://github.com/SpeciesFileGroup/taxonworks/issues/1991
[#2100]: https://github.com/SpeciesFileGroup/taxonworks/issues/2100
[#2154]: https://github.com/SpeciesFileGroup/taxonworks/issues/2154
[#1455]: https://github.com/SpeciesFileGroup/taxonworks/issues/1455
[#1807]: https://github.com/SpeciesFileGroup/taxonworks/issues/1807
[#2114]: https://github.com/SpeciesFileGroup/taxonworks/issues/2114
[#2146]: https://github.com/SpeciesFileGroup/taxonworks/issues/2146
[#2010]: https://github.com/SpeciesFileGroup/taxonworks/issues/2010
[#2011]: https://github.com/SpeciesFileGroup/taxonworks/issues/2011
[#2101]: https://github.com/SpeciesFileGroup/taxonworks/issues/2101
[#2106]: https://github.com/SpeciesFileGroup/taxonworks/issues/2101
[#2107]: https://github.com/SpeciesFileGroup/taxonworks/issues/2107
[#2112]: https://github.com/SpeciesFileGroup/taxonworks/issues/2112
[#2118]: https://github.com/SpeciesFileGroup/taxonworks/issues/2118
[#2119]: https://github.com/SpeciesFileGroup/taxonworks/issues/2119
[#2130]: https://github.com/SpeciesFileGroup/taxonworks/issues/2130
[#2131]: https://github.com/SpeciesFileGroup/taxonworks/issues/2131
[#2132]: https://github.com/SpeciesFileGroup/taxonworks/issues/2132
[#2133]: https://github.com/SpeciesFileGroup/taxonworks/issues/2133
[#2152]: https://github.com/SpeciesFileGroup/taxonworks/issues/2133
[#2135]: https://github.com/SpeciesFileGroup/taxonworks/issues/2135

## [0.16.4] - 2021-03-09

### Added

- Multiple presnece/absence params for collection objects filter [#2080]
- Buffered field facets for collection object [#1456], [#1835]
- Filter collection objects by determiner (Person) [#1835]
- Tag smart selector on create collection object in New collecting event task [#2066]
- Year field on person source in new source task
- Create new biocuration and in relationship links in filter collection object
- Determiner in filter collection object
- HEIC image format support
- PDF drop box on new source task [#2094]
- Confirmation modal to clone source [#2099]
- Smart selector on attributions in Radial annotator [#2081]

### Fixed

- Soft validation scope for AssertedDistributions not scoped to taxon [#1971]
- Uniquifying 2 people attached to the same source raises [#2078]
- Render Source::Human cached with year, udpate `citation_tag` [#2067]
- Qualitative states in matrix row coder order correctly [#2076]
- Better source cached filter wildcards [#1557]
- Observation matrices hub link [#2071]
- Refresh button component [#2085]
- Update comprehensive url [#2096]
- `/units.json` called 2x [#2089]
- Edit `error radius` of a georeference in new collecting event task [#2087]
- Previous and next navigate navigation links [#2039]

### Changed

- Now using ImageMagick 7 instead of 6
- Production and development docker images are now based off a single base image
- Development docker environment uses rvm instead of rbenv (matching version manager that has been used for production)
- Updated npm packages

[#1971]: https://github.com/SpeciesFileGroup/taxonworks/issues/1971
[#2039]: https://github.com/SpeciesFileGroup/taxonworks/issues/2039
[#2078]: https://github.com/SpeciesFileGroup/taxonworks/issues/2078
[#2067]: https://github.com/SpeciesFileGroup/taxonworks/issues/2067
[#2076]: https://github.com/SpeciesFileGroup/taxonworks/issues/2076
[#1557]: https://github.com/SpeciesFileGroup/taxonworks/issues/1557
[#1835]: https://github.com/SpeciesFileGroup/taxonworks/issues/1835
[#1456]: https://github.com/SpeciesFileGroup/taxonworks/issues/1456
[#2080]: https://github.com/SpeciesFileGroup/taxonworks/issues/2080
[#2066]: https://github.com/SpeciesFileGroup/taxonworks/issues/2066
[#2071]: https://github.com/SpeciesFileGroup/taxonworks/issues/2071
[#2081]: https://github.com/SpeciesFileGroup/taxonworks/issues/2081
[#2085]: https://github.com/SpeciesFileGroup/taxonworks/issues/2085
[#2087]: https://github.com/SpeciesFileGroup/taxonworks/issues/2087
[#2089]: https://github.com/SpeciesFileGroup/taxonworks/issues/2089
[#2094]: https://github.com/SpeciesFileGroup/taxonworks/issues/2094
[#2096]: https://github.com/SpeciesFileGroup/taxonworks/issues/2096
[#2099]: https://github.com/SpeciesFileGroup/taxonworks/issues/2099

## [0.16.3] - 2021-02-26

### Added

- Additional date recognition format in date RegEx
- Pagination on Browse Annotations [#1438]
- New combination for subgenus [#748]
- Warn about unsaved changes on Accession metadata [#1858]

### Fixed

- `eventDate`/`eventTime` output format not being ISO8601-compliant [#1939]
- Some value label in Filter sources
- Dropzone error message
- Redirect to Image Matrix on OTU Radial [#2033]
- Race condition problem when generating dwc_occurrences indexing

### Changed

- Pagination in Filter sources
- Replaced geckodriver-helper with webdrivers gem
- Improvement sort table on collection object, source and nomenclature filters

[#748]: https://github.com/SpeciesFileGroup/taxonworks/issues/748
[#1438]: https://github.com/SpeciesFileGroup/taxonworks/issues/1438
[#1858]: https://github.com/SpeciesFileGroup/taxonworks/issues/1858
[#1939]: https://github.com/SpeciesFileGroup/taxonworks/issues/1939
[#2033]: https://github.com/SpeciesFileGroup/taxonworks/issues/2033

## [0.16.2] - 2021-02-18

### Added

- Additional date recognition format in date RegEx
- Fields with/out some value facet for Source filter [#2023]
- Keyword params to TaxonName API
- Adds database index to Sour title, year, author
- Keyword and/or logic in Tag facets (throughout) [#2026], [#2032]
- `/ap1/v1/stats` endpoint [#1871]
- `papertrail.json?object_global_id=`
- Quick label on collection object quick form [#2003]
- Lock biological relationship in radial object [#2036]
- Confirmation popup to delete a type material in comprehensive
- Tag facet to filter nomenclature [#2047]

### Changed

- Checkmark on verbatim should visible only
- Updated gems (`bundle update` without altering `Gemfile`)
- Updated node packages (`npm update` without altering `packages.json`)
- Changed `verbatim author` for `cached_author_year` in filter nomenclature
- Keywords styled after choice in Tag facet
- Keywords removed from all list after choice in Tag facet

### Fix

- Model LoanItem - Tagged batch adds tag, not object [#2051]
- Prevent non-loanable things being loaned [#2043]
- `ancestors` param properly permitted TaxonName api/filter
- TaxonName#name allowed spaces [#2009]
- Fix help tip of pinboard navigator shortcut
- Generate label button [#2002]
- Save collectors in new collecting event task [#2016]
- Fix image viewer on filter image task
- Image caption modal size [#2030]
- Set created loan object [#2042]
- Refactor edit load items [#2044]

[#2032]: https://github.com/SpeciesFileGroup/taxonworks/issues/2032
[#2051]: https://github.com/SpeciesFileGroup/taxonworks/issues/2051
[#2043]: https://github.com/SpeciesFileGroup/taxonworks/issues/2043
[#2026]: https://github.com/SpeciesFileGroup/taxonworks/issues/2026
[#2023]: https://github.com/SpeciesFileGroup/taxonworks/issues/2023
[#2009]: https://github.com/SpeciesFileGroup/taxonworks/issues/2009
[#1871]: https://github.com/SpeciesFileGroup/taxonworks/issues/1871
[#2002]: https://github.com/SpeciesFileGroup/taxonworks/issues/2002
[#2003]: https://github.com/SpeciesFileGroup/taxonworks/issues/2003
[#2012]: https://github.com/SpeciesFileGroup/taxonworks/issues/2012
[#2016]: https://github.com/SpeciesFileGroup/taxonworks/issues/2016
[#2030]: https://github.com/SpeciesFileGroup/taxonworks/issues/2030
[#2042]: https://github.com/SpeciesFileGroup/taxonworks/issues/2042
[#2044]: https://github.com/SpeciesFileGroup/taxonworks/issues/2044
[#2045]: https://github.com/SpeciesFileGroup/taxonworks/issues/2045
[#2047]: https://github.com/SpeciesFileGroup/taxonworks/issues/2047

## [0.16.1] - 2021-01-26

### Fixed

- Missing `depiction_object_type` on New image task [#1995]
- Sort case-insensitive [#1985]

[#1985]: https://github.com/SpeciesFileGroup/taxonworks/issues/1985
[#1995]: https://github.com/SpeciesFileGroup/taxonworks/issues/1995

## [0.16.0] - 2021-01-25

### Added

- New collecting event task [#1530]
- "Quick" collection objects options from new collecting event task
- New WKT georeference inputs
- Auto-georeference and date Collecting Events by depicting images with pertinent EXIF data
- Route linting specs
- Generate label (alpha), pastes values into print label input
- Collecting event navigation options (next/previous with/out <many things>
- Nested_attributes for Labels
- Collection object/and collecting event navigation options/bridges
- `/collecting_events/preview?<filter_params>` a preview look for brief tables
- Subclasses for labels:`Label::QrCode`, `Label::Code128`
- Include `rqrcode`, `barby` for barcode rendering
- Add `label` attribute to Label JSON response that renders QR code
- Add accommodation for printing pages of barcode-based labels
- Add `Georeference::Wkt` an anonymous WKT based georeference assertion
- Add option to disable name-casing when Person is created from `/people/new` [#1967]
- Full CASTOR (taxon names batch load) example template, CASTOR preview notices
- New ICZN class added: NoDiagnosisAfter1930AndRejectedBefore2000 for family-group names
- Add image attributions, original citation and editor options in image viewer [#1978]
- Browse current OTU button in Browse OTU

### Changed

- Moved buttons in collecting event on comprehensive task [#1986]
- Improved collecting event status in smart selector on comprehensive digitization
- Some tasks route names were "malformed" and renamed
- ENV variable`TAXONWORKS_TEST_LINTING=true` must now be `true`, not anything, to trigger linting specs
- Setting `Identifier#cached` uses a build getter to enable Label building
- Georeference validation requires CollectingEvent (enabled by proper use of `:inverse_of`)
- Tweak to how `pinned?` is calculated trying to eliminate database calls
- Minor cleanup of batch preview layouts
- Changed softvalidation message for names being on Official ICZN lists
- Fetch codecov, seedback and closure_tree gems from RubyGems.
- Updated gems (`bundle update` without altering `Gemfile`).
- Remove `no_leaves`= true from taxon name on filter images task [#1953]
- Turn off autocomplete feature on vue autocomplete [#1956]
- Limited CoLDP exports runtime to 1 hour and 2 attemps.
- Turn off autocomplete on new taxon name task
- Replaced display name attribute for object_label in parent autocomplete on New taxon name task
- Filter task by name only [#1962]
- Search geographic area by verbatim coordinates on new collecting event
- Show coordinates from verbatim georeference
- Parsed verbatim label to fields
- Parsed EXIF coordinates to verbatim fields
- Changed autocomplete label [#1988]
- Using newer biodiversity gem from official source
- Updated gems (`bundle update` without altering `Gemfile`)

### Fixed

- CoLDP [sic], errant chresonym, and basionym ids for misspellings
- Loan items reference proper housekeeping in table
- Line links of batch-preview results
- broken API download link for exported references [#1908]
- removed BASIS task stub [#1716]
- `/api/v1/notes` project scoping [#1958]
- `is_community?` reporting `false` for some models without `project_id`
- New source after cloning not display changes on authors / editors lists
- Edit taxon name firing multiple updates when updating gender [#1970]
- Correct image size on image viewer
- Save pages before clone person on new taxon name [#1977]
- Correct count display of attributions [#1979]
- Uncheck collecting event option [#1980]
- Trip Code/Identifier not visible in header of Edit collecting event [#1990]

[#1530]: https://github.com/SpeciesFileGroup/taxonworks/issues/1530
[#1716]: https://github.com/SpeciesFileGroup/taxonworks/issues/1716
[#1908]: https://github.com/SpeciesFileGroup/taxonworks/issues/1908
[#1949]: https://github.com/SpeciesFileGroup/taxonworks/issues/1949
[#1953]: https://github.com/SpeciesFileGroup/taxonworks/issues/1953
[#1956]: https://github.com/SpeciesFileGroup/taxonworks/issues/1956
[#1958]: https://github.com/SpeciesFileGroup/taxonworks/issues/1958
[#1963]: https://github.com/SpeciesFileGroup/taxonworks/issues/1963
[#1967]: https://github.com/SpeciesFileGroup/taxonworks/issues/1967
[#1970]: https://github.com/SpeciesFileGroup/taxonworks/issues/1970
[#1977]: https://github.com/SpeciesFileGroup/taxonworks/issues/1977
[#1978]: https://github.com/SpeciesFileGroup/taxonworks/issues/1978
[#1979]: https://github.com/SpeciesFileGroup/taxonworks/issues/1979
[#1980]: https://github.com/SpeciesFileGroup/taxonworks/issues/1980
[#1986]: https://github.com/SpeciesFileGroup/taxonworks/issues/1986
[#1988]: https://github.com/SpeciesFileGroup/taxonworks/issues/1988
[#1990]: https://github.com/SpeciesFileGroup/taxonworks/issues/1990

## [0.15.1] - 2020-12-14

### Added

- `Person` can not be active for > 119 years
- Show buffered values in `Task - Browse collection objects` [#1931]
- Default pin button on Uniquify people task
- Checkbox to Select/unselect all match people on Uniquify people task [#1921]
- Pixels to centimeter on new image task

### Changed

- Clean timeline display in `Task - Browse collection objects`
- `db:seed` displays password for created users and adds admin to Default project [#1913]
- Start date needs to be set before set end date on Housekeeping facet
- Bump node package `ini` from 1.3.5 to 1.3.7

### Fixed

- CVT smart selectors/pinboard scope broken [#1940][#1941]
- Image filter `ancestor_id` was to be `taxon_name_id` or `taxon_name_id[]` [#1916]
- Bad Image select_option sort [#1930]
- Housekeeping filter params now less restrictive [#1920] PENDING UI TEST
- ShallowPolymorphic called in `.json` form [#1928]
- Documentation of param names, examples, for the "CASTOR" taxon name batch load [#1926]
- `tw:db:load` task not handling settings reliably. [#1914]
- Set `pulse` attribute true on radial annotator for object with annotations on data views and Browse nomenclature task
- Invalid attribute `:note` in Note API result view.
- Malformed PDF exception handling in Document model.
- Clipboard copy shortcut
- Source hub link on Citations by source task
- Clean content editor after change a topic

[#1941]: https://github.com/SpeciesFileGroup/taxonworks/issues/1941
[#1940]: https://github.com/SpeciesFileGroup/taxonworks/issues/1940
[#1916]: https://github.com/SpeciesFileGroup/taxonworks/issues/1916
[#1931]: https://github.com/SpeciesFileGroup/taxonworks/issues/1931
[#1930]: https://github.com/SpeciesFileGroup/taxonworks/issues/1930
[#1920]: https://github.com/SpeciesFileGroup/taxonworks/issues/1920
[#1928]: https://github.com/SpeciesFileGroup/taxonworks/issues/1928
[#1926]: https://github.com/SpeciesFileGroup/taxonworks/issues/1926
[#1913]: https://github.com/SpeciesFileGroup/taxonworks/issues/1913
[#1914]: https://github.com/SpeciesFileGroup/taxonworks/issues/1914
[#1921]: https://github.com/SpeciesFileGroup/taxonworks/issues/1921

## [0.15.0] - 2020-11-30

### Added

- Export project database task [#1868]
- Additional collecting methods recognized from the collecting event label
- Added content filter, API endpoints [#1905]
- New greatly simplified controller concern `ShallowPolymorphic` for handling link b/w shallow routes and filters
- Note filter improvements, specs, new params, API exposure [#XXX]
- `person#sources` `has_many` (very slight potential for issues)
- Multiple new people filter params, see `lib/queries/person/filter.rb` [#1859]
- People can be Tagged
- Added image filter [#1454]
- Added image smart selector [#1832]
- Added `pixels_to_centimeter` to images [#1785]
- PENDING TEST - API - `sort` (with `classification`, `alphabetical` options) to `/taxon_names` [#1865]
- Taxon determination, citations and collecting event information in specimen record on browse OTU
- Serial facet on filter sources
- Pulse animation for radial annotator [#1822]
- OTU column in asserted distribution on Browse OTU [#1846]
- Radial annotator on Uniquify people task
- History title on Browse nomenclature
- otu_ids param on Image matrix task
- Open image matrix button on Interactive keys task
- Citations on image response
- View mode on image matrix
- Lock view option for smart selector
- Sortable option to lock column/rows on edit/new observation matrix task [#1895]
- Media Descriptor support on Matrix Row Coder [#1896]
- Free Text Descriptor support on Matrix Row Coder [#1896]
- Search source on New source task [#1899]
- Link to Browse OTU on New asserted distribution task [#1893]
- Link to Browse OTU on comprehensive specimen digitization [#1889]

### Fixed

- Potential issue (may be others) with CoLDP raising in the midst of large exports
- People filter role + name [#1662]
- Fix family synonym validation [#1892]
- Fix matrix view row order [#1881]
- CVT view helper bug with predicates
- Fixed database seeding bugs.
- Fixed display problem of OTUs without taxon name on Browse OTU
- Edit asserted distribution on quick forms
- Reference overflow on Browse nomenclature
- Date requested filled automatically [#1872]
- Remove collecting event on comprehensive specimen digitization [#1878]
- Loan smart selector DB query.
- Label overlap on menu on observation matrices view [#1894]
- Remove repository on comprehensive specimen digitization [#1897]

### Changed

- change the order of TaxonName softvalidation to bring the duplicate message on the top
- tweaked CoLDP `reified` id concept and use
- removed `most_recent_upates` from Content params
- removed `/contents/filter.json` endpoint, use `/contents.json`
- Deprecating `Concerns::Polymorphic` for `ShallowPolymorphic`, in progress, see Notes controller
- Note filter params `query_string` => `text`, `note_object_types[]` => `note_object_type[]`, `note_object_ids[]` => `note_object_id[]`, added corresponding non-array versions
- Moved `levenshtein_distance` to Query for general use
- Remove `people/123/similar` endpoint (used `/index`)
- Person filter `person_wildcards` is `person_wildcard`
- Person filter behaviour vs. `levenshtein_cuttof`
- cached_valid_taxon_name_id updated for combination after valid status is assigned.
- updated soft validation for 'Uncertain placement'
- [sic] changed to (sic) for misspelled bacterial names
- Additional date and geographical coordinate formats added to the Verbatim label RegEx parsers
- Observation matrix could be resolved without observation_matrix_id, only with otu_filter
- Running `rake db:seed` without `user_id`/`project_id` is now possible.
- Disabled hamburger menu when no functionality behind it on Browse OTU [#1737]
- No longer needed set user on User facet in filters
- Autocomplete label for original combination on New taxon name task
- Changed "n/a" to combination label on Browse nomenclature
- Create original citation in image matrix task
- Autocomplete list style
- Edit button color on type material species task [#1898]
- GitHub Actions used as main CI/CD provider
- Updated vulnerable node packages [#1912]

[#1905]: https://github.com/SpeciesFileGroup/taxonworks/issues/1905
[#1662]: https://github.com/SpeciesFileGroup/taxonworks/issues/1662
[#1859]: https://github.com/SpeciesFileGroup/taxonworks/issues/1859
[#1881]: https://github.com/SpeciesFileGroup/taxonworks/issues/1881
[#1454]: https://github.com/SpeciesFileGroup/taxonworks/issues/1454
[#1832]: https://github.com/SpeciesFileGroup/taxonworks/issues/1832
[#1785]: https://github.com/SpeciesFileGroup/taxonworks/issues/1785
[#1737]: https://github.com/SpeciesFileGroup/taxonworks/issues/1737
[#1865]: https://github.com/SpeciesFileGroup/taxonworks/issues/1865
[#1822]: https://github.com/SpeciesFileGroup/taxonworks/issues/1822
[#1846]: https://github.com/SpeciesFileGroup/taxonworks/issues/1846
[#1868]: https://github.com/SpeciesFileGroup/taxonworks/issues/1868
[#1872]: https://github.com/SpeciesFileGroup/taxonworks/issues/1872
[#1889]: https://github.com/SpeciesFileGroup/taxonworks/issues/1889
[#1893]: https://github.com/SpeciesFileGroup/taxonworks/issues/1893
[#1894]: https://github.com/SpeciesFileGroup/taxonworks/issues/1894
[#1895]: https://github.com/SpeciesFileGroup/taxonworks/issues/1895
[#1896]: https://github.com/SpeciesFileGroup/taxonworks/issues/1896
[#1897]: https://github.com/SpeciesFileGroup/taxonworks/issues/1897
[#1898]: https://github.com/SpeciesFileGroup/taxonworks/issues/1898
[#1899]: https://github.com/SpeciesFileGroup/taxonworks/issues/1899
[#1912]: https://github.com/SpeciesFileGroup/taxonworks/pull/1912

## [0.14.1] - 2020-10-22

### Added

- API - `type` to /roles/:id
- API - `year` to /taxon_names
- API - `include_roles` param to /people
- API - `taxon_name_author_ids[]=`, `taxon_name_author_ids_or` params to /taxon_names
- API - `collector_ids[]=`, `collector_ids_or` params to /collecting_events
- Shape on asserted distribution list [#1828]
- Row filter on Interactive keys task
- Interactive keys and image matrix buttons on observation matrix dashboard

### Fixed

- Wrong param attribute in topic smart selector on radial annotator [#1829]
- Show repository on Browse OTU
- Enable search after fill collecting event fields [#1833]
- Missing geo_json param on geographic_area request [#1840]

### Changed

- Exclude Roles from response from /api/v1/people by default
- Increased `max_per_page` to 10000
- Random words clashes mitigation: Project factory names made longer and `Faker` unique generator is reset only between specs instead of before each test.
- Removed pages field on topic section
- Improved verbatim date parsing
- Georeference scope over geographic area scope [#1841]

[#1454]: https://github.com/SpeciesFileGroup/taxonworks/issues/1454
[#1832]: https://github.com/SpeciesFileGroup/taxonworks/issues/1832
[#1785]: https://github.com/SpeciesFileGroup/taxonworks/issues/1785
[#1828]: https://github.com/SpeciesFileGroup/taxonworks/issues/1828
[#1829]: https://github.com/SpeciesFileGroup/taxonworks/issues/1829
[#1833]: https://github.com/SpeciesFileGroup/taxonworks/issues/1833
[#1840]: https://github.com/SpeciesFileGroup/taxonworks/issues/1840
[#1841]: https://github.com/SpeciesFileGroup/taxonworks/issues/1841
[#1878]: https://github.com/SpeciesFileGroup/taxonworks/issues/1878

## [0.14.0] - 2020-10-16

### Added

- Added additional date recognition format for RegEx
- Added OTU filter in the interactive key API
- Collecting Event API endpoints
- Collection Object API endpoints
- Biological Assertion API endpoints
- Asserted Distribution API endpoints
- New Otu API params
- People filter API endpoints [#1509]
- Identifier filter API endpoints [#1510]
- Source filter API endpoints [#1511]
- New Interactive Key task [#1810]
- New model for matrix based interactive keys which produce JSON for the Interactive Key task [#1810]
- `weight` field to descriptor
- Ancestors facet on filter nomenclature [#1791]
- TW_DISABLE_DB_BACKUP_AT_DEPLOY_TIME env var to disable built-in backup functionality at deploy/database-update time.
- Display coordinate type specimens [#1811]
- Changed background color header for invalid names on Browse OTU
- Taxonworks version in header bar when not running in sandbox mode

### Fixed

- Fixed radial navigator broken for some data [#1824]
- Fixed IsData position [#1805]
- Collecting event object radial metadata settings
- Webpack resolved_paths deprecation warning
- Missing /otus/:otu_id/taxon_determinations route
- tw:db:restore task not picking up database host settings
- Create citation on new combination without pages
- Param descriptor id on new descriptor task [#1798]
- Filter by user on filter nomenclature [#1780]
- Optimized selector queries for Loan model

### Changed

- Fix original author string for Plant names
- Additional date format added for date recognition RegEx
- Removed some attributes from api/v1 endpoints to simplify responses
- type_materials/:id.json includes `original_combination` string
- CoLDP references are full cached values, not partially passed
- Combination nomenclatural code inference drawn from members, not parent
- Some nomenclature rank related simbols moved to constants
- Load Images for coordinate OTUs [#1787]
- Extended New Image task upload timeout from 30 seconds to 10 minutes
- Updated rgeo-proj4 gem

[#1824]: https://github.com/SpeciesFileGroup/taxonworks/issues/1824
[#1805]: https://github.com/SpeciesFileGroup/taxonworks/issues/1805
[#1509]: https://github.com/SpeciesFileGroup/taxonworks/issues/1509
[#1510]: https://github.com/SpeciesFileGroup/taxonworks/issues/1510
[#1511]: https://github.com/SpeciesFileGroup/taxonworks/issues/1511
[#1780]: https://github.com/SpeciesFileGroup/taxonworks/issues/1780
[#1791]: https://github.com/SpeciesFileGroup/taxonworks/issues/1791
[#1787]: https://github.com/SpeciesFileGroup/taxonworks/issues/1787
[#1798]: https://github.com/SpeciesFileGroup/taxonworks/issues/1798
[#1810]: https://github.com/SpeciesFileGroup/taxonworks/pull/1810
[#1811]: https://github.com/SpeciesFileGroup/taxonworks/issues/1811

## [0.13.0] - 2020-09-22

### Changed

- Removed forced dependency on google-protobuf gem
- Updated gems
- Browse OTU page unifies coordinate OTUs for Asserted Distribution and Biological Associations [#1570]
- Handling for new unicode minutes, seconds symbols [#1526]
- Descriptor object radial paths
- Many specs related to dynamic observation matrix items
- Improvements to Descriptor autocomplete labels [#1727]
- Added `rake tw:maintenance:otus:missplaced_references` [#1439]
- Pdf viewer button on Documentation and Source views [#1693]
- Spinner for when converting verbatim to bibtex [#1710]
- Set OTU in determination when otu_id param is present on comprehensive task
- "Create georeference from verbatim" button in Parsed column on comprehensive task
- Sortable order for Type material, Biological association and Determinations on comprehensive task
- User facet on Filter nomenclature task [#1720]
- Pagination on Filter noemnclature task [#1724]
- Biological associations filter on Browse OTU

### Changed

- AssertedDistribution filter `otu_id` and `geographic_area_id` can now also take array form, e.g. `otu_id[]=`
- Preload all CSL styles via fixed constant, increasing boot speed [#1749]
- Return value format for Utilities::Geo.distance_in_meters changed from \[Float\] to \[String\]
- Data migration updating all `type` column values for matrix row/column items
- Tweaked JSON attribute response for matrix rows and columns very slightly
- Updated observation item types to properly nest them, inc. all downstream changes (Factories, etc.)
- Unfied matrix hooks in various places
- Updated some matrix related routes to point to tasks
- Updated respec `matrix` tag to `observation_matrix`
- Methods that write to cached should not fire callbacks, potential for [#1701]
- Using custom geckodriver-helper for Firefox 80 support
- Override browser shortcuts on task hotkeys [#1738]
- Biological associations section on Browse OTU
- TW now supports Postgres 12 [#1305]
- Replaced biodiversity with custom gem repo using IPC with gnparser processes
- Updated gems
- Character "΄" also accepted as minute specifier in coordinates parsing.

## Fixed

- Fixed LOW_PROBABILITY constant message
- Matrix rows/items prevent OTU (and collection object) from being destroyed [#1159]
- Scope of dynamic taxon name row item [#1747]
- Processing of values (in distance_in_meters) to limit significant digits of results of unit conversions. Decimal degrees not affected at this time. [#1512]
- Character state order not correct in Nexus format [#1574]
- Not able to destroy matrix rows or matrices [#1520], [#1123]
- Dynamic observeratoin matrix items not properly scoped/behaving [#1125]
- Destroy pdf pages before create new ones [#1680]
- Serial multiple updates did not update bibtex author field [#1709]
- Fix (likely) for pinboard items failing to remove [#1690]
- Better response for failed collecting event cloning [#1705]
- Cleaned up deprecated biological associations graph autcomplete [#1707]
- Colliding `namespace` method for identifiers breaks identifiers list [#1702]
- Graceful failed serial destroy response [#1703]
- Restored Show -> edit link [#1699]
- Enable search button after pick a collecting event date on Filter collection objects task [#1728]
- Misppeling collecting_event_ids parameter [#1729]
- Non-original combination authorship lacking parentheses [#1686]

[#1570]: https://github.com/SpeciesFileGroup/taxonworks/issues/1570
[#1749]: https://github.com/SpeciesFileGroup/taxonworks/issues/1749
[#1159]: https://github.com/SpeciesFileGroup/taxonworks/issues/1159
[#1747]: https://github.com/SpeciesFileGroup/taxonworks/issues/1747
[#1512]: https://github.com/SpeciesFileGroup/taxonworks/issues/1512
[#1526]: https://github.com/SpeciesFileGroup/taxonworks/issues/1526
[#1727]: https://github.com/SpeciesFileGroup/taxonworks/issues/1727
[#1574]: https://github.com/SpeciesFileGroup/taxonworks/issues/1574
[#1520]: https://github.com/SpeciesFileGroup/taxonworks/issues/1520
[#1123]: https://github.com/SpeciesFileGroup/taxonworks/issues/1123
[#1125]: https://github.com/SpeciesFileGroup/taxonworks/issues/1125
[#1439]: https://github.com/SpeciesFileGroup/taxonworks/issues/1439
[#1709]: https://github.com/SpeciesFileGroup/taxonworks/issues/1709
[#1680]: https://github.com/SpeciesFileGroup/taxonworks/issues/1680
[#1690]: https://github.com/SpeciesFileGroup/taxonworks/issues/1690
[#1693]: https://github.com/SpeciesFileGroup/taxonworks/issues/1693
[#1699]: https://github.com/SpeciesFileGroup/taxonworks/issues/1699
[#1701]: https://github.com/SpeciesFileGroup/taxonworks/issues/1701
[#1705]: https://github.com/SpeciesFileGroup/taxonworks/issues/1705
[#1707]: https://github.com/SpeciesFileGroup/taxonworks/issues/1707
[#1702]: https://github.com/SpeciesFileGroup/taxonworks/issues/1702
[#1703]: https://github.com/SpeciesFileGroup/taxonworks/issues/1703
[#1710]: https://github.com/SpeciesFileGroup/taxonworks/issues/1710
[#1720]: https://github.com/SpeciesFileGroup/taxonworks/issues/1720
[#1724]: https://github.com/SpeciesFileGroup/taxonworks/issues/1724
[#1738]: https://github.com/SpeciesFileGroup/taxonworks/issues/1738
[#1686]: https://github.com/SpeciesFileGroup/taxonworks/issues/1686
[#1305]: https://github.com/SpeciesFileGroup/taxonworks/pull/1305

## [0.12.17] - 2020-02-02

### Added

- Successfull source destroy message
- Pending - Definition field to BiologicalRelationship model and views [#1672]
- New button to (attempt to) convert verbatim sources to Bibtex via Crossref
- Model methods and attribute to change Source Verbatim to Bibtex [#1673]
- DOMPurify package to sanitize html
- List all Keyword and Topics in smart selector on filter source [#1675]
- Added data links tool in markdown editor (Ctrl/Alt-Shift-L) [#1674]
- Definition field on composer biological relationship task [#1672]

### Changed

- Unified can_destroy/edit methods
- Improved Source autocomplete with metadata/markup [#1681]
- Changed CoLDP download to use Catalog::Nomenclature as name source
- Replace SimpleMDE for EasyMDE
- Sort alphabetically bibliography style list on filter source
- Removed limit of download bibtex on filter source [#1683]
- Disable/enable destroy button from metadata on radial navigator [#1696]

### Fixed

- Non admins not able to destroy shared data [#1098]
- Pending confirmation: Include original combinations in CoLDP [#1204]
- Pending confirmation: Include forma/variety properly in CoLDP [#1203]
- Docker: Fixed path typo on clean up command
- Tag button on filter source [#1692]
- Overflow in taxon names list in new taxon name [#1688]
- Confidence button overlapped in new combination [#1687]

[#1098]: https://github.com/SpeciesFileGroup/taxonworks/issues/1098
[#1672]: https://github.com/SpeciesFileGroup/taxonworks/issues/1672
[#1673]: https://github.com/SpeciesFileGroup/taxonworks/issues/1673
[#1674]: https://github.com/SpeciesFileGroup/taxonworks/issues/1674
[#1681]: https://github.com/SpeciesFileGroup/taxonworks/issues/1681
[#1203]: https://github.com/SpeciesFileGroup/taxonworks/issues/1203
[#1204]: https://github.com/SpeciesFileGroup/taxonworks/issues/1204
[#1672]: https://github.com/SpeciesFileGroup/taxonworks/issues/1672
[#1675]: https://github.com/SpeciesFileGroup/taxonworks/issues/1675
[#1683]: https://github.com/SpeciesFileGroup/taxonworks/issues/1683
[#1687]: https://github.com/SpeciesFileGroup/taxonworks/issues/1687
[#1688]: https://github.com/SpeciesFileGroup/taxonworks/issues/1688
[#1692]: https://github.com/SpeciesFileGroup/taxonworks/issues/1692
[#1696]: https://github.com/SpeciesFileGroup/taxonworks/issues/1696

## [0.12.16] - 2020-08-24

### Added

- Highlight metadata that is not in this project in uniquify people task [#1648]
- Locks buttons on grid digitizer task [#1599]
- Option to export styled bibliography on filter sources task [#1652]
- Edit button in content section on radial object [#1670]

### Changed

- Drag button style on new taxon name [#1669]
- Removed SimpleMDE lib from ruby assets and added to npm dependencies
- Allow taxon name type relationships to be cited [#1667]

### Fixed

- BibTex html no longer escaped [#1657]
- Some of the elements of the form are not accessible on overflow. [#1661]
- Populate masculine, feminine and neuter on gender form [#1665]
- Markdown render on Browse OTU [#1671]

[#1599]: https://github.com/SpeciesFileGroup/taxonworks/issues/1599
[#1648]: https://github.com/SpeciesFileGroup/taxonworks/issues/1648
[#1652]: https://github.com/SpeciesFileGroup/taxonworks/issues/1652
[#1657]: https://github.com/SpeciesFileGroup/taxonworks/issues/1657
[#1661]: https://github.com/SpeciesFileGroup/taxonworks/issues/1661
[#1665]: https://github.com/SpeciesFileGroup/taxonworks/issues/1665
[#1667]: https://github.com/SpeciesFileGroup/taxonworks/issues/1667
[#1669]: https://github.com/SpeciesFileGroup/taxonworks/issues/1669
[#1670]: https://github.com/SpeciesFileGroup/taxonworks/issues/1670
[#1671]: https://github.com/SpeciesFileGroup/taxonworks/issues/1671

## [0.12.15] - 2020-08-18

### Fixed

- Sqed hook initiated with String, not Class [#1654]

[#1654]: https://github.com/SpeciesFileGroup/taxonworks/issues/1654

## [0.12.14] - 2020-08-17

### Added

- Help tips in comprehensive specimen digitization task
- Help tips in new source task
- Type section in Browse OTUs task [#1615]
- Automatically filter sections by taxon rank in Browse OTUs task
- Rank string in browse nomenclature
- Pinboard navigator (Ctrl/Alt + G) [#1647]
- Filter by repository in filter collection objects [#1650]
- Hotkey for add element to pinboard (Ctrl/Alt + P)

### Fixed

- Collectors order in comprehensive specimen digitization
- Losses data of etymology form after set a gender
- Autocomplete component not encoding query params properly
- Random RGeo deserialization errors [#1553]

### Changed

- New combination redirect to the valid name [#1639]
- Rename comprehensive specimen digitization task card
- Updated chartkick gem [#1646]
- Improved verbatim date and geographic coordinates recognition
- Improved soft validation messages for coordinated species-group

[#1553]: https://github.com/SpeciesFileGroup/taxonworks/issues/1553
[#1615]: https://github.com/SpeciesFileGroup/taxonworks/issues/1615
[#1639]: https://github.com/SpeciesFileGroup/taxonworks/issues/1639
[#1646]: https://github.com/SpeciesFileGroup/taxonworks/pull/1646
[#1647]: https://github.com/SpeciesFileGroup/taxonworks/issues/1647
[#1650]: https://github.com/SpeciesFileGroup/taxonworks/issues/1650

## [0.12.13] - 2020-08-04

### Added

- Delete confirmation for original combinations [#1618]
- Delete confirmation for type specimens in new type specimen task
- Check if already exist an asserted combination with the same otu and geographic area in new asserted distribution task [#1329]
- Modal on duplicate original citations in radial annotator [#1576]
- Soft validations component for citations in radial annotator and tasks [#1552]
- Redirect to valid name in browse nomenclature [#446]
- sessionStorage for browse nomenclature autocomplete [#446]
- Observation matrices in radial object [#1527]
- Comprehensive task to taxon name radial [#934]
- Map on OTU radial in asserted distribution form [#856]
- Pin objects from list in filter sources
- Checkbox to make document public on list in radial annotator
- Title legend for "make default" icon in pinboard slide
- Checkbox to alternative between AND/OR filter for authors in filter sources
- Lep staged 2 layout for staged images [#1635]

### Changed

- Use amazing_print instead of awesome_print gem
- Cleanup and add spec basis for nomenclature tabular stats queries
- Improve/unify image modal [#1617]
- Replace repository and source autocompletes for smart selectors in new type material task
- Changed autosave behaviour in new asserted distribution task
- Gender list order in new taxon name task
- Page range soft validation message made less strict
- Original citation-related UI text
- Moved taxon name input search to right column in new taxon name
- Persons autosave in new taxon name
- Updated elliptic node package. [#1632]

### Fixed

- Flip object to subject label on type section in new taxon name task
- Shapes are possible to drag even if this option is not set up
- Columns size of georeference table [#1622]
- Webpacker host and port bind on docker container
- Wrong taxon name relationship soft validation message for genera
- Modal confirmation its not displaying in manage synonyms section [#1627]
- Manage synonyms includes combinations [#1628]
- Recent and per params in source filter and controller
- Missing ZIP dependency for docker images
- Attempting to return geographic areas in OTU smart selector on certain conditions

[#446]: https://github.com/SpeciesFileGroup/taxonworks/issues/446
[#856]: https://github.com/SpeciesFileGroup/taxonworks/issues/856
[#934]: https://github.com/SpeciesFileGroup/taxonworks/issues/934
[#1329]: https://github.com/SpeciesFileGroup/taxonworks/issues/1329
[#1527]: https://github.com/SpeciesFileGroup/taxonworks/issues/1527
[#1552]: https://github.com/SpeciesFileGroup/taxonworks/issues/1552
[#1576]: https://github.com/SpeciesFileGroup/taxonworks/issues/1576
[#1617]: https://github.com/SpeciesFileGroup/taxonworks/issues/1617
[#1618]: https://github.com/SpeciesFileGroup/taxonworks/issues/1618
[#1622]: https://github.com/SpeciesFileGroup/taxonworks/issues/1622
[#1627]: https://github.com/SpeciesFileGroup/taxonworks/issues/1627
[#1628]: https://github.com/SpeciesFileGroup/taxonworks/issues/1628
[#1632]: https://github.com/SpeciesFileGroup/taxonworks/pull/1632
[#1635]: https://github.com/SpeciesFileGroup/taxonworks/issues/1635

## [0.12.12] - 2020-07-22

### Fixed

- Seeing OTUs in Recent that do not belong to project [#1626]

[#1626]: https://github.com/SpeciesFileGroup/taxonworks/issues/1626

## [0.12.11] - 2020-07-14

### Changed

- Type material designations are now grouped by collection object in Browse OTUs (refs [#1614])

### Fixed

- Protonym parent priority soft validation [#1613]
- Type specimens count in Browse OTUs task
- Attempting to update containers as if them were collection objects in Grid Digitizer task [#1601]

[#1601]: https://github.com/SpeciesFileGroup/taxonworks/issues/1601
[#1613]: https://github.com/SpeciesFileGroup/taxonworks/issues/1613
[#1614]: https://github.com/SpeciesFileGroup/taxonworks/issues/1614

## [0.12.10] - 2020-07-07

### Added

- Smart selection source on new combination and citations annotator
- Parsed verbatim label on comprehensive specimen digitization task
- Soft validation in timeline on Browse OTUs [#1593]
- Topic facet in Filter Sources task [#1589]
- Counts on type specimen and specimen records sections on Browse OTUs
- Collecting method parsing in verbatim label text

### Changed

- Replaced vue-resource package by axios
- Disabled parallel upload on new image task [#1596]
- Default verbatim fields order on comprehensive specimen digitization
- Set radius error in verbatim georeference [#1602]
- Timeline filter.
- Missing High classification ranks on classfication autocomplete on new taxon name [#1595]
- Date and geo-coordinates parsing improvements
- Also update cached taxon name fields when Adjective or Participle is selected
- Repositories and Serials smart selectors' recent entries optimizations

### Fixed

- Filter collecting events was passing a wrong (changed name) parameters and structure for maps and geographic area
- Not showing up people list after a crossref source [#1597]
- Scroller in georeferences map modal
- Grid Digitizer task failing to update containerized specimens matched by identifiers [#1601]
- Specimen not associate with genus after create it in type section on new taxon name [#1604]
- Volume field only accepted numbers [#1606]
- Smart selectors not remove the previous selection after press new on New source task [#1605]
- Georeference methods `latitude` returning longitude and `longitude` latitude
- Smart selector overrides custom list after lists are loaded [#1608]
- Duplicate shortcut, using the same one for comprehensive specimen digitization and clipboard [#1612]
- Typo in taxon name relationship soft validation message.

[#1589]: https://github.com/SpeciesFileGroup/taxonworks/issues/1589
[#1593]: https://github.com/SpeciesFileGroup/taxonworks/issues/1593
[#1595]: https://github.com/SpeciesFileGroup/taxonworks/issues/1595
[#1596]: https://github.com/SpeciesFileGroup/taxonworks/issues/1596
[#1597]: https://github.com/SpeciesFileGroup/taxonworks/issues/1597
[#1601]: https://github.com/SpeciesFileGroup/taxonworks/issues/1601
[#1602]: https://github.com/SpeciesFileGroup/taxonworks/issues/1602
[#1604]: https://github.com/SpeciesFileGroup/taxonworks/issues/1604
[#1605]: https://github.com/SpeciesFileGroup/taxonworks/issues/1605
[#1606]: https://github.com/SpeciesFileGroup/taxonworks/issues/1606
[#1608]: https://github.com/SpeciesFileGroup/taxonworks/issues/1608
[#1612]: https://github.com/SpeciesFileGroup/taxonworks/issues/1612

## [0.12.9] - 2020-07-01

### Added

- Endpoint for verbatim label parsing (dates and geographic coordinates)

### Changed

- Display `[sic]` on misspellings of family-group full taxon names

### Fixed

- Containerized objects not showing up together [#1590]
- Citations by Source task not loading taxon names list [#1591]

[#1590]: https://github.com/SpeciesFileGroup/taxonworks/issues/1590
[#1591]: https://github.com/SpeciesFileGroup/taxonworks/issues/1591

## [0.12.8] - 2020-06-29

### Added

- Set autofocus on source and geographic area in OTU radial asserted distribution form
- `/otus/123/coordinate.json` endpoint - all OTUs coordinate with this one (refs [#1585])
- Autosave on new asserted distribution task

### Changed

- Unauthorized json response
- Better error handle for vue-autocomplete
- Replaced old method to handle ajax call in all tasks
- Updated relationships filter param on new taxon name task (refs [#1584])
- ControlledVocabularyTerm model no longer requires SKOS with URI (refs [#1562], [#1561])
- Improved sorting of objects in the Browse Nomenclatue task
- Updated dwc-archive gem to version 1.1.1

### Fixed

- Topic `select_optimized` controller method crash
- Recent list of biological associations not working due to the use of incorrect table

[#1561]: https://github.com/SpeciesFileGroup/taxonworks/issues/1561
[#1562]: https://github.com/SpeciesFileGroup/taxonworks/issues/1562
[#1584]: https://github.com/SpeciesFileGroup/taxonworks/issues/1584
[#1585]: https://github.com/SpeciesFileGroup/taxonworks/issues/1585

## [0.12.7] - 2020-06-26

### Added

- Taxon name status and relationships soft validations display in Browse Nomenclature task
- Interface to select OTUs and create rows in Observation Matrices Dashboard task
- Autosave system in New Taxon Name task (refs [#649])
- Etymology filter in Nomenclature Filter task (refs [#1549])
- Added new shortcuts for Comprehensive Digitization, New Type Specimen, New Taxon Name and Browse Nomenclature tasks
- Classification section in New Taxon Name task
- Spec to test md5 of multi-line verbatim labels (refs [#1572])
- Display classifications alongside relationships in Browse Nomenclature task
- Add children and add sibling buttons in New Taxon Name task (refs [#1503])
- Link to create new serial on smart selector of New Source tast
- Semantic section coloration in Browse OTU task (refs [#1571])
- Rank prediction in New Taxon Name task (refs [#1054])

### Changed

- Optimized recently used geographic area and sources search
- Improved part of speech and etymology soft validation messages
- Year suffix and pages are now also used when sorting citations in Browse Nomenclature task
- Replaced old geographic area smart selector with newer version
- Swapped 'Masculine' and 'Femenine' positions in New Taxon Name task (refs [#660])
- Replaced uses of `find_each` with `each` (refs [#1548])
- Refactored New Taxon Name front end code
- Display text of some taxon name relationships
- Autocomplete visible in all tabs of smart selector
- OTU autocomplete searches now also matches by common names (refs [#869])
- Browse Taxa task renamed to Browse OTU
- Using unreleased closure_tree code from official repo to address deprecation warning messages
- "valid by default" no longer displayed when a relationship exists in New Taxon Name task (refs [#1525])
- Improvements in BibTex and New Source task UI
- Improvements in role picker and smart selectors in Comprehensive Collection Object Form and New Source tasks
- Optimized some filters for some smart selectors (refs [#1534])
- Smart selector for sources no longer ordered by name
- Some minor UI tweaks in some places
- Updated ruby gems

### Fixed

- Recently used objects code on some models
- Collection Object Filter task not filternig by type material type ([#1551])
- Forms not being cleared when pressing `new` on Compose Biological Relationships task ([#1563])
- Not getting the full list of topics when clicking all in `Radial annotator -> Citation -> Topic` ([#1566])
- Showing name instead of the short name in `Radial Annotator -> Identifiers -> Preview` ([#1567])
- `create` button keeps disabled when creating a new citation fails in `Radial annotator -> Citation` ([#1568])
- Incorrect method call in Match Georeference task view
- Display of misspellings on taxon name relationships
- Femenine and neuter names ending in '-or' not being accepted ([#1575])
- Spinner not disabled when entering malformed URIs in Manage Controlled Vocabulary task form ([#1561])
- "--None--" results obscuring buttons until clicking off the record ([#1558])

[#649]: https://github.com/SpeciesFileGroup/taxonworks/issues/649
[#660]: https://github.com/SpeciesFileGroup/taxonworks/issues/660
[#869]: https://github.com/SpeciesFileGroup/taxonworks/issues/869
[#1054]: https://github.com/SpeciesFileGroup/taxonworks/issues/1054
[#1503]: https://github.com/SpeciesFileGroup/taxonworks/issues/1503
[#1525]: https://github.com/SpeciesFileGroup/taxonworks/issues/1525
[#1534]: https://github.com/SpeciesFileGroup/taxonworks/issues/1534
[#1548]: https://github.com/SpeciesFileGroup/taxonworks/issues/1548
[#1549]: https://github.com/SpeciesFileGroup/taxonworks/issues/1549
[#1551]: https://github.com/SpeciesFileGroup/taxonworks/issues/1551
[#1558]: https://github.com/SpeciesFileGroup/taxonworks/issues/1558
[#1561]: https://github.com/SpeciesFileGroup/taxonworks/issues/1561
[#1563]: https://github.com/SpeciesFileGroup/taxonworks/issues/1563
[#1566]: https://github.com/SpeciesFileGroup/taxonworks/issues/1566
[#1567]: https://github.com/SpeciesFileGroup/taxonworks/issues/1567
[#1568]: https://github.com/SpeciesFileGroup/taxonworks/issues/1568
[#1571]: https://github.com/SpeciesFileGroup/taxonworks/issues/1571
[#1572]: https://github.com/SpeciesFileGroup/taxonworks/issues/1572
[#1575]: https://github.com/SpeciesFileGroup/taxonworks/issues/1575

## [0.12.6] - 2020-06-12

### Added

- CHANGELOG.md
- Matrix observation filters
- Full backtrace in exception notification
- `count` and several other basic default units to Descriptors [#1501]
- Basic Observation::Continuous operators
- Linked new Descriptor form to Task - New descriptor

### Changed

- Updated node packages and changed webpacker configuration
- Progress on fix for [#1420]: CoLDP - Name element columns only getting populated for not valid names
- Made TaxonNameClassification scopes more specific to allow citation ordering (refs [#1040])

### Fixed

- Minor fix in observation matrix dashboard
- Potential fix for `PG::TRDeadlockDetected` when updating taxon name-related data

[#1420]: https://github.com/SpeciesFileGroup/taxonworks/issues/1420
[#1040]: https://github.com/SpeciesFileGroup/taxonworks/issues/1040
[#1501]: https://github.com/SpeciesFileGroup/taxonworks/issues/1501

## [0.12.5] - 2020-06-08

### Added

- Default unit selector for sample character in New Descriptor task ([#1533])
- 'None' option for unit selector in Matrix Row Encoder task
- New Descriptor units

### Changed

- Updated websocket-extensions node package
- Optimized smart selector refresh
- Improved removal error message when source is still in use by some project

### Fixed

- Language selector backend bug
- Sort by page on Citations by Source task ([#1536])
- Removed duplicate `destroy` on project sources controller

[#1533]: https://github.com/SpeciesFileGroup/taxonworks/issues/1533
[#1536]: https://github.com/SpeciesFileGroup/taxonworks/issues/1536

## [0.12.4] - 2020-06-05

### Added

- Pagination on New Observation Matrix task
- Hyperlink to Observation Matrices Dashboard task on New Observation Matrix task (#1532)
- New deletion warning messages on New Observation Matrix task

### Changed

- Renamed New Matrix task to New Observation Matrix
- Citations are now saved without locking on New Taxon Name task
- Updated gems (`bundle update` without altering `Gemfile`)
- Several optimizations on recently used objects retrieval for smart selectors

### Fixed

- Loosing input page numbers when switching tabs on New Taxon Name task

[#1532]: https://github.com/SpeciesFileGroup/taxonworks/issues/1532
[unreleased]: https://github.com/SpeciesFileGroup/taxonworks/compare/v0.40.0...development
[0.40.0]: https://github.com/SpeciesFileGroup/taxonworks/compare/v0.39.0...v0.40.0
[0.39.0]: https://github.com/SpeciesFileGroup/taxonworks/compare/v0.38.3...v0.39.0
[0.38.3]: https://github.com/SpeciesFileGroup/taxonworks/compare/v0.38.2...v0.38.3
[0.38.2]: https://github.com/SpeciesFileGroup/taxonworks/compare/v0.38.1...v0.38.2
[0.38.1]: https://github.com/SpeciesFileGroup/taxonworks/compare/v0.38.0...v0.38.1
[0.38.0]: https://github.com/SpeciesFileGroup/taxonworks/compare/v0.37.1...v0.38.0
[0.37.1]: https://github.com/SpeciesFileGroup/taxonworks/compare/v0.37.0...v0.37.1
[0.37.0]: https://github.com/SpeciesFileGroup/taxonworks/compare/v0.36.0...v0.37.0
[0.36.0]: https://github.com/SpeciesFileGroup/taxonworks/compare/v0.35.3...v0.36.0
[0.35.3]: https://github.com/SpeciesFileGroup/taxonworks/compare/v0.35.2...v0.35.3
[0.35.2]: https://github.com/SpeciesFileGroup/taxonworks/compare/v0.35.1...v0.35.2
[0.35.1]: https://github.com/SpeciesFileGroup/taxonworks/compare/v0.35.0...v0.35.1
[0.35.0]: https://github.com/SpeciesFileGroup/taxonworks/compare/v0.34.6...v0.35.0
[0.34.6]: https://github.com/SpeciesFileGroup/taxonworks/compare/v0.34.5...v0.34.6
[0.34.5]: https://github.com/SpeciesFileGroup/taxonworks/compare/v0.34.4...v0.34.5
[0.34.4]: https://github.com/SpeciesFileGroup/taxonworks/compare/v0.34.3...v0.34.4
[0.34.3]: https://github.com/SpeciesFileGroup/taxonworks/compare/v0.34.2...v0.34.3
[0.34.2]: https://github.com/SpeciesFileGroup/taxonworks/compare/v0.34.1...v0.34.2
[0.34.1]: https://github.com/SpeciesFileGroup/taxonworks/compare/v0.34.0...v0.34.1
[0.34.0]: https://github.com/SpeciesFileGroup/taxonworks/compare/v0.31.1...v0.34.0
[0.33.1]: https://github.com/SpeciesFileGroup/taxonworks/compare/v0.33.0...v0.33.1
[0.33.0]: https://github.com/SpeciesFileGroup/taxonworks/compare/v0.32.3...v0.33.0
[0.32.3]: https://github.com/SpeciesFileGroup/taxonworks/compare/v0.32.2...v0.32.3
[0.32.2]: https://github.com/SpeciesFileGroup/taxonworks/compare/v0.32.1...v0.32.2
[0.32.1]: https://github.com/SpeciesFileGroup/taxonworks/compare/v0.32.0...v0.32.1
[0.32.0]: https://github.com/SpeciesFileGroup/taxonworks/compare/v0.31.3...v0.32.0
[0.31.3]: https://github.com/SpeciesFileGroup/taxonworks/compare/v0.31.2...v0.31.3
[0.31.2]: https://github.com/SpeciesFileGroup/taxonworks/compare/v0.31.1...v0.31.2
[0.31.1]: https://github.com/SpeciesFileGroup/taxonworks/compare/v0.31.0...v0.31.1
[0.31.0]: https://github.com/SpeciesFileGroup/taxonworks/compare/v0.30.3...v0.31.0
[0.30.3]: https://github.com/SpeciesFileGroup/taxonworks/compare/v0.30.2...v0.30.3
[0.30.2]: https://github.com/SpeciesFileGroup/taxonworks/compare/v0.30.1...v0.30.2
[0.30.1]: https://github.com/SpeciesFileGroup/taxonworks/compare/v0.30.0...v0.30.1
[0.30.0]: https://github.com/SpeciesFileGroup/taxonworks/compare/v0.29.6...v0.30.0
[0.29.6]: https://github.com/SpeciesFileGroup/taxonworks/compare/v0.29.5...v0.29.6
[0.29.5]: https://github.com/SpeciesFileGroup/taxonworks/compare/v0.29.4...v0.29.5
[0.29.4]: https://github.com/SpeciesFileGroup/taxonworks/compare/v0.29.3...v0.29.4
[0.29.3]: https://github.com/SpeciesFileGroup/taxonworks/compare/v0.29.2...v0.29.3
[0.29.2]: https://github.com/SpeciesFileGroup/taxonworks/compare/v0.29.1...v0.29.2
[0.29.1]: https://github.com/SpeciesFileGroup/taxonworks/compare/v0.29.0...v0.29.1
[0.29.0]: https://github.com/SpeciesFileGroup/taxonworks/compare/v0.28.1...v0.29.0
[0.28.1]: https://github.com/SpeciesFileGroup/taxonworks/compare/v0.28.0...v0.28.1
[0.28.0]: https://github.com/SpeciesFileGroup/taxonworks/compare/v0.27.3...v0.28.0
[0.27.3]: https://github.com/SpeciesFileGroup/taxonworks/compare/v0.27.2...v0.27.3
[0.27.2]: https://github.com/SpeciesFileGroup/taxonworks/compare/v0.27.1...v0.27.2
[0.27.1]: https://github.com/SpeciesFileGroup/taxonworks/compare/v0.27.0...v0.27.1
[0.27.0]: https://github.com/SpeciesFileGroup/taxonworks/compare/v0.26.2...v0.27.0
[0.26.2]: https://github.com/SpeciesFileGroup/taxonworks/compare/v0.26.1...v0.26.2
[0.26.1]: https://github.com/SpeciesFileGroup/taxonworks/compare/v0.26.0...v0.26.1
[0.26.0]: https://github.com/SpeciesFileGroup/taxonworks/compare/v0.25.0...v0.26.0
[0.25.0]: https://github.com/SpeciesFileGroup/taxonworks/compare/v0.24.5...v0.25.0
[0.24.5]: https://github.com/SpeciesFileGroup/taxonworks/compare/v0.24.4...v0.24.5
[0.24.4]: https://github.com/SpeciesFileGroup/taxonworks/compare/v0.24.3...v0.24.4
[0.24.3]: https://github.com/SpeciesFileGroup/taxonworks/compare/v0.24.2...v0.24.3
[0.24.2]: https://github.com/SpeciesFileGroup/taxonworks/compare/v0.24.1...v0.24.2
[0.24.1]: https://github.com/SpeciesFileGroup/taxonworks/compare/v0.24.0...v0.24.1
[0.24.0]: https://github.com/SpeciesFileGroup/taxonworks/compare/v0.23.1...v0.24.0
[0.23.1]: https://github.com/SpeciesFileGroup/taxonworks/compare/v0.23.0...v0.23.1
[0.23.0]: https://github.com/SpeciesFileGroup/taxonworks/compare/v0.22.7...v0.23.0
[0.22.7]: https://github.com/SpeciesFileGroup/taxonworks/compare/v0.22.6...v0.22.7
[0.22.6]: https://github.com/SpeciesFileGroup/taxonworks/compare/v0.22.5...v0.22.6
[0.22.5]: https://github.com/SpeciesFileGroup/taxonworks/compare/v0.22.4...v0.22.5
[0.22.4]: https://github.com/SpeciesFileGroup/taxonworks/compare/v0.22.3...v0.22.4
[0.22.3]: https://github.com/SpeciesFileGroup/taxonworks/compare/v0.22.2...v0.22.3
[0.22.2]: https://github.com/SpeciesFileGroup/taxonworks/compare/v0.22.1...v0.22.2
[0.22.1]: https://github.com/SpeciesFileGroup/taxonworks/compare/v0.22.0...v0.22.1
[0.22.0]: https://github.com/SpeciesFileGroup/taxonworks/compare/v0.21.3...v0.22.0
[0.21.3]: https://github.com/SpeciesFileGroup/taxonworks/compare/v0.21.2...v0.21.3
[0.21.2]: https://github.com/SpeciesFileGroup/taxonworks/compare/v0.21.1...v0.21.2
[0.21.1]: https://github.com/SpeciesFileGroup/taxonworks/compare/v0.21.0...v0.21.1
[0.21.0]: https://github.com/SpeciesFileGroup/taxonworks/compare/v0.20.1...v0.21.0
[0.20.1]: https://github.com/SpeciesFileGroup/taxonworks/compare/v0.20.0...v0.20.1
[0.20.0]: https://github.com/SpeciesFileGroup/taxonworks/compare/v0.19.7...v0.20.0
[0.19.7]: https://github.com/SpeciesFileGroup/taxonworks/compare/v0.19.6...v0.19.7
[0.19.6]: https://github.com/SpeciesFileGroup/taxonworks/compare/v0.19.5...v0.19.6
[0.19.5]: https://github.com/SpeciesFileGroup/taxonworks/compare/v0.19.4...v0.19.5
[0.19.4]: https://github.com/SpeciesFileGroup/taxonworks/compare/v0.19.3...v0.19.4
[0.19.3]: https://github.com/SpeciesFileGroup/taxonworks/compare/v0.19.2...v0.19.3
[0.19.2]: https://github.com/SpeciesFileGroup/taxonworks/compare/v0.19.1...v0.19.2
[0.19.1]: https://github.com/SpeciesFileGroup/taxonworks/compare/v0.19.0...v0.19.1
[0.19.0]: https://github.com/SpeciesFileGroup/taxonworks/compare/v0.18.1...v0.19.0
[0.18.1]: https://github.com/SpeciesFileGroup/taxonworks/compare/v0.18.0...v0.18.1
[0.18.0]: https://github.com/SpeciesFileGroup/taxonworks/compare/v0.17.1...v0.18.0
[0.17.1]: https://github.com/SpeciesFileGroup/taxonworks/compare/v0.17.0...v0.17.1
[0.17.0]: https://github.com/SpeciesFileGroup/taxonworks/compare/v0.16.6...v0.17.0
[0.16.6]: https://github.com/SpeciesFileGroup/taxonworks/compare/v0.16.5...v0.16.6
[0.16.5]: https://github.com/SpeciesFileGroup/taxonworks/compare/v0.16.4...v0.16.5
[0.16.4]: https://github.com/SpeciesFileGroup/taxonworks/compare/v0.16.3...v0.16.4
[0.16.3]: https://github.com/SpeciesFileGroup/taxonworks/compare/v0.16.2...v0.16.3
[0.16.2]: https://github.com/SpeciesFileGroup/taxonworks/compare/v0.16.1...v0.16.2
[0.16.1]: https://github.com/SpeciesFileGroup/taxonworks/compare/v0.16.0...v0.16.1
[0.16.0]: https://github.com/SpeciesFileGroup/taxonworks/compare/v0.15.1...v0.16.0
[0.15.1]: https://github.com/SpeciesFileGroup/taxonworks/compare/v0.15.0...v0.15.1
[0.15.0]: https://github.com/SpeciesFileGroup/taxonworks/compare/v0.14.1...v0.15.0
[0.14.1]: https://github.com/SpeciesFileGroup/taxonworks/compare/v0.14.0...v0.14.1
[0.14.0]: https://github.com/SpeciesFileGroup/taxonworks/compare/v0.13.0...v0.14.0
[0.13.0]: https://github.com/SpeciesFileGroup/taxonworks/compare/v0.12.17...v0.13.0
[0.12.17]: https://github.com/SpeciesFileGroup/taxonworks/compare/v0.12.16...v0.12.17
[0.12.16]: https://github.com/SpeciesFileGroup/taxonworks/compare/v0.12.15...v0.12.16
[0.12.15]: https://github.com/SpeciesFileGroup/taxonworks/compare/v0.12.14...v0.12.15
[0.12.14]: https://github.com/SpeciesFileGroup/taxonworks/compare/v0.12.13...v0.12.14
[0.12.13]: https://github.com/SpeciesFileGroup/taxonworks/compare/v0.12.12...v0.12.13
[0.12.12]: https://github.com/SpeciesFileGroup/taxonworks/compare/v0.12.11...v0.12.12
[0.12.11]: https://github.com/SpeciesFileGroup/taxonworks/compare/v0.12.10...v0.12.11
[0.12.10]: https://github.com/SpeciesFileGroup/taxonworks/compare/v0.12.9...v0.12.10
[0.12.9]: https://github.com/SpeciesFileGroup/taxonworks/compare/v0.12.8...v0.12.9
[0.12.8]: https://github.com/SpeciesFileGroup/taxonworks/compare/v0.12.7...v0.12.8
[0.12.7]: https://github.com/SpeciesFileGroup/taxonworks/compare/v0.12.6...v0.12.7
[0.12.6]: https://github.com/SpeciesFileGroup/taxonworks/compare/v0.12.5...v0.12.6
[0.12.5]: https://github.com/SpeciesFileGroup/taxonworks/compare/v0.12.4...v0.12.5
[0.12.4]: https://github.com/SpeciesFileGroup/taxonworks/compare/v0.12.3...v0.12.4

---

The following versions predate this CHANGELOG. You may check the comparison reports generated by GitHub by clicking the versions below

| <!-- -->   | <!-- -->                                                                                                                                                                                                                                                                                                                                                                                                                                                                                                                            |
| ---------- | ----------------------------------------------------------------------------------------------------------------------------------------------------------------------------------------------------------------------------------------------------------------------------------------------------------------------------------------------------------------------------------------------------------------------------------------------------------------------------------------------------------------------------------- |
| 0.12.x     | [0.12.3](2020-06-04) [0.12.2](2020-06-02) [0.12.1](2020-05-29) [0.12.0](2020-05-15)                                                                                                                                                                                                                                                                                                                                                                                                                                                 |
| 0.11.x     | [0.11.0](2020-04-17)                                                                                                                                                                                                                                                                                                                                                                                                                                                                                                                |
| 0.10.x     | [0.10.9](2020-04-03) [0.10.8](2020-03-27) [0.10.7](2020-03-26) [0.10.6](2020-03-18) [0.10.5](2020-03-11) [0.10.4](2020-03-04) [0.10.3](2020-02-25) [0.10.2](2020-02-22) [0.10.1](2020-02-21) [0.10.0](2020-02-20)                                                                                                                                                                                                                                                                                                                   |
| 0.9.x      | [0.9.8](2020-02-05) [0.9.7](2020-02-03) [0.9.6](2020-01-29) [0.9.5](2020-01-14) [0.9.4](2020-01-10) [0.9.3](2019-12-23) [0.9.2](2019-12-18) [0.9.1](2019-12-16) [0.9.0](2019-12-13)                                                                                                                                                                                                                                                                                                                                                 |
| 0.8.x      | [0.8.9](2019-12-11) [0.8.8](2019-12-09) [0.8.7](2019-12-06) [0.8.6](2019-12-06) [0.8.5](2019-11-27) [0.8.4](2019-11-26) [0.8.3](2019-11-22) [0.8.2](2019-11-21) [0.8.1](2019-11-19) [0.8.0](2019-11-16)                                                                                                                                                                                                                                                                                                                             |
| 0.7.x      | [0.7.4](2019-10-23) [0.7.3](2019-10-19) [0.7.2](2019-10-05) [0.7.1](2019-10-02) [0.7.0](2019-09-30)                                                                                                                                                                                                                                                                                                                                                                                                                                 |
| 0.6.x      | [0.6.1](2019-06-16) [0.6.0](2019-06-14)                                                                                                                                                                                                                                                                                                                                                                                                                                                                                             |
| 0.5.x      | [0.5.4](2019-05-02) [0.5.3](2019-05-02) [0.5.2](2019-04-23) [0.5.1](2019-04-18) [0.5.0](2019-04-10)                                                                                                                                                                                                                                                                                                                                                                                                                                 |
| 0.4.x      | [0.4.5](2018-12-14) [0.4.4](2018-12-06) [0.4.3](2018-12-04) [0.4.2](2018-12-04) [0.4.1](2018-11-28) [0.4.0](2018-11-08)                                                                                                                                                                                                                                                                                                                                                                                                             |
| 0.3.x (\*) | [0.3.16](2018-09-24) [0.3.15](2018-09-17) [0.3.14](2018-09-11) [0.3.13](2018-09-11) [0.3.12](2018-05-14) [0.3.11](2018-05-11) [0.3.9](2018-05-11) [0.3.7](2018-05-10) [0.3.6](2018-05-10) [0.3.4](2018-05-02) [0.3.3](2018-05-02) [0.3.2](2018-03-27) [0.3.1](2018-03-08) [0.3.0](2018-03-08)                                                                                                                                                                                                                                       |
| 0.2.x (\*) | [0.2.29](2018-02-05) [0.2.28](2017-07-19) [0.2.27](2017-07-19) [0.2.26](2017-07-16) [0.2.25](2017-07-12) [0.2.24](2017-07-12) [0.2.23](2017-07-11) [0.2.22](2017-07-11) [0.2.21](2017-07-10) [0.2.20](2017-07-10) [0.2.19](2017-07-10) [0.2.18](2017-07-10) [0.2.17](2017-07-10) [0.2.15](2017-07-10) [0.2.11](2017-07-10) [0.2.10](2017-07-10) [0.2.9](2017-07-10) [0.2.8](2017-07-10) [0.2.6](2017-07-10) [0.2.5](2017-07-10) [0.2.4](2017-07-10) [0.2.3](2017-07-10) [0.2.2](2017-07-10) [0.2.1](2017-07-10) [0.2.0](2017-07-10) |
| 0.1.x      | _Unreleased_                                                                                                                                                                                                                                                                                                                                                                                                                                                                                                                        |
| 0.0.x      | [0.0.10](2017-06-23) [0.0.9](2017-06-23) [0.0.8](2017-06-09) [0.0.6](2017-06-09) [0.0.5](2017-06-09) [0.0.4](2017-06-09) [0.0.3](2017-06-02) [0.0.2](2017-06-01) 0.0.1(\*\*) (2017-06-01)                                                                                                                                                                                                                                                                                                                                           |

_(\*) Missing versions have not been released._

_(\*\*) Report cannot be provided as this is the first release._

[0.12.3]: https://github.com/SpeciesFileGroup/taxonworks/compare/v0.12.2...v0.12.3
[0.12.2]: https://github.com/SpeciesFileGroup/taxonworks/compare/v0.12.1...v0.12.2
[0.12.1]: https://github.com/SpeciesFileGroup/taxonworks/compare/v0.12.0...v0.12.1
[0.12.0]: https://github.com/SpeciesFileGroup/taxonworks/compare/v0.11.0...v0.12.0
[0.11.0]: https://github.com/SpeciesFileGroup/taxonworks/compare/v0.10.9...v0.11.0
[0.10.9]: https://github.com/SpeciesFileGroup/taxonworks/compare/v0.10.8...v0.10.9
[0.10.8]: https://github.com/SpeciesFileGroup/taxonworks/compare/v0.10.7...v0.10.8
[0.10.7]: https://github.com/SpeciesFileGroup/taxonworks/compare/v0.10.6...v0.10.7
[0.10.6]: https://github.com/SpeciesFileGroup/taxonworks/compare/v0.10.5...v0.10.6
[0.10.5]: https://github.com/SpeciesFileGroup/taxonworks/compare/v0.10.4...v0.10.5
[0.10.4]: https://github.com/SpeciesFileGroup/taxonworks/compare/v0.10.3...v0.10.4
[0.10.3]: https://github.com/SpeciesFileGroup/taxonworks/compare/v0.10.2...v0.10.3
[0.10.2]: https://github.com/SpeciesFileGroup/taxonworks/compare/v0.10.1...v0.10.2
[0.10.1]: https://github.com/SpeciesFileGroup/taxonworks/compare/v0.10.0...v0.10.1
[0.10.0]: https://github.com/SpeciesFileGroup/taxonworks/compare/v0.9.8...v0.10.0
[0.9.8]: https://github.com/SpeciesFileGroup/taxonworks/compare/v0.9.7...v0.9.8
[0.9.7]: https://github.com/SpeciesFileGroup/taxonworks/compare/v0.9.6...v0.9.7
[0.9.6]: https://github.com/SpeciesFileGroup/taxonworks/compare/v0.9.5...v0.9.6
[0.9.5]: https://github.com/SpeciesFileGroup/taxonworks/compare/v0.9.4...v0.9.5
[0.9.4]: https://github.com/SpeciesFileGroup/taxonworks/compare/v0.9.3...v0.9.4
[0.9.3]: https://github.com/SpeciesFileGroup/taxonworks/compare/v0.9.2...v0.9.3
[0.9.2]: https://github.com/SpeciesFileGroup/taxonworks/compare/v0.9.1...v0.9.2
[0.9.1]: https://github.com/SpeciesFileGroup/taxonworks/compare/v0.9.0...v0.9.1
[0.9.0]: https://github.com/SpeciesFileGroup/taxonworks/compare/v0.8.8...v0.9.0
[0.8.9]: https://github.com/SpeciesFileGroup/taxonworks/compare/v0.8.8...v0.8.9
[0.8.8]: https://github.com/SpeciesFileGroup/taxonworks/compare/v0.8.7...v0.8.8
[0.8.7]: https://github.com/SpeciesFileGroup/taxonworks/compare/v0.8.6...v0.8.7
[0.8.6]: https://github.com/SpeciesFileGroup/taxonworks/compare/v0.8.5...v0.8.6
[0.8.5]: https://github.com/SpeciesFileGroup/taxonworks/compare/v0.8.4...v0.8.5
[0.8.4]: https://github.com/SpeciesFileGroup/taxonworks/compare/v0.8.3...v0.8.4
[0.8.3]: https://github.com/SpeciesFileGroup/taxonworks/compare/v0.8.2...v0.8.3
[0.8.2]: https://github.com/SpeciesFileGroup/taxonworks/compare/v0.8.1...v0.8.2
[0.8.1]: https://github.com/SpeciesFileGroup/taxonworks/compare/v0.8.0...v0.8.1
[0.8.0]: https://github.com/SpeciesFileGroup/taxonworks/compare/v0.7.3...v0.8.0
[0.7.4]: https://github.com/SpeciesFileGroup/taxonworks/compare/v0.7.3...v0.7.4
[0.7.3]: https://github.com/SpeciesFileGroup/taxonworks/compare/v0.7.2...v0.7.3
[0.7.2]: https://github.com/SpeciesFileGroup/taxonworks/compare/v0.7.1...v0.7.2
[0.7.1]: https://github.com/SpeciesFileGroup/taxonworks/compare/v0.7.0...v0.7.1
[0.7.0]: https://github.com/SpeciesFileGroup/taxonworks/compare/v0.6.1...v0.7.0
[0.6.1]: https://github.com/SpeciesFileGroup/taxonworks/compare/v0.6.0...v0.6.1
[0.6.0]: https://github.com/SpeciesFileGroup/taxonworks/compare/v0.5.4...v0.6.0
[0.5.4]: https://github.com/SpeciesFileGroup/taxonworks/compare/v0.5.3...v0.5.4
[0.5.3]: https://github.com/SpeciesFileGroup/taxonworks/compare/v0.5.2...v0.5.3
[0.5.2]: https://github.com/SpeciesFileGroup/taxonworks/compare/v0.5.1...v0.5.2
[0.5.1]: https://github.com/SpeciesFileGroup/taxonworks/compare/v0.5.0...v0.5.1
[0.5.0]: https://github.com/SpeciesFileGroup/taxonworks/compare/v0.4.5...v0.5.0
[0.4.5]: https://github.com/SpeciesFileGroup/taxonworks/compare/v0.4.4...v0.4.5
[0.4.4]: https://github.com/SpeciesFileGroup/taxonworks/compare/v0.4.3...v0.4.4
[0.4.3]: https://github.com/SpeciesFileGroup/taxonworks/compare/v0.4.2...v0.4.3
[0.4.2]: https://github.com/SpeciesFileGroup/taxonworks/compare/v0.4.1...v0.4.2
[0.4.1]: https://github.com/SpeciesFileGroup/taxonworks/compare/v0.4.0...v0.4.1
[0.4.0]: https://github.com/SpeciesFileGroup/taxonworks/compare/v0.3.16...v0.4.0
[0.3.16]: https://github.com/SpeciesFileGroup/taxonworks/compare/v0.3.15...v0.3.16
[0.3.15]: https://github.com/SpeciesFileGroup/taxonworks/compare/v0.3.14...v0.3.15
[0.3.14]: https://github.com/SpeciesFileGroup/taxonworks/compare/v0.3.13...v0.3.14
[0.3.13]: https://github.com/SpeciesFileGroup/taxonworks/compare/v0.3.12...v0.3.13
[0.3.12]: https://github.com/SpeciesFileGroup/taxonworks/compare/v0.3.11...v0.3.12
[0.3.11]: https://github.com/SpeciesFileGroup/taxonworks/compare/v0.3.9...v0.3.11
[0.3.9]: https://github.com/SpeciesFileGroup/taxonworks/compare/v0.3.7...v0.3.9
[0.3.7]: https://github.com/SpeciesFileGroup/taxonworks/compare/v0.3.6...v0.3.7
[0.3.6]: https://github.com/SpeciesFileGroup/taxonworks/compare/v0.3.4...v0.3.6
[0.3.4]: https://github.com/SpeciesFileGroup/taxonworks/compare/v0.3.3...v0.3.4
[0.3.3]: https://github.com/SpeciesFileGroup/taxonworks/compare/v0.3.2...v0.3.3
[0.3.2]: https://github.com/SpeciesFileGroup/taxonworks/compare/v0.3.1...v0.3.2
[0.3.1]: https://github.com/SpeciesFileGroup/taxonworks/compare/v0.3.0...v0.3.1
[0.3.0]: https://github.com/SpeciesFileGroup/taxonworks/compare/v0.2.29...v0.3.0
[0.2.29]: https://github.com/SpeciesFileGroup/taxonworks/compare/v0.2.28...v0.2.29
[0.2.28]: https://github.com/SpeciesFileGroup/taxonworks/compare/v0.2.27...v0.2.28
[0.2.27]: https://github.com/SpeciesFileGroup/taxonworks/compare/v0.2.26...v0.2.27
[0.2.26]: https://github.com/SpeciesFileGroup/taxonworks/compare/v0.2.25...v0.2.26
[0.2.25]: https://github.com/SpeciesFileGroup/taxonworks/compare/v0.2.24...v0.2.25
[0.2.24]: https://github.com/SpeciesFileGroup/taxonworks/compare/v0.2.23...v0.2.24
[0.2.23]: https://github.com/SpeciesFileGroup/taxonworks/compare/v0.2.22...v0.2.23
[0.2.22]: https://github.com/SpeciesFileGroup/taxonworks/compare/v0.2.21...v0.2.22
[0.2.21]: https://github.com/SpeciesFileGroup/taxonworks/compare/v0.2.20...v0.2.21
[0.2.20]: https://github.com/SpeciesFileGroup/taxonworks/compare/v0.2.19...v0.2.20
[0.2.19]: https://github.com/SpeciesFileGroup/taxonworks/compare/v0.2.18...v0.2.19
[0.2.18]: https://github.com/SpeciesFileGroup/taxonworks/compare/v0.2.17...v0.2.18
[0.2.17]: https://github.com/SpeciesFileGroup/taxonworks/compare/v0.2.15...v0.2.17
[0.2.15]: https://github.com/SpeciesFileGroup/taxonworks/compare/v0.2.11...v0.2.15
[0.2.11]: https://github.com/SpeciesFileGroup/taxonworks/compare/v0.2.10...v0.2.11
[0.2.10]: https://github.com/SpeciesFileGroup/taxonworks/compare/v0.2.9...v0.2.10
[0.2.9]: https://github.com/SpeciesFileGroup/taxonworks/compare/v0.2.8...v0.2.9
[0.2.8]: https://github.com/SpeciesFileGroup/taxonworks/compare/v0.2.6...v0.2.8
[0.2.6]: https://github.com/SpeciesFileGroup/taxonworks/compare/v0.2.5...v0.2.6
[0.2.5]: https://github.com/SpeciesFileGroup/taxonworks/compare/v0.2.4...v0.2.5
[0.2.4]: https://github.com/SpeciesFileGroup/taxonworks/compare/v0.2.3...v0.2.4
[0.2.3]: https://github.com/SpeciesFileGroup/taxonworks/compare/v0.2.2...v0.2.3
[0.2.2]: https://github.com/SpeciesFileGroup/taxonworks/compare/v0.2.1...v0.2.2
[0.2.1]: https://github.com/SpeciesFileGroup/taxonworks/compare/v0.2.0...v0.2.1
[0.2.0]: https://github.com/SpeciesFileGroup/taxonworks/compare/v0.0.10...v0.2.0
[0.0.10]: https://github.com/SpeciesFileGroup/taxonworks/compare/v0.0.9...v0.0.10
[0.0.9]: https://github.com/SpeciesFileGroup/taxonworks/compare/v0.0.8...v0.0.9
[0.0.8]: https://github.com/SpeciesFileGroup/taxonworks/compare/v0.0.7...v0.0.8
[0.0.7]: https://github.com/SpeciesFileGroup/taxonworks/compare/v0.0.6...v0.0.7
[0.0.6]: https://github.com/SpeciesFileGroup/taxonworks/compare/v0.0.5...v0.0.6
[0.0.5]: https://github.com/SpeciesFileGroup/taxonworks/compare/v0.0.4...v0.0.5
[0.0.4]: https://github.com/SpeciesFileGroup/taxonworks/compare/v0.0.3...v0.0.4
[0.0.3]: https://github.com/SpeciesFileGroup/taxonworks/compare/v0.0.2...v0.0.3
[0.0.2]: https://github.com/SpeciesFileGroup/taxonworks/compare/v0.0.1...v0.0.2<|MERGE_RESOLUTION|>--- conflicted
+++ resolved
@@ -55,10 +55,6 @@
 - Radial quick forms: Asserted distribution screen partially blocked by a white rectangle [#3891]
 - Print label task doesn't apply styles to labels [#3776]
 - Missing collection object links on map markers
-<<<<<<< HEAD
-=======
-- Handling of [sic] in Protonym#original_combination_infraspecific_element [#3867]
->>>>>>> cc24dcd1
 
 [#3748]: https://github.com/SpeciesFileGroup/taxonworks/issues/3748
 [#3881]: https://github.com/SpeciesFileGroup/taxonworks/issues/3881
