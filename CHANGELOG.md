--- conflicted
+++ resolved
@@ -26,12 +26,9 @@
 - Create and new button in New descriptor task [#2594]
 - Content text is cropped on edit in OTU radial [#2676]
 - Diagnosis status in matrix row coder [#2674]
-<<<<<<< HEAD
 - Layout preferences in comprehensive task [#2673]
-=======
 - API `/api/v1/collection_objects` includes &extend[] for `dwc_fields` and `type_material`
 - API `/api/v1/taxon_names/123/status` endpoint for human readable taxon name data and metadata (in part [#2665])
->>>>>>> 07615b70
 
 ### Changed
 - Upgraded to Ruby 3.0.2
