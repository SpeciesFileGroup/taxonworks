--- conflicted
+++ resolved
@@ -9,9 +9,7 @@
 
 ### Fixed
 
-<<<<<<< HEAD
 - `/data_attributes/brief` not scoped to project
-=======
 - New collecting event: It tries to save the label even if it is empty
 
 \-
@@ -33,7 +31,6 @@
 
 - Async batch update calls on individual objects failing [#3905]
 - DwC export without CollectingEvents failing [#3897]
->>>>>>> 7d7fe3bd
 - Cloning CollectingEvents sets creator to the person who cloned the record
 - Filter Staged Images missing filter button [#3901]
 
