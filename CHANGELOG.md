--- conflicted
+++ resolved
@@ -9,9 +9,7 @@
 
 ### Added
 
-<<<<<<< HEAD
 - Otu RCC5 relationships to the COLDP exporter [#3569]
-=======
 - Filter images slice in radial linker [#3574]
 
 ### Fixed
@@ -26,7 +24,6 @@
 
 ### Added
 
->>>>>>> 45e19e3f
 - Cached map item report (linked from Filter OTUs)
 - Depictions list on Filter image
 
