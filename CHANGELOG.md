# Changelog

All (hopefully) notable changes to this project will be documented in this file.

The format is based on [Keep a Changelog](https://keepachangelog.com/en/1.0.0/),
This project <em>does not yet</em> adheres to [Semantic Versioning](https://semver.org/spec/v2.0.0.html) as the API is evolving and MINOR patches may be backwards incompatible.

## [unreleased]

### Added

- Orphaned DwcOccurrence and DelayedJob job metadata to admin Health report

### Changed

- Unified some methods on dwca export, refactored for speedups 
- Updated Ruby gems

### Fixed

- Resource is spelled recource [#3922]

[#3922]: https://github.com/SpeciesFileGroup/taxonworks/issues/3922

## [0.40.3] - 2024-04-14

### Changed

- Browse OTU: Replace descendants endpoint for the same used on TaxonPages. Now this panel is available for all ranks
- Bundle/gem update

### Fixed

- 2 issues with taxon names autocomplete (internal and api/v1)
- Memoization in dwca export

## [0.40.2] - 2024-04-09

### Added

- "Venn" factets to filter- logical operations on filter results [#3908]
- Sort column on project vocabulary task [#3915]

### Fixed

- New collecting event: It tries to save the label even if it is empty
- Spatial summary return to filter with empty cached level fields [#3907]
- Comprehensive form: Sometimes Attributes are not cleaned when new collection object is created [#3910]
- DwC importer crashing when uploading files with CSV extension.
- DwC importer not honouring field and string delimiters when processing headers
- DwC importing wrongly allowing unreadable files to be staged

### Changed

- Updated Ruby gems.

[#3908]: https://github.com/SpeciesFileGroup/taxonworks/issues/3908
[#3907]: https://github.com/SpeciesFileGroup/taxonworks/issues/3907
[#3910]: https://github.com/SpeciesFileGroup/taxonworks/issues/3910
[#3915]: https://github.com/SpeciesFileGroup/taxonworks/issues/3915

## [0.40.1] - 2024-04-02

### Added

- Some more quality-of-life changes to Leads/keys
- Spatial summary report for CollectingEvent filter
- Geographic Area radial navigator links to associated filters
- Radial nomenclature: verbatim_author slice [#3896]

### Changed

- Gems updated

### Fixed

- Async batch update calls on individual objects failing [#3905]
- DwC export without CollectingEvents failing [#3897]
- Cloning CollectingEvents sets creator to the person who cloned the record
- Filter Staged Images missing filter button [#3901]

[#3905]: https://github.com/SpeciesFileGroup/taxonworks/issues/3905
[#3897]: https://github.com/SpeciesFileGroup/taxonworks/issues/3897
[#3896]: https://github.com/SpeciesFileGroup/taxonworks/issues/3896
[#3901]: https://github.com/SpeciesFileGroup/taxonworks/issues/3901

## [0.40.0] - 2024-03-26

_Special thanks to Tom Klein for his amazing open-source contributions on this release!._

### Added

- Model FieldOccurrence (observations sensu iNaturalist), with corresponding "new" task [#1643]
- Model "Lead" (dichotomous key support), with corresponding "new" task" [#1691]
- Key hub task [#3881]
- New OTU task
- "Week in review" task, visualize records added and navigate to them in filter context
- OTU name to Filter CO result [#3861]
- Batch add/remove sources to project from Source filter [#3888]
- Add taxon name autocomplete to Type specimen facet
- DwC Dashboard: Use the same DwC download of collection object filter task
- DwC-A Workbench: Add pagination for created imports
- Clone mode on image matrix
- Radial CO: Add preparation type slice [#3889]
- Radial mass navigation [#3672]
- Batch update or add data attributes [#3748]
- Include OTU `name` in Filter Collection Objects result
- Text file delimiter options to DwC import [#3894]
- CSV format for DwC importer
- Project vocabulary word-cloud text links to filter result for some models (e.g. CollectingEvent)

### Changed

- Images can no longer be duplicated attempting and are seemlessly normalized at creation [#2909]
- Filter images: Remove quick forms for Depictions [#3869]
- New image task: Add alert when trying to restart the interface without applying changes
- New CE: Destroy label when print label input is empty [#3878]
- Updated Ruby gems
- DwC importer now defaults to use `"` as string delimiter when importing and downloading tables.

### Fixed
<<<<<<< HEAD
- A COLDP export name and taxon remarks bug [#3837]
- Handling of [sic] in Protonym#original_combination_infraspecific_element [#3867]
=======

- Project vocabulary handling of numeric fields
- Rediculous number of identifiers preventing collecting event editing [#3715]
- Community-based models not showing AlternateValues [#3883]
- Browse OTUs: headers do not link to correct panel [#3868]
- DwC-A importer crashing on hybrid formula scientific names
- Crash when georeferencing with zero meters of uncertainty
- New CE: Custom attributes don't refresh on new/edit CE [#3874]
- Radial quick forms: Asserted distribution screen partially blocked by a white rectangle [#3891]
- Print label task doesn't apply styles to labels [#3776]
- Missing collection object links on map markers

[#3748]: https://github.com/SpeciesFileGroup/taxonworks/issues/3748
[#3881]: https://github.com/SpeciesFileGroup/taxonworks/issues/3881
[#2909]: https://github.com/SpeciesFileGroup/taxonworks/issues/2909
[#1643]: https://github.com/SpeciesFileGroup/taxonworks/issues/1643
[#1691]: https://github.com/SpeciesFileGroup/taxonworks/issues/1691
[#3672]: https://github.com/SpeciesFileGroup/taxonworks/issues/3672
[#3715]: https://github.com/SpeciesFileGroup/taxonworks/issues/3715
[#3776]: https://github.com/SpeciesFileGroup/taxonworks/issues/3776
[#3861]: https://github.com/SpeciesFileGroup/taxonworks/issues/3861
[#3868]: https://github.com/SpeciesFileGroup/taxonworks/issues/3868
[#3869]: https://github.com/SpeciesFileGroup/taxonworks/issues/3869
[#3878]: https://github.com/SpeciesFileGroup/taxonworks/issues/3878
[#3883]: https://github.com/SpeciesFileGroup/taxonworks/issues/3883
[#3888]: https://github.com/SpeciesFileGroup/taxonworks/issues/3888
[#3889]: https://github.com/SpeciesFileGroup/taxonworks/issues/3889
[#3891]: https://github.com/SpeciesFileGroup/taxonworks/issues/3891
[#3894]: https://github.com/SpeciesFileGroup/taxonworks/issues/3894
>>>>>>> 2b13d51b

## [0.39.0] - 2024-03-01

### Added

- Project vocabulary task [#864]
- Global identifier classes for Web of Science and Zoological Record [#3853]
- `/api/v1/biological_associations/simple.csv` endpoint
- Return a png of any image via `/api/v1/images/:id/scale_to_box(/:x/:y/:width/:height/:box_width/:box_height)` [#3852]
- `content_type` and `original_png` attributes to `/api/v1//images/123` [#3852]
- Ability to extend housekeeping on some filters to check changes on related models [#3851]
- Some new soft validations on Misspellings

### Fixed

- Handle bad BibTeX coming back from CrossRef.
- Quick Forms: Observation matrices slice doesn't work
- Quick Forms: Content slice doesn't display contents [#3850]
- Browse OTU: Load preferences
- New loan task: reset button doesn't work [#3856]
- New image task doesn't create citations without attributions
- Missing pagination headers for 4 endpoints [#3859]

### Changed

- Allow omitting seconds in non-interval ISO-8601 date times in DwC importer.

[#864]: https://github.com/SpeciesFileGroup/taxonworks/issues/864
[#3853]: https://github.com/SpeciesFileGroup/taxonworks/issues/3853
[#3851]: https://github.com/SpeciesFileGroup/taxonworks/issues/3851
[#3852]: https://github.com/SpeciesFileGroup/taxonworks/issues/3852
[#3850]: https://github.com/SpeciesFileGroup/taxonworks/issues/3850
[#3856]: https://github.com/SpeciesFileGroup/taxonworks/issues/3856
[#3859]: https://github.com/SpeciesFileGroup/taxonworks/issues/3859

## [0.38.3] - 2024-02-25

### Added

- `/api/v1/common_names` [#3794]
- `/api/v1/biological_associations/simple` A simple table format for BiologicalAssociations
- Housekeeping facet in filters has "Recent" button with options to populate past date ranges
- Radials to New image task

### Fixed

- DwC download not scoping DataAttributes correctly when records are a subset of objecs from a CollectingEvent
- DwC Dashboard buttons scoped to recent timeframes [#3774]
- A couple .csv endpoints for /api/v1
- Radial annotator: Filter tab doesn't work in depictions slice [#3824]
- Filters: Geographic area facet doesn't clear geographic area after reset [#3840]
- Radial collection object: Taxon determination list is not visible
- Align metadata in GeographicItem debug view
- Biological associations filter bugs
- Several radial annotator and batch annotator slice fixes
- DwC checklist importer fails quietly when `taxonomicStatus` is empty [#3783]

### Changed

- Documents are no longer destroyed when the last documentation referencing them are deleted.
- Use Ruby 3.3
- CI build/test with PostgreSQL 15
- CI base image uses Node 20

[#3783]: https://github.com/SpeciesFileGroup/taxonworks/issues/3783
[#3840]: https://github.com/SpeciesFileGroup/taxonworks/issues/3840
[#3774]: https://github.com/SpeciesFileGroup/taxonworks/issues/3774
[#3794]: https://github.com/SpeciesFileGroup/taxonworks/issues/3794
[#3824]: https://github.com/SpeciesFileGroup/taxonworks/issues/3824
[#3833]: https://github.com/SpeciesFileGroup/taxonworks/issues/3833

## [0.38.2] - 2024-02-09

### Added

- Highlight row on click in DwC Importer [#3795]
- Batch update CollectingEvent from CollectionObject filter radial
- Batch update `meta_prioritize_geographic_area` from CollectingEvent filter radial [#3498]

### Fixed

- CollectionObject summary nomenclature tag failing when no names are present
- Papertrail views for most models were failing
- Syncronized winding of polygons and multipolygons [#3712], and others
- DataAttribute alignment in DwC, take 3 [#3802]
- Radial Annotator: Citation count no longer updates [#3806]
- Radial Annotator: Depiction count no longer updates [#3813]
- Radial annotator: Attribution slice loads incorrect records
- Image matrix: OTU depictions cells are not displaying the correct images when `otu_filter` parameter is set
- New combination task freezes in some cases
- SQL project dump duplicating hierarchies tables rows causing index creation to fail on restore
- OtuPicker doesn't display OTU label when a new OTU is created in New loan task [#3809]

### Changed

- All polygons and multi_polygons in GeographicItems are wound to CCW after save
- Updated Ruby gems

[#3498]: https://github.com/SpeciesFileGroup/taxonworks/issues/3498
[#3712]: https://github.com/SpeciesFileGroup/taxonworks/issues/3712
[#3802]: https://github.com/SpeciesFileGroup/taxonworks/issues/3802
[#3795]: https://github.com/SpeciesFileGroup/taxonworks/issues/3795
[#3806]: https://github.com/SpeciesFileGroup/taxonworks/issues/3806
[#3813]: https://github.com/SpeciesFileGroup/taxonworks/pull/3813

## [0.38.1] - 2024-02-01

### Fixed

- DwC dumps cross-mapping attributes between CollectingEvent and CollectionObject (for real?) [#3802]
- Favorite cards section layout
- Radial batch triggers "re-search" when nothing is changed
- Custom attributes component loads auto filled with incorrect values [#3805]
- DwC importer crashing on real DwC-A zip archives when first table rows are not headers.

[#3802]: https://github.com/SpeciesFileGroup/taxonworks/issues/3802
[#3805]: https://github.com/SpeciesFileGroup/taxonworks/issues/3805

## [0.38.0] - 2024-01-31

### Added

- GeographicItem debug task
- `documentation_object_type` and `documentation_object_id` to documentation filter

### Changed

- Use `zeitwerk` loading framework [#2718]

### Fixed

- DwC dumps cross-mapping attributes between CollectingEvent and CollectionObject [#3802]
- Staged Image filter failing on some identifier queries
- TaxonName batch update
- Contributing link [#3752]
- Uncaught promise errors [#3767]
- Custom attributes triggers `isUpdated` ce state [#3764]
- Custom attributes panels don't check if data attributes already exist [#3762]
- Gender agreement of misspellings [#3782]
- Loan item list doesn't update when adding a loan item from Tag or Pinboard [#3784]
- Unable to add a CO loan item to a loan that already has an OTU loan item with the same id [#3785]
- CO Loan gifts have tag "On Loan until false" [#3731]
- Figure panel in New content task
- DwC Occurrence Importer using out of project scope http://rs.tdwg.org/dwc/terms/FossilSpecimen biocuration class.
- Hub: Status filter doesn't work correctly [#3791]
- Hub: Left and right arrow keys on task hub don't work as expected. [#3792]

[#3802]: https://github.com/SpeciesFileGroup/taxonworks/issues/3802
[#2718]: https://github.com/SpeciesFileGroup/taxonworks/issues/2718
[#3731]: https://github.com/SpeciesFileGroup/taxonworks/issues/3731
[#3752]: https://github.com/SpeciesFileGroup/taxonworks/issues/3752
[#3762]: https://github.com/SpeciesFileGroup/taxonworks/issues/3762
[#3764]: https://github.com/SpeciesFileGroup/taxonworks/issues/3764
[#3767]: https://github.com/SpeciesFileGroup/taxonworks/issues/3767
[#3784]: https://github.com/SpeciesFileGroup/taxonworks/issues/3784
[#3785]: https://github.com/SpeciesFileGroup/taxonworks/issues/3785
[#3791]: https://github.com/SpeciesFileGroup/taxonworks/issues/3791
[#3792]: https://github.com/SpeciesFileGroup/taxonworks/issues/3792

## [0.37.1] - 2024-01-04

### Added

- `Emendavit` status for ICN names [#3716]
- "CONFIRM" screen when editing a collecting event with > 100 attached COs [#3727]
- `epithet_only` parameter and facet to taxon name filter [#3589]
- Links for users profiles on project members list (only for administrators)
- Cursor and text to reveal project preference predicates can be reordered [#3736]
- Batch append collectors to Collecting Events within CE filter
- Batch set Collecting Event date and time within CE filter
- Darwin Core `superfamily`, `subfamily`, `tribe`, `subtribe` export support
- Darwin Core exporter: include Notes from most recent `TaxonDetermination` as `identificationRemarks`
- Save user's custom layout tables [#3756] [#3307] [#3568]

### Changed

- DwC Occurrence Importer: Parse authorship information in typeStatus field
- DwC Exporter: `recordedBy` and `identifiedBy` fields use `First Prefix Last Suffix` order
- Project member list now has links for users profiles (only for administrators)

### Fixed

- `dwc_occurrence_id` param to `/api/v1/dwc_occurrences`
- Another `project_id` scope issue in Otu Filter
- Update DwcOccurence index endpoint
- Uniquify people: Always show radials for selected person
- Remove property doesn't work on Biological relationship composer
- Feet to meter conversion does not work as expected [#2110]
- OTUs autocomplete API endpoint ignoring `having_taxon_name_only` param
- DwC importer creating multiple namespaces instead of just one for `occurrenceID` and `eventID`
- Combination always visible [#3366]
- Copy text from PDF

[#2110]: https://github.com/SpeciesFileGroup/taxonworks/issues/2110
[#3307]: https://github.com/SpeciesFileGroup/taxonworks/issues/3307
[#3366]: https://github.com/SpeciesFileGroup/taxonworks/issues/3366
[#3568]: https://github.com/SpeciesFileGroup/taxonworks/issues/3568
[#3589]: https://github.com/SpeciesFileGroup/taxonworks/issues/3589
[#3716]: https://github.com/SpeciesFileGroup/taxonworks/issues/3716
[#3727]: https://github.com/SpeciesFileGroup/taxonworks/issues/3727
[#3736]: https://github.com/SpeciesFileGroup/taxonworks/issues/3736
[#3756]: https://github.com/SpeciesFileGroup/taxonworks/issues/3756

## [0.37.0] - 2023-12-14

### Added

- DwC `verbatimLabel` support [#2749]
- Preview option and results reports for filter based batch updates [#3690]
- Freeform digitization, draw shapes to stub CollectionObjects [#3113]
- `superfamily`, `tribe` and `subtribe` DwC terms now supported in occurrences importer [#3705]

### Changed

- Improved simplified taxonomy rendering
- Unifies all filter-originating batch updates to a common look and feel [#3690]
- Report file size to browser for downloads
- DwC Checklist Importer: blank `originalNameUsageID` skip original combination creation instead of erroring [#3680]

### Fixed

- Ordering of descriptors in TNT format [#3711]
- Some ObservationMatrix views/formats were broken or unavailable for preview
- DwC-A checklist importer: fix importer crash caused by nil parent
- Address rendering on loan form [#3645]
- Citation topic whitespace for paper catalog [#187]
- Source filter with duplicate results when coming from another filter [#3696]
- `ancestrify` parameter for Otu queries not scoping to TaxonNames correctly
- Filter source: BibTeX type facet
- Project data SQL export obfuscating all users instead of just non-members
- Project data SQL export outputting only two rows per hierarchy-related tables
- AssertedDistributions API index call failed when OTU not linked to taxon name
- Missing valid names in nomenclature match task
- DwC Occurrence Importer: prefer correct protonym spelling when misspelling matches current conjugation

[#187]: https://github.com/SpeciesFileGroup/taxonpages/issues/187
[#2749]: https://github.com/SpeciesFileGroup/taxonworks/issues/2749
[#3113]: https://github.com/SpeciesFileGroup/taxonworks/issues/3113
[#3645]: https://github.com/SpeciesFileGroup/taxonworks/issues/3645
[#3680]: https://github.com/SpeciesFileGroup/taxonworks/issues/3680
[#3690]: https://github.com/SpeciesFileGroup/taxonworks/issues/3690
[#3696]: https://github.com/SpeciesFileGroup/taxonworks/issues/3696

## [0.36.0] - 2023-11-30

### Added

- Staged image CollectionObjects are destroy if a) stubs and b) depictions are removed from them to another CollectionObject [#3172]
- `/api/v1/biological_associations/123/globi` (preview experiment)
- `/api/v1/biological_associations/123/resource_relationship` (preview experiment)
- BiologicalAssociations as raw TaxonWorks data`/api/v1/biological_associations.csv`
- BiologicalRelationships as raw TaxonWorks data`/api/v1/biological_relationships.csv`
- DwC ResourceRelationship extension (preview) [#2554]
- Taxonomy summary to CollectionObject summary report
- Metadata summary report from Filter BiologicalAssociations
- Biological associations simple table preview, sortable columns [#1946]
- GLOBI format table from Filter BiologicalAssociations (preliminary)
- Family by genera report from Filter BiologicalAssociations
- DwC ResourceRelationship extension preview from Filter BiologicalAssociations
- Visualize network from Filter BiologicalAssociations
- BiologicalRelationship can have Identifiers
- "ancestrify" option to TaxonName and Otu filters (adds ancestors of filter result)
- Auto UUIDs as new Identifier::Global::Uuid::Auto for models
- Auto UUIDs are created for BiologicalAssociations and OTUs
- Maintenance Task to add UUIDs to objects that can have them but don't
- TaxonName model to customize attributes
- TaxonNameRelationship model, added validation for the rank of type species and type genus.
- New source task: Person source
- Index view to API for /depictions
- Added extend[]=role_counts to /person/123.json
- Batch update OTU taxon_name within OTU filter [#3656]
- DwC Checklist importer: support "invalid", "incorrectOriginalSpelling" taxonomic Status
- DwC Checklist importer: option to match and update existing names rather than create new hierarchy from Root
- DwC Occurrence importer: search for repository URL

### Changed

- CachedMaps of ancestors are set for rebuild when a descendant Georeference or AssertedDistribution is created
- Radial annotator: Move selected source to the bottom in citation form [#3652]
- DwC Occurrence importer: more helpful protonym, institution error messages
- Filter interfaces: remove items from list instead redirect to data view [#3659]
- New BiologicalAssociation defaults to task, not old form
- Extracted CSV generating code to lib/export/csv

### Fixed

- Buttons to remove BiologicalProperties in composer failing [#3673]
- Could not destroy BiologicalRelationship if properties attached
- Some CollectionObject summary values were not scoped to filter query
- Filtering People returned duplicate values one name string searches
- BiologicalAssociations passed to TaxonNames missed object names
- Nulified cached values in Collecting Event, if Geographic area deleted [#3668]
- Match TaxonName based on original combination [#3365]
- Radial AD: Quick/recent selector broken on "Move". [#3640]
- New taxon name: Author panel overflow when source has a long link
- Edit Loan: Loans created without recipient or supervisor cannot be updated
- Fixed bug in DwC importer background processor that was not dealing with errored records.
- Browse OTU: autocomplete overflow [#3667]
- Comprehensive: Relationship doesn't show up on biological associations list [#3671]
- DwC Occurrence importer: protonyms could not be found if authorship information didn't match
- DwC Occurrence importer: protonyms could not be found if author was Person [#3677]
- DwC Checklist importer: empty `scientificNameAuthorship` field would cause row to error [#3660]
- DwC Checklist importer: subsequent combinations with synonym status whose parents are synonyms would cause row to error
- Could not set Repository Index Herbariorum flag in interface
- Uniquify People: autocomplete would not select people for merging if already present in Match people table

[#3172]: https://github.com/SpeciesFileGroup/taxonworks/issues/3172
[#1946]: https://github.com/SpeciesFileGroup/taxonworks/issues/1946
[#2554]: https://github.com/SpeciesFileGroup/taxonworks/issues/2554
[#3365]: https://github.com/SpeciesFileGroup/taxonworks/issues/3365
[#3640]: https://github.com/SpeciesFileGroup/taxonworks/issues/3640
[#3652]: https://github.com/SpeciesFileGroup/taxonworks/issues/3652
[#3656]: https://github.com/SpeciesFileGroup/taxonworks/issues/3656
[#3659]: https://github.com/SpeciesFileGroup/taxonworks/issues/3659
[#3660]: https://github.com/SpeciesFileGroup/taxonworks/issues/3660
[#3667]: https://github.com/SpeciesFileGroup/taxonworks/issues/3667
[#3668]: https://github.com/SpeciesFileGroup/taxonworks/issues/3668
[#3671]: https://github.com/SpeciesFileGroup/taxonworks/issues/3671
[#3673]: https://github.com/SpeciesFileGroup/taxonworks/issues/3673
[#3677]: https://github.com/SpeciesFileGroup/taxonworks/issues/3677

## [0.35.3] - 2023-11-13

### Added

- Radial collection object: Add repository [#3637]

### Changed

- CachedMaps (WebLevel1) is now based on "State" shapes only, improving resolution
- CachedMap build process adds pre-build step to greatly minimize overall number of spatial calculations
- CachedMap spatial calculations use a intersection + "smoothing" approach
- Also use year of publication to determine correct protonyn having homonyms [#3630]
- Improved error message when `typeStatus` name is a homonym in DwC occurrences importer [#3632]

### Fixed

- Duplicate loans appearing Loan filter [#3636]
- New source when cloned and saved is not added to the project sources [#3629]
- Sequence display when not a Primer
- CachedMap indexing speedups failed to properly utilize prior work
- Duplicate CachedMapRegister rows being created per object
- New Image task, second "Apply" button is not working #3628
- ' [sic]' not removed when searching for synonyms in database to compare with `typeStatus` in DwC occurrence importer [#3633]

[#3628]: https://github.com/SpeciesFileGroup/taxonworks/issues/3636
[#3628]: https://github.com/SpeciesFileGroup/taxonworks/issues/3628
[#3629]: https://github.com/SpeciesFileGroup/taxonworks/issues/3629
[#3630]: https://github.com/SpeciesFileGroup/taxonworks/pull/3630
[#3632]: https://github.com/SpeciesFileGroup/taxonworks/pull/3632
[#3633]: https://github.com/SpeciesFileGroup/taxonworks/pull/3633
[#3637]: https://github.com/SpeciesFileGroup/taxonworks/pull/3637

## [0.35.2] - 2023-11-07

### Changed

- Update Gemfiles
- CachedMap algorithm, now far more precise.
- Browse OTU: Image gallery section is now available for all ranks [#3612]
- Map saves tile preferences [#3619]

### Fixed

- Anyone can destroy a Community (Global) identifier on a Community object [#3601]
- Newfoundland/CAR mapping issue [#3588]
- Role callbacks interfered with creation of nested objects [#3622] !! Potentially breaking fix !!
- Queries to `/api/v1/sources` not scoping to project when `project_token` used [#3623]
- CollectionObject summary report tab clicks
- Cached map preview incorrect/default GeographicItem id for GeographicAreas
- Collection object summary report bad link
- Task Biological associations graph: Save fails when trying to update a graph
- Role picker doesn't show organization name when created [#3611]
- Spinner hangs when apply fails in New Images task [#3620]

[#3601]: https://github.com/SpeciesFileGroup/taxonworks/issues/3601
[#3588]: https://github.com/SpeciesFileGroup/taxonworks/issues/3588
[#3622]: https://github.com/SpeciesFileGroup/taxonworks/issues/3622
[#3623]: https://github.com/SpeciesFileGroup/taxonworks/issues/3623
[#3611]: https://github.com/SpeciesFileGroup/taxonworks/issues/3611
[#3612]: https://github.com/SpeciesFileGroup/taxonworks/issues/3612
[#3619]: https://github.com/SpeciesFileGroup/taxonworks/issues/3619
[#3620]: https://github.com/SpeciesFileGroup/taxonworks/issues/3620

## [0.35.1] - 2023-10-23

### Changed

- Doubled the number of favoritable tasks to 40 [#3600]
- Add record frame to Filter Source [#3615]

### Fixed

- TaxonPage stats, maybe, who knows at this point.
- Images for OTU type material expanded to all protonyms
- Reset project preferences [#3599]
- Project TSV dump permissions on server side
- Clone moved CVT, not cloned project

[#3600]: https://github.com/SpeciesFileGroup/taxonworks/issues/3600
[#3599]: https://github.com/SpeciesFileGroup/taxonworks/issues/3599
[#3615]: https://github.com/SpeciesFileGroup/taxonworks/issues/3615

## [0.35.0] - 2023-10-19

### Added

- Outdated names task for CollectionObjects (compare to COL) [#2585]
- Unified project data download task [#1009], in part
- Download project as zipped TSV tables in Download [#1009]
- CSV generating endpoints `/api/v1/taxon_names.csv` and `/api/v1/otus.csv`
- Filter CollectionObject links to "Collection Summary" task [#3434]
- CollectionObject type facet
- Coordinate and collecting event sections in Browse OTUs

### Changed

- Download routes now name files as `.tsv`
- CollectingEvent allowable max records made smart [#3590]
- Added `extend[]=attribution` to `/images/123.json`

### Fixed

- TaxonNameClassification download
- TaxonName `descendants` facet always included self, it shouldn't have
- Without document facet
- Object cloning in OriginRelationship caused infinite loops [#3594]
- Quote handling in API autocomplete calls
- Organization name not displaying in attribution copyright _label_
- Manage Controlled vocabulary term: CVT list is not reloading after clone them from other project
- Not possible to delete asserted distribution once added in radial object [#3591]
- Manage controlled vocabulary: Delete button doesn't work [#3593]

[#2585]: https://github.com/SpeciesFileGroup/taxonworks/issues/2585
[#1009]: https://github.com/SpeciesFileGroup/taxonworks/issues/1009
[#3593]: https://github.com/SpeciesFileGroup/taxonworks/issues/3593
[#3594]: https://github.com/SpeciesFileGroup/taxonworks/issues/3594
[#3590]: https://github.com/SpeciesFileGroup/taxonworks/issues/3590
[#3434]: https://github.com/SpeciesFileGroup/taxonworks/issues/3434
[#3591]: https://github.com/SpeciesFileGroup/taxonworks/issues/3591

## [0.34.6] - 2023-10-06

### Added

- WKT and GeoJSON endpoints for /geographic_items/123.wkt
- Clone ControlledVocabularies across projects [#3562]
- Batch move taxon names to a new parent within TaxonName filter [#3584]
- Batch update Source with a Serial within Source filter [#3561]
- Browse nomenclature hierachy nav counts of invalid/valid link to filter
- Reset forms for user preferences and project card favorites [#3545]
- Otu RCC5 relationships to the COLDP exporter [#3569]
- Filter images slice in radial linker [#3574]
- Name relations to Catalogue of Life data package exports [#1211]
- Type Materials to Catalogue of Life data package exports [#3213]
- Filter list: Add border to highlight the last row where a radial was opened [#3583]

### Changed

- Update Gemfile
- TaxonName stats metadata includes coordinate OTUs and synonyms of self
- Change map position in Filter collecting events [#3571]
- Add type material button is now blue [#3579]
- Radial navigator: close radial menu when slices are opened in a new tab/window clicking and pressing ctrl/shift/meta keys [#3582]

### Fixed

- Loans referencing containers have 'Total' properly calculated [#3035]
- TaxonDetermination sort order on CollectionObject comprehensive/browse... again [#1355]
- OTU API autocomplete not resolving to valid OTU
- Attribution rendering had cryptic license value [#3577]
- GeographicAreas not registering for some DWCA imports [#3575]
- New collecting event: georeference from verbatim button creates two identical georeferences [#3573]

[#3035]: https://github.com/SpeciesFileGroup/taxonworks/issues/3035
[#1355]: https://github.com/SpeciesFileGroup/taxonworks/issues/1355
[#3562]: https://github.com/SpeciesFileGroup/taxonworks/issues/3562
[#3584]: https://github.com/SpeciesFileGroup/taxonworks/issues/3584
[#3561]: https://github.com/SpeciesFileGroup/taxonworks/issues/3561
[#3545]: https://github.com/SpeciesFileGroup/taxonworks/issues/3545
[#3571]: https://github.com/SpeciesFileGroup/taxonworks/issues/3571
[#3573]: https://github.com/SpeciesFileGroup/taxonworks/issues/3573
[#3574]: https://github.com/SpeciesFileGroup/taxonworks/issues/3574
[#3577]: https://github.com/SpeciesFileGroup/taxonworks/issues/3577
[#3579]: https://github.com/SpeciesFileGroup/taxonworks/issues/3579
[#3582]: https://github.com/SpeciesFileGroup/taxonworks/issues/3582
[#3583]: https://github.com/SpeciesFileGroup/taxonworks/issues/3583

## [0.34.5] - 2023-09-26

### Added

- Cached map item report (linked from Filter OTUs)
- Depictions list on Filter image

### Changed

- Calls to `/api/v1` have a new key/value signature
- Staged image metadata field format from JSON to JSONB [#3446]
- Updated Ruby gems

### Fixed

- Batch import BibTeX failing on empty entries
- Chronology stats report
- ImportAttribute facet not working on any predicate searches
- Taxon name/otus filter order bug
- Staged image queries failing when multiple facets used [#3556]
- Citations list is truncated in Radial Annotator [#3560]
- DwC attributes are now showing in Stepwise determinations task
- Quick taxon name only works for species [#3554]
- Filter Images: Change `per` doesn't update the table [#3566]

[#3554]: https://github.com/SpeciesFileGroup/taxonworks/issues/3554
[#3556]: https://github.com/SpeciesFileGroup/taxonworks/issues/3556
[#3560]: https://github.com/SpeciesFileGroup/taxonworks/issues/3560
[#3566]: https://github.com/SpeciesFileGroup/taxonworks/issues/3566

## [0.34.4] - 2023-09-15

### Added

- ImportAttribute facets to various filters
- Project data curation issue tracking URL field (and to base API response) [#3550]
- Manual option to regenerate derivative images on Show Image
- API gallery endpoint `/depictions/gallery`
- Image quick forms, add depictions in the context of an image [#3540]
- Tables of data to nomenclature stats plots, with option to copy to clipboard
- With/out nomenclature date facet on filter nomenclature
- Determiners can be re-ordered (topmost, regardless of year, is preferred) [#1355]

### Changed

- Updated Gemfile
- Updated JS packages
- Derivative images strip EXIF and auto orient
- TaxonName autocomplete change to a strict match mode.
- Bold geographic levels in Type specimen panel in Browse OTU [#3544]

### Fixed

- Subqueries in unified filters were silently ignoring components of the query, e.g. fix spatial + subquery requests [#3552]
- Geographic level names not displaying on Browse OTU [#3553]
- Sqed images that fail processing will try again with slower method automatically [#3070] [#3443]
- TaxonName dynamic observation matrix row not properly scoped [#3454]
- OTU API autocomplete fails to sort results
- Duplicate type status per CollectionObject are not allowed [#3535]
- Edit/New taxon name: Author order for taxon name does not match author order of source [#3551]
- Some issues with order of roles (e.g. Determinations) in display [#1355]

[#1355]: https://github.com/SpeciesFileGroup/taxonworks/issues/1355
[#3443]: https://github.com/SpeciesFileGroup/taxonworks/issues/3443
[#3552]: https://github.com/SpeciesFileGroup/taxonworks/issues/3552
[#3553]: https://github.com/SpeciesFileGroup/taxonworks/issues/3553
[#3550]: https://github.com/SpeciesFileGroup/taxonworks/issues/3550
[#3070]: https://github.com/SpeciesFileGroup/taxonworks/issues/3070
[#3454]: https://github.com/SpeciesFileGroup/taxonworks/issues/3454
[#3535]: https://github.com/SpeciesFileGroup/taxonworks/issues/3535
[#3540]: https://github.com/SpeciesFileGroup/taxonworks/issues/3540
[#3544]: https://github.com/SpeciesFileGroup/taxonworks/issues/3544
[#3551]: https://github.com/SpeciesFileGroup/taxonworks/issues/3551

## [0.34.3] - 2023-09-05

### Added

- Task - Nomenclature by year plots [#2472]
- API for BiologicalRelationships -`api/v1/biological_relationships?extend[]=biological_property` [#3525]
- Organization to Attribution slice in Radial annotator [#3529]
- Delayed job queue `cached`, currently used in Role-related updates [#3437]
- Allow organization determiners in DwC occurrences importer

### Changed

- Error radius also captured as literal value in addition to conversion to error polygon [#3471]
- Batch update of collecting event geographic areas is now run in the background, limited to 250 record [#3527]
- Reverted index-based TaxonName autocomplete to comprehensive version
- Upgraded docker env to Postgis 3.4

### Fixed

- Missing synonym record for basionym in COLDP export [#3482]
- Fixed loan related links in several places [#3463]
- Common name language ISO when no language [#3530]
- Attribution displays owner/copyright holder Organization names [#3515]
- CollectingEvent filter fails on cached*geo*\* fields [#3526]
- Reviewing and Organization's related data
- CollectionObject timeline didn't show loans when object containerized [#3528]
- Browse Annotations "On" filter doesn't work [#3505]
- Georeferences are not cleaned after unset current collecting event in comprehensive specimen digitization task [#3533]
- Fix collection object pagination in Browse OTU

[#2472]: https://github.com/SpeciesFileGroup/taxonworks/issues/2472
[#3437]: https://github.com/SpeciesFileGroup/taxonworks/issues/3437
[#3471]: https://github.com/SpeciesFileGroup/taxonworks/issues/3471
[#3463]: https://github.com/SpeciesFileGroup/taxonworks/issues/3463
[#3527]: https://github.com/SpeciesFileGroup/taxonworks/issues/3527
[#3505]: https://github.com/SpeciesFileGroup/taxonworks/issues/3505
[#3515]: https://github.com/SpeciesFileGroup/taxonworks/issues/3515
[#3525]: https://github.com/SpeciesFileGroup/taxonworks/issues/3525
[#3526]: https://github.com/SpeciesFileGroup/taxonworks/issues/3526
[#3528]: https://github.com/SpeciesFileGroup/taxonworks/issues/3528
[#3529]: https://github.com/SpeciesFileGroup/taxonworks/issues/3529
[#3530]: https://github.com/SpeciesFileGroup/taxonworks/issues/3530
[#3533]: https://github.com/SpeciesFileGroup/taxonworks/issues/3533

## [0.34.2] - 2023-08-16

### Added

- Subsequent Name Form section in New taxon name [#3460]
- Original form section in New taxon name

### Changed

- New species name button is now always visible in Type section on New taxon name task
- Improve COLDP export delimiter usability [#3522]
- Updated Node packages and Ruby gems

### Fixed

- Role scoping broken, affecting things like Verifiers list [#3514]
- `api/v1/citation` failing on last page of results [#3524]
- Fix generation of Unit tray labels from Filter nomenclature
- Object graph view failing to render (controller object no longer available!?)
- People as sources missing missing relationship (broke object graph)
- Combinations in COLDP exports lack rank [#3516]
- Fix coldp.rb undefined method `iso8601` for nil:NilClass [#3512]
- Improve TaxonName autocomplete result prioritization [#3509]
- Clone button is not clearing input after cloning

[#3514]: https://github.com/SpeciesFileGroup/taxonworks/issues/3514
[#3524]: https://github.com/SpeciesFileGroup/taxonworks/issues/3524
[#3512]: https://github.com/SpeciesFileGroup/taxonworks/issues/3512
[#3516]: https://github.com/SpeciesFileGroup/taxonworks/issues/3516
[#3509]: https://github.com/SpeciesFileGroup/taxonworks/issues/3509
[#3460]: https://github.com/SpeciesFileGroup/taxonworks/issues/3460

## [0.34.1] - 2023-08-07

### Fixed

- No parent Otu returned for TaxonName with more than 1 OTU [#3414]
- Missing organization tab in Owner panel on New image task
- BibTeX download shows incorrect results on New source task [#3510]
- Asserted distribution API endpoint crashing when count is above 50

[#3510]: https://github.com/SpeciesFileGroup/taxonworks/issues/3510

## [0.34.0] - 2023-08-04

### Added

- `api/v1/data_attributes/brief` endpoint
- `api/v1/controlled_vocabulary_terms` endpoint
- Extracts are citable
- `modified` and `modifiedBy` fields to the COL data package exporter [#3464]
- Pagination to Labels and TypeMaterial .json endpoints [#3472]
- DataAttribute columns for CollectingEvent and TaxonName filters
- Added ranks for viruses
- CachedMap framework - compute low-resolution maps quickly [#3010]
- .json and .geojson endpoints implement CachedMaps at `/api/v1/otus/:id/inventory/distribution`
- Administrator dashboard for CachedMap status
- New indices for some name/cached related fields (Otu, TaxonName, Source)
- Batch update Geographic area radial to filter collecting events
- Customized API version of OTU autocomplete
- GBIF map tiles as an option on maps
- `Add related` option to nodes in Biological associations graph task
- Layout settings for New image task

### Changed

- Predicted adjectives for the epithets ending with -ger and -fer
- Optimized Gnfinder playground new-name detection
- Optimized `/api/v1/asserted_distribution`, also now uses `extend[]=geo_json` (disabled if > 50 records requested)
- Updated `/api/v1/biological_associations` to report full `taxonomy` [#3438]
- Updated Ruby gems
- Added date format recognition ####-##-## [#3453]
- Add hyperlinks to OTU labels in Filter biological associations table [#3444]
- Updated many relationships to validate based on presence of objects, rather than parameters
- Simplified behavior of Otu and TaxonName autocomplete to use new fuzzier indicies
- Clone loan button redirects to new loan task [#3462]
- Multiple improvements in DwC importers

### Fixed

- Georeference parsing didn't handle new Z
- Clearing PinboardItems by class
- Rendering TNT matrix labels
- Initializing new Extract when no Extracts present
- DataAttribute filter facet not working for non-exact matches
- Speed response for Filter's returning DataAttributes [#3452]
- Going from Image filter to others could result in duplicated rows
- DWCA Importer: Geographic Areas not imported [#1852]
- Error on catalog_helper: history_other_name
- Error on taxon_name_relationship on rank_name.
- Create new asserted distribution when `is_absent` is checked in New asserted distribution task
- Repository selection does not appear in Filter Collection Objects [#3430]
- Docker pointing to outdated base image.
- Global identifiers resolve check not honouring HTTPS
- Interactive keys were not properly scoping to projects in some cases
- Annotations were sometimes added to objects that no longer existed [#3445]
- Disable editing of imported rows in DwC importer task [#3469]
- Fixed URL hostname string matching in some places.
- Matrix Column Coder throws an error after autosave ends and observation to be saved no longer exists
- New line delimiter doesn't work in Filter collection object [#3480]

[#1852]: https://github.com/SpeciesFileGroup/taxonworks/issues/1852
[#3010]: https://github.com/SpeciesFileGroup/taxonworks/issues/3010
[#3430]: https://github.com/SpeciesFileGroup/taxonworks/issues/3430
[#3438]: https://github.com/SpeciesFileGroup/taxonworks/issues/3438
[#3444]: https://github.com/SpeciesFileGroup/taxonworks/issues/3444
[#3445]: https://github.com/SpeciesFileGroup/taxonworks/issues/3445
[#3452]: https://github.com/SpeciesFileGroup/taxonworks/issues/3452
[#3462]: https://github.com/SpeciesFileGroup/taxonworks/issues/3462
[#3464]: https://github.com/SpeciesFileGroup/taxonworks/issues/3464
[#3469]: https://github.com/SpeciesFileGroup/taxonworks/issues/3469
[#3472]: https://github.com/SpeciesFileGroup/taxonworks/issues/3472
[#3480]: https://github.com/SpeciesFileGroup/taxonworks/issues/3480

## [0.33.1] - 2023-05-25

### Added

- NOMEN batch importer error handling/reporting improvements [#3427]
- More annotation-related facets to Observations filter

### Changed

- Autocomplete requests optimized by speed
- NOMEN batch importer treats authors only as verbvatim, Roles are no longer created.
- Upgraded to Node 18 LTS

### Fixed

- Without depictions filter facets
- Descriptors facets referencing observation/matrix presence/absence
- Errors on taxon_name.rank_name and paper_catalogue.combination
- Documents facet in Source filter
- Documents from other projects appearing in count on radial annotator [#3348]
- Verbatim name contained 'Suffix' [#3425]
- Observation matrix facet doesn't work in Filter descriptors
- Lock Is original and Is absent checkboxes in citation form
- Pagination doesn't work correctly in Filter biological associations [#3426]
- Records per page doesn't work on page change in Citations by source task

[#3348]: https://github.com/SpeciesFileGroup/taxonworks/issues/3348
[#3425]: https://github.com/SpeciesFileGroup/taxonworks/issues/3425
[#3426]: https://github.com/SpeciesFileGroup/taxonworks/issues/3426
[#3427]: https://github.com/SpeciesFileGroup/taxonworks/issues/3427

## [0.33.0] - 2023-05-19

### Added

- Basic RCC5 support (= OtuRelationship) [#257]
- Unified filter to observation matrix integration [#3415]
- Biological associations can now be depicted
- Data depiction facets
- Biological associations filter annotation-based facets
- New stage-only staged image type [#3400]
- New left-t stage layout [#3367]
- `Add` button to add biological associations from `Related` modal in new biological associations task
- ImportDataset facet in Filter collection objects [#3419]

### Changed

- Updated author and year string for family-group names
- Recent predicate list
- Recent languages list
- People autocomplete
- GeographicArea autocomplete (exact match on alternate value)

### Fixed

- Nomen (was "castor") batch load was not assigning parent correctly [#3409]
- Source and People API endpoints don't try to authenticate [#3407]
- Date range in filter Collection Object not being applied [#3418]
- Year import in NOMEN (was "castor") import [#3411]
- PublicContent missing is_community? method preventing reporting.
- Loans dashboard fails to render when no loans are present
- Staged image processing when boundaries fail to be calculated and calculate incorrectly
- Bug with engine in interactive keys [#3416]
- Collection object classification summary [#3412]
- BibTeX typo [#3408]
- Includes `type material` and `type material observations` don't work in Filter images
- Changing the number of items per page or the page shows loan items that are not from the current loan in New/edit loan task [#3413]
- Sort by name gives an wrong order in filter nomenclature task

[#257]: https://github.com/SpeciesFileGroup/taxonworks/issues/257
[#3367]: https://github.com/SpeciesFileGroup/taxonworks/issues/3367
[#3400]: https://github.com/SpeciesFileGroup/taxonworks/issues/3400
[#3407]: https://github.com/SpeciesFileGroup/taxonworks/issues/3407
[#3408]: https://github.com/SpeciesFileGroup/taxonworks/issues/3408
[#3409]: https://github.com/SpeciesFileGroup/taxonworks/issues/3409
[#3411]: https://github.com/SpeciesFileGroup/taxonworks/issues/3411
[#3412]: https://github.com/SpeciesFileGroup/taxonworks/issues/3412
[#3413]: https://github.com/SpeciesFileGroup/taxonworks/issues/3413
[#3415]: https://github.com/SpeciesFileGroup/taxonworks/issues/3415
[#3416]: https://github.com/SpeciesFileGroup/taxonworks/issues/3416
[#3418]: https://github.com/SpeciesFileGroup/taxonworks/issues/3418
[#3419]: https://github.com/SpeciesFileGroup/taxonworks/issues/3419

## [0.32.3] - 2023-05-05

### Added

- Add/move/return collection objects from collection object filter [#3387]
- Interpretation help for `full name` facet in people filter [#3394]
- Total individuals to loan show/recipient form [#3398]
- Download SVG button in Biological associations graph task
- Related modal in Biological associations graph task
- Return BibTeX with `extend[]=bibtex` on calls to `/api/v1/sources`
- Related button to biological associations in Browse OTU
- Pagination for loan items in Edit/new loan task [#3391]
- Caption and figure label editable in Depictions list in Radial annotator [#3396]

### Changed

- Pagination headers are exposed via CORS [#3380]
- Updated bundle gems
- Ruby 3.2 is now required as minimum
- API /people and /sources resources no longer require authentication [#3385]
- The genus rank is allowed as incertae sedis
- Trigger filter after change records per page selector
- Always show pin button
- Browse OTU biological association table contains related modal

### Fixed

- Global identifiers not appearing on community data [#3393]
- Lag in selecting loan items on edit loan [#3399]
- Collection object was loanable 2x in some cases
- An issue when geo-json related facets were not being applied in Otu filter
- Image filter with `otu_id` only returns as expected
- Depictions/Images facet not consistent and broken [#3395]
- Missing pagination for asserted_distributions API endpoint [#3377]
- Delete wrong node in Biological associations graph [#3383]
- Cannot clear `Returned on date` input for loan items in Edit/new loan task [#3390]

[#3377]: https://github.com/SpeciesFileGroup/taxonworks/issues/3377
[#3380]: https://github.com/SpeciesFileGroup/taxonworks/issues/3380
[#3382]: https://github.com/SpeciesFileGroup/taxonworks/issues/3382
[#3383]: https://github.com/SpeciesFileGroup/taxonworks/issues/3383
[#3385]: https://github.com/SpeciesFileGroup/taxonworks/issues/3385
[#3387]: https://github.com/SpeciesFileGroup/taxonworks/issues/3387
[#3390]: https://github.com/SpeciesFileGroup/taxonworks/issues/3390
[#3391]: https://github.com/SpeciesFileGroup/taxonworks/issues/3391
[#3393]: https://github.com/SpeciesFileGroup/taxonworks/issues/3393
[#3394]: https://github.com/SpeciesFileGroup/taxonworks/issues/3394
[#3395]: https://github.com/SpeciesFileGroup/taxonworks/issues/3395
[#3396]: https://github.com/SpeciesFileGroup/taxonworks/issues/3396
[#3398]: https://github.com/SpeciesFileGroup/taxonworks/issues/3398
[#3399]: https://github.com/SpeciesFileGroup/taxonworks/issues/3399

## [0.32.2] - 2023-04-03

### Added

- Geographic area smart-selector has click-to-select map option [#3293]
- Add collection object quick forms in New type specimen task
- New layout for collection objects filter - Data attributes
- DarwinCore`asscociatedTaxa` indexing via data attributes [#3371]

### Fixed

- Paper catalog raised when rendering some type material records [#3364]
- Lock buttons are not working on New source task
- Some rows don't show name string in Citations by source task [#3370]
- Updating a data attributes updates related DwcOccurrences
- API catalog method call [#3368]
- Alternate values appear on community data [#3363]

### Changed

- Updated bundle gems
- New D3 engine for object graph greatly improves performance, new rendering options
- New DwC occurrence version reflecting [#3371]

[#3363]: https://github.com/SpeciesFileGroup/taxonworks/issues/3363
[#3364]: https://github.com/SpeciesFileGroup/taxonworks/issues/3364
[#3368]: https://github.com/SpeciesFileGroup/taxonworks/issues/3368
[#3293]: https://github.com/SpeciesFileGroup/taxonworks/issues/3293
[#3371]: https://github.com/SpeciesFileGroup/taxonworks/issues/3371
[#3370]: https://github.com/SpeciesFileGroup/taxonworks/issues/3370

## [0.32.1] - 2023-03-23

### Fixed

- Date related rendering error in Catalog

## [0.32.0] - 2023-03-22

### Added

- New biological association task [#1638], in part [#2143]
- New options to extend results in Nomenclature filter [#3361]
- New panels for Adminstrators User activity dashboard
- Deaccessioned layout for filter collection objects

### Changed

- Replace GeoJSON long/lat format to lat/long on interfaces [#3359]
- Returned ability to show TaxonNameClassifications (from `/taxon_name_classifications/list`)

### Fixed

- Deaccessioned facet in Filter collection objects [#3352]
- Reversed OTU taxon name facet [#3360]
- Relationships are not listed in biological associations form in Quick forms
- Topics are not listed after create them on Citation form in Quick forms
- Combination names are missing in Citations by source
- Handle another class of SQED raises
- TaxonNameClassification API call raises
- Raises related to cached_nomenclature_date
- PublicContent causing OTU destruction to raise
- Several paper-catalog rendering issues
- Geographic area smart selector is not rendering correctly on Common names slice in Quick Forms

[#1638]: https://github.com/SpeciesFileGroup/taxonworks/issues/1638
[#2143]: https://github.com/SpeciesFileGroup/taxonworks/issues/2143
[#3352]: https://github.com/SpeciesFileGroup/taxonworks/issues/3352
[#3359]: https://github.com/SpeciesFileGroup/taxonworks/issues/3359
[#3360]: https://github.com/SpeciesFileGroup/taxonworks/issues/3360
[#3361]: https://github.com/SpeciesFileGroup/taxonworks/issues/3361

## [0.31.3] - 2023-03-17

### Added

- JSON nomenclature inventory endpoint `/api/v1/taxon_names/:id/inventory/catalog`

### Fixed

- Serial name filter query doesn't work
- Serial facet <IN WHERE>
- Authors facet doesn't work on Filter nomenclature
- Fixed bug preventing combination update
- Loan facet doesn't work on Filter collection objects [#3345]
- Valid name is not provided for all matches on Match nomenclature task [#3343]
- Object links don't work on Interactive key
- Alternate values on ObservationMatrix name failing
- Start and End date in Collecting Event related facets

### Changed

- Updated Ruby gems
- nomenclature related validation changed from nomenclature_date to cached_nomenclature_date, which should speadup the process

[#3343]: https://github.com/SpeciesFileGroup/taxonworks/issues/3343
[#3345]: https://github.com/SpeciesFileGroup/taxonworks/issues/3345

## [0.31.2] - 2023-03-09

### Added

- Link from AssertedDistribution filter to BiologicalAssociations filter
- All tab to biological relationships facet [#3334]
- Biological Property to Manage controlled vocabulary terms

### Changed

- Add nomenclature code to relationships and statuses labels in Filter nomenclature [#3333]
- All Loan edit requests resolve to the edit task [#3330]

### Fixed

- Biological association filter raises [#3335]
- Mass annotator for Sources showed no options
- People filtering doesn't work on Filter nomenclature [#3332]
- Biological associations section shows incorrect results in Browse Otu [#3336]
- Error message on Combination [#3340]
- `Clone last citation` button doesn't work
- Missing asserted distributions in Browse OTU and Quick forms radial [#3337]

[#3330]: https://github.com/SpeciesFileGroup/taxonworks/issues/3330
[#3332]: https://github.com/SpeciesFileGroup/taxonworks/issues/3332
[#3333]: https://github.com/SpeciesFileGroup/taxonworks/issues/3333
[#3334]: https://github.com/SpeciesFileGroup/taxonworks/issues/3334
[#3335]: https://github.com/SpeciesFileGroup/taxonworks/issues/3335
[#3336]: https://github.com/SpeciesFileGroup/taxonworks/issues/3336
[#3337]: https://github.com/SpeciesFileGroup/taxonworks/issues/3337

## [0.31.1] - 2023-03-07

### Fixed

- Radial annotator documentation shows too much [#3326]
- Cached values not updated [#3324]
- Roles not displaying while edint loan [#3327]
- Loan autocomplete [#3329]
- `Set as current` button doesn't work on Original combination section in New taxon name task [#3325]
- Repository autocomplete [#3331]
- Some staged filter results failing to set size of window [#3328]
- Fixed repository, source, serial, people autocomplete with new project_id param. New specs added
- Short URLs not working due to Ruby 3.2 incompatibility.

### Changed

- `/combinations/<id>` redirects to `/taxon_names/<id>`

[#3328]: https://github.com/SpeciesFileGroup/taxonworks/issues/3328
[#3331]: https://github.com/SpeciesFileGroup/taxonworks/issues/3331
[#3329]: https://github.com/SpeciesFileGroup/taxonworks/issues/3329
[#3327]: https://github.com/SpeciesFileGroup/taxonworks/issues/3327
[#3326]: https://github.com/SpeciesFileGroup/taxonworks/issues/3326
[#3325]: https://github.com/SpeciesFileGroup/taxonworks/issues/3325
[#3324]: https://github.com/SpeciesFileGroup/taxonworks/issues/3324

## [0.31.0] - 2023-03-07

### Added

- Filter asserted distributions task [#1035]
- Filter biological associations task [#1156]
- Filter content task
- Filter descriptors task [#2802]
- Filter loans task [#2124]
- Filter observations task [#3291] [#3062]
- Filters can mass-annotate select rows (e.g. Notes, Citations) [#2257] [#2340]
- Filter collection objects with/out preparations [#2937]
- Filter collecting events with/out any date value, verbaitm or parsed [#2940]
- Filter collecting events with any/no value in field (covers, in part [#2756])
- Collection object filter - add with/out local identifiers facet [#2699]
- Collection object filter - de-accession facet [#3195]
- Data attributes facet returns results matching/without any predicate value
- Integrated filters (pass results from one to another) [#2652] Also in full/part [#1649] [#1744] [#2178] [#2147] [#2770]
- Match identifiers facet added across filters/API [#3151] [#3058]
- Nomenclature filter - facets for names with/out citations and with/out documentation [#2865]
- Nomenclature filter - facet for by year described [#2059]
- Nomenclature filter - facet to return names with/out (subsequent) combinations [#3051]
- Nomenclature filter - facet to for with/out original combination [#2496]
- Protocol facet to collection object, collecting event filters [#2803]
- Task - Loans dashboard [#2116] (in part)
- Task - Source citation totals (linked from Source filter) [#2305]
- Ability to "coordinatify" an OTU filter result [#3317]
- Figure label in label on image API response
- Input to create N records in Simple new specimen [#3269]
- Soft_validation for seniority of synonyms
- Added `cached_author` to TaxonName

### Fixed

- Local identifier facet in filter CollectionObject [#3275]
- Identifier within range includes +1,-1 results [#2179]
- Data attribute facets [#3075]
- Collection object filter finds objects by container identifiers [#1240]
- Clarified collection object loan facet [#3005]
- Radius based map searchers returned intersections, not covering results [#2552]
- Data attributes not appending to DwC export [#3280]
- DwC download from CollectionObject "not downloading"/closing [#3313]
- Filter nomenclature returns original combination when there is none [#3024]
- Staged image visualization incorrectly cropped [#3260]
- Staged images incorrectly returning records with local-identified containers [#3258]
- PK sequences was not setup in the correct dump stage in Export project task occasionally causing PK constraints errors on usage.
- Radial object redirects to `Data` page after destroy a collection object in Simple new specimen task [#3284]
- Wrong label for display unscored columns in Matrix column coder [#3292]
- Duplicate records in nomenclature match task [#3300]
- NeXML rendering bug
- Breaking CoL export bug [#3310]

### Changed

- Unified look and feel of all filters [#445] [#1677]
- Filter OTUs completely rebuilt, numerous new facets [#1633]
- Filter collection objects displays (customizable) columns of many types, not just DwC [#3197] [#2931]
- Unified form of filter/API `*_ids` and `*_id` parameters to always use singular [#2188]
- Merged 'Task - Overdue loans' with Loans dashboard [#2116]
- Export project task now removes hierarchies rows that don't belong to selected project [#3271]
- Export project task no longer includes `delayed_jobs` and `imports` tables.
- Clipboard hotkey combination [#3273]
- Recently used confidence levels improvements
- Multiple nomenclatural soft validation improvements
- Improvements to intelligence of various autocompletes
- Improved cursor focus on new source task
- Update Ruby to 3.2.1
- Updated Ruby gems
- Updated Docker container (including psql client version to 15)

[#445]: https://github.com/SpeciesFileGroup/taxonworks/issues/445
[#1035]: https://github.com/SpeciesFileGroup/taxonworks/issues/1035
[#1156]: https://github.com/SpeciesFileGroup/taxonworks/issues/1156
[#1240]: https://github.com/SpeciesFileGroup/taxonworks/issues/1240
[#1633]: https://github.com/SpeciesFileGroup/taxonworks/issues/1633
[#1649]: https://github.com/SpeciesFileGroup/taxonworks/issues/1649
[#1667]: https://github.com/SpeciesFileGroup/taxonworks/issues/1677
[#1744]: https://github.com/SpeciesFileGroup/taxonworks/issues/1744
[#2059]: https://github.com/SpeciesFileGroup/taxonworks/issues/2059
[#2116]: https://github.com/SpeciesFileGroup/taxonworks/issues/2116
[#2124]: https://github.com/SpeciesFileGroup/taxonworks/issues/2124
[#2147]: https://github.com/SpeciesFileGroup/taxonworks/issues/2147
[#2178]: https://github.com/SpeciesFileGroup/taxonworks/issues/2178
[#2179]: https://github.com/SpeciesFileGroup/taxonworks/issues/2179
[#2188]: https://github.com/SpeciesFileGroup/taxonworks/issues/2188
[#2257]: https://github.com/SpeciesFileGroup/taxonworks/issues/2257
[#2305]: https://github.com/SpeciesFileGroup/taxonworks/issues/2305
[#2340]: https://github.com/SpeciesFileGroup/taxonworks/issues/2340
[#2496]: https://github.com/SpeciesFileGroup/taxonworks/issues/2496
[#2552]: https://github.com/SpeciesFileGroup/taxonworks/issues/2552
[#2652]: https://github.com/SpeciesFileGroup/taxonworks/issues/2652
[#2699]: https://github.com/SpeciesFileGroup/taxonworks/issues/2699
[#2756]: https://github.com/SpeciesFileGroup/taxonworks/issues/2756
[#2770]: https://github.com/SpeciesFileGroup/taxonworks/issues/2770
[#2802]: https://github.com/SpeciesFileGroup/taxonworks/issues/2802
[#2803]: https://github.com/SpeciesFileGroup/taxonworks/issues/2803
[#2865]: https://github.com/SpeciesFileGroup/taxonworks/issues/2865
[#2931]: https://github.com/SpeciesFileGroup/taxonworks/issues/2931
[#2937]: https://github.com/SpeciesFileGroup/taxonworks/issues/2937
[#2940]: https://github.com/SpeciesFileGroup/taxonworks/issues/2940
[#3005]: https://github.com/SpeciesFileGroup/taxonworks/issues/3005
[#3024]: https://github.com/SpeciesFileGroup/taxonworks/issues/3024
[#3051]: https://github.com/SpeciesFileGroup/taxonworks/issues/3051
[#3058]: https://github.com/SpeciesFileGroup/taxonworks/issues/3058
[#3062]: https://github.com/SpeciesFileGroup/taxonworks/issues/3062
[#3075]: https://github.com/SpeciesFileGroup/taxonworks/issues/3075
[#3151]: https://github.com/SpeciesFileGroup/taxonworks/issues/3151
[#3195]: https://github.com/SpeciesFileGroup/taxonworks/issues/3195
[#3197]: https://github.com/SpeciesFileGroup/taxonworks/issues/3197
[#3258]: https://github.com/SpeciesFileGroup/taxonworks/issues/3258
[#3260]: https://github.com/SpeciesFileGroup/taxonworks/issues/3260
[#3269]: https://github.com/SpeciesFileGroup/taxonworks/issues/3269
[#3271]: https://github.com/SpeciesFileGroup/taxonworks/issues/3271
[#3273]: https://github.com/SpeciesFileGroup/taxonworks/issues/3273
[#3275]: https://github.com/SpeciesFileGroup/taxonworks/issues/3275
[#3280]: https://github.com/SpeciesFileGroup/taxonworks/issues/3280
[#3284]: https://github.com/SpeciesFileGroup/taxonworks/issues/3284
[#3291]: https://github.com/SpeciesFileGroup/taxonworks/issues/3291
[#3292]: https://github.com/SpeciesFileGroup/taxonworks/issues/3292
[#3300]: https://github.com/SpeciesFileGroup/taxonworks/issues/3300
[#3310]: https://github.com/SpeciesFileGroup/taxonworks/issues/3310
[#3313]: https://github.com/SpeciesFileGroup/taxonworks/issues/3313
[#3317]: https://github.com/SpeciesFileGroup/taxonworks/issues/3317

## [0.30.3] - 2023-01-04

### Added

- Search panel in New source task

### Fixed

- Programming error breaking loop with `exit` instead of `break` when calculating previous OTU.
- Crash when attempting to view a `Verbatim` source because BibTeX panel cannot work with that type of sources.

### Changed

- Updated Ruby gems.

## [0.30.2] - 2022-12-20

### Fixed

- Asserted distribution citation label in Browse OTU
- Records per page selector doesn't work in Filter Stage Images [#3259]
- In NeXML output, TIFF images were not converted to JPG
- Error when calculating previous OTU for navigation

### Changed

- Updated Ruby gems.

[#3259]: https://github.com/SpeciesFileGroup/taxonworks/issues/3259

## [0.30.1] - 2022-12-16

### Added

- BibTeX type facet for Filter sources task [#3218]
- With/without Source::Bibtex title in Filter source task [#3219]
- Hyperling names in Nomenclature match

### Fixed

- "Remarks" column displays in Browse collection object DwC/gbifference panel
- Browse OTU navigation dead ends [#3056]
- Setting a Namespace to virtual updates cache properly [#3256]
- Virtual namespaces identifier tags don't include duplicated Namespace [#3256]
- Virtual namespace identifier preview does not render namespace
- Incorrect valid name in Nomenclature match task

[#3056]: https://github.com/SpeciesFileGroup/taxonworks/issues/3056
[#3256]: https://github.com/SpeciesFileGroup/taxonworks/issues/3256
[#3218]: https://github.com/SpeciesFileGroup/taxonworks/issues/3218
[#3219]: https://github.com/SpeciesFileGroup/taxonworks/issues/3219

## [0.30.0] - 2022-12-15

### Added

- CoL data package improvements for Remarks, metadata,
- Integrated GBIF remarks flags into Browse collection object [#3136]
- Next/previous navigation arrows to Browse collection object [#3229]
- More details to steps in stepwise determinations task
- Added soft validation for duplicate family group name forms and misspellings [#3185]
- With/out local identifier facet for collection objects and stagd images [#3173]
- Filter by housekeeping and staged-image data attributes [#3171]
- Delete selected collection objects (and their related data) from filter [#3174]
- Collection object Autocomplete has loan and deaccession banners [#3192]
- Autocomplete on Browse collection object [#3189]
- Task - Collection object chronology, a plot of object by year collected, that's all
- Endpoint to return related data preventing or included in destroy, e.g. `/metadata/related_summary?klass=CollectionObject&id[]=16701&id[]...`
- Filter by gender and form classifications in filter nomenclature [#3212]
- Serial facet to Filter sources [#3211]
- `tooltips` and `actions` configuration properties to Map component [#3234]

### Fixed

- White-space around unit-tray headers [#3191]
- Stepwise determinations confounded by invisible white-space [#3009]
- OTU smart selector did not include items from the pinboard [#3139]
- Source in n project autocomplete response [#3142]
- 'Also create OTU' on batch taxon name upload causing raise
- Media observations removed if they have no more depictions via updates
- Citation link in biological association panel on Browse OTU
- Type relationship text/rendering is inverted in New taxon name task [#3182]
- Sqed processing failing to encode HEIC images [#3188]
- Common list component doesn't filter created status on New taxon name task [#3205]
- Collectors facet doesn't work on Filter collecting event [#3216]
- original combination label disappears when relationship doesn't include the current taxon name [#3067]
- Sometimes keyboard table is duplicating shortcuts
- Export Project Database task not exporting rows whose `project_id` is `NULL` [#3203]
- Close icon is difficult to distinguish when modal background is transparent [#3245]
- Missing identifiers and determinations on collection object table in New collecting event task [#3246]
- Click "Manage Synonymy" in Edit Taxon Name task does not redirect [#3250]

### Changed

- Behaviour of recent records (smart selectors) updated to reference updates, not just created timestamps
- Lock, navigation, UI, and code refreshments to Simple new specimen [#3190]
- "TODO list" now a faceted search named 'Filter staged images' [#3171]
- Refactored observation cell component for Image matrix
- Updated Ruby gems
- Webpack binaries: Replaced `npm bin` for `npm root` to allow compatibility with recent NPM versions
- Nomenclature match updates [#2176]
- Navigation key combination for radial annotator [#3233]
- Truncate smart selector lists
- Allow compare n objects in collection object match [#3238]
- Include total of match/unmatched in Collection object match [#3237]

[#2176]: https://github.com/SpeciesFileGroup/taxonworks/issues/2176
[#3009]: https://github.com/SpeciesFileGroup/taxonworks/issues/3009
[#3136]: https://github.com/SpeciesFileGroup/taxonworks/issues/3136
[#3139]: https://github.com/SpeciesFileGroup/taxonworks/issues/3139
[#3171]: https://github.com/SpeciesFileGroup/taxonworks/issues/3171
[#3173]: https://github.com/SpeciesFileGroup/taxonworks/issues/3173
[#3174]: https://github.com/SpeciesFileGroup/taxonworks/issues/3174
[#3182]: https://github.com/SpeciesFileGroup/taxonworks/issues/3182
[#3188]: https://github.com/SpeciesFileGroup/taxonworks/issues/3188
[#3189]: https://github.com/SpeciesFileGroup/taxonworks/issues/3189
[#3190]: https://github.com/SpeciesFileGroup/taxonworks/issues/3190
[#3191]: https://github.com/SpeciesFileGroup/taxonworks/issues/3191
[#3192]: https://github.com/SpeciesFileGroup/taxonworks/issues/3192
[#3203]: https://github.com/SpeciesFileGroup/taxonworks/issues/3203
[#3205]: https://github.com/SpeciesFileGroup/taxonworks/issues/3205
[#3211]: https://github.com/SpeciesFileGroup/taxonworks/issues/3211
[#3212]: https://github.com/SpeciesFileGroup/taxonworks/issues/3212
[#3216]: https://github.com/SpeciesFileGroup/taxonworks/issues/3216
[#3229]: https://github.com/SpeciesFileGroup/taxonworks/issues/3229
[#3233]: https://github.com/SpeciesFileGroup/taxonworks/issues/3233
[#3234]: https://github.com/SpeciesFileGroup/taxonworks/issues/3234
[#3238]: https://github.com/SpeciesFileGroup/taxonworks/issues/3238
[#3245]: https://github.com/SpeciesFileGroup/taxonworks/issues/3245
[#3246]: https://github.com/SpeciesFileGroup/taxonworks/issues/3246
[#3250]: https://github.com/SpeciesFileGroup/taxonworks/issues/3250

## [0.29.6] - 2022-11-08

### Added

- Print unit-tray headers from TaxonNames via Filter nomenclature [#3160]
- New radial "Filter" navigators facilitating cross-linking to filters [#2297]
- Option to force DwC indexing to prioritize names from Geographic Area [#3143]
- Functionality to update CollectingEvents in the context of Browse collection object
- Character state filter in Matrix Column Coder [#3141]
- Better error handling and reporting when parsing BibTeX
- Index for caching the numeric component of Identifiers

### Changed

- Updated Browse collection object interface [#2297]
- Reload New source task by pressing New and loading source
- Updated Ruby gems
- Updated node packages

### Fixed

- Incorrect soft validation message on TaxonName relationship [#3184]
- Browse nomenclature crashing when taxon name descendants have no cached author year
- Soft validation crashing when cached nomenclature date is absent
- Role picker is missing after create a source from BibTeX [#3180]

[#3160]: https://github.com/SpeciesFileGroup/taxonworks/issues/3160
[#2297]: https://github.com/SpeciesFileGroup/taxonworks/issues/2297
[#3143]: https://github.com/SpeciesFileGroup/taxonworks/issues/3143
[#3141]: https://github.com/SpeciesFileGroup/taxonworks/issues/3141
[#3180]: https://github.com/SpeciesFileGroup/taxonworks/issues/3180

## [0.29.5] - 2022-10-10

### Changed

- Source cached_value calculation [#3181]
- Changed author labels on Filter source [#3134]
- Minor changes to plots on administration activity dashboard
- Parallelize some indexing rake tasks

### Fixed

- Recent and Quick list are empty on Citation annotator [#3133]

[#3133]: https://github.com/SpeciesFileGroup/taxonworks/issues/3133
[#3134]: https://github.com/SpeciesFileGroup/taxonworks/issues/3134

## [0.29.4] - 2022-10-07

### Added

- Distribution, Material Examined sections, and zip download for paper catalog [#3098]
- Code full columns, destroy all observations in a column [#3117]
- "Display only unscored rows" on Matrix column coder [#3103]
- Previous and next links in Matrix row coder [#3107]
- Match identifiers facet to Filter extract task [#3089]
- `Clone previous citation` to citation panels [#3097]
- `scientificName` is now implied in `typeStatus` when only the type of type is specified in DwC occurrences importer
- Additional DwC classification terms [#3118]

### Fixed

- Broken URL for images in NeXML [#2811]
- Improved Confidence annotation speed [#3126]
- Destroying a Georefernce re-indexes related CollectingEvent [#3114]
- Numerous issues in "Castor" TaxonName batch load
- CollectingEvent cached geo-names (e.g. used in DwC export) missclassified [#2614]
- Order of descriptors in nexus and tnt output is updated to reflect the column ordering
- Homonyms without replacement name are now marked as invalid
- Visible identifiers raising (e.g. broken object graph)
- Presence Descriptor is not saving in Matrix row coder [#3099]
- Missing number of objects for presence/absence descriptors on Interactive keys [#3102]
- `New column` button doesn't add the new column to the interface [#3109]
- Taxonomy inventory API failing with common names when language is not set
- Missing taxon_name_relationships parameters [#3096]
- Create matrix row button redirects to wrong OTU in OTU radial
- Determinations not added to containers in "Edit Loan"task [#1935]
- OTU images disappear when moving other images to observation cells [#3111]
- Basic nomenclature failing to redirect when no name was selected
- List of All Topics is not displayed [#3125]
- Refactor confidence form [#3129]
- Destroy selected Labels does not work [#3127]
- Creating multiple type materials in comprehensive task [#3131]
- DwC occurrences importer not reporting error when `typeStatus` is non-empty and yet it doesn't have correct format
- Interactive key - Presence / absence descriptors are placed in non relevant list [#3100]

### Changed

- Removed New OTU link from New observation matrix task [#3101]
- Disabled horizontal resizing for textarea inputs on comprehensive

[#3100]: https://github.com/SpeciesFileGroup/taxonworks/issues/3100
[#3101]: https://github.com/SpeciesFileGroup/taxonworks/issues/3101
[#2811]: https://github.com/SpeciesFileGroup/taxonworks/issues/2811
[#3118]: https://github.com/SpeciesFileGroup/taxonworks/issues/3118
[#3126]: https://github.com/SpeciesFileGroup/taxonworks/issues/3126
[#3117]: https://github.com/SpeciesFileGroup/taxonworks/issues/3117
[#3114]: https://github.com/SpeciesFileGroup/taxonworks/issues/3114
[#2614]: https://github.com/SpeciesFileGroup/taxonworks/issues/2614
[#1935]: https://github.com/SpeciesFileGroup/taxonworks/issues/1935
[#3089]: https://github.com/SpeciesFileGroup/taxonworks/issues/3089
[#3096]: https://github.com/SpeciesFileGroup/taxonworks/issues/3096
[#3097]: https://github.com/SpeciesFileGroup/taxonworks/issues/3097
[#3099]: https://github.com/SpeciesFileGroup/taxonworks/issues/3099
[#3102]: https://github.com/SpeciesFileGroup/taxonworks/issues/3102
[#3103]: https://github.com/SpeciesFileGroup/taxonworks/issues/3103
[#3107]: https://github.com/SpeciesFileGroup/taxonworks/issues/3107
[#3109]: https://github.com/SpeciesFileGroup/taxonworks/issues/3109
[#3111]: https://github.com/SpeciesFileGroup/taxonworks/issues/3111
[#3125]: https://github.com/SpeciesFileGroup/taxonworks/issues/3125
[#3127]: https://github.com/SpeciesFileGroup/taxonworks/issues/3127
[#3129]: https://github.com/SpeciesFileGroup/taxonworks/issues/3129
[#3131]: https://github.com/SpeciesFileGroup/taxonworks/issues/3131

## [0.29.3] - 2022-09-13

### Fixed

- View image matrix button doesn't work in Interactive key task
- Missing collectors parameters in Filter collecting events.
- Pagination on Image Matrix task
- Project Preferences task causing internal server errors
- Boolean params not handled correctly on specific conditions in some filters

## [0.29.2] - 2022-09-08

### Added

- Administration level project classification visualization [#3092]
- Recent paramter to asserted distribution filter [#3086]

### Changed

- Updated Gemfile
- Handle long queries to match facets in filters [#3088]

### Fixed

- Collecting event filter matching user creator/updator broken [#3008]
- Rendering type material label with document label failed
- Failed attempts at destroying a Predicate no longer raise
- Prevent some breaking raises for Georeferences with invalid shapes
- Select all button doesn't work in Print labels task [#3093]

[#3088]: https://github.com/SpeciesFileGroup/taxonworks/issues/3088
[#3008]: https://github.com/SpeciesFileGroup/taxonworks/issues/3008
[#3086]: https://github.com/SpeciesFileGroup/taxonworks/issues/3086
[#3092]: https://github.com/SpeciesFileGroup/taxonworks/issues/3092
[#3093]: https://github.com/SpeciesFileGroup/taxonworks/issues/3093

## [0.29.1] - 2022-08-31

### Fixed

- Radial navigator for TaxonName broken [#3087]
- OTU link in New asserted distribution

[#3087]: https://github.com/SpeciesFileGroup/taxonworkseissues/3087

## [0.29.0] - 2022-08-30

### Added

- A simple paper catalog generator (preview!) [#1473]
- Functions to summarize distributions for catalogs
- GeographicAreas autocomplete references alternate values
- People filter, with many facets [#2876]
- Matches identifiers (results by delimited list of some identifier type) facet, to most filters [#3080]
- Crosslink by ID between CollectionObject and CollectingEvent filters
- `Open in filter collection object` button in Filter collecting event task
- Added `verbatim_label` support for Collecting Event Castor batch load. [#3059]
- Lock `is_original` and `is_absent` for Asserted distribution form in OTU quick forms [#3085]

### Fixed

- Local identifiers on community objects were displayed across projects
- Object type is missing when otu filter param is passed instead observation matrix id in Image matrix task

### Changed

- Alternate values can be used on GeographicAreas [#2506]
- Alternate values on community objects are shared by all projects
- Global identifiers on community objects are shared across all projects
- Optimized identifier next/previous, not fully resolved [#3078]
- Updated Ruby gems.
- Upgraded to newer Gnfinder service.
- Enabled 10km tolerance to geographic area validation for verbatim georeferences.

### Data

- Migrates annotations on Community objects to be accessilbe across projects

[#1473]: https://github.com/SpeciesFileGroup/taxonworks/issues/1473
[#2506]: https://github.com/SpeciesFileGroup/taxonworks/issues/2506
[#3078]: https://github.com/SpeciesFileGroup/taxonworks/issues/3078
[#2876]: https://github.com/SpeciesFileGroup/taxonworks/issues/2876
[#3059]: https://github.com/SpeciesFileGroup/taxonworks/pull/3059
[#3080]: https://github.com/SpeciesFileGroup/taxonworks/issues/3080
[#3085]: https://github.com/SpeciesFileGroup/taxonworks/issues/3085

## [0.28.1] - 2022-08-19

### Fixed

- Settings modal is scrolled to the bottom when the modal is open.
- `Edit in image matrix` and `Open in matrix` buttons don't open image matrix task on edit mode.
- `Create verbatim coordinates` button dissapears after create request fails in New collecting event task
- Depictions are not displayed correctly in Browse collecting event [#3012]
- Cloned georeference are not loaded after cloning a collecting event [#3076]

### Changed

- Updated Ruby gems.
- Updated Node packages.
- Expanded drag and drop section in observation cell in Image matrix

[#3012]: https://github.com/SpeciesFileGroup/taxonworks/issues/3012
[#3076]: https://github.com/SpeciesFileGroup/taxonworks/issues/3076

## [0.28.0] - 2022-08-08

### Added

- Added OriginallyInvalid relationship in ICN [#3315]
- Add `/api/v1/otus/123/inventory/content`, includes `embed[]=depictions` [#3004]
- Adds `data_attributes`, `data_attribute_value`, `data_attribute_predicate_id`, `data_attribute_exact` in filter concern [#2922]
- `/api/v1/tags` endpoint with `tag_object_type[]`,`tag_object_id[]`, `tag_object_type`, `object_global_id`, `keyword_id[]` [#3061]
- Added pagination in the image_matrix
- Matrix Column Coder - coding by descriptor [#1385]
- Soft validation and fix for adding subsequen combination when original combination is different [#3051]
- Added 'electronic only' field for the source to flag sources published in electronic only format
- Default `collectionCode` namespace mappings as falback when `institutionCode`:`collectionCode` mappings do not contain a match in DwC occurrences importer.

- Remove search box in observation matrix hub [#3032]
- Type material form allows multiple type species in comprehensive task. [#2584]
- Updated Ruby gems.Yes
- wikidata-client dependency is now fetching from RubyGems rather than custom fork.
- serrano has been changed to a new custom branch which is identical to official gem except `thor` dependency has been downgraded for TW compatibility.
- DwC occurrences importer mappings are not sorted by `institutionCode`:`collectionCode`

### Fixed

- Object global id param in identifiers API/filter
- Bad logic check on adding new user to project
- Dependency loop problem in DwC checklist importer
- Image matrix error

[#3004]: https://github.com/SpeciesFileGroup/taxonworks/issues/3004
[#3061]: https://github.com/SpeciesFileGroup/taxonworks/issues/3061
[#1385]: https://github.com/SpeciesFileGroup/taxonworks/issues/1385
[#2584]: https://github.com/SpeciesFileGroup/taxonworks/issues/2584
[#3032]: https://github.com/SpeciesFileGroup/taxonworks/issues/3032
[#3051]: https://github.com/SpeciesFileGroup/taxonworks/issues/3051
[#2922]: https://github.com/SpeciesFileGroup/taxonworks/issues/2922

## [0.27.3] - 2022-07-20

### Added

- Soft_validation for the year of taxon description compared to person years of life [#2595]
- Pagination to Image matrix task

### Fixed

- Fixes rendering the author string in the catalogue [#2825]
- Include facet is not working properly in Filter nomenclature [#3023]
- Role picker changes order of roles after removing one [#3003]
- Observation matrix TNT export failed due to undefined method error [#3034]
- Date start and Date end display flipped in "Filter Collecting Events" [#3039]
- Role picker list doesn't display suffix and preffix
- By user facet is passing member id
- Project user last seen at correctly reported

### Changed

- Softvalidation message for new combination is rewarded
- The genus rank is allowed as incertae sedis
- ElectronicPulbications moved from NomenNudum to Unavailable.
- Updated Ruby gems and Node packages
- OTU name string into link in Observation matrices dashboard task

[#2825]: https://github.com/SpeciesFileGroup/taxonworks/issues/2825
[#2595]: https://github.com/SpeciesFileGroup/taxonworks/issues/2595
[#3003]: https://github.com/SpeciesFileGroup/taxonworks/issues/3003
[#3023]: https://github.com/SpeciesFileGroup/taxonworks/issues/3023
[#3034]: https://github.com/SpeciesFileGroup/taxonworks/issues/3034
[#3039]: https://github.com/SpeciesFileGroup/taxonworks/issues/3039

## [0.27.2] - 2022-06-22

### Fixed

- Updated csv output for an observation matrix [#3040]
- Content panel in browse OTU not working properly
- Darwin Core Export failing on specific combinations of data attributes selection.

### Changed

- Updated Ruby gems and Node packages

## [0.27.1] - 2022-06-21

### Changed

- People/Name toggle remove historical option for name [#3028]

### Fixed

- Content attributes response

[#3028]: https://github.com/SpeciesFileGroup/taxonworks/issues/3028

## [0.27.0] - 2022-06-17

### Added

- Task to manage pubilcation of Content to PublicContent [#3004] in part
- Task to merge taxon name relationships from one taxon to another [#3022]
- Add `determiner_name_regex` to collection object filter [#3026]
- API interactive key engine endpoint `/api/v1/observation_matrices/123/key.json`
- API depictions endpoint `api/v1/depictions/123.json?extend[]=image&extend[]=sqed_depiction&extend[]=figures`
- Taxon determinations stats in stats API
- Setting tags for collecting events and collection objects in DwC occurrences importer [#3019], [#2855]

### Changed

- Column order in Observation matrices dashboard task
- Size of description input in Protocol form
- Error code for merge people response

### Fixed

- Annotations panel doesn't display notes in Browse nomenclature
- Wildcard matches on collecting event attributes failing
- Select row in Observation matrices dashboard assigns incorrect ID
- Last week citations stats in API showing values for images. [#3020]
- Annotations panel doesn't display notes in Browse nomenclature
- Geographic areas download failing to generate CSV
- Flip is not working propertly in Uniquify people task

[#3004]: https://github.com/SpeciesFileGroup/taxonworks/issues/3004
[#3022]: https://github.com/SpeciesFileGroup/taxonworks/issues/3022
[#3026]: https://github.com/SpeciesFileGroup/taxonworks/issues/3026
[#3020]: https://github.com/SpeciesFileGroup/taxonworks/issues/3020
[#3019]: https://github.com/SpeciesFileGroup/taxonworks/pull/3018
[#2855]: https://github.com/SpeciesFileGroup/taxonworks/issues/2855

## [0.26.2] - 2022-06-05

### Changed

- Updated Ruby gems

### Fixed

- Filter collection object not working when attempting to show the record

## [0.26.1] - 2022-06-03

### Changed

- Upgraded to Ruby 3.1 [#3011]
- Updated Ruby gems

[#3011]: https://github.com/SpeciesFileGroup/taxonworks/pull/3011

## [0.26.0] - 2022-05-30

### Added

- Task - Stepwise determinations, facilitate verbatim to parsed determinations en masse [#2911]
- Two more digitization stage types, "T" and "Inverted T" [#2863]
- Added soft_validation fix to missing collection_object determination, when the type is designated [#2907]
- Confirmation button for tags, preparation type and repository panels in CO Match [#2995]

### Changed

- Upgraded Node to version 16
- Replaced Webpacker for Shakapacker gem
- Upgrade PDF viewer library

### Fixed

- Nomenclature and observation matrix stats [#1124] [#1356]
- Cannot add a determination after editing one in comprehensive task [#2996]
- "In project" button is not updated after select a different source in Edit source task [#3000]

[#1356]: https://github.com/SpeciesFileGroup/taxonworks/issues/1356
[#1124]: https://github.com/SpeciesFileGroup/taxonworks/issues/1124
[#2911]: https://github.com/SpeciesFileGroup/taxonworks/issues/2911
[#2863]: https://github.com/SpeciesFileGroup/taxonworks/issues/2863
[#2995]: https://github.com/SpeciesFileGroup/taxonworks/issues/2995
[#2996]: https://github.com/SpeciesFileGroup/taxonworks/issues/2996
[#3000]: https://github.com/SpeciesFileGroup/taxonworks/issues/3000

## [0.25.0] - 2022-05-19

### Added

- Link to Download project in show project [#2775]
- OTU geo-json inventory API endpoint, `/api/v1/otus/123/inventory/distribution`.
- Collection object classification summary task [#1864]
- Notes facet to Collection Objects filter [#2966]
- Confirmation modal for clone button on New collecting event task [#2978]
- Minutes/record estimate in project activity task [#2979]
- Pagination in Citations by source task
- Current repository facet in collection object filter [#2975]

### Changed

- Identifiers added to print labels [2959]
- Improved Extract tables [#2884] [#2881]
- Improved Repository autocomplete [#2993]
- Refactor citations by source task
- Person autocomplete optimization
- Cleaned up Label UI text
- Removed some jQuery
- Updated Ruby gems via `bundle update`
- Use Catalog for API source of OTU nomenclature citations

### Fixed

- taxonworks.csl update for stated date [#3021]
- Improved project activity to include current session [#3013]
- Extract/protocol UI issues [#2990]
- Source year_suffix preventing cloning [#2992]
- Dwca eml.xml file validates locally [#2986]
- Missing params for api_nomenclature_citations added
- Converted wkt parsing errors from exceptions to validation
- DwcOccurrence version scope to project in Hub
- Fixed soft validation on Collection Object related to determination date [#2949]
- Original combination soft validations are not loaded when New taxon name task is opened
- ObservationMatrixRow|ColumnItem index view failing because new links are not available
- Author roles are no visible in Citations by source task
- Increasing number of labels to print while label is selected _adds_ that many to preview [#2973]
- Geographic areas are not suggested based on verbatim coordinates in comprehensive and new collecting event task [#2982]
- Cannot sort by column in filter collecting event task [#2970]
- "Recent" determiners not working in Comprehensive [#2985]
- Determiners locked are missing after press "Save and new" in comprehensive task [#2943]
- Crashing when creating georeferences with invalid WKT input
- ObservationMatrixRow|Column index and autocomplete calls
- Lock source button is not working in OTU radial - biological associations form [#2989]
- New type specimen duplicates specimen when updated after creating [#2994]
- Sort column option is not working on Filter collection objects
- Toggle members buttons is not working on Browse annotator

[#2959]: https://github.com/SpeciesFileGroup/taxonworks/issues/2959
[#2775]: https://github.com/SpeciesFileGroup/taxonworks/issues/2775
[#2881]: https://github.com/SpeciesFileGroup/taxonworks/issues/2881
[#2884]: https://github.com/SpeciesFileGroup/taxonworks/issues/2884
[#2990]: https://github.com/SpeciesFileGroup/taxonworks/issues/2990
[#2992]: https://github.com/SpeciesFileGroup/taxonworks/issues/2992
[#2993]: https://github.com/SpeciesFileGroup/taxonworks/issues/2993
[#2986]: https://github.com/SpeciesFileGroup/taxonworks/issues/2986
[#1864]: https://github.com/SpeciesFileGroup/taxonworks/issues/1864
[#2943]: https://github.com/SpeciesFileGroup/taxonworks/issues/2943
[#2949]: https://github.com/SpeciesFileGroup/taxonworks/issues/2949
[#2966]: https://github.com/SpeciesFileGroup/taxonworks/issues/2966
[#2970]: https://github.com/SpeciesFileGroup/taxonworks/issues/2970
[#2973]: https://github.com/SpeciesFileGroup/taxonworks/issues/2973
[#2975]: https://github.com/SpeciesFileGroup/taxonworks/issues/2975
[#2978]: https://github.com/SpeciesFileGroup/taxonworks/issues/2978
[#2979]: https://github.com/SpeciesFileGroup/taxonworks/issues/2979
[#2982]: https://github.com/SpeciesFileGroup/taxonworks/issues/2982
[#2985]: https://github.com/SpeciesFileGroup/taxonworks/issues/2985
[#2994]: https://github.com/SpeciesFileGroup/taxonworks/issues/2994

## [0.24.5] - 2022-05-03

### Fixed

- Previously loaned and returned CollectionObjects are unloanable [#2964]
- People smart selector doesn't work to add new roles [#2963]
- Type species section is empty in Browse OTU
- Missing depictions caption and figure label in Image matrix task [#2965]

[#2964]: https://github.com/SpeciesFileGroup/taxonworks/issues/2964
[#2963]: https://github.com/SpeciesFileGroup/taxonworks/issues/2963
[#2965]: https://github.com/SpeciesFileGroup/taxonworks/issues/2965

## [0.24.4] - 2022-05-02

### Added

- Organization roles to taxon determinations model

### Fixed

- Repository autocomplete raises [#2960]
- Duplicated text in TaxonDetermination link [#2947]
- Housekeeping facet in CollectingEvent filter broken [#2957]
- Cannot set Determiner of CO to department/organization [#2915]
- Combination view is broken on Browse nomenclature [#2952]
- Matrix row coder button in Observation matrix dashboard task redirect to a wrong OTU in Image Matrix task [#2956]
- Depiction radials are not working in Image matrix task [#2954]

[#2960]: https://github.com/SpeciesFileGroup/taxonworks/issues/2960
[#2947]: https://github.com/SpeciesFileGroup/taxonworks/issues/2947
[#2957]: https://github.com/SpeciesFileGroup/taxonworks/issues/2957
[#2915]: https://github.com/SpeciesFileGroup/taxonworks/issues/2915
[#2952]: https://github.com/SpeciesFileGroup/taxonworks/issues/2952
[#2954]: https://github.com/SpeciesFileGroup/taxonworks/issues/2954

## [0.24.3] - 2022-04-28

### Added

- DwC export includes `occurrenceStatus` [#2935]
- Tag panel for images in New images task [#2919]
- Repository section for Collection object match task [#2918]
- Preparations section for CO Match task [#2930]
- Match collection object button in Filter collection object [#2917]
- Lock button for By section in New extract task [#2926]
- With preparation facet in Filter collection objects [#2937]

### Changed

- Improved(?) behaviour of Extract autocomplete [#2923]
- New BiBTeX based Sources match and/or create Serials for some types [#2719]
- Improvements for taxon determinations in comprehensive task
- Observation Matrix CSV dump uses full object labels [#2912]
- Allow multiple origin relationships in New extract task [#2928]
- Enable biocuration buttons only for the current collection object in comprehensive task [#2946]
- Updated ruby gems

### Fixed

- Display full citation in image viewer [#2857]
- Extract filter OTU id match not matching determinations [#2925]
- Improve observation matrix row label handling [#2902]
- Showing related data for Descriptor broken [#2934]
- Collection object label is not updated after saving determinations in comprehensive task [#2899]
- Label form is not updated after loading a collecting event in Comprehensive task [#2898]
- Preferred catalog number for collection objects using first created rather than top of the list (also fixes wrong `otherCatalogNumbers` in DwC export) [#2904]
- Missing not fixable error message for automatically soft validations [#2877]
- Recent lists on Data have broken flex CSS [#2920]
- Generating label from collecting event with verbatim trip identifier duplicates tripcode [#2921]
- Leaflet map does not center the view on shapes
- Programming typos affecting error handling in some batch loaders
- PDF reading causing software crash with some PDF documents (e.g. encrypted and/or having unsupported features)
- "virtual" spelled "virutal" [#2938]
- Protocols should not display origin [#2927]
- Determination lock not working for "Add to container" in Comprehensive task [#2943]
- Role types table in uniquify people renders poorly when "show found people" or "show match people" enabled [#2894]
- Syntax error during code generating synonyms and descendants for catalogs

[#2719]: https://github.com/SpeciesFileGroup/taxonworks/issues/2719
[#2857]: https://github.com/SpeciesFileGroup/taxonworks/issues/2857
[#2857]: https://github.com/SpeciesFileGroup/taxonworks/issues/2857
[#2877]: https://github.com/SpeciesFileGroup/taxonworks/issues/2877
[#2894]: https://github.com/SpeciesFileGroup/taxonworks/issues/2894
[#2898]: https://github.com/SpeciesFileGroup/taxonworks/issues/2898
[#2899]: https://github.com/SpeciesFileGroup/taxonworks/issues/2899
[#2902]: https://github.com/SpeciesFileGroup/taxonworks/issues/2902
[#2904]: https://github.com/SpeciesFileGroup/taxonworks/issues/2904
[#2912]: https://github.com/SpeciesFileGroup/taxonworks/issues/2912
[#2917]: https://github.com/SpeciesFileGroup/taxonworks/issues/2917
[#2918]: https://github.com/SpeciesFileGroup/taxonworks/issues/2918
[#2919]: https://github.com/SpeciesFileGroup/taxonworks/issues/2919
[#2920]: https://github.com/SpeciesFileGroup/taxonworks/issues/2920
[#2921]: https://github.com/SpeciesFileGroup/taxonworks/issues/2921
[#2923]: https://github.com/SpeciesFileGroup/taxonworks/issues/2923
[#2925]: https://github.com/SpeciesFileGroup/taxonworks/issues/2925
[#2926]: https://github.com/SpeciesFileGroup/taxonworks/issues/2926
[#2927]: https://github.com/SpeciesFileGroup/taxonworks/issues/2927
[#2928]: https://github.com/SpeciesFileGroup/taxonworks/issues/2928
[#2930]: https://github.com/SpeciesFileGroup/taxonworks/issues/2930
[#2934]: https://github.com/SpeciesFileGroup/taxonworks/issues/2934
[#2935]: https://github.com/SpeciesFileGroup/taxonworks/issues/2935
[#2937]: https://github.com/SpeciesFileGroup/taxonworks/issues/2937
[#2938]: https://github.com/SpeciesFileGroup/taxonworks/issues/2938
[#2943]: https://github.com/SpeciesFileGroup/taxonworks/issues/2943

## [0.24.2] - 2022-04-15

### Added

- New units mg, µg, ng, ml, µl, nl, ng/µl, Ratio (for Descriptor, etc.) [#2887]
- Project activity report includes community data (but not scoped to project) [#2893]
- Protocols for Observations [#2889]
- Increment tripcode in New collecting event task [#2441]
- Now and today buttons for time/date made [#2888]
- Radial navigator to New extract task [#2885]

### Changed

- Refactor Uniquify People task. Added improvements [#2858]
- Removed PDF viewer broad channel event
- Updated Ruby gems

### Fixed

- Extract -> show rendering raising [#2886]
- People being set as invalid during automatic activity updates
- Project activity session report shows hours properly [#2878]
- xAxis category ordering of Project activity [#2891]
- Sometimes it's not possible move images from one cell to another in Image matrix task [#2874]
- Uniquify people task are not merging all selected match people [#2892]
- Media observations are not displayed after creating them using drag and drop box in Matrix row coder task. [#2880]
- New extract task loads incorrect repository for existing extracts [#2883]
- Extract edit link in New observation matrix task [#2896]
- Incorrect matrix list is displayed on Observation matrix slice in Radial object [#2901]
- Pages label is not displayed in citation form in comprehensive task [#2903]

[#2886]: https://github.com/SpeciesFileGroup/taxonworks/issues/2886
[#2887]: https://github.com/SpeciesFileGroup/taxonworks/issues/2887
[#2878]: https://github.com/SpeciesFileGroup/taxonworks/issues/2878
[#2891]: https://github.com/SpeciesFileGroup/taxonworks/issues/2891
[#2893]: https://github.com/SpeciesFileGroup/taxonworks/issues/2893
[#2889]: https://github.com/SpeciesFileGroup/taxonworks/issues/2889
[#2441]: https://github.com/SpeciesFileGroup/taxonworks/issues/2441
[#2858]: https://github.com/SpeciesFileGroup/taxonworks/issues/2858
[#2883]: https://github.com/SpeciesFileGroup/taxonworks/issues/2883
[#2885]: https://github.com/SpeciesFileGroup/taxonworks/issues/2885
[#2888]: https://github.com/SpeciesFileGroup/taxonworks/issues/2888
[#2892]: https://github.com/SpeciesFileGroup/taxonworks/issues/2892
[#2896]: https://github.com/SpeciesFileGroup/taxonworks/issues/2896
[#2901]: https://github.com/SpeciesFileGroup/taxonworks/issues/2901
[#2903]: https://github.com/SpeciesFileGroup/taxonworks/issues/2903

## [0.24.1] - 2022-04-04

### Changed

- Time ranges for `eventTime` in DwC occurrences importer are now supported
- Updated Ruby gems

### Fixed

- Observation matrix row filter generalized to work for all observation object types [#2873]

[#2873]: https://github.com/SpeciesFileGroup/taxonworks/issues/2873

## [0.24.0] - 2022-03-31

### Added

- Collection object `current_repository_id` and interface toggle [#2866]
- Use Namespace as DwC `collectionCode` [#2726]
- Notes on CollectionObject export to DwC `occurrenceRemarks` [#2850]
- Link to comprehensive digitization collection object via `?dwc_occurrence_object_id=123` [#2851]
- Project user activity report task [#50] [#1062]
- 'Inferred combination' to Browse taxon name header, when required [#2836]
- Extract autocomplete
- Matrix row coder supports mutiple Quantitative and Sample observations per "cell"
- Extracts are observable [#2037]
- Download observation matrix descriptors as text
- Download observation matrix observations in .tab format
- Observations have `made_year|month|day|time` attributes
- Qualitative descriptor batch loader (Data->Descriptors->Batch load) [#1831] (in part)
- Modal depictions for all descriptors in Matrix row coder [#2847]
- New georeference type for user-supplied points [#2843]
- Extract rows in New observation matrix
- Depiction modal for all descriptors in Interactive key
- Link CollectionObject batch load to DwCA importer [#2868]

### Changed

- Administration activity report
- DwC export uses a "sorted" column order [#2844]
- Observations now are polymorphic [#2037]
- Replace autocompletes by smart selectors in Common Name form on OTU radial [#2840]
- Updated Ruby gems
- DwC importer sex mapped changed to prioritize `http://rs.tdwg.org/dwc/terms/sex` DwC URI and also create sex biocuration group with such URI if none exist.
- Taxon name label for original combination label in Citations by source task.
- Add separate scrollbars to row and column tables in New observation matrix task [#2799]
- Change form fields order in OTU radial - Biological associations
- Updated ruby gems
- Close modal after select a status in New taxon name
- Escape new additional pseudo-LaTeX encodings from BibTex data

### Fixed

- DwC georeferencedProtocol references Protocols properly [#2842]
- DwC georeferencedBy references Georeferencers properly [#2846]
- Administration activity report raising [#2864]
- OTUs and collection objects batch-loaders failing to initialize due to Ruby syntax error
- Sqed depictions crash on cache update when no processing results are available
- Asserted distributions on OTU radial is_absent no longer locks [#2848]
- After saving an area with 'is absent' flag, the form stays locked in OTU radial Asserted distribution
- Uniquify people roles list is missing role_object_tag [#2853]
- Large list of taxon names are not loaded in Citations by source
- Missing source_id parameter in Citation by source link on New asserted distribution and Browse OTU
- New CO assigns a wrong Identifier type in New collecting event task [#2862]

[#2866]: https://github.com/SpeciesFileGroup/taxonworks/issues/2866
[#2726]: https://github.com/SpeciesFileGroup/taxonworks/issues/2726
[#2850]: https://github.com/SpeciesFileGroup/taxonworks/pull/2850
[#2851]: https://github.com/SpeciesFileGroup/taxonworks/pull/2851
[#2868]: https://github.com/SpeciesFileGroup/taxonworks/pull/2868
[#2842]: https://github.com/SpeciesFileGroup/taxonworks/pull/2842
[#2846]: https://github.com/SpeciesFileGroup/taxonworks/pull/2846
[#50]: https://github.com/SpeciesFileGroup/taxonworks/pull/50
[#1062]: https://github.com/SpeciesFileGroup/taxonworks/pull/1062
[#2864]: https://github.com/SpeciesFileGroup/taxonworks/pull/2864
[#2844]: https://github.com/SpeciesFileGroup/taxonworks/pull/2844
[#2836]: https://github.com/SpeciesFileGroup/taxonworks/pull/2836
[#2037]: https://github.com/SpeciesFileGroup/taxonworks/pull/2037
[#1831]: https://github.com/SpeciesFileGroup/taxonworks/pull/1831
[#2799]: https://github.com/SpeciesFileGroup/taxonworks/pull/2799
[#2840]: https://github.com/SpeciesFileGroup/taxonworks/pull/2840
[#2843]: https://github.com/SpeciesFileGroup/taxonworks/pull/2843
[#2847]: https://github.com/SpeciesFileGroup/taxonworks/pull/2847
[#2848]: https://github.com/SpeciesFileGroup/taxonworks/pull/2848
[#2853]: https://github.com/SpeciesFileGroup/taxonworks/pull/2853
[#2862]: https://github.com/SpeciesFileGroup/taxonworks/pull/2862

## [0.23.1] - 2022-03-01

### Added

- Qualitative descriptor modal in matrix row coder [#2763]
- Pin button for organization in attribution annotator [#2551]
- Image inventory/filter endpoint for OTUs `/api/v1/otus/123/inventory/images` [#2656]
- Option to error records if `typeStatus` is unprocessable in DwC occurrences importer [#2829]
- Several taxon name classifications in DwC checklist importer [#2732]

### Changed

- Allow matching protonyms in DwC occurrences importer even on cases where the imported classification is a subset of the existing one [#2740]
- Updated Ruby gems
- Copying observations from object to object also copies their depictions [#2823]

### Fixed

- Not all year metadata automatically updated Person active metadata [#2854]
- DwC importer looking up collecting events outside the scope of the current project
- Missing names in hierarchy tree on Browse nomenclature task [#2827]
- DwC importer finding names by original combination without project scope [#2828]
- DwC export month field exporting day value rather than month [#2835]
- Use unofficial serrano repo to fix problems with citeproc-json responses
- DwC Occurrence Importer settings modal lags on open when many namespaces set [#2834]
- Destroying last Depiction for Observation::Media destroys Observations [#2269]
- Allowing to use same Namespace short name with different casing (e.g. 'alpha', 'Alpha')

[#2854]: https://github.com/SpeciesFileGroup/taxonworks/issues/2854
[#2823]: https://github.com/SpeciesFileGroup/taxonworks/issues/2823
[#2269]: https://github.com/SpeciesFileGroup/taxonworks/issues/2269
[#2656]: https://github.com/SpeciesFileGroup/taxonworks/issues/2656
[#2551]: https://github.com/SpeciesFileGroup/taxonworks/issues/2551
[#2732]: https://github.com/SpeciesFileGroup/taxonworks/pull/2732
[#2740]: https://github.com/SpeciesFileGroup/taxonworks/pull/2740
[#2763]: https://github.com/SpeciesFileGroup/taxonworks/issues/2763
[#2827]: https://github.com/SpeciesFileGroup/taxonworks/issues/2827
[#2828]: https://github.com/SpeciesFileGroup/taxonworks/pull/2828
[#2829]: https://github.com/SpeciesFileGroup/taxonworks/pull/2829
[#2834]: https://github.com/SpeciesFileGroup/taxonworks/pull/2834
[#2835]: https://github.com/SpeciesFileGroup/taxonworks/pull/2835

## [0.23.0] - 2022-02-18

### Added

- Extract Filter [#2270]
- Protocol facets for filters, currently on Extract filter
- OTU descendants API endpoint `.../otus/123/inventory/descendants` [#2791]
- Download SVG button in object graph task [#2804]
- Rake task to generate docs.taxonworks.org Data documentation [#2352]
- Confirmation window for delete documentation in radial annotator [#2820]
- Drag and drop to sort predicates in project preferences [#2821]
- Endpoints for observation matrix row and column labels [#2800]
- Matrix row navigation in Matrix row coder [#2800]
- Download enabled for controlled vocabulary terms [#2809]
- Type materials metadata extension for /api/v1/otus

### Changed

- Tweaked how Extracts are displayed in various views
- Browse nomenclature task was renamed to Browse nomenclature and classifications [#2638]
- Add origin citations for taxon name relationships/classifications, renames route [#2790]
- Add Download customization [#2748]
- Show Images section in Browse OTU for GenusGroup [#2786]
- User facet: `Now` button sets end date in Filter interfaces [#2788]
- Changes content and layout ouf hierarchy navigator in Browse nomenclature task [#2797]
- Scroll tables in New observation matrix task [#2799]
- Updated Ruby gems
- Replace autocomplete with OTU picker in biological associations form in radial object

### Fixed

- Author string for incorrect original spelling [#2743]
- Type species section doesn't work in new taxon name [#2785]
- Missing Variety and Form ranks in original combination section for ICZN in New taxon name task [#2795]
- Check if current identifier is the same as current in comprehensive task [#2550]
- Comprehensive digitization - entering '0' in total breaks the interface [#2807]
- Download link doesn't work in data list view
- Edit in Browse collecting event [#2814]
- DwC importer is more robust to invalid taxon names

[#2743]: https://github.com/SpeciesFileGroup/taxonworks/issues/2743
[#2638]: https://github.com/SpeciesFileGroup/taxonworks/issues/2638
[#2270]: https://github.com/SpeciesFileGroup/taxonworks/issues/2270
[#2800]: https://github.com/SpeciesFileGroup/taxonworks/issues/2800
[#2352]: https://github.com/SpeciesFileGroup/taxonworks/issues/2552
[#2550]: https://github.com/SpeciesFileGroup/taxonworks/issues/2550
[#2790]: https://github.com/SpeciesFileGroup/taxonworks/issues/2790
[#2748]: https://github.com/SpeciesFileGroup/taxonworks/issues/2748
[#2791]: https://github.com/SpeciesFileGroup/taxonworks/issues/2791
[#2785]: https://github.com/SpeciesFileGroup/taxonworks/issues/2785
[#2786]: https://github.com/SpeciesFileGroup/taxonworks/issues/2786
[#2788]: https://github.com/SpeciesFileGroup/taxonworks/issues/2788
[#2795]: https://github.com/SpeciesFileGroup/taxonworks/issues/2795
[#2797]: https://github.com/SpeciesFileGroup/taxonworks/issues/2797
[#2804]: https://github.com/SpeciesFileGroup/taxonworks/issues/2804
[#2807]: https://github.com/SpeciesFileGroup/taxonworks/issues/2807
[#2809]: https://github.com/SpeciesFileGroup/taxonworks/issues/2809
[#2814]: https://github.com/SpeciesFileGroup/taxonworks/issues/2814
[#2799]: https://github.com/SpeciesFileGroup/taxonworks/issues/2799
[#2800]: https://github.com/SpeciesFileGroup/taxonworks/issues/2800
[#2820]: https://github.com/SpeciesFileGroup/taxonworks/issues/2820
[#2821]: https://github.com/SpeciesFileGroup/taxonworks/issues/2821

## [0.22.7] - 2022-01-26

### Added

- Add more date (redundant) fields to DwC export [#2780]
- Import and export custom label style in print label task
- Attributions in Filter images [#2639]
- People, role, images stats to `/api/v1/stats`
- `basisOfRecord` in DwC exports can be `FossilSpecimen` via biocuration
- Classification section for Combination in New taxon name (botanical nomenclature support) [#2681]
- API `/api/v1/otus/:id` includes `&extend[]` for `parents`

### Changed

- New interface for biocuration groups and classes
- DwCA export is _much_ faster
- CSV export optimized
- `basisOfRecord` now maps as `http://rs.tdwg.org/dwc/terms/FossilSpecimen` biocuration classification in DwC occurrences importer.
- Updated ruby gems
- Updated js packages
- cached_is_valid is now used in interfaces to show if a taxon is valid or invalid
- Refactor Manage biocuration classes and groups task [#83]

### Fixed

- `occurrenceID` missing from DwC exports. [#2766]
- Cloning columns from matrices sometimes partially failed [#2772]
- Missing `Custom style` button in Print label task [#2764]
- Missing valid/invalid/combination mark in citation by source task [#2760]
- Missing observation matrices in copy columns/rows from another matrix in New observation matrix task [#2753]
- Handing of family names starting with `O'` being recognized as given names [#2747]
- Error 500 deleting a biocuration term [#2181]
- Uniquify people task shows "0" in used column and no roles [#2769]

[#83]: https://github.com/SpeciesFileGroup/taxonworks/issues/83
[#2181]: https://github.com/SpeciesFileGroup/taxonworks/issues/2181
[#2780]: https://github.com/SpeciesFileGroup/taxonworks/issues/2780
[#2766]: https://github.com/SpeciesFileGroup/taxonworks/issues/2766
[#2772]: https://github.com/SpeciesFileGroup/taxonworks/pull/2772
[#2639]: https://github.com/SpeciesFileGroup/taxonworks/pull/2639
[#2681]: https://github.com/SpeciesFileGroup/taxonworks/issues/2681
[#2747]: https://github.com/SpeciesFileGroup/taxonworks/issues/2747
[#2753]: https://github.com/SpeciesFileGroup/taxonworks/issues/2753
[#2760]: https://github.com/SpeciesFileGroup/taxonworks/issues/2760
[#2764]: https://github.com/SpeciesFileGroup/taxonworks/issues/2764
[#2769]: https://github.com/SpeciesFileGroup/taxonworks/issues/2769

## [0.22.6] - 2022-01-10

### Added

- Option to select all and quick tag in Filter image task [#2744]

### Changed

- Perform georeferences caching in background for faster DwC occurrences import [#2741]
- Permit use of Ruby 3.1
- Updated Ruby gems.
- DwC occurrences importer: When matching protonyms also consider their alternate gender names if there are no matches by exact name. [#2738]
- Allow import of specimens with empty `catalogNumber` even when `institutionCode` and/or `collectionCode` are set.

### Fixed

- Several batch loaders not working due to syntax incompatibility with currently used Ruby version. [#2739]

[#2739]: https://github.com/SpeciesFileGroup/taxonworks/pull/2739
[#2741]: https://github.com/SpeciesFileGroup/taxonworks/pull/2741
[#2738]: https://github.com/SpeciesFileGroup/taxonworks/issues/2738
[#2744]: https://github.com/SpeciesFileGroup/taxonworks/issues/2744

## [0.22.5] - 2021-12-22

### Fixed

- Fixed "eye" validation crash when activated in Browse Nomenclature task [#2736]

[#2736]: https://github.com/SpeciesFileGroup/taxonworks/issues/2736

## [0.22.4] - 2021-12-21

### Added

- Add `reset filters` button in DwC import task [#2730]

### Changed

- Add space on navbar in New taxon name [#2701]
- Updated ruby gems and node packages.
- Tabindex in model view

### Fixed

- Overdue loan date time ago [#2712]
- Descriptor character state destroy raising [#2713]
- Loan items status not updatable (also new specs) [#2714]
- Collecting event filter `depictions` facet [#2720]
- Taxonifi wrapper init was broken
- Character order selector sends null value on blank selection [#2707]
- Interactive keys is loading two matrices on autocomplete search [#2706]
- `Select observation matrix` is not displaying all observation matrices [#2708]
- Crashing when attempting to download DwC results from Filter Collection Objects task with 'Treat geographic areas as spatial' set.
- Stats response contains `projects` count when project token is set.
- Menu options broken when right-click on matrices in Observation matrix hub [#2716]
- Copy rows from matrix in New observation matrix
- GnFinder playground incompatibility with current GnFinder API
- DwC checklist importer issue with synonyms have wrong rank [#2715]
- Scientific name not cached properly when the taxon name is classified as part of speech [#2721]
- Depictions dropzone tries to create Depictions before saving collecting event
- Clipboard is not releasing key combination when the user clicks outside the window and release keys [#2724]
- Removed `destroy!` pattern from various controllers
- Unable to create loan items in Collection object match task [#2731]
- DwC import search criteria is missing when search box is reopen [#2729]
- Unable to download CoLDP exports
- Otu facet in Filter image task

[#2712]: https://github.com/SpeciesFileGroup/taxonworks/issues/2712
[#2713]: https://github.com/SpeciesFileGroup/taxonworks/issues/2713
[#2714]: https://github.com/SpeciesFileGroup/taxonworks/issues/2714
[#2720]: https://github.com/SpeciesFileGroup/taxonworks/issues/2720
[#2701]: https://github.com/SpeciesFileGroup/taxonworks/issues/2701
[#2706]: https://github.com/SpeciesFileGroup/taxonworks/issues/2706
[#2707]: https://github.com/SpeciesFileGroup/taxonworks/issues/2707
[#2708]: https://github.com/SpeciesFileGroup/taxonworks/issues/2708
[#2715]: https://github.com/SpeciesFileGroup/taxonworks/pull/2715
[#2716]: https://github.com/SpeciesFileGroup/taxonworks/issues/2716
[#2721]: https://github.com/SpeciesFileGroup/taxonworks/pull/2721
[#2724]: https://github.com/SpeciesFileGroup/taxonworks/pull/2724
[#2729]: https://github.com/SpeciesFileGroup/taxonworks/pull/2729
[#2730]: https://github.com/SpeciesFileGroup/taxonworks/issues/2730
[#2731]: https://github.com/SpeciesFileGroup/taxonworks/issues/2731

## [0.22.3] - 2021-12-03

### Added

- Ability to inject links into Content via hot-key searching [#1674]

### Changed

- Upgraded to Postgres 12 in Docker Compose development environment. Postgres 10 container and volume are still present to allow for automatic data migration.

### Fixed

- Identifier form elements on SQED breakdown [#2700]

[#2700]: https://github.com/SpeciesFileGroup/taxonworks/issues/2700
[#1674]: https://github.com/SpeciesFileGroup/taxonworks/issues/1674

## [0.22.2] - 2021-12-02

### Changed

- Upped from 40 to 500 the cutoff point at which updating a collecing event will trigger a DwcOccurrence rebuild
- Added a `url_base` option when rendering metadata partial

### Fixed

- Author by first letter (/people.json) [2697]
- Loan recipient helper methods were confused with loan helper methods
- Subsequent combination link in new taxon name task [#2695]
- Unable to create tags in batches due to Ruby 3 syntax changes.
- Observation matrices crashing due to response pagination bug.
- Unable to create namespaces due to debug code accidentally added.

[#2697]: https://github.com/SpeciesFileGroup/taxonworks/issues/2697
[#2695]: https://github.com/SpeciesFileGroup/taxonworks/issues/2695

## [0.22.1] - 2021-12-01

### Added

- Georeferences can link to Protocols

### Changed

- API -added extend character_state option to /observations

### Fixed

- Updated reference string for 'classified as' relationship in Browse nomenclature
- Custom attributes are not cleared on new record [#2692]
- API - /api/v1/observation_matrices with no params failed
- Asserted distribution link wasn't HTML safe

[#2692]: https://github.com/SpeciesFileGroup/taxonworks/issues/2692

## [0.22.0] - 2021-11-30

### Added

- Indecies on taxon name hierarchies table
- Batch create user admin task [#2680]
- Radial navigation in loan task
- `is_gift` boolean to Loan
- Loan item notes, type status, and recipient form layout improvements [#2657]
- Recipient form link in Edit loan task
- Gift checkbox in Loan task
- API routes for data attributes via `/api/v1/data_attributes` [#2366]
- API routes for observation matrices via `/api/v1/observation_matrices`
- API route "status" for taxon names `/taxon_names/api/v1/123/status` [#2243]
- API route "activity" for recent records/project `/api/v1/activity?project_token=123&past_days=9` [#2207]
- Indecies for updated_at on some large models
- Observation matrix query filter (minimal)
- Add download table button in DwC Importer
- Confidence button on subsequent combination in New taxon name task
- Create and new button in New descriptor task [#2594]
- Content text is cropped on edit in OTU radial [#2676]
- Diagnosis status in matrix row coder [#2674]
- Layout preferences in comprehensive task [#2673]
- API `/api/v1/collection_objects` includes &extend[] for `dwc_fields` and `type_material`
- API `/api/v1/taxon_names/123/status` endpoint for human readable taxon name data and metadata (in part [#2665])
- `is_virtual` option to Namespace

### Changed

- Upgraded to Ruby 3.0.2
- OTUs can be loaned 2x [#2648]
- Upgraded gems
- `/collection_objects.json` response uses `&extend[]=dwc_fields` to return DwC fields; includes metadata
- Removed a loan item status 'Loaned on' (it's inferrred)
- Replaced Webrick with Puma (developers-only change)
- Improved loan autocomplete metadata [#2485]
- API observation responses are now isolated from internal
- DwC occurrences importer now accepts `|`, `:`, `;` and `,` as separators for `higherClassification`.
- Restrict subsequent combination fields for genus and subgenus. [#2677]
- Moved matrix autocomplete into `Include in matrix` section in New descriptor task [#2685]

### Fixed

- Update Source autocomplete [#2693]
- Containerized specimens export their identifier to DwC
- Biological association objects could be destroyed when referenced in biological association
- Reordering matrices by nomenclature when some rows have none
- Tag facet bug affecting all filters but Source [#2678]
- View errors on rows with no metadata in DwC importer
- Scrollbar in alternate values annotator [#2651]
- Missing data on response in citations annotator [#2653]
- Missing author and year in taxon name on Citation by source [#2650]
- Duplicate combinations in subsequent combination on New taxon name [#2654]
- Missing documents in source filter [#2661]
- Clonning source does not clean the doccumentation section [#2663]
- Extra scrollbar in asserted distributions annotator [#2662]
- The citations annotator sometimes displays a created citations that are not part of the object
- Move synonyms section not visible [#2670]
- Collecting Event collectors are not loaded when CE is selected using smart selector in Comprehensive task [#2669]
- Genus descriptor interface
- Free text character not saved if pasted from clipboard in Matrix Row Coder [#2672]
- DwC importer crashing on invalid nomenclatural code
- DwC exporter swapped `decimalLatitude`/`decimalLongitude`
- Error in Filter Collecting Event task when filtering by attributes that are stored as numbers in database
- `Set as current` button it isn't working when taxon parent is root on Subsequent combination [#2688]
- DwC checklist importing: original combination having wrong genus in some cases [#2684]

[#2286]: https://github.com/SpeciesFileGroup/taxonworks/issues/2286
[#2666]: https://github.com/SpeciesFileGroup/taxonworks/issues/2665
[#2665]: https://github.com/SpeciesFileGroup/taxonworks/issues/2665
[#2680]: https://github.com/SpeciesFileGroup/taxonworks/issues/2680
[#2678]: https://github.com/SpeciesFileGroup/taxonworks/issues/2678
[#2207]: https://github.com/SpeciesFileGroup/taxonworks/issues/2207
[#2243]: https://github.com/SpeciesFileGroup/taxonworks/issues/2243
[#2366]: https://github.com/SpeciesFileGroup/taxonworks/issues/2366
[#2485]: https://github.com/SpeciesFileGroup/taxonworks/issues/2485
[#2594]: https://github.com/SpeciesFileGroup/taxonworks/issues/2594
[#2648]: https://github.com/SpeciesFileGroup/taxonworks/issues/2648
[#2657]: https://github.com/SpeciesFileGroup/taxonworks/issues/2657
[#2650]: https://github.com/SpeciesFileGroup/taxonworks/issues/2650
[#2651]: https://github.com/SpeciesFileGroup/taxonworks/issues/2651
[#2653]: https://github.com/SpeciesFileGroup/taxonworks/issues/2653
[#2654]: https://github.com/SpeciesFileGroup/taxonworks/issues/2654
[#2661]: https://github.com/SpeciesFileGroup/taxonworks/issues/2661
[#2662]: https://github.com/SpeciesFileGroup/taxonworks/issues/2662
[#2663]: https://github.com/SpeciesFileGroup/taxonworks/issues/2663
[#2669]: https://github.com/SpeciesFileGroup/taxonworks/issues/2669
[#2670]: https://github.com/SpeciesFileGroup/taxonworks/issues/2670
[#2672]: https://github.com/SpeciesFileGroup/taxonworks/issues/2672
[#2673]: https://github.com/SpeciesFileGroup/taxonworks/issues/2673
[#2674]: https://github.com/SpeciesFileGroup/taxonworks/issues/2674
[#2676]: https://github.com/SpeciesFileGroup/taxonworks/issues/2676
[#2677]: https://github.com/SpeciesFileGroup/taxonworks/issues/2677
[#2684]: https://github.com/SpeciesFileGroup/taxonworks/pull/2684
[#2685]: https://github.com/SpeciesFileGroup/taxonworks/issues/2685
[#2688]: https://github.com/SpeciesFileGroup/taxonworks/issues/2688

## [0.21.3] - 2021-11-12

### Changed

- Loan addresses don't strip line-endings, and display in form [#2641]
- Replace radial navigator icon [#2645]
- Update smart selector tab selected on refresh

### Fixed

- Loan id facet [#2632]
- Roles in Image viewer
- Missing roles after trigger page autosave in new taxon name [#2631]
- Tag smart selector in new image task

[#2632]: https://github.com/SpeciesFileGroup/taxonworks/issues/2632
[#2631]: https://github.com/SpeciesFileGroup/taxonworks/issues/2631
[#2641]: https://github.com/SpeciesFileGroup/taxonworks/issues/2641
[#2645]: https://github.com/SpeciesFileGroup/taxonworks/issues/2645

## [0.21.2] - 2021-11-11

### Added

- Support for DwC terms on body of water depth [#2628]
- Filter Collection Objects by a specific Loan [#2632]

### Changed

- Updated ruby gems.

### Fixed

- Containerized specimens display catalog number in tag correctly [#2623]
- Improved CrossRef parsing for a new source [#997] [#2620]
- Container label shows catalog number for loan items [#1275]
- Determiners are not saved after lock the list in comprehensive form [#2626]
- Wrong rank for original combinations in DwC checklist importer [#2621]
- No longer exposing exception data for _failed_ records (not to be confused with _errored_) in DwC importer.
- Smart selector is not working in Browse Annotations
- Biological associations in OTU radial [#2630]
- Fix citations on asserted distribution list in OTU radial [#2629]
- Subsequent combinations are not scoped [#2634]
- Missing scroll in alternate value annotator [#2635]
- Smart selectors are not refreshing in New source [#2636]
- Radial navigation doesn't work on source in New taxon name task [#2633]
- Determiner is not selectable on Grid Digitizer after "Create and new" [#2637]
- DwC Dashboard data version counts correct now [#2627]
- Common statuses are not displayed in New taxon name task [#2642]
- Nomenclature and OTU (biology) display the same thing on Browse OTU page [#2644]
- New combination task hangs editing a combination [#2646]

[#2623]: https://github.com/SpeciesFileGroup/taxonworks/issues/2623
[#2627]: https://github.com/SpeciesFileGroup/taxonworks/issues/2627
[#1275]: https://github.com/SpeciesFileGroup/taxonworks/issues/1275
[#2628]: https://github.com/SpeciesFileGroup/taxonworks/issues/2628
[#2626]: https://github.com/SpeciesFileGroup/taxonworks/issues/2626
[#2621]: https://github.com/SpeciesFileGroup/taxonworks/pull/2621
[#2629]: https://github.com/SpeciesFileGroup/taxonworks/issues/2629
[#2630]: https://github.com/SpeciesFileGroup/taxonworks/issues/2630
[#2633]: https://github.com/SpeciesFileGroup/taxonworks/issues/2633
[#2634]: https://github.com/SpeciesFileGroup/taxonworks/issues/2634
[#2635]: https://github.com/SpeciesFileGroup/taxonworks/issues/2635
[#2636]: https://github.com/SpeciesFileGroup/taxonworks/issues/2636
[#2637]: https://github.com/SpeciesFileGroup/taxonworks/issues/2637
[#2642]: https://github.com/SpeciesFileGroup/taxonworks/issues/2642
[#2644]: https://github.com/SpeciesFileGroup/taxonworks/issues/2644
[#2646]: https://github.com/SpeciesFileGroup/taxonworks/issues/2646

## [0.21.1] - 2021-11-05

### Fixed

- Citations in image viewer

## [0.21.0] - 2021-11-04

### Added

- Added new handling for plant name author_string.
- Added new `Combination` section to handle historical protonym combination.
- Add new task 'Object graph', visualize and navigate your Things via a force-directed-graph (network) [#2587]
- New combination editing, including support for multiple authors in plant names [#666] [#2407]
- Add new global identifier class for glbio repositories
- New parameters for fine-tuning the API responses, `&extend[]=` and `&embed[]` [#2531]
- Parameter value `origin_citation` via `&extend[]=` to all basic GET `/object(/:id)` requests [#2531]
- Parameter value `pinboard_item` via `&extend[]=` to all basic GET `/object(/:id)` requests [#2531]
- Parameter value `citations` via `&extend[]=` to all basic GET `/object/:id` requests [#2531]
- Parameter values `roles` and `documents` via `&extend[]=` to `/sources(/:id).json` [#2531]
- Parameter values `protonyms` and `placement` via `&extend[]=` to `/combinations(/:id).json [#2531]
- Parameter values `parent`, `otus`, `roles`, `ancestor_ids`, `children`, `type_taxon_name_relationship` via `&extend[]=` to `/taxon_names(/:id).json` [#2531]
- Parameter values `level_names`, `geographic_area_type`, `parent` via `&extend[]=` and `shape` via `&embed[]=` to `/geographic_areas(/:id).json` [#2531]
- Parameter value `subject`, `object`, `biological_relationship`, `family_names` via `&extend[]=` to `/biological_associations(/:id).json` [#2531]
- Parameter value `citation_object`, `citation_topics`, `source`, `target_document` via `&extend[]=` to `/citations(/:id).json` [#2531]
- API route `/taxon_names/parse?query_string=Aus bus` for resolving names to Protonyms
- Parameter value `roles` via `&extend[]=` to `/collecting_events(/:id).json` [#2531]
- Param to isolate TaxonName smart select to Protonym if optional
- Resize column in Filter tasks [#2606]
- Confirmation banner in 'Collection Object Match'

### Changed

- Added new DwcOccurrence date-version
- dwcSex and dwcStage are now referenced by BiocurationGroup [#2615]
- Improved autocomplete search for Serials, Sources and Repositories [#2612]
- Ordering of GeorgaphicArea autocomplete results. Used areas and areas with shapes are prioritized
- Basic (REST) endpoints send less information, use `&extend[]` and `&embed[]` to return more [#2531]
- Numerous tasks updated to use the new REST pattern
- Objects in basic show/index JSON endpoints are represented by their metadata, rather than all their attributes in many cases now [#2531]
- Metadata in extensions does not cascade and return metadata of metadata [#2531]
- JSON smart-selector data (`/sources/select_options`) includes base attributes, not metadata [#2531]
- Updated corresponding ap1/v1 endpoints to use the `&extend[]` pattern for `/otus`, `/taxon_names`, `/combinations`, `/sources`, `/citations` (in part) and `biological_associations` to match the new parameter values above
- API `/api/v1/biological_associations` uses metadata for related objects
- Optimized Source smart selection queries
- Added option in DwC importer to specific the dataset type (defaults to auto-detection).
- Replace autocomplete for smart selector in alternate values annotator [#2610]

### Fixed

- DwC recordedBy not referencing verbatim_collectors, only collectors [#2617]
- DwC recordedByID returning delimiter only records
- DwC decimalLatitude/Longitude incorrectly mapped [#2616]
- Citation style taxonworks.csl is updated [#2600]
- `collector_id` broken in CollecitonObject filter
- Failure when setting up namespaces in DwC importer with datasets having _unnamed_ columns
- Namespace settings are not cleared when unmatched and re-opened in DwC Import [#2586]
- ScientificNameAuthorship parsing issues in DwC importer [#2589]
- Author and editor roles are missing after save or create a source in New source task [#2607]
- Rank genus not being auto-detected when uninomial name in scientificName matches genus term value exactly
- Soft validation block is displayed when is empty in New source task [#2611]
- Clipboard shortcut hot-keys were broken
- Serial raises on failed destroy gracefully handled
- CrossRef assigns the wrong serial when journal is not present (partial) [#2620]

[#666]: https://github.com/SpeciesFileGroup/taxonworks/issues/666
[#2407]: https://github.com/SpeciesFileGroup/taxonworks/issues/2407
[#2612]: https://github.com/SpeciesFileGroup/taxonworks/issues/2612
[#2613]: https://github.com/SpeciesFileGroup/taxonworks/issues/2613
[#2615]: https://github.com/SpeciesFileGroup/taxonworks/issues/2615
[#2617]: https://github.com/SpeciesFileGroup/taxonworks/issues/2617
[#2616]: https://github.com/SpeciesFileGroup/taxonworks/issues/2616
[#2587]: https://github.com/SpeciesFileGroup/taxonworks/issues/2587
[#2531]: https://github.com/SpeciesFileGroup/taxonworks/issues/2531
[#2586]: https://github.com/SpeciesFileGroup/taxonworks/issues/2586
[#2589]: https://github.com/SpeciesFileGroup/taxonworks/issues/2589
[#2606]: https://github.com/SpeciesFileGroup/taxonworks/issues/2606
[#2608]: https://github.com/SpeciesFileGroup/taxonworks/issues/2608
[#2610]: https://github.com/SpeciesFileGroup/taxonworks/issues/2610
[#2611]: https://github.com/SpeciesFileGroup/taxonworks/issues/2611
[#2620]: https://github.com/SpeciesFileGroup/taxonworks/issues/2620

## [0.20.1] - 2021-10-15

### Added

- Added missing OTU soft_validation for protonym
- Added recent values on keywords
- Added Attribution attributes to `/images` API show responses
- API `/images` can return images by `image_file_fingerprint` (MD5), in addition to id

### Changed

- Updated author string for misspellings
- Removed footprintWKT from DwcOccurrence. It will be re-instated as optional in the future.
- Removed GeographicArea from consideration as a _georeference_ in DwcOccurrence
- Changed `associatedMedia` format, pointed it to
- Removed redundant 'Rebuild' button from Browse collection objects

### Fixed

- DwC Dashboard past links are properly scoped
- DwC Dashboard graphs show proper count ranges
- DwC archive no longer truncated at 10k records
- OccurrenceID was not being added to DwcOccurrence attributes in all cases [#2573]
- Observation matrix show expand was referencing the wrong id [#2540]
- Copy pasting into verbatim year with alphanumeric gives error even though numeric are all that are visible in New taxon name [#2577]
- Record doesn't sync/update the list in OTU quick forms [#2576]
- TIFF images are not visible in filter image task [#2575]
- Repository input shows value, when not set [#2574]
- Images don't load after expand depictions sections in comprehensive task
- DwC occurrences importer being too strict when checking against existing nomenclature [#2581]

[#2573]: https://github.com/SpeciesFileGroup/taxonworks/issues/2573
[#2540]: https://github.com/SpeciesFileGroup/taxonworks/issues/2540
[#2574]: https://github.com/SpeciesFileGroup/taxonworks/issues/2574
[#2575]: https://github.com/SpeciesFileGroup/taxonworks/issues/2575
[#2576]: https://github.com/SpeciesFileGroup/taxonworks/issues/2576
[#2577]: https://github.com/SpeciesFileGroup/taxonworks/issues/2577
[#2581]: https://github.com/SpeciesFileGroup/taxonworks/issues/2581

## [0.20.0] - 2021-10-12

### Added

- Task `DwC Import` for importing DwC Archive files
- Task `DwC Dashboard` facilitating DwCA download, metadata reporting, and "health" checks [#1467]
- Updated framework for producing and downloading DwC Archives (DwCA) [#1775] [#1303]
- Increased from 21 to 53 the number of fields referenced in the (DwCA) dump, including `identifiedByID` and `recordedByID` [#1269] [#1230]
- Auto-generation of UUIDs for instances that don't have global identifiers during DwcOccurrence record building [#2186]
- Wikidata (Q) and ORCiD support for people references in DwCA dumps
- Georeferences can have Confidences assigned to them [#1772]
- CSL style 'taxonworks.csl' used as the default style for displaying sources [#2517]
- Custom CSL citation support for reference formating (see styles at bottom of select format list). New .cls submitted via issue tracker and integrated to source.
- New .csl style 'world_chalcidoidea_book.csl"
- BibTeX fields support verbatim values using "{}" for fields otherwise processed in BibTeX sources (e.g. author)
- New specs for rendering Source citations
- `&extend[]` and `&embed[]` helper methods for REST responses [#2532]
- A new soft validation option to auto fix for objective synonym that must share the same type
- Add `Download`, `Full size` and `Radial navigation` buttons in Image viewer [#2423]
- Endpoint `/tasks/dwc/dashboard/index_versions` returns the dates at which DwcOccurrence indexing was modified. !! TODO: update date of merge.
- Endpoint `/dwc_occurrences/metadata`, for stats on the state of DwcOccurrence index
- Endpoint `/dwc_occurrencs/predicates` to return a list of Predicates used on CollectionObjects and CollectingEvents
- Endpoint `/dwc_occurrences/status` to check whether DwcOccurrence records are up-to-date
- Endpoint `/dwc_occurrences/collector_id_metadata` to check whether People referenced in DwcOccurences have GUIDs
- Task on Administration panel, "Reindex", with (temporary) options to re-index small blocks of DwcOccurrence records
- Button on CollectionObject filter to download filter result as DwC Archive [#1303]
- User can select a corresponding Person as their data representation (facilitates Identifiers for Users) [#1486]
- Centroid index on GeographicItem
- Field `total_records` on Download
- Index on polymorphic fields of DwcIndex (e.g. faster queries to CollectionObject)
- Index on `data_origin` for GeographicAreasGeographicItem
- Identifiers for AssertedDistributions
- Various relationships enabling the joining of DwcOccurrence directly to other classes of data (e.g. Georeferences)
- Isolated Georeference related utilities into their own module CollectingEvent::Georeference
- A Taxonomy module that caches classification values, used in CollectionObject, and Otu
- Methods to return when a record attribute was updated (e.g. verbatim_locality changed), and who did it for Papertrail including classes of data
- Methods to handle multiple classes of globally unique identifiers on DwcOccurrence records
- Pattern for isolating modules that aid DwC serialization per class of data
- Optimized `to_wkt` to quickly return well-known-text for geo-shapes (in part, [#2526])
- New subclass of UUID `Identifier::Global::Uuid::TaxonworksDwcOccurrence`
- Clarified, via`georeferenceSources` and `georeferenceProtocol` why there are many decimal points in DwC latitude/longitude referencing fields [#915] [#1175]
- Option to rebuild single DwcOccurrence record for CollectionObject [#2563]
- Ability to show observation matrices > 10k cells in size [#1790]
- Rake task to rebuild source cached
- Add download and radial buttons for image viewer in filter image

### Fixed

- Downloading formatted sources with mixed types (BibTeX/Verbatim) failed [#2512]
- Collection object filter type material param
- Taxon name filter type metadata param fails [#2511]
- Cloning a collecting event fails [#2533]
- Modified recordedBy fields to only reference collector [#2567] [#2558]
- Many TDWG gazeteer references will now be properly categorized into state and country labels [#2542]
- In Browse Nomenclature removed link to self for invalid taxon names with no synonymy [#2327]
- Add missing original citation to synonym names in CoLDP export [#2543]
- Uniquify people slow when many roles present [#2528]
- Match combination when protonym has synonym relationships [#2525]
- TaxonNameRelationsip `type_method` returns nil properly on unmatched types [#2504]
- Taxon determinations list in comprehensive task
- The clone button doesn't trigger update taxon name after authors were cloned [#2513]
- Georeference count in new collecting event task [#2519]
- Autofocus in New taxon name task [#2523]
- Geographic area counts as georeference. Soft validations are sometimes loaded before saving georeferences [#2519]
- `import_dataset_id` parameter persist on after resetState in DwC Importer [#2529]
- Updated Ruby gems and Node packages
- In project button [#2530]
- View image matrix is passing wrong ids [#2537]
- Observations with depictions sometimes are removed after move a depiction [#2549]
- Relationship facet in Filter nomenclature
- Determiner facet (param) in Filter collection objects
- Verbatim year input allows alphanumeric numbers in New taxon name
- Labels list renders for those linked to objects, or not

### Changed

- Updated "ICZN binomial" to "ICZN binominal" following the Code dictionary
- Radial annotator Tag form uses a Keyword smart selector [#2564]
- DwcOccurrence is rebuilt/refreshed each time Browse Collection Object is hit
- `footprintWKT` is hidden in Browse CollectionOjbect [#2559]
- Tweak geo coordinate matching on verbatim labels
- Year suffix, stated year, language, translated title and notes added to bibliography rendering via `to_citeproc`
- Removed `label_html` from `/people` responses
- `/people` JSON param from `&include_roles=true` to `&extend[]=roles`
- Prefer project sources in source autocomplete
- Status name 'not for nomenclature' changed to 'not in published work'
- Year letter is no longer appended to year in BibTeX exports
- Include project's name in CoLDP exports filename [#2509]
- Implemented STI for downloads [#2498]\
- Upgraded gnfinder gem that makes use of new REST API
- Refactor help code
- Unified various DwC value returning methods in their own explicitly named extensions
- Isolated CollectionObject filter and API param handling to their own module for reference in multiple controllers
- DwcOccurrence `individualCount` is now Integer
- Database ConnectionTimeoutErrors now result in a 503 response rather than a raise/email-warning
- Added various `:inverse_of` across collection objects related models
- `DwcOccurrence#individualCount` is integer now
- Simplified SQL for ordering GeographicArea shapes
- Tweak validation of ORCIDid format
- Move autocomplete and lookup keyword to CVT controller [#2571]
- Task `Content by nomenclature` can be customized by selecting a Topic
- Remove identifier section in New type specimen
- Nill strings ("\u0000") are stripped from fields before writing

[#2564]: https://github.com/SpeciesFileGroup/taxonworks/issues/2564
[#2512]: https://github.com/SpeciesFileGroup/taxonworks/issues/2512
[#2517]: https://github.com/SpeciesFileGroup/taxonworks/issues/2517
[#915]: https://github.com/SpeciesFileGroup/taxonworks/issues/915
[#1175]: https://github.com/SpeciesFileGroup/taxonworks/issues/1175
[#1230]: https://github.com/SpeciesFileGroup/taxonworks/issues/1230
[#1269]: https://github.com/SpeciesFileGroup/taxonworks/issues/1269
[#1303]: https://github.com/SpeciesFileGroup/taxonworks/issues/1303
[#1467]: https://github.com/SpeciesFileGroup/taxonworks/issues/1467
[#1486]: https://github.com/SpeciesFileGroup/taxonworks/issues/1486
[#1772]: https://github.com/SpeciesFileGroup/taxonworks/issues/1772
[#1775]: https://github.com/SpeciesFileGroup/taxonworks/issues/1775
[#1943]: https://github.com/SpeciesFileGroup/taxonworks/issues/1943
[#2084]: https://github.com/SpeciesFileGroup/taxonworks/issues/2084
[#2186]: https://github.com/SpeciesFileGroup/taxonworks/issues/2186
[#2327]: https://github.com/SpeciesFileGroup/taxonworks/issues/2327
[#2423]: https://github.com/SpeciesFileGroup/taxonworks/issues/2423
[#2498]: https://github.com/SpeciesFileGroup/taxonworks/pull/2498
[#2509]: https://github.com/SpeciesFileGroup/taxonworks/issues/2509
[#2511]: https://github.com/SpeciesFileGroup/taxonworks/issues/2511
[#2519]: https://github.com/SpeciesFileGroup/taxonworks/pull/2519
[#2519]: https://github.com/SpeciesFileGroup/taxonworks/pull/2519
[#2523]: https://github.com/SpeciesFileGroup/taxonworks/pull/2523
[#2526]: https://github.com/SpeciesFileGroup/taxonworks/issues/2526
[#2528]: https://github.com/SpeciesFileGroup/taxonworks/issues/2528
[#2529]: https://github.com/SpeciesFileGroup/taxonworks/pull/2529
[#2530]: https://github.com/SpeciesFileGroup/taxonworks/pull/2530
[#2532]: https://github.com/SpeciesFileGroup/taxonworks/issues/2532
[#2533]: https://github.com/SpeciesFileGroup/taxonworks/issues/2533
[#2542]: https://github.com/SpeciesFileGroup/taxonworks/issues/2542
[#2543]: https://github.com/SpeciesFileGroup/taxonworks/issues/2543
[#2549]: https://github.com/SpeciesFileGroup/taxonworks/pull/2549
[#2558]: https://github.com/SpeciesFileGroup/taxonworks/issues/2558
[#2559]: https://github.com/SpeciesFileGroup/taxonworks/issues/2559
[#2562]: https://github.com/SpeciesFileGroup/taxonworks/issues/2562
[#2563]: https://github.com/SpeciesFileGroup/taxonworks/issues/2563
[#2567]: https://github.com/SpeciesFileGroup/taxonworks/issues/2567
[#2571]: https://github.com/SpeciesFileGroup/taxonworks/issues/1771

## [0.19.7] - 2021-09-09

### Add

- Add link to new type specimen task from type material form
- Export Observation::Media depictions as proxies for Otu depictions in NeXML [#2142]
- Protonym `verbatim_author` parens should be properly closed when present [#2453]
- Protonym `verbatim_author` can not contain digits (like years) [#2452]
- Generic date field component [#2451]
- New taxon determination component
- Smart selectors in asserted distribution and biological association quick forms.

### Changed

- Cleaned up taxon name navigator appearance
- Destroying a loanable object destroys corresponding LoanItems automatically [#2319]
- NeXML image URLs use shortened URLs
- Reorder date fields in comprehensive, extract and new collecting event tasks [#2450]
- Set Vue 3 reactive vuex state in comprehensive store, removed unnecesary mutations and getters
- Updated Ruby gems and Node packages
- Bumped database_cleaner
- Upgraded to ruby 6.1 [#2474]
- Remove Taxon determination slice from OTU quick forms(Radial object)
- Set active author tab in New taxon name [#2461]
- Moved `data-project-id` to project name
- Moved collection object soft validations in comprehensive task [#2491]
- Remove reactivity in map component. Maps should render much faster now

### Fixed

- Tazon name hierarchical navigation broken [#2487]
- CollectionObject filter type material facet bug
- Trim buttons in comprehensive task
- Trip code fields are empty after save.
- Confidence button
- spring not working on MacOS. Now RGeo/Proj is warmed up at initialization time
- Combination preview label in New combination task
- Smart selector is not refreshing after save [#2468]
- Group and formation fields in comprehensive task
- Changed date label [#2473]
- Warning message persists when date exists in User facet [#2480]
- Collection Object TODO List Task does not append right identifier number [#2486]
- Loan item checkboxes reset when loan items "Updated" [#2492]
- Loan item "select/deselect all" buttons missing after vue 3 migration [#2493]
- Checkbox unbinding is not synced with update in Loan task [#2495]
- Filter collection objects shortcuts
- Prevent duplicate shortcuts
- Observation matrix render error
- Fix identifier update in new type specimen task
- Radial menus are inheriting CSS properties in some cases [#2505]
- Taxon determinations list in comprehensive task

[#2487]: https://github.com/SpeciesFileGroup/taxonworks/issues/2487
[#2319]: https://github.com/SpeciesFileGroup/taxonworks/issues/2319
[#2142]: https://github.com/SpeciesFileGroup/taxonworks/issues/2142
[#2453]: https://github.com/SpeciesFileGroup/taxonworks/issues/2453
[#2452]: https://github.com/SpeciesFileGroup/taxonworks/issues/2452
[#2450]: https://github.com/SpeciesFileGroup/taxonworks/pull/2450
[#2451]: https://github.com/SpeciesFileGroup/taxonworks/issues/2451
[#2461]: https://github.com/SpeciesFileGroup/taxonworks/issues/2461
[#2468]: https://github.com/SpeciesFileGroup/taxonworks/issues/2468
[#2473]: https://github.com/SpeciesFileGroup/taxonworks/issues/2473
[#2474]: https://github.com/SpeciesFileGroup/taxonworks/pull/2474
[#2480]: https://github.com/SpeciesFileGroup/taxonworks/issues/2480
[#2486]: https://github.com/SpeciesFileGroup/taxonworks/issues/2486
[#2491]: https://github.com/SpeciesFileGroup/taxonworks/issues/2491
[#2492]: https://github.com/SpeciesFileGroup/taxonworks/issues/2492
[#2493]: https://github.com/SpeciesFileGroup/taxonworks/issues/2493
[#2495]: https://github.com/SpeciesFileGroup/taxonworks/issues/2495
[#2505]: https://github.com/SpeciesFileGroup/taxonworks/issues/2505

## [0.19.6] - 2021-08-20

### Added

- New namespace task [#1891]
- Taxon determination list lock button in comprehensive task [#2088] [#2443]
- Add elevation accuracy parsing for verbatim labels [#2448]

### Changed

- Date fields order in comprehensive task
- Auto advance date fields in comprehensive task
- Changed checkbox label `sortable fields` to `reorder fields` [#2442]
- Modified behaviour of Source autocomplete and pattern for limiting results
- Removed deprecated Travis CI files.

### Fixed

- Source autocomplete exact ID was not prioritized and/or skipped
- Keyboard shortcuts modal reopens when closing help [#2436]
- Title attribute contains html tags on citations in browse OTU
- Increment identifier in CO editor keeps number of leading zeros, changing length of number [#2435]
- Collecting event lock in comprehensive task
- Georeferences are not locked with collecting event [#2449]
- Elevation not being parsed from labels properly [#2447]

[#2088]: https://github.com/SpeciesFileGroup/taxonworks/issues/2088
[#1891]: https://github.com/SpeciesFileGroup/taxonworks/issues/1891
[#2435]: https://github.com/SpeciesFileGroup/taxonworks/issues/2435
[#2436]: https://github.com/SpeciesFileGroup/taxonworks/issues/2436
[#2442]: https://github.com/SpeciesFileGroup/taxonworks/pull/2442
[#2443]: https://github.com/SpeciesFileGroup/taxonworks/issues/2443
[#2447]: https://github.com/SpeciesFileGroup/taxonworks/pull/2447
[#2448]: https://github.com/SpeciesFileGroup/taxonworks/pull/2448
[#2449]: https://github.com/SpeciesFileGroup/taxonworks/issues/2443

## [0.19.5] - 2021-08-18

### Added

- Content smart selector
- Biological association list lock button in comprehensive task
- Dynamic shortcuts for radial annotator and radial object. Shortcut is the first letter of the slice

### Changed

- Replaced panels with modals in Content editor task
- Soft validation panel in new type specimen task
- Replaced create predicate with link to project attributes customization page in custom attributes section [#2426]
- Editing from Browse Collecting Event now redirects to Collecting Event task.

### Fixed

- Create georeference from verbatim does not take uncertainty into account [#2421]
- Cannot edit Georeference uncertainty in New collecting event task [#2420]
- Georeference edit/delete button does not show up immediately on creation [#2422]
- Unable to create a type specimen with an existing collection object
- Catalog number is not updating after selecting another type specimen
- Duplicate verbatim georeference on generate label in New collecting event and comprehensive tasks [#2427]
- Biological association list persist after save and create a new collection object in comprehensive task
- Comprehensive specimen task reset button adds false history entry in browser [#2432]
- Whitespace chars in label preventing georefs to be properly parsed [#2415]
- Rubocop broken settings
- Extra semicolon in collecting event label when verbatim locality is blank

[#2415]: https://github.com/SpeciesFileGroup/taxonworks/issues/2415
[#2420]: https://github.com/SpeciesFileGroup/taxonworks/issues/2420
[#2421]: https://github.com/SpeciesFileGroup/taxonworks/issues/2421
[#2422]: https://github.com/SpeciesFileGroup/taxonworks/issues/2422
[#2426]: https://github.com/SpeciesFileGroup/taxonworks/issues/2426
[#2432]: https://github.com/SpeciesFileGroup/taxonworks/issues/2432

## [0.19.4] - 2021-08-13

### Fixed

- Geographic areas not scoped in Georeferences pane until georeference added [#2408]
- Georeference from previous collecting event shows up on new collecting event [#2411]
- Fix biological associations in comprehensive form
- Removed events for links in radial navigation [#2412]

### Added

- Storage for PDF viewer

[#2408]: https://github.com/SpeciesFileGroup/taxonworks/issues/2408
[#2411]: https://github.com/SpeciesFileGroup/taxonworks/issues/2411
[#2412]: https://github.com/SpeciesFileGroup/taxonworks/issues/2412

## [0.19.3] - 2021-08-10

### Added

- Added soft-validation for loan if no docummentation
- Added validation on 5 date fields in the loan, setting the priority of events.
- Added search on alternative title in the Sorce autocomplete
- Pdf icon in citation by source
- Cancel function for http requests
- Edit mode for contents in Quick forms [#2385]
- Soft validation for collection object, type material, biological association, georeferences and taxon determinations in comprehensive task [#2396]
- Pinned icon for images in radial annotator [#1919]

### Fixed

- Biological association link_tag entities not metamorphosized [#2392]
- Updated sorting for sources in autocomplete. Sources used in the same project are prioritized
- Updated sorting for people in autocomplete. People used in the same project are prioritized
- Autocomplete in Interactive key task
- Copy and clone option in Matrix Row Coder
- Edit biological associations form, broken HTML and fields incorrectly mapped [#2370]
- Hidden pin and lock icons in asserted distribution quick form
- biological_association_link helper
- Confidence button
- Dynamic rows/columns are not destroyable [#2375]
- Asserted distribution edit view [#2371]
- Missing citation and soft validation icons in New asserted distribution task
- Typo preventing labels listings from working
- Refresh summary in data view after use radial annotator
- Collecting event soft validation in comprehensive task [#2091]
- Missing param for BibTex [#2397]
- Citation source not added to project if already in another project
- Incorrect TypeMaterial type type validation for ICN [#2378]

### Changed

- Biological association links now link to subject, association (click middle) and object
- Sort property, `name` to `cached` in Filter nomenclature [#2372]
- Replaced property `verbatim_author` to `cached_author_year` for csv download [#2373]
- Refactor notification code, replaced jQuery for js vanilla
- Keyboard shortcuts code, replaced jQuery with vanilla JS
- Pinboard code, replaced jQuery with vanilla JS
- Annotations code, replaced jQuery with vanilla JS
- Dropzone timeout [#2384]
- Edit link redirect to new collecting event task [#2387]
- Edit link redirect to comprehensive specimen digitization [#2394]
- Add source to project when tagged [#1436]
- Updated Ruby gems and Node packages
- Updated ruby gems

[#1436]: https://github.com/SpeciesFileGroup/taxonworks/issues/1436
[#2392]: https://github.com/SpeciesFileGroup/taxonworks/issues/2392
[#1919]: https://github.com/SpeciesFileGroup/taxonworks/issues/1919
[#2091]: https://github.com/SpeciesFileGroup/taxonworks/issues/2091
[#2370]: https://github.com/SpeciesFileGroup/taxonworks/issues/2370
[#2371]: https://github.com/SpeciesFileGroup/taxonworks/issues/2371
[#2372]: https://github.com/SpeciesFileGroup/taxonworks/issues/2372
[#2373]: https://github.com/SpeciesFileGroup/taxonworks/issues/2373
[#2375]: https://github.com/SpeciesFileGroup/taxonworks/issues/2375
[#2378]: https://github.com/SpeciesFileGroup/taxonworks/pull/2378
[#2384]: https://github.com/SpeciesFileGroup/taxonworks/issues/2384
[#2385]: https://github.com/SpeciesFileGroup/taxonworks/issues/2385
[#2387]: https://github.com/SpeciesFileGroup/taxonworks/issues/2387
[#2391]: https://github.com/SpeciesFileGroup/taxonworks/issues/2391
[#2394]: https://github.com/SpeciesFileGroup/taxonworks/issues/2394
[#2397]: https://github.com/SpeciesFileGroup/taxonworks/issues/2397

## [0.19.2] - 2021-07-27

### Added

- OriginRelationship display in Browse collection object [#2362]
- Accession/Deaccession section in Collection object match task [#2353]
- Similar objects section in MRC
- Soft validation in Edit/new matrix task
- Update download form [#2335]
- Check and question icons

### Changed

- Upgraded from Ruby version 2.7.3 to 2.7.4
- Updated ruby gems
- Object validation component

### Fixed

- Autocomplete in Interactive key task
- Copy and clone option in Matrix Row Coder
- Edit biological associations form [#2370]

[#2370]: https://github.com/SpeciesFileGroup/taxonworks/issues/2370

## [0.19.2] - 2021-07-27

### Added

- OriginRelationship display in Browse collection object [#2362]
- Accession/Deaccession section in Collection object match task [#2353]
- Similar objects section in MRC
- Soft validation in Edit/new matrix task
- Update download form [#2335]
- Check and question icons

### Changed

- Upgraded from Ruby version 2.7.3 to 2.7.4
- Updated ruby gems
- Object validation component

### Fixed

- Help plugin
- Original relationships in Collection object quick form
- CO Quick forms in comprehensive specimen digitization [#2354]
- Biological associations in OTU quick forms
- Update type species in new taxon name task

[#2362]: https://github.com/SpeciesFileGroup/taxonworks/issues/2362
[#2353]: https://github.com/SpeciesFileGroup/taxonworks/issues/2353
[#2354]: https://github.com/SpeciesFileGroup/taxonworks/issues/2354

## [0.19.1] - 2021-07-15

### Added

- Autogenerated description for OTU based on observation_matrix
- Description section in Browse OTU
- `observation_matrix_id` param in Browse OTU task
- Description in Matrix row coder

### Changed

- Update `per` value from 5 to 500 in citations controller [#2336]
- Updated ruby gems
- Upgraded biodiversity gem to 5.3.1 (uses named params)

### Fixed

- Show selected options for biological associations in comprehensive specimen digitization task [#2332]
- Option to hide "Attributes", "Buffered", "Citations" and "Depictions" sections in comprehensive specimen digitization task [#2333]
- Missing fields in comprehensive form
- Fields not showing in "original combination and rank" section in New taxon name [#2346]

[#2332]: https://github.com/SpeciesFileGroup/taxonworks/issues/2332
[#2333]: https://github.com/SpeciesFileGroup/taxonworks/issues/2333
[#2336]: https://github.com/SpeciesFileGroup/taxonworks/issues/2336
[#2346]: https://github.com/SpeciesFileGroup/taxonworks/issues/2346

## [0.19.0] - 2021-07-08

### Added

- Added new ICZN status: Invalid family group name due to synonymy of type genus replaced before 1961
- Edit image matrix and view image matrix in observation matrices dashboard
- WTK component in comprehensive digitization form [#2245]
- Add invalid relationship checkbox on clone button in New taxon name task [#2171]
- Download PDF button for documents in New source task [#2102]
- Padial annotator for sources in New asserted distribution task [#2105]
- Radial annotator for references in Browse Nomenclature/OTU tasks [#2103]
- Depict person in New image task [#2321]
- Move to `person` option for Depictions slice in Radial annotator
- Sort by nomenclature in edit/new observation matrix task [#1748]
- Added authors facet in Filter nomenclature task
- Citations panel for Collection object section with lock option in comprehensive specimen digitization task [#2328]

### Changed

- Updated ruby gems
- Migrate Vue 2.6 to Vue 3.1.4
- `geographic_area_ids` to `geographic_area_id` in collection objects controller
- Manage synonyms display only one level children in New taxon name [#2213]
- Filter status and relationships according nomenclatural code in Filter nomenclature task [#2157]
- User facet data range now allows to search for both criteria (`updated_at`, `created_at`) [#2317]

### Fixed

- Updated author string for botanical names
- Timeline rendering error in Browse OTU
- Fix wildcard by attribute in Filter collection object
- Confidences modal height in radial annotator [#2304]
- Fix empty search in Filter collection objects
- Clean documents list on reset in New source
- Missing hexagon soft validation in comprehensive specimen digitization task
- Match by collection object is and tag creation in Collection object match
- Destroy container when all other objects in container are deleted [#2322]
- Clicking on "Tag" in Filter collection objects does not add tag [#2323]

[#1748]: https://github.com/SpeciesFileGroup/taxonworks/issues/1748
[#2102]: https://github.com/SpeciesFileGroup/taxonworks/issues/2102
[#2103]: https://github.com/SpeciesFileGroup/taxonworks/issues/2103
[#2105]: https://github.com/SpeciesFileGroup/taxonworks/issues/2105
[#2157]: https://github.com/SpeciesFileGroup/taxonworks/issues/2157
[#2171]: https://github.com/SpeciesFileGroup/taxonworks/issues/2171
[#2213]: https://github.com/SpeciesFileGroup/taxonworks/issues/2213
[#2245]: https://github.com/SpeciesFileGroup/taxonworks/issues/2245
[#2304]: https://github.com/SpeciesFileGroup/taxonworks/issues/2304
[#2317]: https://github.com/SpeciesFileGroup/taxonworks/issues/2317
[#2321]: https://github.com/SpeciesFileGroup/taxonworks/issues/2321
[#2322]: https://github.com/SpeciesFileGroup/taxonworks/issues/2322
[#2323]: https://github.com/SpeciesFileGroup/taxonworks/issues/2323

## [0.18.1] - 2021-06-09

### Added

- Params for `/api/v1/images/` [#1906]
- Params referenced in `/collection_objects` to `/collecting_events`
- `/api/v1/taxon_name_classifications/` endpoint [#2276]
- `/api/v1/taxon_name_relationships/` endpoint [#2277]
- TaxonName cached_is_valid boolean, takes into account Relationships and Classifications
- Status to TaxonName autocomplete [#2086]
- otu_filter param to interactive keys task
- Radial annotator in New extract [#2272]

### Fixed

- Fix for author string for unjustified emendation
- Scope has_many related data to project properly [#2265]
- Refresh event for smart selectors [#2255]
- Edit type material in comprehensive form [#2253]
- Reset selected ids on new search in observation matrices dashboard
- Tiff images are not render on image viewer
- Removed reachable `byebug` call
- Protocol not displayed after select it [#2279]
- image aspect ratio in Transcribe depiction trask [#2273]

### Changed

- Unify Task Collecting Event filter look/feel [#2203]
- Params to `/taxon_name_relationships`, see [#2277]
- CoL Data Package scoping updates
- Removed incompatible identifier object type check for Identifier filter concerns
- Unified some CollectingEvent filter param to singular pattern (collector_ids, otu_ids, geographic_area_ids)
- Plural params for identifiers API endpoint merged to array single form. e.g., identifier_object_ids[]=47&identifier_object_ids[]=2232 => identifier_object_id[]=47&identifier_object_id[]=2232. [#2195]
- Updated Ruby gems and node packages
- `that_is_valid` scope now references `cached_is_valid` [#2242]
- `that_is_invalid` scope now references `cached_is_valid` [#2242]
- `calculated_valid` replaces `that_is_valid` [#2242]
- `calculated_invalid` replaces `that_is_invalid` [#2242]
- remove unused TaxonName#cached_higher_classification

[#2265]: https://github.com/SpeciesFileGroup/taxonworks/issues/2265
[#1906]: https://github.com/SpeciesFileGroup/taxonworks/issues/1906
[#2203]: https://github.com/SpeciesFileGroup/taxonworks/issues/2203
[#2276]: https://github.com/SpeciesFileGroup/taxonworks/issues/2276
[#2277]: https://github.com/SpeciesFileGroup/taxonworks/issues/2277
[#2195]: https://github.com/SpeciesFileGroup/taxonworks/pull/2195
[#2242]: https://github.com/SpeciesFileGroup/taxonworks/issues/2242
[#2086]: https://github.com/SpeciesFileGroup/taxonworks/pull/2086
[#2253]: https://github.com/SpeciesFileGroup/taxonworks/issues/2253
[#2255]: https://github.com/SpeciesFileGroup/taxonworks/issues/2255
[#2272]: https://github.com/SpeciesFileGroup/taxonworks/issues/2272
[#2273]: https://github.com/SpeciesFileGroup/taxonworks/issues/2273
[#2279]: https://github.com/SpeciesFileGroup/taxonworks/issues/2279

## [0.18.0] - 2021-05-14

### Added

- Added `destroyed_redirect` to object radial JSON
- "Not specified" facet to Filter nomenclature [#2226]
- New extract task interface [#1934]
- citation experiment `/api/v1/cite/count_valid_species?taxon_name=Pteromalus` [#2230]
- jsconfig.json for Visual Studio Code
- Image matrix viewer in Image matrix
- Image matrix button in observation dashboard task
- Image matrix link in Interactive keys task
- Export scss vars to javascript
- Pagination count in Filter nomenclature
- OTU depictions column on view mode in Image matrix task
- Grid table component
- SVG Icon component
- OTU depictions draggable in image matrix
- Observations depictions in Browse OTU
- `Ctrl/Alt + V` shortcut for New Collecting event in Comprehensive task [#2248]
- Zoom button in comprehensive form

### Changed

- CollectingEvent autocomplete/object_Tag only shows verbatim lat/long
- Removed `allow_destroy` from object radial JSON
- Made returning count from /controlled_vocabulary_terms optional # @jlpereira Potentially UI breaking check for use, and add &count=true to request if required
- Removed quantification fields from Extract
- Warning message on nuke action in Grid digitize task [#2229]
- Upgraded from Ruby version 2.7.2 to 2.7.3
- Upgraded to Node 14 LTS
- Updated Ruby gems and Node packages
- node-sass to dart-sass
- Refactor image matrix edit table
- Webpack configuration to export sass vars
- Images size in image section on Browse otu

### Fixed

- JSON for geographic area parents (no parent raise)
- Hide soft validation section if is empty in New collecting events task
- 404 error when deleting records from data interfaces [#2223]
- Rank order on New combination preview
- Redirect after destroy a combination [#2169]
- Drag and drop depictions in Image Matrix
- Georeference error message in comprehensive task [#2222]
- Number of uses not displayed in Uniquify people task [#2219]
- SVG Image box in comprehensive [#2262]

[#1934]: https://github.com/SpeciesFileGroup/taxonworks/issues/1934
[#2169]: https://github.com/SpeciesFileGroup/taxonworks/issues/2169
[#2219]: https://github.com/SpeciesFileGroup/taxonworks/issues/2219
[#2222]: https://github.com/SpeciesFileGroup/taxonworks/issues/2222
[#2223]: https://github.com/SpeciesFileGroup/taxonworks/pull/2223
[#2226]: https://github.com/SpeciesFileGroup/taxonworks/pull/2226
[#2229]: https://github.com/SpeciesFileGroup/taxonworks/issues/2229
[#2230]: https://github.com/SpeciesFileGroup/taxonworks/issues/2230
[#2248]: https://github.com/SpeciesFileGroup/taxonworks/issues/2248

## [0.17.1] - 2021-04-30

### Added

- Moved endpoints to own model file
- Permit params on client side
- OTU picker on new observation matrix [#2209]

### Fixed

- Frame overlaps in interactive key task [#2202]
- Parse coordinate characters on comprehensive and new collecting event tasks
- Hide row/column panel on new observation matrix
- Soft validation section is always visible [#2211]
- Ambiguous column problem in query for previous/next collecting event navigation.
- Merge people count [#2218]

### Changed

- Replaced 1KB minimum image file size restriction with dimensions check (16 pixels minimum each) [#2201]
- Switch selector on new observation matrix
- Increment pdf filesize to 512MB [#2212]
- Updated gems and npm packages

[#2201]: https://github.com/SpeciesFileGroup/taxonworks/issues/2201
[#2202]: https://github.com/SpeciesFileGroup/taxonworks/issues/2202
[#2209]: https://github.com/SpeciesFileGroup/taxonworks/issues/2209
[#2211]: https://github.com/SpeciesFileGroup/taxonworks/issues/2211
[#2212]: https://github.com/SpeciesFileGroup/taxonworks/issues/2212
[#2218]: https://github.com/SpeciesFileGroup/taxonworks/issues/2218

## [0.17.0] - 2021-04-23

### Added

- Adds SoftValidation component with fix buttons, and wrench (goto fix) links [#207]
- Database index on `Identifiers#cached`
- Tests for base #next/#previous [#2163]
- `create_backup_directory` flag to create backup directory if it does not exist for taxonworks rake tasks requiring `backup_directory`.
- Edit inline options on edit/new loan task [#2184]
- Shortcut legend on new taxon name task
- Help tip and placeholder for definition in Manage controlled vocabulary task [#2196]

### Fixed

- Bad `project_token` to API should not raise
- Descriptor::Qualitative destruction destroys rather than raises when character states unused.
- Previous navigation [#2163]
- Documenting source doesn't add source to project [#2172]
- Added missing params biocuration_class_ids and biological_relationship_ids to collection_objects_controller filter params. [skip-ci]
- incorrect author string for misspelled combination is fixed
- Missing data migration for `ObservationMatrixColumnItem::SingleDescriptor` to `ObservationMatrixColumnItem::Single:Descriptor`
- Show observation matrices count on radial object [#2158]
- Overflow on New observation matrix [#2168]
- Clear geographic area after reset [#2174]
- PK sequence not set up properly on project export
- Local identifiers' cached values not being updated when updating namespace [#2175]
- Uncertainty sign not populating in label [#2109]
- Pressing the reset button doesn't reset the by attribute facet in Filter collection object [#2180]
- Fix routes in edit/new observation matrices task [#2198]

### Changed

- Refactor SoftValidations and params including specs [#1972][#768]
- Removed legacy non TaxonWorks agnostic import rake tasks (moving to their own repos)
- Updated script predicting masculine, feminine and neuter species name forms
- Changed how `GeographicArea#find_by_lat_long` is built (UNION, not OR)
- Changed TaxonName string for superspecies names
- Updated y18n node package to version 4.0.1 [#2160]
- Replaced Canvas for SVG radial menu
- Close radial object after select a matrix on observation matrices slice [#2165]
- Radial menu slices position

[#768]: https://github.com/SpeciesFileGroup/taxonworks/issues/768
[#207]: https://github.com/SpeciesFileGroup/taxonworks/issues/207
[#1972]: https://github.com/SpeciesFileGroup/taxonworks/issues/1972
[#2109]: https://github.com/SpeciesFileGroup/taxonworks/issues/2109
[#2163]: https://github.com/SpeciesFileGroup/taxonworks/issues/2163
[#2160]: https://github.com/SpeciesFileGroup/taxonworks/issues/2160
[#2168]: https://github.com/SpeciesFileGroup/taxonworks/issues/2168
[#2172]: https://github.com/SpeciesFileGroup/taxonworks/issues/2172
[#2175]: https://github.com/SpeciesFileGroup/taxonworks/issues/2175
[#2174]: https://github.com/SpeciesFileGroup/taxonworks/issues/2174
[#2184]: https://github.com/SpeciesFileGroup/taxonworks/issues/2184
[#2196]: https://github.com/SpeciesFileGroup/taxonworks/issues/2196
[#2198]: https://github.com/SpeciesFileGroup/taxonworks/issues/2198

## [0.16.6] - 2021-03-26

### Added

- Community stats for `/api/v1/stats` [#2061]
- Add by-project param for `/api/v1/stats` [#2056]

### Fixed

- `browse_otu_link` handles nil [#2155]

[#2056]: https://github.com/SpeciesFileGroup/taxonworks/issues/2056
[#2061]: https://github.com/SpeciesFileGroup/taxonworks/issues/2061
[#2155]: https://github.com/SpeciesFileGroup/taxonworks/issues/2155
[#2158]: https://github.com/SpeciesFileGroup/taxonworks/issues/2158
[#2165]: https://github.com/SpeciesFileGroup/taxonworks/issues/2165

## [0.16.5] - 2021-03-25

### Added

- softvalidation fix for transfer of type species into coordinate subgenus
- Link from Browse colleciton object to Browse OTU for current OTU det [#2154]
- Collection object filter params for preparation and buffered fields [#2118]
- Added soft_validations and fixes for coordinate name citations and roles.
- `/collection_objects/123/navigation.json` route/view
- Determination, OTU and repository smart selectors on New image task [#2101]
- Georeferences coordinates in label generate on New collecting event [#2107]
- Lock buttons on New image [#2101]
- Open PDF slider in all tabs [#2106]
- TaxonName autocomplete by internal id
- bind `alt/ctrl + f` to focus the search autocomplete [#2132]
- Annotations on Browse nomenclature
- Collectors facet on Filter collection objects task
- Preview use panel on Manage controlled vocabulary [#2135]

### Changed

- Renamed -`otus_redirect` to `browse_otu_link`
- Updated Protonym.list_of_coordinate_names query. It helps for soft validation.
- Nexus output file was modified to present full name of the of the taxon. TNT export was not changed.
- Lock background color [#2112]
- sortArray function now return a natural sort
- Open confirmation modal and focus new button on New taxon name
- Next and previous links for id and identifier on comprehensive task [#2134]
- Determiner facet on Filter collection objects task
- Updated gems (`bundle update` without altering `Gemfile`)

### Fixed

- updated softvalidation for non binominal names
- updated label for species-group rank TaxonName
- Compute print column divisions with barcode style labels [#1993]
- Object tag for TaxonNameRelationship inverted [#2100]
- Collection object filter, collecting event related params were not being passed [#1807]
- Collection object filter with/out facets, in part [#1455]
- CoLDP missing values for names without original combinations [#2146]
- Multiple parent OTUs via parent_otu_id raised in CoLDp export [#2011]
- Not being able to get pinboard items on some circumstances
- `Request-URI Too Large` loading georeferences on Browse OTU
- Tab order near parent when name is pinned [#2130]
- Spinner in distribution section on Browse OTU
- Destroying a container goes to 404 page [#2133]
- Missing Determiner param [#2119]
- Refresh status and relationship list on rank change [#2010]
- Remove map shapes after reset form on Filter collection objects
- Disabled `Create georeference from verbatim` button when latitude and longitude are not available [#2152]
- Fix create determinations and biocurations before turn off the spinner [#1991]

[#1993]: https://github.com/SpeciesFileGroup/taxonworks/issues/1993
[#1991]: https://github.com/SpeciesFileGroup/taxonworks/issues/1991
[#2100]: https://github.com/SpeciesFileGroup/taxonworks/issues/2100
[#2154]: https://github.com/SpeciesFileGroup/taxonworks/issues/2154
[#1455]: https://github.com/SpeciesFileGroup/taxonworks/issues/1455
[#1807]: https://github.com/SpeciesFileGroup/taxonworks/issues/1807
[#2114]: https://github.com/SpeciesFileGroup/taxonworks/issues/2114
[#2146]: https://github.com/SpeciesFileGroup/taxonworks/issues/2146
[#2010]: https://github.com/SpeciesFileGroup/taxonworks/issues/2010
[#2011]: https://github.com/SpeciesFileGroup/taxonworks/issues/2011
[#2101]: https://github.com/SpeciesFileGroup/taxonworks/issues/2101
[#2106]: https://github.com/SpeciesFileGroup/taxonworks/issues/2101
[#2107]: https://github.com/SpeciesFileGroup/taxonworks/issues/2107
[#2112]: https://github.com/SpeciesFileGroup/taxonworks/issues/2112
[#2118]: https://github.com/SpeciesFileGroup/taxonworks/issues/2118
[#2119]: https://github.com/SpeciesFileGroup/taxonworks/issues/2119
[#2130]: https://github.com/SpeciesFileGroup/taxonworks/issues/2130
[#2131]: https://github.com/SpeciesFileGroup/taxonworks/issues/2131
[#2132]: https://github.com/SpeciesFileGroup/taxonworks/issues/2132
[#2133]: https://github.com/SpeciesFileGroup/taxonworks/issues/2133
[#2152]: https://github.com/SpeciesFileGroup/taxonworks/issues/2133
[#2135]: https://github.com/SpeciesFileGroup/taxonworks/issues/2135

## [0.16.4] - 2021-03-09

### Added

- Multiple presnece/absence params for collection objects filter [#2080]
- Buffered field facets for collection object [#1456], [#1835]
- Filter collection objects by determiner (Person) [#1835]
- Tag smart selector on create collection object in New collecting event task [#2066]
- Year field on person source in new source task
- Create new biocuration and in relationship links in filter collection object
- Determiner in filter collection object
- HEIC image format support
- PDF drop box on new source task [#2094]
- Confirmation modal to clone source [#2099]
- Smart selector on attributions in Radial annotator [#2081]

### Fixed

- Soft validation scope for AssertedDistributions not scoped to taxon [#1971]
- Uniquifying 2 people attached to the same source raises [#2078]
- Render Source::Human cached with year, udpate `citation_tag` [#2067]
- Qualitative states in matrix row coder order correctly [#2076]
- Better source cached filter wildcards [#1557]
- Observation matrices hub link [#2071]
- Refresh button component [#2085]
- Update comprehensive url [#2096]
- `/units.json` called 2x [#2089]
- Edit `error radius` of a georeference in new collecting event task [#2087]
- Previous and next navigate navigation links [#2039]

### Changed

- Now using ImageMagick 7 instead of 6
- Production and development docker images are now based off a single base image
- Development docker environment uses rvm instead of rbenv (matching version manager that has been used for production)
- Updated npm packages

[#1971]: https://github.com/SpeciesFileGroup/taxonworks/issues/1971
[#2039]: https://github.com/SpeciesFileGroup/taxonworks/issues/2039
[#2078]: https://github.com/SpeciesFileGroup/taxonworks/issues/2078
[#2067]: https://github.com/SpeciesFileGroup/taxonworks/issues/2067
[#2076]: https://github.com/SpeciesFileGroup/taxonworks/issues/2076
[#1557]: https://github.com/SpeciesFileGroup/taxonworks/issues/1557
[#1835]: https://github.com/SpeciesFileGroup/taxonworks/issues/1835
[#1456]: https://github.com/SpeciesFileGroup/taxonworks/issues/1456
[#2080]: https://github.com/SpeciesFileGroup/taxonworks/issues/2080
[#2066]: https://github.com/SpeciesFileGroup/taxonworks/issues/2066
[#2071]: https://github.com/SpeciesFileGroup/taxonworks/issues/2071
[#2081]: https://github.com/SpeciesFileGroup/taxonworks/issues/2081
[#2085]: https://github.com/SpeciesFileGroup/taxonworks/issues/2085
[#2087]: https://github.com/SpeciesFileGroup/taxonworks/issues/2087
[#2089]: https://github.com/SpeciesFileGroup/taxonworks/issues/2089
[#2094]: https://github.com/SpeciesFileGroup/taxonworks/issues/2094
[#2096]: https://github.com/SpeciesFileGroup/taxonworks/issues/2096
[#2099]: https://github.com/SpeciesFileGroup/taxonworks/issues/2099

## [0.16.3] - 2021-02-26

### Added

- Additional date recognition format in date RegEx
- Pagination on Browse Annotations [#1438]
- New combination for subgenus [#748]
- Warn about unsaved changes on Accession metadata [#1858]

### Fixed

- `eventDate`/`eventTime` output format not being ISO8601-compliant [#1939]
- Some value label in Filter sources
- Dropzone error message
- Redirect to Image Matrix on OTU Radial [#2033]
- Race condition problem when generating dwc_occurrences indexing

### Changed

- Pagination in Filter sources
- Replaced geckodriver-helper with webdrivers gem
- Improvement sort table on collection object, source and nomenclature filters

[#748]: https://github.com/SpeciesFileGroup/taxonworks/issues/748
[#1438]: https://github.com/SpeciesFileGroup/taxonworks/issues/1438
[#1858]: https://github.com/SpeciesFileGroup/taxonworks/issues/1858
[#1939]: https://github.com/SpeciesFileGroup/taxonworks/issues/1939
[#2033]: https://github.com/SpeciesFileGroup/taxonworks/issues/2033

## [0.16.2] - 2021-02-18

### Added

- Additional date recognition format in date RegEx
- Fields with/out some value facet for Source filter [#2023]
- Keyword params to TaxonName API
- Adds database index to Sour title, year, author
- Keyword and/or logic in Tag facets (throughout) [#2026], [#2032]
- `/ap1/v1/stats` endpoint [#1871]
- `papertrail.json?object_global_id=`
- Quick label on collection object quick form [#2003]
- Lock biological relationship in radial object [#2036]
- Confirmation popup to delete a type material in comprehensive
- Tag facet to filter nomenclature [#2047]

### Changed

- Checkmark on verbatim should visible only
- Updated gems (`bundle update` without altering `Gemfile`)
- Updated node packages (`npm update` without altering `packages.json`)
- Changed `verbatim author` for `cached_author_year` in filter nomenclature
- Keywords styled after choice in Tag facet
- Keywords removed from all list after choice in Tag facet

### Fix

- Model LoanItem - Tagged batch adds tag, not object [#2051]
- Prevent non-loanable things being loaned [#2043]
- `ancestors` param properly permitted TaxonName api/filter
- TaxonName#name allowed spaces [#2009]
- Fix help tip of pinboard navigator shortcut
- Generate label button [#2002]
- Save collectors in new collecting event task [#2016]
- Fix image viewer on filter image task
- Image caption modal size [#2030]
- Set created loan object [#2042]
- Refactor edit load items [#2044]

[#2032]: https://github.com/SpeciesFileGroup/taxonworks/issues/2032
[#2051]: https://github.com/SpeciesFileGroup/taxonworks/issues/2051
[#2043]: https://github.com/SpeciesFileGroup/taxonworks/issues/2043
[#2026]: https://github.com/SpeciesFileGroup/taxonworks/issues/2026
[#2023]: https://github.com/SpeciesFileGroup/taxonworks/issues/2023
[#2009]: https://github.com/SpeciesFileGroup/taxonworks/issues/2009
[#1871]: https://github.com/SpeciesFileGroup/taxonworks/issues/1871
[#2002]: https://github.com/SpeciesFileGroup/taxonworks/issues/2002
[#2003]: https://github.com/SpeciesFileGroup/taxonworks/issues/2003
[#2012]: https://github.com/SpeciesFileGroup/taxonworks/issues/2012
[#2016]: https://github.com/SpeciesFileGroup/taxonworks/issues/2016
[#2030]: https://github.com/SpeciesFileGroup/taxonworks/issues/2030
[#2042]: https://github.com/SpeciesFileGroup/taxonworks/issues/2042
[#2044]: https://github.com/SpeciesFileGroup/taxonworks/issues/2044
[#2045]: https://github.com/SpeciesFileGroup/taxonworks/issues/2045
[#2047]: https://github.com/SpeciesFileGroup/taxonworks/issues/2047

## [0.16.1] - 2021-01-26

### Fixed

- Missing `depiction_object_type` on New image task [#1995]
- Sort case-insensitive [#1985]

[#1985]: https://github.com/SpeciesFileGroup/taxonworks/issues/1985
[#1995]: https://github.com/SpeciesFileGroup/taxonworks/issues/1995

## [0.16.0] - 2021-01-25

### Added

- New collecting event task [#1530]
- "Quick" collection objects options from new collecting event task
- New WKT georeference inputs
- Auto-georeference and date Collecting Events by depicting images with pertinent EXIF data
- Route linting specs
- Generate label (alpha), pastes values into print label input
- Collecting event navigation options (next/previous with/out <many things>
- Nested_attributes for Labels
- Collection object/and collecting event navigation options/bridges
- `/collecting_events/preview?<filter_params>` a preview look for brief tables
- Subclasses for labels:`Label::QrCode`, `Label::Code128`
- Include `rqrcode`, `barby` for barcode rendering
- Add `label` attribute to Label JSON response that renders QR code
- Add accommodation for printing pages of barcode-based labels
- Add `Georeference::Wkt` an anonymous WKT based georeference assertion
- Add option to disable name-casing when Person is created from `/people/new` [#1967]
- Full CASTOR (taxon names batch load) example template, CASTOR preview notices
- New ICZN class added: NoDiagnosisAfter1930AndRejectedBefore2000 for family-group names
- Add image attributions, original citation and editor options in image viewer [#1978]
- Browse current OTU button in Browse OTU

### Changed

- Moved buttons in collecting event on comprehensive task [#1986]
- Improved collecting event status in smart selector on comprehensive digitization
- Some tasks route names were "malformed" and renamed
- ENV variable`TAXONWORKS_TEST_LINTING=true` must now be `true`, not anything, to trigger linting specs
- Setting `Identifier#cached` uses a build getter to enable Label building
- Georeference validation requires CollectingEvent (enabled by proper use of `:inverse_of`)
- Tweak to how `pinned?` is calculated trying to eliminate database calls
- Minor cleanup of batch preview layouts
- Changed softvalidation message for names being on Official ICZN lists
- Fetch codecov, seedback and closure_tree gems from RubyGems.
- Updated gems (`bundle update` without altering `Gemfile`).
- Remove `no_leaves`= true from taxon name on filter images task [#1953]
- Turn off autocomplete feature on vue autocomplete [#1956]
- Limited CoLDP exports runtime to 1 hour and 2 attemps.
- Turn off autocomplete on new taxon name task
- Replaced display name attribute for object_label in parent autocomplete on New taxon name task
- Filter task by name only [#1962]
- Search geographic area by verbatim coordinates on new collecting event
- Show coordinates from verbatim georeference
- Parsed verbatim label to fields
- Parsed EXIF coordinates to verbatim fields
- Changed autocomplete label [#1988]
- Using newer biodiversity gem from official source
- Updated gems (`bundle update` without altering `Gemfile`)

### Fixed

- CoLDP [sic], errant chresonym, and basionym ids for misspellings
- Loan items reference proper housekeeping in table
- Line links of batch-preview results
- broken API download link for exported references [#1908]
- removed BASIS task stub [#1716]
- `/api/v1/notes` project scoping [#1958]
- `is_community?` reporting `false` for some models without `project_id`
- New source after cloning not display changes on authors / editors lists
- Edit taxon name firing multiple updates when updating gender [#1970]
- Correct image size on image viewer
- Save pages before clone person on new taxon name [#1977]
- Correct count display of attributions [#1979]
- Uncheck collecting event option [#1980]
- Trip Code/Identifier not visible in header of Edit collecting event [#1990]

[#1530]: https://github.com/SpeciesFileGroup/taxonworks/issues/1530
[#1716]: https://github.com/SpeciesFileGroup/taxonworks/issues/1716
[#1908]: https://github.com/SpeciesFileGroup/taxonworks/issues/1908
[#1949]: https://github.com/SpeciesFileGroup/taxonworks/issues/1949
[#1953]: https://github.com/SpeciesFileGroup/taxonworks/issues/1953
[#1956]: https://github.com/SpeciesFileGroup/taxonworks/issues/1956
[#1958]: https://github.com/SpeciesFileGroup/taxonworks/issues/1958
[#1963]: https://github.com/SpeciesFileGroup/taxonworks/issues/1963
[#1967]: https://github.com/SpeciesFileGroup/taxonworks/issues/1967
[#1970]: https://github.com/SpeciesFileGroup/taxonworks/issues/1970
[#1977]: https://github.com/SpeciesFileGroup/taxonworks/issues/1977
[#1978]: https://github.com/SpeciesFileGroup/taxonworks/issues/1978
[#1979]: https://github.com/SpeciesFileGroup/taxonworks/issues/1979
[#1980]: https://github.com/SpeciesFileGroup/taxonworks/issues/1980
[#1986]: https://github.com/SpeciesFileGroup/taxonworks/issues/1986
[#1988]: https://github.com/SpeciesFileGroup/taxonworks/issues/1988
[#1990]: https://github.com/SpeciesFileGroup/taxonworks/issues/1990

## [0.15.1] - 2020-12-14

### Added

- `Person` can not be active for > 119 years
- Show buffered values in `Task - Browse collection objects` [#1931]
- Default pin button on Uniquify people task
- Checkbox to Select/unselect all match people on Uniquify people task [#1921]
- Pixels to centimeter on new image task

### Changed

- Clean timeline display in `Task - Browse collection objects`
- `db:seed` displays password for created users and adds admin to Default project [#1913]
- Start date needs to be set before set end date on Housekeeping facet
- Bump node package `ini` from 1.3.5 to 1.3.7

### Fixed

- CVT smart selectors/pinboard scope broken [#1940][#1941]
- Image filter `ancestor_id` was to be `taxon_name_id` or `taxon_name_id[]` [#1916]
- Bad Image select_option sort [#1930]
- Housekeeping filter params now less restrictive [#1920] PENDING UI TEST
- ShallowPolymorphic called in `.json` form [#1928]
- Documentation of param names, examples, for the "CASTOR" taxon name batch load [#1926]
- `tw:db:load` task not handling settings reliably. [#1914]
- Set `pulse` attribute true on radial annotator for object with annotations on data views and Browse nomenclature task
- Invalid attribute `:note` in Note API result view.
- Malformed PDF exception handling in Document model.
- Clipboard copy shortcut
- Source hub link on Citations by source task
- Clean content editor after change a topic

[#1941]: https://github.com/SpeciesFileGroup/taxonworks/issues/1941
[#1940]: https://github.com/SpeciesFileGroup/taxonworks/issues/1940
[#1916]: https://github.com/SpeciesFileGroup/taxonworks/issues/1916
[#1931]: https://github.com/SpeciesFileGroup/taxonworks/issues/1931
[#1930]: https://github.com/SpeciesFileGroup/taxonworks/issues/1930
[#1920]: https://github.com/SpeciesFileGroup/taxonworks/issues/1920
[#1928]: https://github.com/SpeciesFileGroup/taxonworks/issues/1928
[#1926]: https://github.com/SpeciesFileGroup/taxonworks/issues/1926
[#1913]: https://github.com/SpeciesFileGroup/taxonworks/issues/1913
[#1914]: https://github.com/SpeciesFileGroup/taxonworks/issues/1914
[#1921]: https://github.com/SpeciesFileGroup/taxonworks/issues/1921

## [0.15.0] - 2020-11-30

### Added

- Export project database task [#1868]
- Additional collecting methods recognized from the collecting event label
- Added content filter, API endpoints [#1905]
- New greatly simplified controller concern `ShallowPolymorphic` for handling link b/w shallow routes and filters
- Note filter improvements, specs, new params, API exposure [#XXX]
- `person#sources` `has_many` (very slight potential for issues)
- Multiple new people filter params, see `lib/queries/person/filter.rb` [#1859]
- People can be Tagged
- Added image filter [#1454]
- Added image smart selector [#1832]
- Added `pixels_to_centimeter` to images [#1785]
- PENDING TEST - API - `sort` (with `classification`, `alphabetical` options) to `/taxon_names` [#1865]
- Taxon determination, citations and collecting event information in specimen record on browse OTU
- Serial facet on filter sources
- Pulse animation for radial annotator [#1822]
- OTU column in asserted distribution on Browse OTU [#1846]
- Radial annotator on Uniquify people task
- History title on Browse nomenclature
- otu_ids param on Image matrix task
- Open image matrix button on Interactive keys task
- Citations on image response
- View mode on image matrix
- Lock view option for smart selector
- Sortable option to lock column/rows on edit/new observation matrix task [#1895]
- Media Descriptor support on Matrix Row Coder [#1896]
- Free Text Descriptor support on Matrix Row Coder [#1896]
- Search source on New source task [#1899]
- Link to Browse OTU on New asserted distribution task [#1893]
- Link to Browse OTU on comprehensive specimen digitization [#1889]

### Fixed

- Potential issue (may be others) with CoLDP raising in the midst of large exports
- People filter role + name [#1662]
- Fix family synonym validation [#1892]
- Fix matrix view row order [#1881]
- CVT view helper bug with predicates
- Fixed database seeding bugs.
- Fixed display problem of OTUs without taxon name on Browse OTU
- Edit asserted distribution on quick forms
- Reference overflow on Browse nomenclature
- Date requested filled automatically [#1872]
- Remove collecting event on comprehensive specimen digitization [#1878]
- Loan smart selector DB query.
- Label overlap on menu on observation matrices view [#1894]
- Remove repository on comprehensive specimen digitization [#1897]

### Changed

- change the order of TaxonName softvalidation to bring the duplicate message on the top
- tweaked CoLDP `reified` id concept and use
- removed `most_recent_upates` from Content params
- removed `/contents/filter.json` endpoint, use `/contents.json`
- Deprecating `Concerns::Polymorphic` for `ShallowPolymorphic`, in progress, see Notes controller
- Note filter params `query_string` => `text`, `note_object_types[]` => `note_object_type[]`, `note_object_ids[]` => `note_object_id[]`, added corresponding non-array versions
- Moved `levenshtein_distance` to Query for general use
- Remove `people/123/similar` endpoint (used `/index`)
- Person filter `person_wildcards` is `person_wildcard`
- Person filter behaviour vs. `levenshtein_cuttof`
- cached_valid_taxon_name_id updated for combination after valid status is assigned.
- updated soft validation for 'Uncertain placement'
- [sic] changed to (sic) for misspelled bacterial names
- Additional date and geographical coordinate formats added to the Verbatim label RegEx parsers
- Observation matrix could be resolved without observation_matrix_id, only with otu_filter
- Running `rake db:seed` without `user_id`/`project_id` is now possible.
- Disabled hamburger menu when no functionality behind it on Browse OTU [#1737]
- No longer needed set user on User facet in filters
- Autocomplete label for original combination on New taxon name task
- Changed "n/a" to combination label on Browse nomenclature
- Create original citation in image matrix task
- Autocomplete list style
- Edit button color on type material species task [#1898]
- GitHub Actions used as main CI/CD provider
- Updated vulnerable node packages [#1912]

[#1905]: https://github.com/SpeciesFileGroup/taxonworks/issues/1905
[#1662]: https://github.com/SpeciesFileGroup/taxonworks/issues/1662
[#1859]: https://github.com/SpeciesFileGroup/taxonworks/issues/1859
[#1881]: https://github.com/SpeciesFileGroup/taxonworks/issues/1881
[#1454]: https://github.com/SpeciesFileGroup/taxonworks/issues/1454
[#1832]: https://github.com/SpeciesFileGroup/taxonworks/issues/1832
[#1785]: https://github.com/SpeciesFileGroup/taxonworks/issues/1785
[#1737]: https://github.com/SpeciesFileGroup/taxonworks/issues/1737
[#1865]: https://github.com/SpeciesFileGroup/taxonworks/issues/1865
[#1822]: https://github.com/SpeciesFileGroup/taxonworks/issues/1822
[#1846]: https://github.com/SpeciesFileGroup/taxonworks/issues/1846
[#1868]: https://github.com/SpeciesFileGroup/taxonworks/issues/1868
[#1872]: https://github.com/SpeciesFileGroup/taxonworks/issues/1872
[#1889]: https://github.com/SpeciesFileGroup/taxonworks/issues/1889
[#1893]: https://github.com/SpeciesFileGroup/taxonworks/issues/1893
[#1894]: https://github.com/SpeciesFileGroup/taxonworks/issues/1894
[#1895]: https://github.com/SpeciesFileGroup/taxonworks/issues/1895
[#1896]: https://github.com/SpeciesFileGroup/taxonworks/issues/1896
[#1897]: https://github.com/SpeciesFileGroup/taxonworks/issues/1897
[#1898]: https://github.com/SpeciesFileGroup/taxonworks/issues/1898
[#1899]: https://github.com/SpeciesFileGroup/taxonworks/issues/1899
[#1912]: https://github.com/SpeciesFileGroup/taxonworks/pull/1912

## [0.14.1] - 2020-10-22

### Added

- API - `type` to /roles/:id
- API - `year` to /taxon_names
- API - `include_roles` param to /people
- API - `taxon_name_author_ids[]=`, `taxon_name_author_ids_or` params to /taxon_names
- API - `collector_ids[]=`, `collector_ids_or` params to /collecting_events
- Shape on asserted distribution list [#1828]
- Row filter on Interactive keys task
- Interactive keys and image matrix buttons on observation matrix dashboard

### Fixed

- Wrong param attribute in topic smart selector on radial annotator [#1829]
- Show repository on Browse OTU
- Enable search after fill collecting event fields [#1833]
- Missing geo_json param on geographic_area request [#1840]

### Changed

- Exclude Roles from response from /api/v1/people by default
- Increased `max_per_page` to 10000
- Random words clashes mitigation: Project factory names made longer and `Faker` unique generator is reset only between specs instead of before each test.
- Removed pages field on topic section
- Improved verbatim date parsing
- Georeference scope over geographic area scope [#1841]

[#1454]: https://github.com/SpeciesFileGroup/taxonworks/issues/1454
[#1832]: https://github.com/SpeciesFileGroup/taxonworks/issues/1832
[#1785]: https://github.com/SpeciesFileGroup/taxonworks/issues/1785
[#1828]: https://github.com/SpeciesFileGroup/taxonworks/issues/1828
[#1829]: https://github.com/SpeciesFileGroup/taxonworks/issues/1829
[#1833]: https://github.com/SpeciesFileGroup/taxonworks/issues/1833
[#1840]: https://github.com/SpeciesFileGroup/taxonworks/issues/1840
[#1841]: https://github.com/SpeciesFileGroup/taxonworks/issues/1841
[#1878]: https://github.com/SpeciesFileGroup/taxonworks/issues/1878

## [0.14.0] - 2020-10-16

### Added

- Added additional date recognition format for RegEx
- Added OTU filter in the interactive key API
- Collecting Event API endpoints
- Collection Object API endpoints
- Biological Assertion API endpoints
- Asserted Distribution API endpoints
- New Otu API params
- People filter API endpoints [#1509]
- Identifier filter API endpoints [#1510]
- Source filter API endpoints [#1511]
- New Interactive Key task [#1810]
- New model for matrix based interactive keys which produce JSON for the Interactive Key task [#1810]
- `weight` field to descriptor
- Ancestors facet on filter nomenclature [#1791]
- TW_DISABLE_DB_BACKUP_AT_DEPLOY_TIME env var to disable built-in backup functionality at deploy/database-update time.
- Display coordinate type specimens [#1811]
- Changed background color header for invalid names on Browse OTU
- Taxonworks version in header bar when not running in sandbox mode

### Fixed

- Fixed radial navigator broken for some data [#1824]
- Fixed IsData position [#1805]
- Collecting event object radial metadata settings
- Webpack resolved_paths deprecation warning
- Missing /otus/:otu_id/taxon_determinations route
- tw:db:restore task not picking up database host settings
- Create citation on new combination without pages
- Param descriptor id on new descriptor task [#1798]
- Filter by user on filter nomenclature [#1780]
- Optimized selector queries for Loan model

### Changed

- Fix original author string for Plant names
- Additional date format added for date recognition RegEx
- Removed some attributes from api/v1 endpoints to simplify responses
- type_materials/:id.json includes `original_combination` string
- CoLDP references are full cached values, not partially passed
- Combination nomenclatural code inference drawn from members, not parent
- Some nomenclature rank related simbols moved to constants
- Load Images for coordinate OTUs [#1787]
- Extended New Image task upload timeout from 30 seconds to 10 minutes
- Updated rgeo-proj4 gem

[#1824]: https://github.com/SpeciesFileGroup/taxonworks/issues/1824
[#1805]: https://github.com/SpeciesFileGroup/taxonworks/issues/1805
[#1509]: https://github.com/SpeciesFileGroup/taxonworks/issues/1509
[#1510]: https://github.com/SpeciesFileGroup/taxonworks/issues/1510
[#1511]: https://github.com/SpeciesFileGroup/taxonworks/issues/1511
[#1780]: https://github.com/SpeciesFileGroup/taxonworks/issues/1780
[#1791]: https://github.com/SpeciesFileGroup/taxonworks/issues/1791
[#1787]: https://github.com/SpeciesFileGroup/taxonworks/issues/1787
[#1798]: https://github.com/SpeciesFileGroup/taxonworks/issues/1798
[#1810]: https://github.com/SpeciesFileGroup/taxonworks/pull/1810
[#1811]: https://github.com/SpeciesFileGroup/taxonworks/issues/1811

## [0.13.0] - 2020-09-22

### Changed

- Removed forced dependency on google-protobuf gem
- Updated gems
- Browse OTU page unifies coordinate OTUs for Asserted Distribution and Biological Associations [#1570]
- Handling for new unicode minutes, seconds symbols [#1526]
- Descriptor object radial paths
- Many specs related to dynamic observation matrix items
- Improvements to Descriptor autocomplete labels [#1727]
- Added `rake tw:maintenance:otus:missplaced_references` [#1439]
- Pdf viewer button on Documentation and Source views [#1693]
- Spinner for when converting verbatim to bibtex [#1710]
- Set OTU in determination when otu_id param is present on comprehensive task
- "Create georeference from verbatim" button in Parsed column on comprehensive task
- Sortable order for Type material, Biological association and Determinations on comprehensive task
- User facet on Filter nomenclature task [#1720]
- Pagination on Filter noemnclature task [#1724]
- Biological associations filter on Browse OTU

### Changed

- AssertedDistribution filter `otu_id` and `geographic_area_id` can now also take array form, e.g. `otu_id[]=`
- Preload all CSL styles via fixed constant, increasing boot speed [#1749]
- Return value format for Utilities::Geo.distance_in_meters changed from \[Float\] to \[String\]
- Data migration updating all `type` column values for matrix row/column items
- Tweaked JSON attribute response for matrix rows and columns very slightly
- Updated observation item types to properly nest them, inc. all downstream changes (Factories, etc.)
- Unfied matrix hooks in various places
- Updated some matrix related routes to point to tasks
- Updated respec `matrix` tag to `observation_matrix`
- Methods that write to cached should not fire callbacks, potential for [#1701]
- Using custom geckodriver-helper for Firefox 80 support
- Override browser shortcuts on task hotkeys [#1738]
- Biological associations section on Browse OTU
- TW now supports Postgres 12 [#1305]
- Replaced biodiversity with custom gem repo using IPC with gnparser processes
- Updated gems
- Character "΄" also accepted as minute specifier in coordinates parsing.

## Fixed

- Fixed LOW_PROBABILITY constant message
- Matrix rows/items prevent OTU (and collection object) from being destroyed [#1159]
- Scope of dynamic taxon name row item [#1747]
- Processing of values (in distance_in_meters) to limit significant digits of results of unit conversions. Decimal degrees not affected at this time. [#1512]
- Character state order not correct in Nexus format [#1574]
- Not able to destroy matrix rows or matrices [#1520], [#1123]
- Dynamic observeratoin matrix items not properly scoped/behaving [#1125]
- Destroy pdf pages before create new ones [#1680]
- Serial multiple updates did not update bibtex author field [#1709]
- Fix (likely) for pinboard items failing to remove [#1690]
- Better response for failed collecting event cloning [#1705]
- Cleaned up deprecated biological associations graph autcomplete [#1707]
- Colliding `namespace` method for identifiers breaks identifiers list [#1702]
- Graceful failed serial destroy response [#1703]
- Restored Show -> edit link [#1699]
- Enable search button after pick a collecting event date on Filter collection objects task [#1728]
- Misppeling collecting_event_ids parameter [#1729]
- Non-original combination authorship lacking parentheses [#1686]

[#1570]: https://github.com/SpeciesFileGroup/taxonworks/issues/1570
[#1749]: https://github.com/SpeciesFileGroup/taxonworks/issues/1749
[#1159]: https://github.com/SpeciesFileGroup/taxonworks/issues/1159
[#1747]: https://github.com/SpeciesFileGroup/taxonworks/issues/1747
[#1512]: https://github.com/SpeciesFileGroup/taxonworks/issues/1512
[#1526]: https://github.com/SpeciesFileGroup/taxonworks/issues/1526
[#1727]: https://github.com/SpeciesFileGroup/taxonworks/issues/1727
[#1574]: https://github.com/SpeciesFileGroup/taxonworks/issues/1574
[#1520]: https://github.com/SpeciesFileGroup/taxonworks/issues/1520
[#1123]: https://github.com/SpeciesFileGroup/taxonworks/issues/1123
[#1125]: https://github.com/SpeciesFileGroup/taxonworks/issues/1125
[#1439]: https://github.com/SpeciesFileGroup/taxonworks/issues/1439
[#1709]: https://github.com/SpeciesFileGroup/taxonworks/issues/1709
[#1680]: https://github.com/SpeciesFileGroup/taxonworks/issues/1680
[#1690]: https://github.com/SpeciesFileGroup/taxonworks/issues/1690
[#1693]: https://github.com/SpeciesFileGroup/taxonworks/issues/1693
[#1699]: https://github.com/SpeciesFileGroup/taxonworks/issues/1699
[#1701]: https://github.com/SpeciesFileGroup/taxonworks/issues/1701
[#1705]: https://github.com/SpeciesFileGroup/taxonworks/issues/1705
[#1707]: https://github.com/SpeciesFileGroup/taxonworks/issues/1707
[#1702]: https://github.com/SpeciesFileGroup/taxonworks/issues/1702
[#1703]: https://github.com/SpeciesFileGroup/taxonworks/issues/1703
[#1710]: https://github.com/SpeciesFileGroup/taxonworks/issues/1710
[#1720]: https://github.com/SpeciesFileGroup/taxonworks/issues/1720
[#1724]: https://github.com/SpeciesFileGroup/taxonworks/issues/1724
[#1738]: https://github.com/SpeciesFileGroup/taxonworks/issues/1738
[#1686]: https://github.com/SpeciesFileGroup/taxonworks/issues/1686
[#1305]: https://github.com/SpeciesFileGroup/taxonworks/pull/1305

## [0.12.17] - 2020-02-02

### Added

- Successfull source destroy message
- Pending - Definition field to BiologicalRelationship model and views [#1672]
- New button to (attempt to) convert verbatim sources to Bibtex via Crossref
- Model methods and attribute to change Source Verbatim to Bibtex [#1673]
- DOMPurify package to sanitize html
- List all Keyword and Topics in smart selector on filter source [#1675]
- Added data links tool in markdown editor (Ctrl/Alt-Shift-L) [#1674]
- Definition field on composer biological relationship task [#1672]

### Changed

- Unified can_destroy/edit methods
- Improved Source autocomplete with metadata/markup [#1681]
- Changed CoLDP download to use Catalog::Nomenclature as name source
- Replace SimpleMDE for EasyMDE
- Sort alphabetically bibliography style list on filter source
- Removed limit of download bibtex on filter source [#1683]
- Disable/enable destroy button from metadata on radial navigator [#1696]

### Fixed

- Non admins not able to destroy shared data [#1098]
- Pending confirmation: Include original combinations in CoLDP [#1204]
- Pending confirmation: Include forma/variety properly in CoLDP [#1203]
- Docker: Fixed path typo on clean up command
- Tag button on filter source [#1692]
- Overflow in taxon names list in new taxon name [#1688]
- Confidence button overlapped in new combination [#1687]

[#1098]: https://github.com/SpeciesFileGroup/taxonworks/issues/1098
[#1672]: https://github.com/SpeciesFileGroup/taxonworks/issues/1672
[#1673]: https://github.com/SpeciesFileGroup/taxonworks/issues/1673
[#1674]: https://github.com/SpeciesFileGroup/taxonworks/issues/1674
[#1681]: https://github.com/SpeciesFileGroup/taxonworks/issues/1681
[#1203]: https://github.com/SpeciesFileGroup/taxonworks/issues/1203
[#1204]: https://github.com/SpeciesFileGroup/taxonworks/issues/1204
[#1672]: https://github.com/SpeciesFileGroup/taxonworks/issues/1672
[#1675]: https://github.com/SpeciesFileGroup/taxonworks/issues/1675
[#1683]: https://github.com/SpeciesFileGroup/taxonworks/issues/1683
[#1687]: https://github.com/SpeciesFileGroup/taxonworks/issues/1687
[#1688]: https://github.com/SpeciesFileGroup/taxonworks/issues/1688
[#1692]: https://github.com/SpeciesFileGroup/taxonworks/issues/1692
[#1696]: https://github.com/SpeciesFileGroup/taxonworks/issues/1696

## [0.12.16] - 2020-08-24

### Added

- Highlight metadata that is not in this project in uniquify people task [#1648]
- Locks buttons on grid digitizer task [#1599]
- Option to export styled bibliography on filter sources task [#1652]
- Edit button in content section on radial object [#1670]

### Changed

- Drag button style on new taxon name [#1669]
- Removed SimpleMDE lib from ruby assets and added to npm dependencies
- Allow taxon name type relationships to be cited [#1667]

### Fixed

- BibTex html no longer escaped [#1657]
- Some of the elements of the form are not accessible on overflow. [#1661]
- Populate masculine, feminine and neuter on gender form [#1665]
- Markdown render on Browse OTU [#1671]

[#1599]: https://github.com/SpeciesFileGroup/taxonworks/issues/1599
[#1648]: https://github.com/SpeciesFileGroup/taxonworks/issues/1648
[#1652]: https://github.com/SpeciesFileGroup/taxonworks/issues/1652
[#1657]: https://github.com/SpeciesFileGroup/taxonworks/issues/1657
[#1661]: https://github.com/SpeciesFileGroup/taxonworks/issues/1661
[#1665]: https://github.com/SpeciesFileGroup/taxonworks/issues/1665
[#1667]: https://github.com/SpeciesFileGroup/taxonworks/issues/1667
[#1669]: https://github.com/SpeciesFileGroup/taxonworks/issues/1669
[#1670]: https://github.com/SpeciesFileGroup/taxonworks/issues/1670
[#1671]: https://github.com/SpeciesFileGroup/taxonworks/issues/1671

## [0.12.15] - 2020-08-18

### Fixed

- Sqed hook initiated with String, not Class [#1654]

[#1654]: https://github.com/SpeciesFileGroup/taxonworks/issues/1654

## [0.12.14] - 2020-08-17

### Added

- Help tips in comprehensive specimen digitization task
- Help tips in new source task
- Type section in Browse OTUs task [#1615]
- Automatically filter sections by taxon rank in Browse OTUs task
- Rank string in browse nomenclature
- Pinboard navigator (Ctrl/Alt + G) [#1647]
- Filter by repository in filter collection objects [#1650]
- Hotkey for add element to pinboard (Ctrl/Alt + P)

### Fixed

- Collectors order in comprehensive specimen digitization
- Losses data of etymology form after set a gender
- Autocomplete component not encoding query params properly
- Random RGeo deserialization errors [#1553]

### Changed

- New combination redirect to the valid name [#1639]
- Rename comprehensive specimen digitization task card
- Updated chartkick gem [#1646]
- Improved verbatim date and geographic coordinates recognition
- Improved soft validation messages for coordinated species-group

[#1553]: https://github.com/SpeciesFileGroup/taxonworks/issues/1553
[#1615]: https://github.com/SpeciesFileGroup/taxonworks/issues/1615
[#1639]: https://github.com/SpeciesFileGroup/taxonworks/issues/1639
[#1646]: https://github.com/SpeciesFileGroup/taxonworks/pull/1646
[#1647]: https://github.com/SpeciesFileGroup/taxonworks/issues/1647
[#1650]: https://github.com/SpeciesFileGroup/taxonworks/issues/1650

## [0.12.13] - 2020-08-04

### Added

- Delete confirmation for original combinations [#1618]
- Delete confirmation for type specimens in new type specimen task
- Check if already exist an asserted combination with the same otu and geographic area in new asserted distribution task [#1329]
- Modal on duplicate original citations in radial annotator [#1576]
- Soft validations component for citations in radial annotator and tasks [#1552]
- Redirect to valid name in browse nomenclature [#446]
- sessionStorage for browse nomenclature autocomplete [#446]
- Observation matrices in radial object [#1527]
- Comprehensive task to taxon name radial [#934]
- Map on OTU radial in asserted distribution form [#856]
- Pin objects from list in filter sources
- Checkbox to make document public on list in radial annotator
- Title legend for "make default" icon in pinboard slide
- Checkbox to alternative between AND/OR filter for authors in filter sources
- Lep staged 2 layout for staged images [#1635]

### Changed

- Use amazing_print instead of awesome_print gem
- Cleanup and add spec basis for nomenclature tabular stats queries
- Improve/unify image modal [#1617]
- Replace repository and source autocompletes for smart selectors in new type material task
- Changed autosave behaviour in new asserted distribution task
- Gender list order in new taxon name task
- Page range soft validation message made less strict
- Original citation-related UI text
- Moved taxon name input search to right column in new taxon name
- Persons autosave in new taxon name
- Updated elliptic node package. [#1632]

### Fixed

- Flip object to subject label on type section in new taxon name task
- Shapes are possible to drag even if this option is not set up
- Columns size of georeference table [#1622]
- Webpacker host and port bind on docker container
- Wrong taxon name relationship soft validation message for genera
- Modal confirmation its not displaying in manage synonyms section [#1627]
- Manage synonyms includes combinations [#1628]
- Recent and per params in source filter and controller
- Missing ZIP dependency for docker images
- Attempting to return geographic areas in OTU smart selector on certain conditions

[#446]: https://github.com/SpeciesFileGroup/taxonworks/issues/446
[#856]: https://github.com/SpeciesFileGroup/taxonworks/issues/856
[#934]: https://github.com/SpeciesFileGroup/taxonworks/issues/934
[#1329]: https://github.com/SpeciesFileGroup/taxonworks/issues/1329
[#1527]: https://github.com/SpeciesFileGroup/taxonworks/issues/1527
[#1552]: https://github.com/SpeciesFileGroup/taxonworks/issues/1552
[#1576]: https://github.com/SpeciesFileGroup/taxonworks/issues/1576
[#1617]: https://github.com/SpeciesFileGroup/taxonworks/issues/1617
[#1618]: https://github.com/SpeciesFileGroup/taxonworks/issues/1618
[#1622]: https://github.com/SpeciesFileGroup/taxonworks/issues/1622
[#1627]: https://github.com/SpeciesFileGroup/taxonworks/issues/1627
[#1628]: https://github.com/SpeciesFileGroup/taxonworks/issues/1628
[#1632]: https://github.com/SpeciesFileGroup/taxonworks/pull/1632
[#1635]: https://github.com/SpeciesFileGroup/taxonworks/issues/1635

## [0.12.12] - 2020-07-22

### Fixed

- Seeing OTUs in Recent that do not belong to project [#1626]

[#1626]: https://github.com/SpeciesFileGroup/taxonworks/issues/1626

## [0.12.11] - 2020-07-14

### Changed

- Type material designations are now grouped by collection object in Browse OTUs (refs [#1614])

### Fixed

- Protonym parent priority soft validation [#1613]
- Type specimens count in Browse OTUs task
- Attempting to update containers as if them were collection objects in Grid Digitizer task [#1601]

[#1601]: https://github.com/SpeciesFileGroup/taxonworks/issues/1601
[#1613]: https://github.com/SpeciesFileGroup/taxonworks/issues/1613
[#1614]: https://github.com/SpeciesFileGroup/taxonworks/issues/1614

## [0.12.10] - 2020-07-07

### Added

- Smart selection source on new combination and citations annotator
- Parsed verbatim label on comprehensive specimen digitization task
- Soft validation in timeline on Browse OTUs [#1593]
- Topic facet in Filter Sources task [#1589]
- Counts on type specimen and specimen records sections on Browse OTUs
- Collecting method parsing in verbatim label text

### Changed

- Replaced vue-resource package by axios
- Disabled parallel upload on new image task [#1596]
- Default verbatim fields order on comprehensive specimen digitization
- Set radius error in verbatim georeference [#1602]
- Timeline filter.
- Missing High classification ranks on classfication autocomplete on new taxon name [#1595]
- Date and geo-coordinates parsing improvements
- Also update cached taxon name fields when Adjective or Participle is selected
- Repositories and Serials smart selectors' recent entries optimizations

### Fixed

- Filter collecting events was passing a wrong (changed name) parameters and structure for maps and geographic area
- Not showing up people list after a crossref source [#1597]
- Scroller in georeferences map modal
- Grid Digitizer task failing to update containerized specimens matched by identifiers [#1601]
- Specimen not associate with genus after create it in type section on new taxon name [#1604]
- Volume field only accepted numbers [#1606]
- Smart selectors not remove the previous selection after press new on New source task [#1605]
- Georeference methods `latitude` returning longitude and `longitude` latitude
- Smart selector overrides custom list after lists are loaded [#1608]
- Duplicate shortcut, using the same one for comprehensive specimen digitization and clipboard [#1612]
- Typo in taxon name relationship soft validation message.

[#1589]: https://github.com/SpeciesFileGroup/taxonworks/issues/1589
[#1593]: https://github.com/SpeciesFileGroup/taxonworks/issues/1593
[#1595]: https://github.com/SpeciesFileGroup/taxonworks/issues/1595
[#1596]: https://github.com/SpeciesFileGroup/taxonworks/issues/1596
[#1597]: https://github.com/SpeciesFileGroup/taxonworks/issues/1597
[#1601]: https://github.com/SpeciesFileGroup/taxonworks/issues/1601
[#1602]: https://github.com/SpeciesFileGroup/taxonworks/issues/1602
[#1604]: https://github.com/SpeciesFileGroup/taxonworks/issues/1604
[#1605]: https://github.com/SpeciesFileGroup/taxonworks/issues/1605
[#1606]: https://github.com/SpeciesFileGroup/taxonworks/issues/1606
[#1608]: https://github.com/SpeciesFileGroup/taxonworks/issues/1608
[#1612]: https://github.com/SpeciesFileGroup/taxonworks/issues/1612

## [0.12.9] - 2020-07-01

### Added

- Endpoint for verbatim label parsing (dates and geographic coordinates)

### Changed

- Display `[sic]` on misspellings of family-group full taxon names

### Fixed

- Containerized objects not showing up together [#1590]
- Citations by Source task not loading taxon names list [#1591]

[#1590]: https://github.com/SpeciesFileGroup/taxonworks/issues/1590
[#1591]: https://github.com/SpeciesFileGroup/taxonworks/issues/1591

## [0.12.8] - 2020-06-29

### Added

- Set autofocus on source and geographic area in OTU radial asserted distribution form
- `/otus/123/coordinate.json` endpoint - all OTUs coordinate with this one (refs [#1585])
- Autosave on new asserted distribution task

### Changed

- Unauthorized json response
- Better error handle for vue-autocomplete
- Replaced old method to handle ajax call in all tasks
- Updated relationships filter param on new taxon name task (refs [#1584])
- ControlledVocabularyTerm model no longer requires SKOS with URI (refs [#1562], [#1561])
- Improved sorting of objects in the Browse Nomenclatue task
- Updated dwc-archive gem to version 1.1.1

### Fixed

- Topic `select_optimized` controller method crash
- Recent list of biological associations not working due to the use of incorrect table

[#1561]: https://github.com/SpeciesFileGroup/taxonworks/issues/1561
[#1562]: https://github.com/SpeciesFileGroup/taxonworks/issues/1562
[#1584]: https://github.com/SpeciesFileGroup/taxonworks/issues/1584
[#1585]: https://github.com/SpeciesFileGroup/taxonworks/issues/1585

## [0.12.7] - 2020-06-26

### Added

- Taxon name status and relationships soft validations display in Browse Nomenclature task
- Interface to select OTUs and create rows in Observation Matrices Dashboard task
- Autosave system in New Taxon Name task (refs [#649])
- Etymology filter in Nomenclature Filter task (refs [#1549])
- Added new shortcuts for Comprehensive Digitization, New Type Specimen, New Taxon Name and Browse Nomenclature tasks
- Classification section in New Taxon Name task
- Spec to test md5 of multi-line verbatim labels (refs [#1572])
- Display classifications alongside relationships in Browse Nomenclature task
- Add children and add sibling buttons in New Taxon Name task (refs [#1503])
- Link to create new serial on smart selector of New Source tast
- Semantic section coloration in Browse OTU task (refs [#1571])
- Rank prediction in New Taxon Name task (refs [#1054])

### Changed

- Optimized recently used geographic area and sources search
- Improved part of speech and etymology soft validation messages
- Year suffix and pages are now also used when sorting citations in Browse Nomenclature task
- Replaced old geographic area smart selector with newer version
- Swapped 'Masculine' and 'Femenine' positions in New Taxon Name task (refs [#660])
- Replaced uses of `find_each` with `each` (refs [#1548])
- Refactored New Taxon Name front end code
- Display text of some taxon name relationships
- Autocomplete visible in all tabs of smart selector
- OTU autocomplete searches now also matches by common names (refs [#869])
- Browse Taxa task renamed to Browse OTU
- Using unreleased closure_tree code from official repo to address deprecation warning messages
- "valid by default" no longer displayed when a relationship exists in New Taxon Name task (refs [#1525])
- Improvements in BibTex and New Source task UI
- Improvements in role picker and smart selectors in Comprehensive Collection Object Form and New Source tasks
- Optimized some filters for some smart selectors (refs [#1534])
- Smart selector for sources no longer ordered by name
- Some minor UI tweaks in some places
- Updated ruby gems

### Fixed

- Recently used objects code on some models
- Collection Object Filter task not filternig by type material type ([#1551])
- Forms not being cleared when pressing `new` on Compose Biological Relationships task ([#1563])
- Not getting the full list of topics when clicking all in `Radial annotator -> Citation -> Topic` ([#1566])
- Showing name instead of the short name in `Radial Annotator -> Identifiers -> Preview` ([#1567])
- `create` button keeps disabled when creating a new citation fails in `Radial annotator -> Citation` ([#1568])
- Incorrect method call in Match Georeference task view
- Display of misspellings on taxon name relationships
- Femenine and neuter names ending in '-or' not being accepted ([#1575])
- Spinner not disabled when entering malformed URIs in Manage Controlled Vocabulary task form ([#1561])
- "--None--" results obscuring buttons until clicking off the record ([#1558])

[#649]: https://github.com/SpeciesFileGroup/taxonworks/issues/649
[#660]: https://github.com/SpeciesFileGroup/taxonworks/issues/660
[#869]: https://github.com/SpeciesFileGroup/taxonworks/issues/869
[#1054]: https://github.com/SpeciesFileGroup/taxonworks/issues/1054
[#1503]: https://github.com/SpeciesFileGroup/taxonworks/issues/1503
[#1525]: https://github.com/SpeciesFileGroup/taxonworks/issues/1525
[#1534]: https://github.com/SpeciesFileGroup/taxonworks/issues/1534
[#1548]: https://github.com/SpeciesFileGroup/taxonworks/issues/1548
[#1549]: https://github.com/SpeciesFileGroup/taxonworks/issues/1549
[#1551]: https://github.com/SpeciesFileGroup/taxonworks/issues/1551
[#1558]: https://github.com/SpeciesFileGroup/taxonworks/issues/1558
[#1561]: https://github.com/SpeciesFileGroup/taxonworks/issues/1561
[#1563]: https://github.com/SpeciesFileGroup/taxonworks/issues/1563
[#1566]: https://github.com/SpeciesFileGroup/taxonworks/issues/1566
[#1567]: https://github.com/SpeciesFileGroup/taxonworks/issues/1567
[#1568]: https://github.com/SpeciesFileGroup/taxonworks/issues/1568
[#1571]: https://github.com/SpeciesFileGroup/taxonworks/issues/1571
[#1572]: https://github.com/SpeciesFileGroup/taxonworks/issues/1572
[#1575]: https://github.com/SpeciesFileGroup/taxonworks/issues/1575

## [0.12.6] - 2020-06-12

### Added

- CHANGELOG.md
- Matrix observation filters
- Full backtrace in exception notification
- `count` and several other basic default units to Descriptors [#1501]
- Basic Observation::Continuous operators
- Linked new Descriptor form to Task - New descriptor

### Changed

- Updated node packages and changed webpacker configuration
- Progress on fix for [#1420]: CoLDP - Name element columns only getting populated for not valid names
- Made TaxonNameClassification scopes more specific to allow citation ordering (refs [#1040])

### Fixed

- Minor fix in observation matrix dashboard
- Potential fix for `PG::TRDeadlockDetected` when updating taxon name-related data

[#1420]: https://github.com/SpeciesFileGroup/taxonworks/issues/1420
[#1040]: https://github.com/SpeciesFileGroup/taxonworks/issues/1040
[#1501]: https://github.com/SpeciesFileGroup/taxonworks/issues/1501

## [0.12.5] - 2020-06-08

### Added

- Default unit selector for sample character in New Descriptor task ([#1533])
- 'None' option for unit selector in Matrix Row Encoder task
- New Descriptor units

### Changed

- Updated websocket-extensions node package
- Optimized smart selector refresh
- Improved removal error message when source is still in use by some project

### Fixed

- Language selector backend bug
- Sort by page on Citations by Source task ([#1536])
- Removed duplicate `destroy` on project sources controller

[#1533]: https://github.com/SpeciesFileGroup/taxonworks/issues/1533
[#1536]: https://github.com/SpeciesFileGroup/taxonworks/issues/1536

## [0.12.4] - 2020-06-05

### Added

- Pagination on New Observation Matrix task
- Hyperlink to Observation Matrices Dashboard task on New Observation Matrix task (#1532)
- New deletion warning messages on New Observation Matrix task

### Changed

- Renamed New Matrix task to New Observation Matrix
- Citations are now saved without locking on New Taxon Name task
- Updated gems (`bundle update` without altering `Gemfile`)
- Several optimizations on recently used objects retrieval for smart selectors

### Fixed

- Loosing input page numbers when switching tabs on New Taxon Name task

[#1532]: https://github.com/SpeciesFileGroup/taxonworks/issues/1532
[unreleased]: https://github.com/SpeciesFileGroup/taxonworks/compare/v0.40.3...development
[0.40.3]: https://github.com/SpeciesFileGroup/taxonworks/compare/v0.40.2...v0.40.3
[0.40.2]: https://github.com/SpeciesFileGroup/taxonworks/compare/v0.40.1...v0.40.2
[0.40.1]: https://github.com/SpeciesFileGroup/taxonworks/compare/v0.40.0...v0.40.1
[0.40.0]: https://github.com/SpeciesFileGroup/taxonworks/compare/v0.39.0...v0.40.0
[0.39.0]: https://github.com/SpeciesFileGroup/taxonworks/compare/v0.38.3...v0.39.0
[0.38.3]: https://github.com/SpeciesFileGroup/taxonworks/compare/v0.38.2...v0.38.3
[0.38.2]: https://github.com/SpeciesFileGroup/taxonworks/compare/v0.38.1...v0.38.2
[0.38.1]: https://github.com/SpeciesFileGroup/taxonworks/compare/v0.38.0...v0.38.1
[0.38.0]: https://github.com/SpeciesFileGroup/taxonworks/compare/v0.37.1...v0.38.0
[0.37.1]: https://github.com/SpeciesFileGroup/taxonworks/compare/v0.37.0...v0.37.1
[0.37.0]: https://github.com/SpeciesFileGroup/taxonworks/compare/v0.36.0...v0.37.0
[0.36.0]: https://github.com/SpeciesFileGroup/taxonworks/compare/v0.35.3...v0.36.0
[0.35.3]: https://github.com/SpeciesFileGroup/taxonworks/compare/v0.35.2...v0.35.3
[0.35.2]: https://github.com/SpeciesFileGroup/taxonworks/compare/v0.35.1...v0.35.2
[0.35.1]: https://github.com/SpeciesFileGroup/taxonworks/compare/v0.35.0...v0.35.1
[0.35.0]: https://github.com/SpeciesFileGroup/taxonworks/compare/v0.34.6...v0.35.0
[0.34.6]: https://github.com/SpeciesFileGroup/taxonworks/compare/v0.34.5...v0.34.6
[0.34.5]: https://github.com/SpeciesFileGroup/taxonworks/compare/v0.34.4...v0.34.5
[0.34.4]: https://github.com/SpeciesFileGroup/taxonworks/compare/v0.34.3...v0.34.4
[0.34.3]: https://github.com/SpeciesFileGroup/taxonworks/compare/v0.34.2...v0.34.3
[0.34.2]: https://github.com/SpeciesFileGroup/taxonworks/compare/v0.34.1...v0.34.2
[0.34.1]: https://github.com/SpeciesFileGroup/taxonworks/compare/v0.34.0...v0.34.1
[0.34.0]: https://github.com/SpeciesFileGroup/taxonworks/compare/v0.31.1...v0.34.0
[0.33.1]: https://github.com/SpeciesFileGroup/taxonworks/compare/v0.33.0...v0.33.1
[0.33.0]: https://github.com/SpeciesFileGroup/taxonworks/compare/v0.32.3...v0.33.0
[0.32.3]: https://github.com/SpeciesFileGroup/taxonworks/compare/v0.32.2...v0.32.3
[0.32.2]: https://github.com/SpeciesFileGroup/taxonworks/compare/v0.32.1...v0.32.2
[0.32.1]: https://github.com/SpeciesFileGroup/taxonworks/compare/v0.32.0...v0.32.1
[0.32.0]: https://github.com/SpeciesFileGroup/taxonworks/compare/v0.31.3...v0.32.0
[0.31.3]: https://github.com/SpeciesFileGroup/taxonworks/compare/v0.31.2...v0.31.3
[0.31.2]: https://github.com/SpeciesFileGroup/taxonworks/compare/v0.31.1...v0.31.2
[0.31.1]: https://github.com/SpeciesFileGroup/taxonworks/compare/v0.31.0...v0.31.1
[0.31.0]: https://github.com/SpeciesFileGroup/taxonworks/compare/v0.30.3...v0.31.0
[0.30.3]: https://github.com/SpeciesFileGroup/taxonworks/compare/v0.30.2...v0.30.3
[0.30.2]: https://github.com/SpeciesFileGroup/taxonworks/compare/v0.30.1...v0.30.2
[0.30.1]: https://github.com/SpeciesFileGroup/taxonworks/compare/v0.30.0...v0.30.1
[0.30.0]: https://github.com/SpeciesFileGroup/taxonworks/compare/v0.29.6...v0.30.0
[0.29.6]: https://github.com/SpeciesFileGroup/taxonworks/compare/v0.29.5...v0.29.6
[0.29.5]: https://github.com/SpeciesFileGroup/taxonworks/compare/v0.29.4...v0.29.5
[0.29.4]: https://github.com/SpeciesFileGroup/taxonworks/compare/v0.29.3...v0.29.4
[0.29.3]: https://github.com/SpeciesFileGroup/taxonworks/compare/v0.29.2...v0.29.3
[0.29.2]: https://github.com/SpeciesFileGroup/taxonworks/compare/v0.29.1...v0.29.2
[0.29.1]: https://github.com/SpeciesFileGroup/taxonworks/compare/v0.29.0...v0.29.1
[0.29.0]: https://github.com/SpeciesFileGroup/taxonworks/compare/v0.28.1...v0.29.0
[0.28.1]: https://github.com/SpeciesFileGroup/taxonworks/compare/v0.28.0...v0.28.1
[0.28.0]: https://github.com/SpeciesFileGroup/taxonworks/compare/v0.27.3...v0.28.0
[0.27.3]: https://github.com/SpeciesFileGroup/taxonworks/compare/v0.27.2...v0.27.3
[0.27.2]: https://github.com/SpeciesFileGroup/taxonworks/compare/v0.27.1...v0.27.2
[0.27.1]: https://github.com/SpeciesFileGroup/taxonworks/compare/v0.27.0...v0.27.1
[0.27.0]: https://github.com/SpeciesFileGroup/taxonworks/compare/v0.26.2...v0.27.0
[0.26.2]: https://github.com/SpeciesFileGroup/taxonworks/compare/v0.26.1...v0.26.2
[0.26.1]: https://github.com/SpeciesFileGroup/taxonworks/compare/v0.26.0...v0.26.1
[0.26.0]: https://github.com/SpeciesFileGroup/taxonworks/compare/v0.25.0...v0.26.0
[0.25.0]: https://github.com/SpeciesFileGroup/taxonworks/compare/v0.24.5...v0.25.0
[0.24.5]: https://github.com/SpeciesFileGroup/taxonworks/compare/v0.24.4...v0.24.5
[0.24.4]: https://github.com/SpeciesFileGroup/taxonworks/compare/v0.24.3...v0.24.4
[0.24.3]: https://github.com/SpeciesFileGroup/taxonworks/compare/v0.24.2...v0.24.3
[0.24.2]: https://github.com/SpeciesFileGroup/taxonworks/compare/v0.24.1...v0.24.2
[0.24.1]: https://github.com/SpeciesFileGroup/taxonworks/compare/v0.24.0...v0.24.1
[0.24.0]: https://github.com/SpeciesFileGroup/taxonworks/compare/v0.23.1...v0.24.0
[0.23.1]: https://github.com/SpeciesFileGroup/taxonworks/compare/v0.23.0...v0.23.1
[0.23.0]: https://github.com/SpeciesFileGroup/taxonworks/compare/v0.22.7...v0.23.0
[0.22.7]: https://github.com/SpeciesFileGroup/taxonworks/compare/v0.22.6...v0.22.7
[0.22.6]: https://github.com/SpeciesFileGroup/taxonworks/compare/v0.22.5...v0.22.6
[0.22.5]: https://github.com/SpeciesFileGroup/taxonworks/compare/v0.22.4...v0.22.5
[0.22.4]: https://github.com/SpeciesFileGroup/taxonworks/compare/v0.22.3...v0.22.4
[0.22.3]: https://github.com/SpeciesFileGroup/taxonworks/compare/v0.22.2...v0.22.3
[0.22.2]: https://github.com/SpeciesFileGroup/taxonworks/compare/v0.22.1...v0.22.2
[0.22.1]: https://github.com/SpeciesFileGroup/taxonworks/compare/v0.22.0...v0.22.1
[0.22.0]: https://github.com/SpeciesFileGroup/taxonworks/compare/v0.21.3...v0.22.0
[0.21.3]: https://github.com/SpeciesFileGroup/taxonworks/compare/v0.21.2...v0.21.3
[0.21.2]: https://github.com/SpeciesFileGroup/taxonworks/compare/v0.21.1...v0.21.2
[0.21.1]: https://github.com/SpeciesFileGroup/taxonworks/compare/v0.21.0...v0.21.1
[0.21.0]: https://github.com/SpeciesFileGroup/taxonworks/compare/v0.20.1...v0.21.0
[0.20.1]: https://github.com/SpeciesFileGroup/taxonworks/compare/v0.20.0...v0.20.1
[0.20.0]: https://github.com/SpeciesFileGroup/taxonworks/compare/v0.19.7...v0.20.0
[0.19.7]: https://github.com/SpeciesFileGroup/taxonworks/compare/v0.19.6...v0.19.7
[0.19.6]: https://github.com/SpeciesFileGroup/taxonworks/compare/v0.19.5...v0.19.6
[0.19.5]: https://github.com/SpeciesFileGroup/taxonworks/compare/v0.19.4...v0.19.5
[0.19.4]: https://github.com/SpeciesFileGroup/taxonworks/compare/v0.19.3...v0.19.4
[0.19.3]: https://github.com/SpeciesFileGroup/taxonworks/compare/v0.19.2...v0.19.3
[0.19.2]: https://github.com/SpeciesFileGroup/taxonworks/compare/v0.19.1...v0.19.2
[0.19.1]: https://github.com/SpeciesFileGroup/taxonworks/compare/v0.19.0...v0.19.1
[0.19.0]: https://github.com/SpeciesFileGroup/taxonworks/compare/v0.18.1...v0.19.0
[0.18.1]: https://github.com/SpeciesFileGroup/taxonworks/compare/v0.18.0...v0.18.1
[0.18.0]: https://github.com/SpeciesFileGroup/taxonworks/compare/v0.17.1...v0.18.0
[0.17.1]: https://github.com/SpeciesFileGroup/taxonworks/compare/v0.17.0...v0.17.1
[0.17.0]: https://github.com/SpeciesFileGroup/taxonworks/compare/v0.16.6...v0.17.0
[0.16.6]: https://github.com/SpeciesFileGroup/taxonworks/compare/v0.16.5...v0.16.6
[0.16.5]: https://github.com/SpeciesFileGroup/taxonworks/compare/v0.16.4...v0.16.5
[0.16.4]: https://github.com/SpeciesFileGroup/taxonworks/compare/v0.16.3...v0.16.4
[0.16.3]: https://github.com/SpeciesFileGroup/taxonworks/compare/v0.16.2...v0.16.3
[0.16.2]: https://github.com/SpeciesFileGroup/taxonworks/compare/v0.16.1...v0.16.2
[0.16.1]: https://github.com/SpeciesFileGroup/taxonworks/compare/v0.16.0...v0.16.1
[0.16.0]: https://github.com/SpeciesFileGroup/taxonworks/compare/v0.15.1...v0.16.0
[0.15.1]: https://github.com/SpeciesFileGroup/taxonworks/compare/v0.15.0...v0.15.1
[0.15.0]: https://github.com/SpeciesFileGroup/taxonworks/compare/v0.14.1...v0.15.0
[0.14.1]: https://github.com/SpeciesFileGroup/taxonworks/compare/v0.14.0...v0.14.1
[0.14.0]: https://github.com/SpeciesFileGroup/taxonworks/compare/v0.13.0...v0.14.0
[0.13.0]: https://github.com/SpeciesFileGroup/taxonworks/compare/v0.12.17...v0.13.0
[0.12.17]: https://github.com/SpeciesFileGroup/taxonworks/compare/v0.12.16...v0.12.17
[0.12.16]: https://github.com/SpeciesFileGroup/taxonworks/compare/v0.12.15...v0.12.16
[0.12.15]: https://github.com/SpeciesFileGroup/taxonworks/compare/v0.12.14...v0.12.15
[0.12.14]: https://github.com/SpeciesFileGroup/taxonworks/compare/v0.12.13...v0.12.14
[0.12.13]: https://github.com/SpeciesFileGroup/taxonworks/compare/v0.12.12...v0.12.13
[0.12.12]: https://github.com/SpeciesFileGroup/taxonworks/compare/v0.12.11...v0.12.12
[0.12.11]: https://github.com/SpeciesFileGroup/taxonworks/compare/v0.12.10...v0.12.11
[0.12.10]: https://github.com/SpeciesFileGroup/taxonworks/compare/v0.12.9...v0.12.10
[0.12.9]: https://github.com/SpeciesFileGroup/taxonworks/compare/v0.12.8...v0.12.9
[0.12.8]: https://github.com/SpeciesFileGroup/taxonworks/compare/v0.12.7...v0.12.8
[0.12.7]: https://github.com/SpeciesFileGroup/taxonworks/compare/v0.12.6...v0.12.7
[0.12.6]: https://github.com/SpeciesFileGroup/taxonworks/compare/v0.12.5...v0.12.6
[0.12.5]: https://github.com/SpeciesFileGroup/taxonworks/compare/v0.12.4...v0.12.5
[0.12.4]: https://github.com/SpeciesFileGroup/taxonworks/compare/v0.12.3...v0.12.4

---

The following versions predate this CHANGELOG. You may check the comparison reports generated by GitHub by clicking the versions below

| <!-- -->   | <!-- -->                                                                                                                                                                                                                                                                                                                                                                                                                                                                                                                            |
| ---------- | ----------------------------------------------------------------------------------------------------------------------------------------------------------------------------------------------------------------------------------------------------------------------------------------------------------------------------------------------------------------------------------------------------------------------------------------------------------------------------------------------------------------------------------- |
| 0.12.x     | [0.12.3](2020-06-04) [0.12.2](2020-06-02) [0.12.1](2020-05-29) [0.12.0](2020-05-15)                                                                                                                                                                                                                                                                                                                                                                                                                                                 |
| 0.11.x     | [0.11.0](2020-04-17)                                                                                                                                                                                                                                                                                                                                                                                                                                                                                                                |
| 0.10.x     | [0.10.9](2020-04-03) [0.10.8](2020-03-27) [0.10.7](2020-03-26) [0.10.6](2020-03-18) [0.10.5](2020-03-11) [0.10.4](2020-03-04) [0.10.3](2020-02-25) [0.10.2](2020-02-22) [0.10.1](2020-02-21) [0.10.0](2020-02-20)                                                                                                                                                                                                                                                                                                                   |
| 0.9.x      | [0.9.8](2020-02-05) [0.9.7](2020-02-03) [0.9.6](2020-01-29) [0.9.5](2020-01-14) [0.9.4](2020-01-10) [0.9.3](2019-12-23) [0.9.2](2019-12-18) [0.9.1](2019-12-16) [0.9.0](2019-12-13)                                                                                                                                                                                                                                                                                                                                                 |
| 0.8.x      | [0.8.9](2019-12-11) [0.8.8](2019-12-09) [0.8.7](2019-12-06) [0.8.6](2019-12-06) [0.8.5](2019-11-27) [0.8.4](2019-11-26) [0.8.3](2019-11-22) [0.8.2](2019-11-21) [0.8.1](2019-11-19) [0.8.0](2019-11-16)                                                                                                                                                                                                                                                                                                                             |
| 0.7.x      | [0.7.4](2019-10-23) [0.7.3](2019-10-19) [0.7.2](2019-10-05) [0.7.1](2019-10-02) [0.7.0](2019-09-30)                                                                                                                                                                                                                                                                                                                                                                                                                                 |
| 0.6.x      | [0.6.1](2019-06-16) [0.6.0](2019-06-14)                                                                                                                                                                                                                                                                                                                                                                                                                                                                                             |
| 0.5.x      | [0.5.4](2019-05-02) [0.5.3](2019-05-02) [0.5.2](2019-04-23) [0.5.1](2019-04-18) [0.5.0](2019-04-10)                                                                                                                                                                                                                                                                                                                                                                                                                                 |
| 0.4.x      | [0.4.5](2018-12-14) [0.4.4](2018-12-06) [0.4.3](2018-12-04) [0.4.2](2018-12-04) [0.4.1](2018-11-28) [0.4.0](2018-11-08)                                                                                                                                                                                                                                                                                                                                                                                                             |
| 0.3.x (\*) | [0.3.16](2018-09-24) [0.3.15](2018-09-17) [0.3.14](2018-09-11) [0.3.13](2018-09-11) [0.3.12](2018-05-14) [0.3.11](2018-05-11) [0.3.9](2018-05-11) [0.3.7](2018-05-10) [0.3.6](2018-05-10) [0.3.4](2018-05-02) [0.3.3](2018-05-02) [0.3.2](2018-03-27) [0.3.1](2018-03-08) [0.3.0](2018-03-08)                                                                                                                                                                                                                                       |
| 0.2.x (\*) | [0.2.29](2018-02-05) [0.2.28](2017-07-19) [0.2.27](2017-07-19) [0.2.26](2017-07-16) [0.2.25](2017-07-12) [0.2.24](2017-07-12) [0.2.23](2017-07-11) [0.2.22](2017-07-11) [0.2.21](2017-07-10) [0.2.20](2017-07-10) [0.2.19](2017-07-10) [0.2.18](2017-07-10) [0.2.17](2017-07-10) [0.2.15](2017-07-10) [0.2.11](2017-07-10) [0.2.10](2017-07-10) [0.2.9](2017-07-10) [0.2.8](2017-07-10) [0.2.6](2017-07-10) [0.2.5](2017-07-10) [0.2.4](2017-07-10) [0.2.3](2017-07-10) [0.2.2](2017-07-10) [0.2.1](2017-07-10) [0.2.0](2017-07-10) |
| 0.1.x      | _Unreleased_                                                                                                                                                                                                                                                                                                                                                                                                                                                                                                                        |
| 0.0.x      | [0.0.10](2017-06-23) [0.0.9](2017-06-23) [0.0.8](2017-06-09) [0.0.6](2017-06-09) [0.0.5](2017-06-09) [0.0.4](2017-06-09) [0.0.3](2017-06-02) [0.0.2](2017-06-01) 0.0.1(\*\*) (2017-06-01)                                                                                                                                                                                                                                                                                                                                           |

_(\*) Missing versions have not been released._

_(\*\*) Report cannot be provided as this is the first release._

[0.12.3]: https://github.com/SpeciesFileGroup/taxonworks/compare/v0.12.2...v0.12.3
[0.12.2]: https://github.com/SpeciesFileGroup/taxonworks/compare/v0.12.1...v0.12.2
[0.12.1]: https://github.com/SpeciesFileGroup/taxonworks/compare/v0.12.0...v0.12.1
[0.12.0]: https://github.com/SpeciesFileGroup/taxonworks/compare/v0.11.0...v0.12.0
[0.11.0]: https://github.com/SpeciesFileGroup/taxonworks/compare/v0.10.9...v0.11.0
[0.10.9]: https://github.com/SpeciesFileGroup/taxonworks/compare/v0.10.8...v0.10.9
[0.10.8]: https://github.com/SpeciesFileGroup/taxonworks/compare/v0.10.7...v0.10.8
[0.10.7]: https://github.com/SpeciesFileGroup/taxonworks/compare/v0.10.6...v0.10.7
[0.10.6]: https://github.com/SpeciesFileGroup/taxonworks/compare/v0.10.5...v0.10.6
[0.10.5]: https://github.com/SpeciesFileGroup/taxonworks/compare/v0.10.4...v0.10.5
[0.10.4]: https://github.com/SpeciesFileGroup/taxonworks/compare/v0.10.3...v0.10.4
[0.10.3]: https://github.com/SpeciesFileGroup/taxonworks/compare/v0.10.2...v0.10.3
[0.10.2]: https://github.com/SpeciesFileGroup/taxonworks/compare/v0.10.1...v0.10.2
[0.10.1]: https://github.com/SpeciesFileGroup/taxonworks/compare/v0.10.0...v0.10.1
[0.10.0]: https://github.com/SpeciesFileGroup/taxonworks/compare/v0.9.8...v0.10.0
[0.9.8]: https://github.com/SpeciesFileGroup/taxonworks/compare/v0.9.7...v0.9.8
[0.9.7]: https://github.com/SpeciesFileGroup/taxonworks/compare/v0.9.6...v0.9.7
[0.9.6]: https://github.com/SpeciesFileGroup/taxonworks/compare/v0.9.5...v0.9.6
[0.9.5]: https://github.com/SpeciesFileGroup/taxonworks/compare/v0.9.4...v0.9.5
[0.9.4]: https://github.com/SpeciesFileGroup/taxonworks/compare/v0.9.3...v0.9.4
[0.9.3]: https://github.com/SpeciesFileGroup/taxonworks/compare/v0.9.2...v0.9.3
[0.9.2]: https://github.com/SpeciesFileGroup/taxonworks/compare/v0.9.1...v0.9.2
[0.9.1]: https://github.com/SpeciesFileGroup/taxonworks/compare/v0.9.0...v0.9.1
[0.9.0]: https://github.com/SpeciesFileGroup/taxonworks/compare/v0.8.8...v0.9.0
[0.8.9]: https://github.com/SpeciesFileGroup/taxonworks/compare/v0.8.8...v0.8.9
[0.8.8]: https://github.com/SpeciesFileGroup/taxonworks/compare/v0.8.7...v0.8.8
[0.8.7]: https://github.com/SpeciesFileGroup/taxonworks/compare/v0.8.6...v0.8.7
[0.8.6]: https://github.com/SpeciesFileGroup/taxonworks/compare/v0.8.5...v0.8.6
[0.8.5]: https://github.com/SpeciesFileGroup/taxonworks/compare/v0.8.4...v0.8.5
[0.8.4]: https://github.com/SpeciesFileGroup/taxonworks/compare/v0.8.3...v0.8.4
[0.8.3]: https://github.com/SpeciesFileGroup/taxonworks/compare/v0.8.2...v0.8.3
[0.8.2]: https://github.com/SpeciesFileGroup/taxonworks/compare/v0.8.1...v0.8.2
[0.8.1]: https://github.com/SpeciesFileGroup/taxonworks/compare/v0.8.0...v0.8.1
[0.8.0]: https://github.com/SpeciesFileGroup/taxonworks/compare/v0.7.3...v0.8.0
[0.7.4]: https://github.com/SpeciesFileGroup/taxonworks/compare/v0.7.3...v0.7.4
[0.7.3]: https://github.com/SpeciesFileGroup/taxonworks/compare/v0.7.2...v0.7.3
[0.7.2]: https://github.com/SpeciesFileGroup/taxonworks/compare/v0.7.1...v0.7.2
[0.7.1]: https://github.com/SpeciesFileGroup/taxonworks/compare/v0.7.0...v0.7.1
[0.7.0]: https://github.com/SpeciesFileGroup/taxonworks/compare/v0.6.1...v0.7.0
[0.6.1]: https://github.com/SpeciesFileGroup/taxonworks/compare/v0.6.0...v0.6.1
[0.6.0]: https://github.com/SpeciesFileGroup/taxonworks/compare/v0.5.4...v0.6.0
[0.5.4]: https://github.com/SpeciesFileGroup/taxonworks/compare/v0.5.3...v0.5.4
[0.5.3]: https://github.com/SpeciesFileGroup/taxonworks/compare/v0.5.2...v0.5.3
[0.5.2]: https://github.com/SpeciesFileGroup/taxonworks/compare/v0.5.1...v0.5.2
[0.5.1]: https://github.com/SpeciesFileGroup/taxonworks/compare/v0.5.0...v0.5.1
[0.5.0]: https://github.com/SpeciesFileGroup/taxonworks/compare/v0.4.5...v0.5.0
[0.4.5]: https://github.com/SpeciesFileGroup/taxonworks/compare/v0.4.4...v0.4.5
[0.4.4]: https://github.com/SpeciesFileGroup/taxonworks/compare/v0.4.3...v0.4.4
[0.4.3]: https://github.com/SpeciesFileGroup/taxonworks/compare/v0.4.2...v0.4.3
[0.4.2]: https://github.com/SpeciesFileGroup/taxonworks/compare/v0.4.1...v0.4.2
[0.4.1]: https://github.com/SpeciesFileGroup/taxonworks/compare/v0.4.0...v0.4.1
[0.4.0]: https://github.com/SpeciesFileGroup/taxonworks/compare/v0.3.16...v0.4.0
[0.3.16]: https://github.com/SpeciesFileGroup/taxonworks/compare/v0.3.15...v0.3.16
[0.3.15]: https://github.com/SpeciesFileGroup/taxonworks/compare/v0.3.14...v0.3.15
[0.3.14]: https://github.com/SpeciesFileGroup/taxonworks/compare/v0.3.13...v0.3.14
[0.3.13]: https://github.com/SpeciesFileGroup/taxonworks/compare/v0.3.12...v0.3.13
[0.3.12]: https://github.com/SpeciesFileGroup/taxonworks/compare/v0.3.11...v0.3.12
[0.3.11]: https://github.com/SpeciesFileGroup/taxonworks/compare/v0.3.9...v0.3.11
[0.3.9]: https://github.com/SpeciesFileGroup/taxonworks/compare/v0.3.7...v0.3.9
[0.3.7]: https://github.com/SpeciesFileGroup/taxonworks/compare/v0.3.6...v0.3.7
[0.3.6]: https://github.com/SpeciesFileGroup/taxonworks/compare/v0.3.4...v0.3.6
[0.3.4]: https://github.com/SpeciesFileGroup/taxonworks/compare/v0.3.3...v0.3.4
[0.3.3]: https://github.com/SpeciesFileGroup/taxonworks/compare/v0.3.2...v0.3.3
[0.3.2]: https://github.com/SpeciesFileGroup/taxonworks/compare/v0.3.1...v0.3.2
[0.3.1]: https://github.com/SpeciesFileGroup/taxonworks/compare/v0.3.0...v0.3.1
[0.3.0]: https://github.com/SpeciesFileGroup/taxonworks/compare/v0.2.29...v0.3.0
[0.2.29]: https://github.com/SpeciesFileGroup/taxonworks/compare/v0.2.28...v0.2.29
[0.2.28]: https://github.com/SpeciesFileGroup/taxonworks/compare/v0.2.27...v0.2.28
[0.2.27]: https://github.com/SpeciesFileGroup/taxonworks/compare/v0.2.26...v0.2.27
[0.2.26]: https://github.com/SpeciesFileGroup/taxonworks/compare/v0.2.25...v0.2.26
[0.2.25]: https://github.com/SpeciesFileGroup/taxonworks/compare/v0.2.24...v0.2.25
[0.2.24]: https://github.com/SpeciesFileGroup/taxonworks/compare/v0.2.23...v0.2.24
[0.2.23]: https://github.com/SpeciesFileGroup/taxonworks/compare/v0.2.22...v0.2.23
[0.2.22]: https://github.com/SpeciesFileGroup/taxonworks/compare/v0.2.21...v0.2.22
[0.2.21]: https://github.com/SpeciesFileGroup/taxonworks/compare/v0.2.20...v0.2.21
[0.2.20]: https://github.com/SpeciesFileGroup/taxonworks/compare/v0.2.19...v0.2.20
[0.2.19]: https://github.com/SpeciesFileGroup/taxonworks/compare/v0.2.18...v0.2.19
[0.2.18]: https://github.com/SpeciesFileGroup/taxonworks/compare/v0.2.17...v0.2.18
[0.2.17]: https://github.com/SpeciesFileGroup/taxonworks/compare/v0.2.15...v0.2.17
[0.2.15]: https://github.com/SpeciesFileGroup/taxonworks/compare/v0.2.11...v0.2.15
[0.2.11]: https://github.com/SpeciesFileGroup/taxonworks/compare/v0.2.10...v0.2.11
[0.2.10]: https://github.com/SpeciesFileGroup/taxonworks/compare/v0.2.9...v0.2.10
[0.2.9]: https://github.com/SpeciesFileGroup/taxonworks/compare/v0.2.8...v0.2.9
[0.2.8]: https://github.com/SpeciesFileGroup/taxonworks/compare/v0.2.6...v0.2.8
[0.2.6]: https://github.com/SpeciesFileGroup/taxonworks/compare/v0.2.5...v0.2.6
[0.2.5]: https://github.com/SpeciesFileGroup/taxonworks/compare/v0.2.4...v0.2.5
[0.2.4]: https://github.com/SpeciesFileGroup/taxonworks/compare/v0.2.3...v0.2.4
[0.2.3]: https://github.com/SpeciesFileGroup/taxonworks/compare/v0.2.2...v0.2.3
[0.2.2]: https://github.com/SpeciesFileGroup/taxonworks/compare/v0.2.1...v0.2.2
[0.2.1]: https://github.com/SpeciesFileGroup/taxonworks/compare/v0.2.0...v0.2.1
[0.2.0]: https://github.com/SpeciesFileGroup/taxonworks/compare/v0.0.10...v0.2.0
[0.0.10]: https://github.com/SpeciesFileGroup/taxonworks/compare/v0.0.9...v0.0.10
[0.0.9]: https://github.com/SpeciesFileGroup/taxonworks/compare/v0.0.8...v0.0.9
[0.0.8]: https://github.com/SpeciesFileGroup/taxonworks/compare/v0.0.7...v0.0.8
[0.0.7]: https://github.com/SpeciesFileGroup/taxonworks/compare/v0.0.6...v0.0.7
[0.0.6]: https://github.com/SpeciesFileGroup/taxonworks/compare/v0.0.5...v0.0.6
[0.0.5]: https://github.com/SpeciesFileGroup/taxonworks/compare/v0.0.4...v0.0.5
[0.0.4]: https://github.com/SpeciesFileGroup/taxonworks/compare/v0.0.3...v0.0.4
[0.0.3]: https://github.com/SpeciesFileGroup/taxonworks/compare/v0.0.2...v0.0.3
[0.0.2]: https://github.com/SpeciesFileGroup/taxonworks/compare/v0.0.1...v0.0.2<|MERGE_RESOLUTION|>--- conflicted
+++ resolved
@@ -17,7 +17,8 @@
 - Updated Ruby gems
 
 ### Fixed
-
+- A COLDP export name and taxon remarks bug [#3837]
+- Handling of [sic] in Protonym#original_combination_infraspecific_element [#3867]
 - Resource is spelled recource [#3922]
 
 [#3922]: https://github.com/SpeciesFileGroup/taxonworks/issues/3922
@@ -119,10 +120,6 @@
 - DwC importer now defaults to use `"` as string delimiter when importing and downloading tables.
 
 ### Fixed
-<<<<<<< HEAD
-- A COLDP export name and taxon remarks bug [#3837]
-- Handling of [sic] in Protonym#original_combination_infraspecific_element [#3867]
-=======
 
 - Project vocabulary handling of numeric fields
 - Rediculous number of identifiers preventing collecting event editing [#3715]
@@ -152,7 +149,6 @@
 [#3889]: https://github.com/SpeciesFileGroup/taxonworks/issues/3889
 [#3891]: https://github.com/SpeciesFileGroup/taxonworks/issues/3891
 [#3894]: https://github.com/SpeciesFileGroup/taxonworks/issues/3894
->>>>>>> 2b13d51b
 
 ## [0.39.0] - 2024-03-01
 
