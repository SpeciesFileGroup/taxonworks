# Changelog

All (hopefully) notable changes to this project will be documented in this file.

The format is based on [Keep a Changelog](https://keepachangelog.com/en/1.0.0/),
This project <em>does not yet</em> adheres to [Semantic Versioning](https://semver.org/spec/v2.0.0.html) as the API is evolving and MINOR patches may be backwards incompatible.

## [unreleased]

### Added

- Subsequent Name Form section in New taxon name [#3460]
- Original form section in New taxon name

### Changed

- New species name button is now always visible in Type section on New taxon name task

### Fixed
<<<<<<< HEAD
- Fix coldp.rb undefined method `iso8601' for nil:NilClass [#3512]
=======
- Improve TaxonName autocomplete result prioritization [#3509]
- Clone button is not clearing input after cloning

[#3509]: https://github.com/SpeciesFileGroup/taxonworks/issues/3509
[#3460]: https://github.com/SpeciesFileGroup/taxonworks/issues/3460

### Fixed
- Combinations in COLDP exports lack rank [#3516]
>>>>>>> aa63dc3b

## [0.34.1] - 2023-08-07

### Fixed

- No parent Otu returned for TaxonName with more than 1 OTU [#3414]
- Missing organization tab in Owner panel on New image task
- BibTeX download shows incorrect results on New source task [#3510]
- Asserted distribution API endpoint crashing when count is above 50

[#3510]: https://github.com/SpeciesFileGroup/taxonworks/issues/3510

## [0.34.0] - 2023-08-04

### Added

- `api/v1/data_attributes/brief` endpoint
- `api/v1/controlled_vocabulary_terms` endpoint
- Extracts are citable
- `modified` and `modifiedBy` fields to the COL data package exporter [#3464]
- Pagination to Labels and TypeMaterial .json endpoints [#3472]
- DataAttribute columns for CollectingEvent and TaxonName filters
- Added ranks for viruses
- CachedMap framework - compute low-resolution maps quickly [#3010]
- .json and .geojson endpoints implement CachedMaps at `/api/v1/otus/:id/inventory/distribution`
- Administrator dashboard for CachedMap status
- New indices for some name/cached related fields (Otu, TaxonName, Source)
- Batch update Geographic area radial to filter collecting events
- Customized API version of OTU autocomplete
- GBIF map tiles as an option on maps
- `Add related` option to nodes in Biological associations graph task
- Layout settings for New image task

### Changed

- Predicted adjectives for the epithets ending with -ger and -fer
- Optimized Gnfinder playground new-name detection
- Optimized `/api/v1/asserted_distribution`, also now uses `extend[]=geo_json` (disabled if > 50 records requested)
- Updated `/api/v1/biological_associations` to report full `taxonomy` [#3438]
- Updated Ruby gems
- Added date format recognition ####-##-## [#3453]
- Add hyperlinks to OTU labels in Filter biological associations table [#3444]
- Updated many relationships to validate based on presence of objects, rather than parameters
- Simplified behavior of Otu and TaxonName autocomplete to use new fuzzier indicies
- Clone loan button redirects to new loan task [#3462]
- Multiple improvements in DwC importers

### Fixed

- Georeference parsing didn't handle new Z
- Clearing PinboardItems by class
- Rendering TNT matrix labels
- Initializing new Extract when no Extracts present
- DataAttribute filter facet not working for non-exact matches
- Speed response for Filter's returning DataAttributes [#3452]
- Going from Image filter to others could result in duplicated rows
- DWCA Importer: Geographic Areas not imported [#1852]
- Error on catalog_helper: history_other_name
- Error on taxon_name_relationship on rank_name.
- Create new asserted distribution when `is_absent` is checked in New asserted distribution task
- Repository selection does not appear in Filter Collection Objects [#3430]
- Docker pointing to outdated base image.
- Global identifiers resolve check not honouring HTTPS
- Interactive keys were not properly scoping to projects in some cases
- Annotations were sometimes added to objects that no longer existed [#3445]
- Disable editing of imported rows in DwC importer task [#3469]
- Fixed URL hostname string matching in some places.
- Matrix Column Coder throws an error after autosave ends and observation to be saved no longer exists
- New line delimiter doesn't work in Filter collection object [#3480]

[#1852]: https://github.com/SpeciesFileGroup/taxonworks/issues/1852
[#3010]: https://github.com/SpeciesFileGroup/taxonworks/issues/3010
[#3430]: https://github.com/SpeciesFileGroup/taxonworks/issues/3430
[#3438]: https://github.com/SpeciesFileGroup/taxonworks/issues/3438
[#3444]: https://github.com/SpeciesFileGroup/taxonworks/issues/3444
[#3445]: https://github.com/SpeciesFileGroup/taxonworks/issues/3445
[#3452]: https://github.com/SpeciesFileGroup/taxonworks/issues/3452
[#3462]: https://github.com/SpeciesFileGroup/taxonworks/issues/3462
[#3464]: https://github.com/SpeciesFileGroup/taxonworks/issues/3464
[#3469]: https://github.com/SpeciesFileGroup/taxonworks/issues/3469
[#3472]: https://github.com/SpeciesFileGroup/taxonworks/issues/3472
[#3480]: https://github.com/SpeciesFileGroup/taxonworks/issues/3480

## [0.33.1] - 2023-05-25

### Added

- NOMEN batch importer error handling/reporting improvements [#3427]
- More annotation-related facets to Observations filter

### Changed

- Autocomplete requests optimized by speed
- NOMEN batch importer treats authors only as verbvatim, Roles are no longer created.
- Upgraded to Node 18 LTS

### Fixed

- Without depictions filter facets
- Descriptors facets referencing observation/matrix presence/absence
- Errors on taxon_name.rank_name and paper_catalogue.combination
- Documents facet in Source filter
- Documents from other projects appearing in count on radial annotator [#3348]
- Verbatim name contained 'Suffix' [#3425]
- Observation matrix facet doesn't work in Filter descriptors
- Lock Is original and Is absent checkboxes in citation form
- Pagination doesn't work correctly in Filter biological associations [#3426]
- Records per page doesn't work on page change in Citations by source task

[#3348]: https://github.com/SpeciesFileGroup/taxonworks/issues/3348
[#3425]: https://github.com/SpeciesFileGroup/taxonworks/issues/3425
[#3426]: https://github.com/SpeciesFileGroup/taxonworks/issues/3426
[#3427]: https://github.com/SpeciesFileGroup/taxonworks/issues/3427

## [0.33.0] - 2023-05-19

### Added

- Basic RCC5 support (= OtuRelationship) [#257]
- Unified filter to observation matrix integration [#3415]
- Biological associations can now be depicted
- Data depiction facets
- Biological associations filter annotation-based facets
- New stage-only staged image type [#3400]
- New left-t stage layout [#3367]
- `Add` button to add biological associations from `Related` modal in new biological associations task
- ImportDataset facet in Filter collection objects [#3419]

### Changed

- Updated author and year string for family-group names
- Recent predicate list
- Recent languages list
- People autocomplete
- GeographicArea autocomplete (exact match on alternate value)

### Fixed

- Nomen (was "castor") batch load was not assigning parent correctly [#3409]
- Source and People API endpoints don't try to authenticate [#3407]
- Date range in filter Collection Object not being applied [#3418]
- Year import in NOMEN (was "castor") import [#3411]
- PublicContent missing is_community? method preventing reporting.
- Loans dashboard fails to render when no loans are present
- Staged image processing when boundaries fail to be calculated and calculate incorrectly
- Bug with engine in interactive keys [#3416]
- Collection object classification summary [#3412]
- BibTeX typo [#3408]
- Includes `type material` and `type material observations` don't work in Filter images
- Changing the number of items per page or the page shows loan items that are not from the current loan in New/edit loan task [#3413]
- Sort by name gives an wrong order in filter nomenclature task

[#257]: https://github.com/SpeciesFileGroup/taxonworks/issues/257
[#3367]: https://github.com/SpeciesFileGroup/taxonworks/issues/3367
[#3400]: https://github.com/SpeciesFileGroup/taxonworks/issues/3400
[#3407]: https://github.com/SpeciesFileGroup/taxonworks/issues/3407
[#3408]: https://github.com/SpeciesFileGroup/taxonworks/issues/3408
[#3409]: https://github.com/SpeciesFileGroup/taxonworks/issues/3409
[#3411]: https://github.com/SpeciesFileGroup/taxonworks/issues/3411
[#3412]: https://github.com/SpeciesFileGroup/taxonworks/issues/3412
[#3413]: https://github.com/SpeciesFileGroup/taxonworks/issues/3413
[#3415]: https://github.com/SpeciesFileGroup/taxonworks/issues/3415
[#3416]: https://github.com/SpeciesFileGroup/taxonworks/issues/3416
[#3418]: https://github.com/SpeciesFileGroup/taxonworks/issues/3418
[#3419]: https://github.com/SpeciesFileGroup/taxonworks/issues/3419

## [0.32.3] - 2023-05-05

### Added

- Add/move/return collection objects from collection object filter [#3387]
- Interpretation help for `full name` facet in people filter [#3394]
- Total individuals to loan show/recipient form [#3398]
- Download SVG button in Biological associations graph task
- Related modal in Biological associations graph task
- Return BibTeX with `extend[]=bibtex` on calls to `/api/v1/sources`
- Related button to biological associations in Browse OTU
- Pagination for loan items in Edit/new loan task [#3391]
- Caption and figure label editable in Depictions list in Radial annotator [#3396]

### Changed

- Pagination headers are exposed via CORS [#3380]
- Updated bundle gems
- Ruby 3.2 is now required as minimum
- API /people and /sources resources no longer require authentication [#3385]
- The genus rank is allowed as incertae sedis
- Trigger filter after change records per page selector
- Always show pin button
- Browse OTU biological association table contains related modal

### Fixed

- Global identifiers not appearing on community data [#3393]
- Lag in selecting loan items on edit loan [#3399]
- Collection object was loanable 2x in some cases
- An issue when geo-json related facets were not being applied in Otu filter
- Image filter with `otu_id` only returns as expected
- Depictions/Images facet not consistent and broken [#3395]
- Missing pagination for asserted_distributions API endpoint [#3377]
- Delete wrong node in Biological associations graph [#3383]
- Cannot clear `Returned on date` input for loan items in Edit/new loan task [#3390]

[#3377]: https://github.com/SpeciesFileGroup/taxonworks/issues/3377
[#3380]: https://github.com/SpeciesFileGroup/taxonworks/issues/3380
[#3382]: https://github.com/SpeciesFileGroup/taxonworks/issues/3382
[#3383]: https://github.com/SpeciesFileGroup/taxonworks/issues/3383
[#3385]: https://github.com/SpeciesFileGroup/taxonworks/issues/3385
[#3387]: https://github.com/SpeciesFileGroup/taxonworks/issues/3387
[#3390]: https://github.com/SpeciesFileGroup/taxonworks/issues/3390
[#3391]: https://github.com/SpeciesFileGroup/taxonworks/issues/3391
[#3393]: https://github.com/SpeciesFileGroup/taxonworks/issues/3393
[#3394]: https://github.com/SpeciesFileGroup/taxonworks/issues/3394
[#3395]: https://github.com/SpeciesFileGroup/taxonworks/issues/3395
[#3396]: https://github.com/SpeciesFileGroup/taxonworks/issues/3396
[#3398]: https://github.com/SpeciesFileGroup/taxonworks/issues/3398
[#3399]: https://github.com/SpeciesFileGroup/taxonworks/issues/3399

## [0.32.2] - 2023-04-03

### Added

- Geographic area smart-selector has click-to-select map option [#3293]
- Add collection object quick forms in New type specimen task
- New layout for collection objects filter - Data attributes
- DarwinCore`asscociatedTaxa` indexing via data attributes [#3371]

### Fixed

- Paper catalog raised when rendering some type material records [#3364]
- Lock buttons are not working on New source task
- Some rows don't show name string in Citations by source task [#3370]
- Updating a data attributes updates related DwcOccurrences
- API catalog method call [#3368]
- Alternate values appear on community data [#3363]

### Changed

- Updated bundle gems
- New D3 engine for object graph greatly improves performance, new rendering options
- New DwC occurrence version reflecting [#3371]

[#3363]: https://github.com/SpeciesFileGroup/taxonworks/issues/3363
[#3364]: https://github.com/SpeciesFileGroup/taxonworks/issues/3364
[#3368]: https://github.com/SpeciesFileGroup/taxonworks/issues/3368
[#3293]: https://github.com/SpeciesFileGroup/taxonworks/issues/3293
[#3371]: https://github.com/SpeciesFileGroup/taxonworks/issues/3371
[#3370]: https://github.com/SpeciesFileGroup/taxonworks/issues/3370

## [0.32.1] - 2023-03-23

### Fixed

- Date related rendering error in Catalog

## [0.32.0] - 2023-03-22

### Added

- New biological association task [#1638], in part [#2143]
- New options to extend results in Nomenclature filter [#3361]
- New panels for Adminstrators User activity dashboard
- Deaccessioned layout for filter collection objects

### Changed

- Replace GeoJSON long/lat format to lat/long on interfaces [#3359]
- Returned ability to show TaxonNameClassifications (from `/taxon_name_classifications/list`)

### Fixed

- Deaccessioned facet in Filter collection objects [#3352]
- Reversed OTU taxon name facet [#3360]
- Relationships are not listed in biological associations form in Quick forms
- Topics are not listed after create them on Citation form in Quick forms
- Combination names are missing in Citations by source
- Handle another class of SQED raises
- TaxonNameClassification API call raises
- Raises related to cached_nomenclature_date
- PublicContent causing OTU destruction to raise
- Several paper-catalog rendering issues
- Geographic area smart selector is not rendering correctly on Common names slice in Quick Forms

[#1638]: https://github.com/SpeciesFileGroup/taxonworks/issues/1638
[#2143]: https://github.com/SpeciesFileGroup/taxonworks/issues/2143
[#3352]: https://github.com/SpeciesFileGroup/taxonworks/issues/3352
[#3359]: https://github.com/SpeciesFileGroup/taxonworks/issues/3359
[#3360]: https://github.com/SpeciesFileGroup/taxonworks/issues/3360
[#3361]: https://github.com/SpeciesFileGroup/taxonworks/issues/3361

## [0.31.3] - 2023-03-17

### Added

- JSON nomenclature inventory endpoint `/api/v1/taxon_names/:id/inventory/catalog`

### Fixed

- Serial name filter query doesn't work
- Serial facet <IN WHERE>
- Authors facet doesn't work on Filter nomenclature
- Fixed bug preventing combination update
- Loan facet doesn't work on Filter collection objects [#3345]
- Valid name is not provided for all matches on Match nomenclature task [#3343]
- Object links don't work on Interactive key
- Alternate values on ObservationMatrix name failing
- Start and End date in Collecting Event related facets

### Changed

- Updated Ruby gems
- nomenclature related validation changed from nomenclature_date to cached_nomenclature_date, which should speadup the process

[#3343]: https://github.com/SpeciesFileGroup/taxonworks/issues/3343
[#3345]: https://github.com/SpeciesFileGroup/taxonworks/issues/3345

## [0.31.2] - 2023-03-09

### Added

- Link from AssertedDistribution filter to BiologicalAssociations filter
- All tab to biological relationships facet [#3334]
- Biological Property to Manage controlled vocabulary terms

### Changed

- Add nomenclature code to relationships and statuses labels in Filter nomenclature [#3333]
- All Loan edit requests resolve to the edit task [#3330]

### Fixed

- Biological association filter raises [#3335]
- Mass annotator for Sources showed no options
- People filtering doesn't work on Filter nomenclature [#3332]
- Biological associations section shows incorrect results in Browse Otu [#3336]
- Error message on Combination [#3340]
- `Clone last citation` button doesn't work
- Missing asserted distributions in Browse OTU and Quick forms radial [#3337]

[#3330]: https://github.com/SpeciesFileGroup/taxonworks/issues/3330
[#3332]: https://github.com/SpeciesFileGroup/taxonworks/issues/3332
[#3333]: https://github.com/SpeciesFileGroup/taxonworks/issues/3333
[#3334]: https://github.com/SpeciesFileGroup/taxonworks/issues/3334
[#3335]: https://github.com/SpeciesFileGroup/taxonworks/issues/3335
[#3336]: https://github.com/SpeciesFileGroup/taxonworks/issues/3336
[#3337]: https://github.com/SpeciesFileGroup/taxonworks/issues/3337

## [0.31.1] - 2023-03-07

### Fixed

- Radial annotator documentation shows too much [#3326]
- Cached values not updated [#3324]
- Roles not displaying while edint loan [#3327]
- Loan autocomplete [#3329]
- `Set as current` button doesn't work on Original combination section in New taxon name task [#3325]
- Repository autocomplete [#3331]
- Some staged filter results failing to set size of window [#3328]
- Fixed repository, source, serial, people autocomplete with new project_id param. New specs added
- Short URLs not working due to Ruby 3.2 incompatibility.

### Changed

- `/combinations/<id>` redirects to `/taxon_names/<id>`

[#3328]: https://github.com/SpeciesFileGroup/taxonworks/issues/3328
[#3331]: https://github.com/SpeciesFileGroup/taxonworks/issues/3331
[#3329]: https://github.com/SpeciesFileGroup/taxonworks/issues/3329
[#3327]: https://github.com/SpeciesFileGroup/taxonworks/issues/3327
[#3326]: https://github.com/SpeciesFileGroup/taxonworks/issues/3326
[#3325]: https://github.com/SpeciesFileGroup/taxonworks/issues/3325
[#3324]: https://github.com/SpeciesFileGroup/taxonworks/issues/3324

## [0.31.0] - 2023-03-07

### Added

- Filter asserted distributions task [#1035]
- Filter biological associations task [#1156]
- Filter content task
- Filter descriptors task [#2802]
- Filter loans task [#2124]
- Filter observations task [#3291] [#3062]
- Filters can mass-annotate select rows (e.g. Notes, Citations) [#2257] [#2340]
- Filter collection objects with/out preparations [#2937]
- Filter collecting events with/out any date value, verbaitm or parsed [#2940]
- Filter collecting events with any/no value in field (covers, in part [#2756])
- Collection object filter - add with/out local identifiers facet [#2699]
- Collection object filter - de-accession facet [#3195]
- Data attributes facet returns results matching/without any predicate value
- Integrated filters (pass results from one to another) [#2652] Also in full/part [#1649] [#1744] [#2178] [#2147] [#2770]
- Match identifiers facet added across filters/API [#3151] [#3058]
- Nomenclature filter - facets for names with/out citations and with/out documentation [#2865]
- Nomenclature filter - facet for by year described [#2059]
- Nomenclature filter - facet to return names with/out (subsequent) combinations [#3051]
- Nomenclature filter - facet to for with/out original combination [#2496]
- Protocol facet to collection object, collecting event filters [#2803]
- Task - Loans dashboard [#2116] (in part)
- Task - Source citation totals (linked from Source filter) [#2305]
- Ability to "coordinatify" an OTU filter result [#3317]
- Figure label in label on image API response
- Input to create N records in Simple new specimen [#3269]
- Soft_validation for seniority of synonyms
- Added `cached_author` to TaxonName

### Fixed

- Local identifier facet in filter CollectionObject [#3275]
- Identifier within range includes +1,-1 results [#2179]
- Data attribute facets [#3075]
- Collection object filter finds objects by container identifiers [#1240]
- Clarified collection object loan facet [#3005]
- Radius based map searchers returned intersections, not covering results [#2552]
- Data attributes not appending to DwC export [#3280]
- DwC download from CollectionObject "not downloading"/closing [#3313]
- Filter nomenclature returns original combination when there is none [#3024]
- Staged image visualization incorrectly cropped [#3260]
- Staged images incorrectly returning records with local-identified containers [#3258]
- PK sequences was not setup in the correct dump stage in Export project task occasionally causing PK constraints errors on usage.
- Radial object redirects to `Data` page after destroy a collection object in Simple new specimen task [#3284]
- Wrong label for display unscored columns in Matrix column coder [#3292]
- Duplicate records in nomenclature match task [#3300]
- NeXML rendering bug
- Breaking CoL export bug [#3310]

### Changed

- Unified look and feel of all filters [#445] [#1677]
- Filter OTUs completely rebuilt, numerous new facets [#1633]
- Filter collection objects displays (customizable) columns of many types, not just DwC [#3197] [#2931]
- Unified form of filter/API `*_ids` and `*_id` parameters to always use singular [#2188]
- Merged 'Task - Overdue loans' with Loans dashboard [#2116]
- Export project task now removes hierarchies rows that don't belong to selected project [#3271]
- Export project task no longer includes `delayed_jobs` and `imports` tables.
- Clipboard hotkey combination [#3273]
- Recently used confidence levels improvements
- Multiple nomenclatural soft validation improvements
- Improvements to intelligence of various autocompletes
- Improved cursor focus on new source task
- Update Ruby to 3.2.1
- Updated Ruby gems
- Updated Docker container (including psql client version to 15)

[#445]: https://github.com/SpeciesFileGroup/taxonworks/issues/445
[#1035]: https://github.com/SpeciesFileGroup/taxonworks/issues/1035
[#1156]: https://github.com/SpeciesFileGroup/taxonworks/issues/1156
[#1240]: https://github.com/SpeciesFileGroup/taxonworks/issues/1240
[#1633]: https://github.com/SpeciesFileGroup/taxonworks/issues/1633
[#1649]: https://github.com/SpeciesFileGroup/taxonworks/issues/1649
[#1667]: https://github.com/SpeciesFileGroup/taxonworks/issues/1677
[#1744]: https://github.com/SpeciesFileGroup/taxonworks/issues/1744
[#2059]: https://github.com/SpeciesFileGroup/taxonworks/issues/2059
[#2116]: https://github.com/SpeciesFileGroup/taxonworks/issues/2116
[#2124]: https://github.com/SpeciesFileGroup/taxonworks/issues/2124
[#2147]: https://github.com/SpeciesFileGroup/taxonworks/issues/2147
[#2178]: https://github.com/SpeciesFileGroup/taxonworks/issues/2178
[#2179]: https://github.com/SpeciesFileGroup/taxonworks/issues/2179
[#2188]: https://github.com/SpeciesFileGroup/taxonworks/issues/2188
[#2257]: https://github.com/SpeciesFileGroup/taxonworks/issues/2257
[#2305]: https://github.com/SpeciesFileGroup/taxonworks/issues/2305
[#2340]: https://github.com/SpeciesFileGroup/taxonworks/issues/2340
[#2496]: https://github.com/SpeciesFileGroup/taxonworks/issues/2496
[#2552]: https://github.com/SpeciesFileGroup/taxonworks/issues/2552
[#2652]: https://github.com/SpeciesFileGroup/taxonworks/issues/2652
[#2699]: https://github.com/SpeciesFileGroup/taxonworks/issues/2699
[#2756]: https://github.com/SpeciesFileGroup/taxonworks/issues/2756
[#2770]: https://github.com/SpeciesFileGroup/taxonworks/issues/2770
[#2802]: https://github.com/SpeciesFileGroup/taxonworks/issues/2802
[#2803]: https://github.com/SpeciesFileGroup/taxonworks/issues/2803
[#2865]: https://github.com/SpeciesFileGroup/taxonworks/issues/2865
[#2931]: https://github.com/SpeciesFileGroup/taxonworks/issues/2931
[#2937]: https://github.com/SpeciesFileGroup/taxonworks/issues/2937
[#2940]: https://github.com/SpeciesFileGroup/taxonworks/issues/2940
[#3005]: https://github.com/SpeciesFileGroup/taxonworks/issues/3005
[#3024]: https://github.com/SpeciesFileGroup/taxonworks/issues/3024
[#3051]: https://github.com/SpeciesFileGroup/taxonworks/issues/3051
[#3058]: https://github.com/SpeciesFileGroup/taxonworks/issues/3058
[#3062]: https://github.com/SpeciesFileGroup/taxonworks/issues/3062
[#3075]: https://github.com/SpeciesFileGroup/taxonworks/issues/3075
[#3151]: https://github.com/SpeciesFileGroup/taxonworks/issues/3151
[#3195]: https://github.com/SpeciesFileGroup/taxonworks/issues/3195
[#3197]: https://github.com/SpeciesFileGroup/taxonworks/issues/3197
[#3258]: https://github.com/SpeciesFileGroup/taxonworks/issues/3258
[#3260]: https://github.com/SpeciesFileGroup/taxonworks/issues/3260
[#3269]: https://github.com/SpeciesFileGroup/taxonworks/issues/3269
[#3271]: https://github.com/SpeciesFileGroup/taxonworks/issues/3271
[#3273]: https://github.com/SpeciesFileGroup/taxonworks/issues/3273
[#3275]: https://github.com/SpeciesFileGroup/taxonworks/issues/3275
[#3280]: https://github.com/SpeciesFileGroup/taxonworks/issues/3280
[#3284]: https://github.com/SpeciesFileGroup/taxonworks/issues/3284
[#3291]: https://github.com/SpeciesFileGroup/taxonworks/issues/3291
[#3292]: https://github.com/SpeciesFileGroup/taxonworks/issues/3292
[#3300]: https://github.com/SpeciesFileGroup/taxonworks/issues/3300
[#3310]: https://github.com/SpeciesFileGroup/taxonworks/issues/3310
[#3313]: https://github.com/SpeciesFileGroup/taxonworks/issues/3313
[#3317]: https://github.com/SpeciesFileGroup/taxonworks/issues/3317

## [0.30.3] - 2023-01-04

### Added

- Search panel in New source task

### Fixed

- Programming error breaking loop with `exit` instead of `break` when calculating previous OTU.
- Crash when attempting to view a `Verbatim` source because BibTeX panel cannot work with that type of sources.

### Changed

- Updated Ruby gems.

## [0.30.2] - 2022-12-20

### Fixed

- Asserted distribution citation label in Browse OTU
- Records per page selector doesn't work in Filter Stage Images [#3259]
- In NeXML output, TIFF images were not converted to JPG
- Error when calculating previous OTU for navigation

### Changed

- Updated Ruby gems.

[#3259]: https://github.com/SpeciesFileGroup/taxonworks/issues/3259

## [0.30.1] - 2022-12-16

### Added

- BibTeX type facet for Filter sources task [#3218]
- With/without Source::Bibtex title in Filter source task [#3219]
- Hyperling names in Nomenclature match

### Fixed

- "Remarks" column displays in Browse collection object DwC/gbifference panel
- Browse OTU navigation dead ends [#3056]
- Setting a Namespace to virtual updates cache properly [#3256]
- Virtual namespaces identifier tags don't include duplicated Namespace [#3256]
- Virtual namespace identifier preview does not render namespace
- Incorrect valid name in Nomenclature match task

[#3056]: https://github.com/SpeciesFileGroup/taxonworks/issues/3056
[#3256]: https://github.com/SpeciesFileGroup/taxonworks/issues/3256
[#3218]: https://github.com/SpeciesFileGroup/taxonworks/issues/3218
[#3219]: https://github.com/SpeciesFileGroup/taxonworks/issues/3219

## [0.30.0] - 2022-12-15

### Added

- CoL data package improvements for Remarks, metadata,
- Integrated GBIF remarks flags into Browse collection object [#3136]
- Next/previous navigation arrows to Browse collection object [#3229]
- More details to steps in stepwise determinations task
- Added soft validation for duplicate family group name forms and misspellings [#3185]
- With/out local identifier facet for collection objects and stagd images [#3173]
- Filter by housekeeping and staged-image data attributes [#3171]
- Delete selected collection objects (and their related data) from filter [#3174]
- Collection object Autocomplete has loan and deaccession banners [#3192]
- Autocomplete on Browse collection object [#3189]
- Task - Collection object chronology, a plot of object by year collected, that's all
- Endpoint to return related data preventing or included in destroy, e.g. `/metadata/related_summary?klass=CollectionObject&id[]=16701&id[]...`
- Filter by gender and form classifications in filter nomenclature [#3212]
- Serial facet to Filter sources [#3211]
- `tooltips` and `actions` configuration properties to Map component [#3234]

### Fixed

- White-space around unit-tray headers [#3191]
- Stepwise determinations confounded by invisible white-space [#3009]
- OTU smart selector did not include items from the pinboard [#3139]
- Source in n project autocomplete response [#3142]
- 'Also create OTU' on batch taxon name upload causing raise
- Media observations removed if they have no more depictions via updates
- Citation link in biological association panel on Browse OTU
- Type relationship text/rendering is inverted in New taxon name task [#3182]
- Sqed processing failing to encode HEIC images [#3188]
- Common list component doesn't filter created status on New taxon name task [#3205]
- Collectors facet doesn't work on Filter collecting event [#3216]
- original combination label disappears when relationship doesn't include the current taxon name [#3067]
- Sometimes keyboard table is duplicating shortcuts
- Export Project Database task not exporting rows whose `project_id` is `NULL` [#3203]
- Close icon is difficult to distinguish when modal background is transparent [#3245]
- Missing identifiers and determinations on collection object table in New collecting event task [#3246]
- Click "Manage Synonymy" in Edit Taxon Name task does not redirect [#3250]

### Changed

- Behaviour of recent records (smart selectors) updated to reference updates, not just created timestamps
- Lock, navigation, UI, and code refreshments to Simple new specimen [#3190]
- "TODO list" now a faceted search named 'Filter staged images' [#3171]
- Refactored observation cell component for Image matrix
- Updated Ruby gems
- Webpack binaries: Replaced `npm bin` for `npm root` to allow compatibility with recent NPM versions
- Nomenclature match updates [#2176]
- Navigation key combination for radial annotator [#3233]
- Truncate smart selector lists
- Allow compare n objects in collection object match [#3238]
- Include total of match/unmatched in Collection object match [#3237]

[#2176]: https://github.com/SpeciesFileGroup/taxonworks/issues/2176
[#3009]: https://github.com/SpeciesFileGroup/taxonworks/issues/3009
[#3136]: https://github.com/SpeciesFileGroup/taxonworks/issues/3136
[#3139]: https://github.com/SpeciesFileGroup/taxonworks/issues/3139
[#3171]: https://github.com/SpeciesFileGroup/taxonworks/issues/3171
[#3173]: https://github.com/SpeciesFileGroup/taxonworks/issues/3173
[#3174]: https://github.com/SpeciesFileGroup/taxonworks/issues/3174
[#3182]: https://github.com/SpeciesFileGroup/taxonworks/issues/3182
[#3188]: https://github.com/SpeciesFileGroup/taxonworks/issues/3188
[#3189]: https://github.com/SpeciesFileGroup/taxonworks/issues/3189
[#3190]: https://github.com/SpeciesFileGroup/taxonworks/issues/3190
[#3191]: https://github.com/SpeciesFileGroup/taxonworks/issues/3191
[#3192]: https://github.com/SpeciesFileGroup/taxonworks/issues/3192
[#3203]: https://github.com/SpeciesFileGroup/taxonworks/issues/3203
[#3205]: https://github.com/SpeciesFileGroup/taxonworks/issues/3205
[#3211]: https://github.com/SpeciesFileGroup/taxonworks/issues/3211
[#3212]: https://github.com/SpeciesFileGroup/taxonworks/issues/3212
[#3216]: https://github.com/SpeciesFileGroup/taxonworks/issues/3216
[#3229]: https://github.com/SpeciesFileGroup/taxonworks/issues/3229
[#3233]: https://github.com/SpeciesFileGroup/taxonworks/issues/3233
[#3234]: https://github.com/SpeciesFileGroup/taxonworks/issues/3234
[#3238]: https://github.com/SpeciesFileGroup/taxonworks/issues/3238
[#3245]: https://github.com/SpeciesFileGroup/taxonworks/issues/3245
[#3246]: https://github.com/SpeciesFileGroup/taxonworks/issues/3246
[#3250]: https://github.com/SpeciesFileGroup/taxonworks/issues/3250

## [0.29.6] - 2022-11-08

### Added

- Print unit-tray headers from TaxonNames via Filter nomenclature [#3160]
- New radial "Filter" navigators facilitating cross-linking to filters [#2297]
- Option to force DwC indexing to prioritize names from Geographic Area [#3143]
- Functionality to update CollectingEvents in the context of Browse collection object
- Character state filter in Matrix Column Coder [#3141]
- Better error handling and reporting when parsing BibTeX
- Index for caching the numeric component of Identifiers

### Changed

- Updated Browse collection object interface [#2297]
- Reload New source task by pressing New and loading source
- Updated Ruby gems
- Updated node packages

### Fixed

- Incorrect soft validation message on TaxonName relationship [#3184]
- Browse nomenclature crashing when taxon name descendants have no cached author year
- Soft validation crashing when cached nomenclature date is absent
- Role picker is missing after create a source from BibTeX [#3180]

[#3160]: https://github.com/SpeciesFileGroup/taxonworks/issues/3160
[#2297]: https://github.com/SpeciesFileGroup/taxonworks/issues/2297
[#3143]: https://github.com/SpeciesFileGroup/taxonworks/issues/3143
[#3141]: https://github.com/SpeciesFileGroup/taxonworks/issues/3141
[#3180]: https://github.com/SpeciesFileGroup/taxonworks/issues/3180

## [0.29.5] - 2022-10-10

### Changed

- Source cached_value calculation [#3181]
- Changed author labels on Filter source [#3134]
- Minor changes to plots on administration activity dashboard
- Parallelize some indexing rake tasks

### Fixed

- Recent and Quick list are empty on Citation annotator [#3133]

[#3133]: https://github.com/SpeciesFileGroup/taxonworks/issues/3133
[#3134]: https://github.com/SpeciesFileGroup/taxonworks/issues/3134

## [0.29.4] - 2022-10-07

### Added

- Distribution, Material Examined sections, and zip download for paper catalog [#3098]
- Code full columns, destroy all observations in a column [#3117]
- "Display only unscored rows" on Matrix column coder [#3103]
- Previous and next links in Matrix row coder [#3107]
- Match identifiers facet to Filter extract task [#3089]
- `Clone previous citation` to citation panels [#3097]
- `scientificName` is now implied in `typeStatus` when only the type of type is specified in DwC occurrences importer
- Additional DwC classification terms [#3118]

### Fixed

- Broken URL for images in NeXML [#2811]
- Improved Confidence annotation speed [#3126]
- Destroying a Georefernce re-indexes related CollectingEvent [#3114]
- Numerous issues in "Castor" TaxonName batch load
- CollectingEvent cached geo-names (e.g. used in DwC export) missclassified [#2614]
- Order of descriptors in nexus and tnt output is updated to reflect the column ordering
- Homonyms without replacement name are now marked as invalid
- Visible identifiers raising (e.g. broken object graph)
- Presence Descriptor is not saving in Matrix row coder [#3099]
- Missing number of objects for presence/absence descriptors on Interactive keys [#3102]
- `New column` button doesn't add the new column to the interface [#3109]
- Taxonomy inventory API failing with common names when language is not set
- Missing taxon_name_relationships parameters [#3096]
- Create matrix row button redirects to wrong OTU in OTU radial
- Determinations not added to containers in "Edit Loan"task [#1935]
- OTU images disappear when moving other images to observation cells [#3111]
- Basic nomenclature failing to redirect when no name was selected
- List of All Topics is not displayed [#3125]
- Refactor confidence form [#3129]
- Destroy selected Labels does not work [#3127]
- Creating multiple type materials in comprehensive task [#3131]
- DwC occurrences importer not reporting error when `typeStatus` is non-empty and yet it doesn't have correct format
- Interactive key - Presence / absence descriptors are placed in non relevant list [#3100]

### Changed

- Removed New OTU link from New observation matrix task [#3101]
- Disabled horizontal resizing for textarea inputs on comprehensive

[#3100]: https://github.com/SpeciesFileGroup/taxonworks/issues/3100
[#3101]: https://github.com/SpeciesFileGroup/taxonworks/issues/3101
[#2811]: https://github.com/SpeciesFileGroup/taxonworks/issues/2811
[#3118]: https://github.com/SpeciesFileGroup/taxonworks/issues/3118
[#3126]: https://github.com/SpeciesFileGroup/taxonworks/issues/3126
[#3117]: https://github.com/SpeciesFileGroup/taxonworks/issues/3117
[#3114]: https://github.com/SpeciesFileGroup/taxonworks/issues/3114
[#2614]: https://github.com/SpeciesFileGroup/taxonworks/issues/2614
[#1935]: https://github.com/SpeciesFileGroup/taxonworks/issues/1935
[#3089]: https://github.com/SpeciesFileGroup/taxonworks/issues/3089
[#3096]: https://github.com/SpeciesFileGroup/taxonworks/issues/3096
[#3097]: https://github.com/SpeciesFileGroup/taxonworks/issues/3097
[#3099]: https://github.com/SpeciesFileGroup/taxonworks/issues/3099
[#3102]: https://github.com/SpeciesFileGroup/taxonworks/issues/3102
[#3103]: https://github.com/SpeciesFileGroup/taxonworks/issues/3103
[#3107]: https://github.com/SpeciesFileGroup/taxonworks/issues/3107
[#3109]: https://github.com/SpeciesFileGroup/taxonworks/issues/3109
[#3111]: https://github.com/SpeciesFileGroup/taxonworks/issues/3111
[#3125]: https://github.com/SpeciesFileGroup/taxonworks/issues/3125
[#3127]: https://github.com/SpeciesFileGroup/taxonworks/issues/3127
[#3129]: https://github.com/SpeciesFileGroup/taxonworks/issues/3129
[#3131]: https://github.com/SpeciesFileGroup/taxonworks/issues/3131

## [0.29.3] - 2022-09-13

### Fixed

- View image matrix button doesn't work in Interactive key task
- Missing collectors parameters in Filter collecting events.
- Pagination on Image Matrix task
- Project Preferences task causing internal server errors
- Boolean params not handled correctly on specific conditions in some filters

## [0.29.2] - 2022-09-08

### Added

- Administration level project classification visualization [#3092]
- Recent paramter to asserted distribution filter [#3086]

### Changed

- Updated Gemfile
- Handle long queries to match facets in filters [#3088]

### Fixed

- Collecting event filter matching user creator/updator broken [#3008]
- Rendering type material label with document label failed
- Failed attempts at destroying a Predicate no longer raise
- Prevent some breaking raises for Georeferences with invalid shapes
- Select all button doesn't work in Print labels task [#3093]

[#3088]: https://github.com/SpeciesFileGroup/taxonworks/issues/3088
[#3008]: https://github.com/SpeciesFileGroup/taxonworks/issues/3008
[#3086]: https://github.com/SpeciesFileGroup/taxonworks/issues/3086
[#3092]: https://github.com/SpeciesFileGroup/taxonworks/issues/3092
[#3093]: https://github.com/SpeciesFileGroup/taxonworks/issues/3093

## [0.29.1] - 2022-08-31

### Fixed

- Radial navigator for TaxonName broken [#3087]
- OTU link in New asserted distribution

[#3087]: https://github.com/SpeciesFileGroup/taxonworkseissues/3087

## [0.29.0] - 2022-08-30

### Added

- A simple paper catalog generator (preview!) [#1473]
- Functions to summarize distributions for catalogs
- GeographicAreas autocomplete references alternate values
- People filter, with many facets [#2876]
- Matches identifiers (results by delimited list of some identifier type) facet, to most filters [#3080]
- Crosslink by ID between CollectionObject and CollectingEvent filters
- `Open in filter collection object` button in Filter collecting event task
- Added `verbatim_label` support for Collecting Event Castor batch load. [#3059]
- Lock `is_original` and `is_absent` for Asserted distribution form in OTU quick forms [#3085]

### Fixed

- Local identifiers on community objects were displayed across projects
- Object type is missing when otu filter param is passed instead observation matrix id in Image matrix task

### Changed

- Alternate values can be used on GeographicAreas [#2506]
- Alternate values on community objects are shared by all projects
- Global identifiers on community objects are shared across all projects
- Optimized identifier next/previous, not fully resolved [#3078]
- Updated Ruby gems.
- Upgraded to newer Gnfinder service.
- Enabled 10km tolerance to geographic area validation for verbatim georeferences.

### Data

- Migrates annotations on Community objects to be accessilbe across projects

[#1473]: https://github.com/SpeciesFileGroup/taxonworks/issues/1473
[#2506]: https://github.com/SpeciesFileGroup/taxonworks/issues/2506
[#3078]: https://github.com/SpeciesFileGroup/taxonworks/issues/3078
[#2876]: https://github.com/SpeciesFileGroup/taxonworks/issues/2876
[#3059]: https://github.com/SpeciesFileGroup/taxonworks/pull/3059
[#3080]: https://github.com/SpeciesFileGroup/taxonworks/issues/3080
[#3085]: https://github.com/SpeciesFileGroup/taxonworks/issues/3085

## [0.28.1] - 2022-08-19

### Fixed

- Settings modal is scrolled to the bottom when the modal is open.
- `Edit in image matrix` and `Open in matrix` buttons don't open image matrix task on edit mode.
- `Create verbatim coordinates` button dissapears after create request fails in New collecting event task
- Depictions are not displayed correctly in Browse collecting event [#3012]
- Cloned georeference are not loaded after cloning a collecting event [#3076]

### Changed

- Updated Ruby gems.
- Updated Node packages.
- Expanded drag and drop section in observation cell in Image matrix

[#3012]: https://github.com/SpeciesFileGroup/taxonworks/issues/3012
[#3076]: https://github.com/SpeciesFileGroup/taxonworks/issues/3076

## [0.28.0] - 2022-08-08

### Added

- Added OriginallyInvalid relationship in ICN [#3315]
- Add `/api/v1/otus/123/inventory/content`, includes `embed[]=depictions` [#3004]
- Adds `data_attributes`, `data_attribute_value`, `data_attribute_predicate_id`, `data_attribute_exact` in filter concern [#2922]
- `/api/v1/tags` endpoint with `tag_object_type[]`,`tag_object_id[]`, `tag_object_type`, `object_global_id`, `keyword_id[]` [#3061]
- Added pagination in the image_matrix
- Matrix Column Coder - coding by descriptor [#1385]
- Soft validation and fix for adding subsequen combination when original combination is different [#3051]
- Added 'electronic only' field for the source to flag sources published in electronic only format
- Default `collectionCode` namespace mappings as falback when `institutionCode`:`collectionCode` mappings do not contain a match in DwC occurrences importer.

- Remove search box in observation matrix hub [#3032]
- Type material form allows multiple type species in comprehensive task. [#2584]
- Updated Ruby gems.Yes
- wikidata-client dependency is now fetching from RubyGems rather than custom fork.
- serrano has been changed to a new custom branch which is identical to official gem except `thor` dependency has been downgraded for TW compatibility.
- DwC occurrences importer mappings are not sorted by `institutionCode`:`collectionCode`

### Fixed

- Object global id param in identifiers API/filter
- Bad logic check on adding new user to project
- Dependency loop problem in DwC checklist importer
- Image matrix error

[#3004]: https://github.com/SpeciesFileGroup/taxonworks/issues/3004
[#3061]: https://github.com/SpeciesFileGroup/taxonworks/issues/3061
[#1385]: https://github.com/SpeciesFileGroup/taxonworks/issues/1385
[#2584]: https://github.com/SpeciesFileGroup/taxonworks/issues/2584
[#3032]: https://github.com/SpeciesFileGroup/taxonworks/issues/3032
[#3051]: https://github.com/SpeciesFileGroup/taxonworks/issues/3051
[#2922]: https://github.com/SpeciesFileGroup/taxonworks/issues/2922

## [0.27.3] - 2022-07-20

### Added

- Soft_validation for the year of taxon description compared to person years of life [#2595]
- Pagination to Image matrix task

### Fixed

- Fixes rendering the author string in the catalogue [#2825]
- Include facet is not working properly in Filter nomenclature [#3023]
- Role picker changes order of roles after removing one [#3003]
- Observation matrix TNT export failed due to undefined method error [#3034]
- Date start and Date end display flipped in "Filter Collecting Events" [#3039]
- Role picker list doesn't display suffix and preffix
- By user facet is passing member id
- Project user last seen at correctly reported

### Changed

- Softvalidation message for new combination is rewarded
- The genus rank is allowed as incertae sedis
- ElectronicPulbications moved from NomenNudum to Unavailable.
- Updated Ruby gems and Node packages
- OTU name string into link in Observation matrices dashboard task

[#2825]: https://github.com/SpeciesFileGroup/taxonworks/issues/2825
[#2595]: https://github.com/SpeciesFileGroup/taxonworks/issues/2595
[#3003]: https://github.com/SpeciesFileGroup/taxonworks/issues/3003
[#3023]: https://github.com/SpeciesFileGroup/taxonworks/issues/3023
[#3034]: https://github.com/SpeciesFileGroup/taxonworks/issues/3034
[#3039]: https://github.com/SpeciesFileGroup/taxonworks/issues/3039

## [0.27.2] - 2022-06-22

### Fixed

- Updated csv output for an observation matrix [#3040]
- Content panel in browse OTU not working properly
- Darwin Core Export failing on specific combinations of data attributes selection.

### Changed

- Updated Ruby gems and Node packages

## [0.27.1] - 2022-06-21

### Changed

- People/Name toggle remove historical option for name [#3028]

### Fixed

- Content attributes response

[#3028]: https://github.com/SpeciesFileGroup/taxonworks/issues/3028

## [0.27.0] - 2022-06-17

### Added

- Task to manage pubilcation of Content to PublicContent [#3004] in part
- Task to merge taxon name relationships from one taxon to another [#3022]
- Add `determiner_name_regex` to collection object filter [#3026]
- API interactive key engine endpoint `/api/v1/observation_matrices/123/key.json`
- API depictions endpoint `api/v1/depictions/123.json?extend[]=image&extend[]=sqed_depiction&extend[]=figures`
- Taxon determinations stats in stats API
- Setting tags for collecting events and collection objects in DwC occurrences importer [#3019], [#2855]

### Changed

- Column order in Observation matrices dashboard task
- Size of description input in Protocol form
- Error code for merge people response

### Fixed

- Annotations panel doesn't display notes in Browse nomenclature
- Wildcard matches on collecting event attributes failing
- Select row in Observation matrices dashboard assigns incorrect ID
- Last week citations stats in API showing values for images. [#3020]
- Annotations panel doesn't display notes in Browse nomenclature
- Geographic areas download failing to generate CSV
- Flip is not working propertly in Uniquify people task

[#3004]: https://github.com/SpeciesFileGroup/taxonworks/issues/3004
[#3022]: https://github.com/SpeciesFileGroup/taxonworks/issues/3022
[#3026]: https://github.com/SpeciesFileGroup/taxonworks/issues/3026
[#3020]: https://github.com/SpeciesFileGroup/taxonworks/issues/3020
[#3019]: https://github.com/SpeciesFileGroup/taxonworks/pull/3018
[#2855]: https://github.com/SpeciesFileGroup/taxonworks/issues/2855

## [0.26.2] - 2022-06-05

### Changed

- Updated Ruby gems

### Fixed

- Filter collection object not working when attempting to show the record

## [0.26.1] - 2022-06-03

### Changed

- Upgraded to Ruby 3.1 [#3011]
- Updated Ruby gems

[#3011]: https://github.com/SpeciesFileGroup/taxonworks/pull/3011

## [0.26.0] - 2022-05-30

### Added

- Task - Stepwise determinations, facilitate verbatim to parsed determinations en masse [#2911]
- Two more digitization stage types, "T" and "Inverted T" [#2863]
- Added soft_validation fix to missing collection_object determination, when the type is designated [#2907]
- Confirmation button for tags, preparation type and repository panels in CO Match [#2995]

### Changed

- Upgraded Node to version 16
- Replaced Webpacker for Shakapacker gem
- Upgrade PDF viewer library

### Fixed

- Nomenclature and observation matrix stats [#1124] [#1356]
- Cannot add a determination after editing one in comprehensive task [#2996]
- "In project" button is not updated after select a different source in Edit source task [#3000]

[#1356]: https://github.com/SpeciesFileGroup/taxonworks/issues/1356
[#1124]: https://github.com/SpeciesFileGroup/taxonworks/issues/1124
[#2911]: https://github.com/SpeciesFileGroup/taxonworks/issues/2911
[#2863]: https://github.com/SpeciesFileGroup/taxonworks/issues/2863
[#2995]: https://github.com/SpeciesFileGroup/taxonworks/issues/2995
[#2996]: https://github.com/SpeciesFileGroup/taxonworks/issues/2996
[#3000]: https://github.com/SpeciesFileGroup/taxonworks/issues/3000

## [0.25.0] - 2022-05-19

### Added

- Link to Download project in show project [#2775]
- OTU geo-json inventory API endpoint, `/api/v1/otus/123/inventory/distribution`.
- Collection object classification summary task [#1864]
- Notes facet to Collection Objects filter [#2966]
- Confirmation modal for clone button on New collecting event task [#2978]
- Minutes/record estimate in project activity task [#2979]
- Pagination in Citations by source task
- Current repository facet in collection object filter [#2975]

### Changed

- Identifiers added to print labels [2959]
- Improved Extract tables [#2884] [#2881]
- Improved Repository autocomplete [#2993]
- Refactor citations by source task
- Person autocomplete optimization
- Cleaned up Label UI text
- Removed some jQuery
- Updated Ruby gems via `bundle update`
- Use Catalog for API source of OTU nomenclature citations

### Fixed

- taxonworks.csl update for stated date [#3021]
- Improved project activity to include current session [#3013]
- Extract/protocol UI issues [#2990]
- Source year_suffix preventing cloning [#2992]
- Dwca eml.xml file validates locally [#2986]
- Missing params for api_nomenclature_citations added
- Converted wkt parsing errors from exceptions to validation
- DwcOccurrence version scope to project in Hub
- Fixed soft validation on Collection Object related to determination date [#2949]
- Original combination soft validations are not loaded when New taxon name task is opened
- ObservationMatrixRow|ColumnItem index view failing because new links are not available
- Author roles are no visible in Citations by source task
- Increasing number of labels to print while label is selected _adds_ that many to preview [#2973]
- Geographic areas are not suggested based on verbatim coordinates in comprehensive and new collecting event task [#2982]
- Cannot sort by column in filter collecting event task [#2970]
- "Recent" determiners not working in Comprehensive [#2985]
- Determiners locked are missing after press "Save and new" in comprehensive task [#2943]
- Crashing when creating georeferences with invalid WKT input
- ObservationMatrixRow|Column index and autocomplete calls
- Lock source button is not working in OTU radial - biological associations form [#2989]
- New type specimen duplicates specimen when updated after creating [#2994]
- Sort column option is not working on Filter collection objects
- Toggle members buttons is not working on Browse annotator

[#2959]: https://github.com/SpeciesFileGroup/taxonworks/issues/2959
[#2775]: https://github.com/SpeciesFileGroup/taxonworks/issues/2775
[#2881]: https://github.com/SpeciesFileGroup/taxonworks/issues/2881
[#2884]: https://github.com/SpeciesFileGroup/taxonworks/issues/2884
[#2990]: https://github.com/SpeciesFileGroup/taxonworks/issues/2990
[#2992]: https://github.com/SpeciesFileGroup/taxonworks/issues/2992
[#2993]: https://github.com/SpeciesFileGroup/taxonworks/issues/2993
[#2986]: https://github.com/SpeciesFileGroup/taxonworks/issues/2986
[#1864]: https://github.com/SpeciesFileGroup/taxonworks/issues/1864
[#2943]: https://github.com/SpeciesFileGroup/taxonworks/issues/2943
[#2949]: https://github.com/SpeciesFileGroup/taxonworks/issues/2949
[#2966]: https://github.com/SpeciesFileGroup/taxonworks/issues/2966
[#2970]: https://github.com/SpeciesFileGroup/taxonworks/issues/2970
[#2973]: https://github.com/SpeciesFileGroup/taxonworks/issues/2973
[#2975]: https://github.com/SpeciesFileGroup/taxonworks/issues/2975
[#2978]: https://github.com/SpeciesFileGroup/taxonworks/issues/2978
[#2979]: https://github.com/SpeciesFileGroup/taxonworks/issues/2979
[#2982]: https://github.com/SpeciesFileGroup/taxonworks/issues/2982
[#2985]: https://github.com/SpeciesFileGroup/taxonworks/issues/2985
[#2994]: https://github.com/SpeciesFileGroup/taxonworks/issues/2994

## [0.24.5] - 2022-05-03

### Fixed

- Previously loaned and returned CollectionObjects are unloanable [#2964]
- People smart selector doesn't work to add new roles [#2963]
- Type species section is empty in Browse OTU
- Missing depictions caption and figure label in Image matrix task [#2965]

[#2964]: https://github.com/SpeciesFileGroup/taxonworks/issues/2964
[#2963]: https://github.com/SpeciesFileGroup/taxonworks/issues/2963
[#2965]: https://github.com/SpeciesFileGroup/taxonworks/issues/2965

## [0.24.4] - 2022-05-02

### Added

- Organization roles to taxon determinations model

### Fixed

- Repository autocomplete raises [#2960]
- Duplicated text in TaxonDetermination link [#2947]
- Housekeeping facet in CollectingEvent filter broken [#2957]
- Cannot set Determiner of CO to department/organization [#2915]
- Combination view is broken on Browse nomenclature [#2952]
- Matrix row coder button in Observation matrix dashboard task redirect to a wrong OTU in Image Matrix task [#2956]
- Depiction radials are not working in Image matrix task [#2954]

[#2960]: https://github.com/SpeciesFileGroup/taxonworks/issues/2960
[#2947]: https://github.com/SpeciesFileGroup/taxonworks/issues/2947
[#2957]: https://github.com/SpeciesFileGroup/taxonworks/issues/2957
[#2915]: https://github.com/SpeciesFileGroup/taxonworks/issues/2915
[#2952]: https://github.com/SpeciesFileGroup/taxonworks/issues/2952
[#2954]: https://github.com/SpeciesFileGroup/taxonworks/issues/2954

## [0.24.3] - 2022-04-28

### Added

- DwC export includes `occurrenceStatus` [#2935]
- Tag panel for images in New images task [#2919]
- Repository section for Collection object match task [#2918]
- Preparations section for CO Match task [#2930]
- Match collection object button in Filter collection object [#2917]
- Lock button for By section in New extract task [#2926]
- With preparation facet in Filter collection objects [#2937]

### Changed

- Improved(?) behaviour of Extract autocomplete [#2923]
- New BiBTeX based Sources match and/or create Serials for some types [#2719]
- Improvements for taxon determinations in comprehensive task
- Observation Matrix CSV dump uses full object labels [#2912]
- Allow multiple origin relationships in New extract task [#2928]
- Enable biocuration buttons only for the current collection object in comprehensive task [#2946]
- Updated ruby gems

### Fixed

- Display full citation in image viewer [#2857]
- Extract filter OTU id match not matching determinations [#2925]
- Improve observation matrix row label handling [#2902]
- Showing related data for Descriptor broken [#2934]
- Collection object label is not updated after saving determinations in comprehensive task [#2899]
- Label form is not updated after loading a collecting event in Comprehensive task [#2898]
- Preferred catalog number for collection objects using first created rather than top of the list (also fixes wrong `otherCatalogNumbers` in DwC export) [#2904]
- Missing not fixable error message for automatically soft validations [#2877]
- Recent lists on Data have broken flex CSS [#2920]
- Generating label from collecting event with verbatim trip identifier duplicates tripcode [#2921]
- Leaflet map does not center the view on shapes
- Programming typos affecting error handling in some batch loaders
- PDF reading causing software crash with some PDF documents (e.g. encrypted and/or having unsupported features)
- "virtual" spelled "virutal" [#2938]
- Protocols should not display origin [#2927]
- Determination lock not working for "Add to container" in Comprehensive task [#2943]
- Role types table in uniquify people renders poorly when "show found people" or "show match people" enabled [#2894]
- Syntax error during code generating synonyms and descendants for catalogs

[#2719]: https://github.com/SpeciesFileGroup/taxonworks/issues/2719
[#2857]: https://github.com/SpeciesFileGroup/taxonworks/issues/2857
[#2857]: https://github.com/SpeciesFileGroup/taxonworks/issues/2857
[#2877]: https://github.com/SpeciesFileGroup/taxonworks/issues/2877
[#2894]: https://github.com/SpeciesFileGroup/taxonworks/issues/2894
[#2898]: https://github.com/SpeciesFileGroup/taxonworks/issues/2898
[#2899]: https://github.com/SpeciesFileGroup/taxonworks/issues/2899
[#2902]: https://github.com/SpeciesFileGroup/taxonworks/issues/2902
[#2904]: https://github.com/SpeciesFileGroup/taxonworks/issues/2904
[#2912]: https://github.com/SpeciesFileGroup/taxonworks/issues/2912
[#2917]: https://github.com/SpeciesFileGroup/taxonworks/issues/2917
[#2918]: https://github.com/SpeciesFileGroup/taxonworks/issues/2918
[#2919]: https://github.com/SpeciesFileGroup/taxonworks/issues/2919
[#2920]: https://github.com/SpeciesFileGroup/taxonworks/issues/2920
[#2921]: https://github.com/SpeciesFileGroup/taxonworks/issues/2921
[#2923]: https://github.com/SpeciesFileGroup/taxonworks/issues/2923
[#2925]: https://github.com/SpeciesFileGroup/taxonworks/issues/2925
[#2926]: https://github.com/SpeciesFileGroup/taxonworks/issues/2926
[#2927]: https://github.com/SpeciesFileGroup/taxonworks/issues/2927
[#2928]: https://github.com/SpeciesFileGroup/taxonworks/issues/2928
[#2930]: https://github.com/SpeciesFileGroup/taxonworks/issues/2930
[#2934]: https://github.com/SpeciesFileGroup/taxonworks/issues/2934
[#2935]: https://github.com/SpeciesFileGroup/taxonworks/issues/2935
[#2937]: https://github.com/SpeciesFileGroup/taxonworks/issues/2937
[#2938]: https://github.com/SpeciesFileGroup/taxonworks/issues/2938
[#2943]: https://github.com/SpeciesFileGroup/taxonworks/issues/2943

## [0.24.2] - 2022-04-15

### Added

- New units mg, µg, ng, ml, µl, nl, ng/µl, Ratio (for Descriptor, etc.) [#2887]
- Project activity report includes community data (but not scoped to project) [#2893]
- Protocols for Observations [#2889]
- Increment tripcode in New collecting event task [#2441]
- Now and today buttons for time/date made [#2888]
- Radial navigator to New extract task [#2885]

### Changed

- Refactor Uniquify People task. Added improvements [#2858]
- Removed PDF viewer broad channel event
- Updated Ruby gems

### Fixed

- Extract -> show rendering raising [#2886]
- People being set as invalid during automatic activity updates
- Project activity session report shows hours properly [#2878]
- xAxis category ordering of Project activity [#2891]
- Sometimes it's not possible move images from one cell to another in Image matrix task [#2874]
- Uniquify people task are not merging all selected match people [#2892]
- Media observations are not displayed after creating them using drag and drop box in Matrix row coder task. [#2880]
- New extract task loads incorrect repository for existing extracts [#2883]
- Extract edit link in New observation matrix task [#2896]
- Incorrect matrix list is displayed on Observation matrix slice in Radial object [#2901]
- Pages label is not displayed in citation form in comprehensive task [#2903]

[#2886]: https://github.com/SpeciesFileGroup/taxonworks/issues/2886
[#2887]: https://github.com/SpeciesFileGroup/taxonworks/issues/2887
[#2878]: https://github.com/SpeciesFileGroup/taxonworks/issues/2878
[#2891]: https://github.com/SpeciesFileGroup/taxonworks/issues/2891
[#2893]: https://github.com/SpeciesFileGroup/taxonworks/issues/2893
[#2889]: https://github.com/SpeciesFileGroup/taxonworks/issues/2889
[#2441]: https://github.com/SpeciesFileGroup/taxonworks/issues/2441
[#2858]: https://github.com/SpeciesFileGroup/taxonworks/issues/2858
[#2883]: https://github.com/SpeciesFileGroup/taxonworks/issues/2883
[#2885]: https://github.com/SpeciesFileGroup/taxonworks/issues/2885
[#2888]: https://github.com/SpeciesFileGroup/taxonworks/issues/2888
[#2892]: https://github.com/SpeciesFileGroup/taxonworks/issues/2892
[#2896]: https://github.com/SpeciesFileGroup/taxonworks/issues/2896
[#2901]: https://github.com/SpeciesFileGroup/taxonworks/issues/2901
[#2903]: https://github.com/SpeciesFileGroup/taxonworks/issues/2903

## [0.24.1] - 2022-04-04

### Changed

- Time ranges for `eventTime` in DwC occurrences importer are now supported
- Updated Ruby gems

### Fixed

- Observation matrix row filter generalized to work for all observation object types [#2873]

[#2873]: https://github.com/SpeciesFileGroup/taxonworks/issues/2873

## [0.24.0] - 2022-03-31

### Added

- Collection object `current_repository_id` and interface toggle [#2866]
- Use Namespace as DwC `collectionCode` [#2726]
- Notes on CollectionObject export to DwC `occurrenceRemarks` [#2850]
- Link to comprehensive digitization collection object via `?dwc_occurrence_object_id=123` [#2851]
- Project user activity report task [#50] [#1062]
- 'Inferred combination' to Browse taxon name header, when required [#2836]
- Extract autocomplete
- Matrix row coder supports mutiple Quantitative and Sample observations per "cell"
- Extracts are observable [#2037]
- Download observation matrix descriptors as text
- Download observation matrix observations in .tab format
- Observations have `made_year|month|day|time` attributes
- Qualitative descriptor batch loader (Data->Descriptors->Batch load) [#1831] (in part)
- Modal depictions for all descriptors in Matrix row coder [#2847]
- New georeference type for user-supplied points [#2843]
- Extract rows in New observation matrix
- Depiction modal for all descriptors in Interactive key
- Link CollectionObject batch load to DwCA importer [#2868]

### Changed

- Administration activity report
- DwC export uses a "sorted" column order [#2844]
- Observations now are polymorphic [#2037]
- Replace autocompletes by smart selectors in Common Name form on OTU radial [#2840]
- Updated Ruby gems
- DwC importer sex mapped changed to prioritize `http://rs.tdwg.org/dwc/terms/sex` DwC URI and also create sex biocuration group with such URI if none exist.
- Taxon name label for original combination label in Citations by source task.
- Add separate scrollbars to row and column tables in New observation matrix task [#2799]
- Change form fields order in OTU radial - Biological associations
- Updated ruby gems
- Close modal after select a status in New taxon name
- Escape new additional pseudo-LaTeX encodings from BibTex data

### Fixed

- DwC georeferencedProtocol references Protocols properly [#2842]
- DwC georeferencedBy references Georeferencers properly [#2846]
- Administration activity report raising [#2864]
- OTUs and collection objects batch-loaders failing to initialize due to Ruby syntax error
- Sqed depictions crash on cache update when no processing results are available
- Asserted distributions on OTU radial is_absent no longer locks [#2848]
- After saving an area with 'is absent' flag, the form stays locked in OTU radial Asserted distribution
- Uniquify people roles list is missing role_object_tag [#2853]
- Large list of taxon names are not loaded in Citations by source
- Missing source_id parameter in Citation by source link on New asserted distribution and Browse OTU
- New CO assigns a wrong Identifier type in New collecting event task [#2862]

[#2866]: https://github.com/SpeciesFileGroup/taxonworks/issues/2866
[#2726]: https://github.com/SpeciesFileGroup/taxonworks/issues/2726
[#2850]: https://github.com/SpeciesFileGroup/taxonworks/pull/2850
[#2851]: https://github.com/SpeciesFileGroup/taxonworks/pull/2851
[#2868]: https://github.com/SpeciesFileGroup/taxonworks/pull/2868
[#2842]: https://github.com/SpeciesFileGroup/taxonworks/pull/2842
[#2846]: https://github.com/SpeciesFileGroup/taxonworks/pull/2846
[#50]: https://github.com/SpeciesFileGroup/taxonworks/pull/50
[#1062]: https://github.com/SpeciesFileGroup/taxonworks/pull/1062
[#2864]: https://github.com/SpeciesFileGroup/taxonworks/pull/2864
[#2844]: https://github.com/SpeciesFileGroup/taxonworks/pull/2844
[#2836]: https://github.com/SpeciesFileGroup/taxonworks/pull/2836
[#2037]: https://github.com/SpeciesFileGroup/taxonworks/pull/2037
[#1831]: https://github.com/SpeciesFileGroup/taxonworks/pull/1831
[#2799]: https://github.com/SpeciesFileGroup/taxonworks/pull/2799
[#2840]: https://github.com/SpeciesFileGroup/taxonworks/pull/2840
[#2843]: https://github.com/SpeciesFileGroup/taxonworks/pull/2843
[#2847]: https://github.com/SpeciesFileGroup/taxonworks/pull/2847
[#2848]: https://github.com/SpeciesFileGroup/taxonworks/pull/2848
[#2853]: https://github.com/SpeciesFileGroup/taxonworks/pull/2853
[#2862]: https://github.com/SpeciesFileGroup/taxonworks/pull/2862

## [0.23.1] - 2022-03-01

### Added

- Qualitative descriptor modal in matrix row coder [#2763]
- Pin button for organization in attribution annotator [#2551]
- Image inventory/filter endpoint for OTUs `/api/v1/otus/123/inventory/images` [#2656]
- Option to error records if `typeStatus` is unprocessable in DwC occurrences importer [#2829]
- Several taxon name classifications in DwC checklist importer [#2732]

### Changed

- Allow matching protonyms in DwC occurrences importer even on cases where the imported classification is a subset of the existing one [#2740]
- Updated Ruby gems
- Copying observations from object to object also copies their depictions [#2823]

### Fixed

- Not all year metadata automatically updated Person active metadata [#2854]
- DwC importer looking up collecting events outside the scope of the current project
- Missing names in hierarchy tree on Browse nomenclature task [#2827]
- DwC importer finding names by original combination without project scope [#2828]
- DwC export month field exporting day value rather than month [#2835]
- Use unofficial serrano repo to fix problems with citeproc-json responses
- DwC Occurrence Importer settings modal lags on open when many namespaces set [#2834]
- Destroying last Depiction for Observation::Media destroys Observations [#2269]
- Allowing to use same Namespace short name with different casing (e.g. 'alpha', 'Alpha')

[#2854]: https://github.com/SpeciesFileGroup/taxonworks/issues/2854
[#2823]: https://github.com/SpeciesFileGroup/taxonworks/issues/2823
[#2269]: https://github.com/SpeciesFileGroup/taxonworks/issues/2269
[#2656]: https://github.com/SpeciesFileGroup/taxonworks/issues/2656
[#2551]: https://github.com/SpeciesFileGroup/taxonworks/issues/2551
[#2732]: https://github.com/SpeciesFileGroup/taxonworks/pull/2732
[#2740]: https://github.com/SpeciesFileGroup/taxonworks/pull/2740
[#2763]: https://github.com/SpeciesFileGroup/taxonworks/issues/2763
[#2827]: https://github.com/SpeciesFileGroup/taxonworks/issues/2827
[#2828]: https://github.com/SpeciesFileGroup/taxonworks/pull/2828
[#2829]: https://github.com/SpeciesFileGroup/taxonworks/pull/2829
[#2834]: https://github.com/SpeciesFileGroup/taxonworks/pull/2834
[#2835]: https://github.com/SpeciesFileGroup/taxonworks/pull/2835

## [0.23.0] - 2022-02-18

### Added

- Extract Filter [#2270]
- Protocol facets for filters, currently on Extract filter
- OTU descendants API endpoint `.../otus/123/inventory/descendants` [#2791]
- Download SVG button in object graph task [#2804]
- Rake task to generate docs.taxonworks.org Data documentation [#2352]
- Confirmation window for delete documentation in radial annotator [#2820]
- Drag and drop to sort predicates in project preferences [#2821]
- Endpoints for observation matrix row and column labels [#2800]
- Matrix row navigation in Matrix row coder [#2800]
- Download enabled for controlled vocabulary terms [#2809]
- Type materials metadata extension for /api/v1/otus

### Changed

- Tweaked how Extracts are displayed in various views
- Browse nomenclature task was renamed to Browse nomenclature and classifications [#2638]
- Add origin citations for taxon name relationships/classifications, renames route [#2790]
- Add Download customization [#2748]
- Show Images section in Browse OTU for GenusGroup [#2786]
- User facet: `Now` button sets end date in Filter interfaces [#2788]
- Changes content and layout ouf hierarchy navigator in Browse nomenclature task [#2797]
- Scroll tables in New observation matrix task [#2799]
- Updated Ruby gems
- Replace autocomplete with OTU picker in biological associations form in radial object

### Fixed

- Author string for incorrect original spelling [#2743]
- Type species section doesn't work in new taxon name [#2785]
- Missing Variety and Form ranks in original combination section for ICZN in New taxon name task [#2795]
- Check if current identifier is the same as current in comprehensive task [#2550]
- Comprehensive digitization - entering '0' in total breaks the interface [#2807]
- Download link doesn't work in data list view
- Edit in Browse collecting event [#2814]
- DwC importer is more robust to invalid taxon names

[#2743]: https://github.com/SpeciesFileGroup/taxonworks/issues/2743
[#2638]: https://github.com/SpeciesFileGroup/taxonworks/issues/2638
[#2270]: https://github.com/SpeciesFileGroup/taxonworks/issues/2270
[#2800]: https://github.com/SpeciesFileGroup/taxonworks/issues/2800
[#2352]: https://github.com/SpeciesFileGroup/taxonworks/issues/2552
[#2550]: https://github.com/SpeciesFileGroup/taxonworks/issues/2550
[#2790]: https://github.com/SpeciesFileGroup/taxonworks/issues/2790
[#2748]: https://github.com/SpeciesFileGroup/taxonworks/issues/2748
[#2791]: https://github.com/SpeciesFileGroup/taxonworks/issues/2791
[#2785]: https://github.com/SpeciesFileGroup/taxonworks/issues/2785
[#2786]: https://github.com/SpeciesFileGroup/taxonworks/issues/2786
[#2788]: https://github.com/SpeciesFileGroup/taxonworks/issues/2788
[#2795]: https://github.com/SpeciesFileGroup/taxonworks/issues/2795
[#2797]: https://github.com/SpeciesFileGroup/taxonworks/issues/2797
[#2804]: https://github.com/SpeciesFileGroup/taxonworks/issues/2804
[#2807]: https://github.com/SpeciesFileGroup/taxonworks/issues/2807
[#2809]: https://github.com/SpeciesFileGroup/taxonworks/issues/2809
[#2814]: https://github.com/SpeciesFileGroup/taxonworks/issues/2814
[#2799]: https://github.com/SpeciesFileGroup/taxonworks/issues/2799
[#2800]: https://github.com/SpeciesFileGroup/taxonworks/issues/2800
[#2820]: https://github.com/SpeciesFileGroup/taxonworks/issues/2820
[#2821]: https://github.com/SpeciesFileGroup/taxonworks/issues/2821

## [0.22.7] - 2022-01-26

### Added

- Add more date (redundant) fields to DwC export [#2780]
- Import and export custom label style in print label task
- Attributions in Filter images [#2639]
- People, role, images stats to `/api/v1/stats`
- `basisOfRecord` in DwC exports can be `FossilSpecimen` via biocuration
- Classification section for Combination in New taxon name (botanical nomenclature support) [#2681]
- API `/api/v1/otus/:id` includes `&extend[]` for `parents`

### Changed

- New interface for biocuration groups and classes
- DwCA export is _much_ faster
- CSV export optimized
- `basisOfRecord` now maps as `http://rs.tdwg.org/dwc/terms/FossilSpecimen` biocuration classification in DwC occurrences importer.
- Updated ruby gems
- Updated js packages
- cached_is_valid is now used in interfaces to show if a taxon is valid or invalid
- Refactor Manage biocuration classes and groups task [#83]

### Fixed

- `occurrenceID` missing from DwC exports. [#2766]
- Cloning columns from matrices sometimes partially failed [#2772]
- Missing `Custom style` button in Print label task [#2764]
- Missing valid/invalid/combination mark in citation by source task [#2760]
- Missing observation matrices in copy columns/rows from another matrix in New observation matrix task [#2753]
- Handing of family names starting with `O'` being recognized as given names [#2747]
- Error 500 deleting a biocuration term [#2181]
- Uniquify people task shows "0" in used column and no roles [#2769]

[#83]: https://github.com/SpeciesFileGroup/taxonworks/issues/83
[#2181]: https://github.com/SpeciesFileGroup/taxonworks/issues/2181
[#2780]: https://github.com/SpeciesFileGroup/taxonworks/issues/2780
[#2766]: https://github.com/SpeciesFileGroup/taxonworks/issues/2766
[#2772]: https://github.com/SpeciesFileGroup/taxonworks/pull/2772
[#2639]: https://github.com/SpeciesFileGroup/taxonworks/pull/2639
[#2681]: https://github.com/SpeciesFileGroup/taxonworks/issues/2681
[#2747]: https://github.com/SpeciesFileGroup/taxonworks/issues/2747
[#2753]: https://github.com/SpeciesFileGroup/taxonworks/issues/2753
[#2760]: https://github.com/SpeciesFileGroup/taxonworks/issues/2760
[#2764]: https://github.com/SpeciesFileGroup/taxonworks/issues/2764
[#2769]: https://github.com/SpeciesFileGroup/taxonworks/issues/2769

## [0.22.6] - 2022-01-10

### Added

- Option to select all and quick tag in Filter image task [#2744]

### Changed

- Perform georeferences caching in background for faster DwC occurrences import [#2741]
- Permit use of Ruby 3.1
- Updated Ruby gems.
- DwC occurrences importer: When matching protonyms also consider their alternate gender names if there are no matches by exact name. [#2738]
- Allow import of specimens with empty `catalogNumber` even when `institutionCode` and/or `collectionCode` are set.

### Fixed

- Several batch loaders not working due to syntax incompatibility with currently used Ruby version. [#2739]

[#2739]: https://github.com/SpeciesFileGroup/taxonworks/pull/2739
[#2741]: https://github.com/SpeciesFileGroup/taxonworks/pull/2741
[#2738]: https://github.com/SpeciesFileGroup/taxonworks/issues/2738
[#2744]: https://github.com/SpeciesFileGroup/taxonworks/issues/2744

## [0.22.5] - 2021-12-22

### Fixed

- Fixed "eye" validation crash when activated in Browse Nomenclature task [#2736]

[#2736]: https://github.com/SpeciesFileGroup/taxonworks/issues/2736

## [0.22.4] - 2021-12-21

### Added

- Add `reset filters` button in DwC import task [#2730]

### Changed

- Add space on navbar in New taxon name [#2701]
- Updated ruby gems and node packages.
- Tabindex in model view

### Fixed

- Overdue loan date time ago [#2712]
- Descriptor character state destroy raising [#2713]
- Loan items status not updatable (also new specs) [#2714]
- Collecting event filter `depictions` facet [#2720]
- Taxonifi wrapper init was broken
- Character order selector sends null value on blank selection [#2707]
- Interactive keys is loading two matrices on autocomplete search [#2706]
- `Select observation matrix` is not displaying all observation matrices [#2708]
- Crashing when attempting to download DwC results from Filter Collection Objects task with 'Treat geographic areas as spatial' set.
- Stats response contains `projects` count when project token is set.
- Menu options broken when right-click on matrices in Observation matrix hub [#2716]
- Copy rows from matrix in New observation matrix
- GnFinder playground incompatibility with current GnFinder API
- DwC checklist importer issue with synonyms have wrong rank [#2715]
- Scientific name not cached properly when the taxon name is classified as part of speech [#2721]
- Depictions dropzone tries to create Depictions before saving collecting event
- Clipboard is not releasing key combination when the user clicks outside the window and release keys [#2724]
- Removed `destroy!` pattern from various controllers
- Unable to create loan items in Collection object match task [#2731]
- DwC import search criteria is missing when search box is reopen [#2729]
- Unable to download CoLDP exports
- Otu facet in Filter image task

[#2712]: https://github.com/SpeciesFileGroup/taxonworks/issues/2712
[#2713]: https://github.com/SpeciesFileGroup/taxonworks/issues/2713
[#2714]: https://github.com/SpeciesFileGroup/taxonworks/issues/2714
[#2720]: https://github.com/SpeciesFileGroup/taxonworks/issues/2720
[#2701]: https://github.com/SpeciesFileGroup/taxonworks/issues/2701
[#2706]: https://github.com/SpeciesFileGroup/taxonworks/issues/2706
[#2707]: https://github.com/SpeciesFileGroup/taxonworks/issues/2707
[#2708]: https://github.com/SpeciesFileGroup/taxonworks/issues/2708
[#2715]: https://github.com/SpeciesFileGroup/taxonworks/pull/2715
[#2716]: https://github.com/SpeciesFileGroup/taxonworks/issues/2716
[#2721]: https://github.com/SpeciesFileGroup/taxonworks/pull/2721
[#2724]: https://github.com/SpeciesFileGroup/taxonworks/pull/2724
[#2729]: https://github.com/SpeciesFileGroup/taxonworks/pull/2729
[#2730]: https://github.com/SpeciesFileGroup/taxonworks/issues/2730
[#2731]: https://github.com/SpeciesFileGroup/taxonworks/issues/2731

## [0.22.3] - 2021-12-03

### Added

- Ability to inject links into Content via hot-key searching [#1674]

### Changed

- Upgraded to Postgres 12 in Docker Compose development environment. Postgres 10 container and volume are still present to allow for automatic data migration.

### Fixed

- Identifier form elements on SQED breakdown [#2700]

[#2700]: https://github.com/SpeciesFileGroup/taxonworks/issues/2700
[#1674]: https://github.com/SpeciesFileGroup/taxonworks/issues/1674

## [0.22.2] - 2021-12-02

### Changed

- Upped from 40 to 500 the cutoff point at which updating a collecing event will trigger a DwcOccurrence rebuild
- Added a `url_base` option when rendering metadata partial

### Fixed

- Author by first letter (/people.json) [2697]
- Loan recipient helper methods were confused with loan helper methods
- Subsequent combination link in new taxon name task [#2695]
- Unable to create tags in batches due to Ruby 3 syntax changes.
- Observation matrices crashing due to response pagination bug.
- Unable to create namespaces due to debug code accidentally added.

[#2697]: https://github.com/SpeciesFileGroup/taxonworks/issues/2697
[#2695]: https://github.com/SpeciesFileGroup/taxonworks/issues/2695

## [0.22.1] - 2021-12-01

### Added

- Georeferences can link to Protocols

### Changed

- API -added extend character_state option to /observations

### Fixed

- Updated reference string for 'classified as' relationship in Browse nomenclature
- Custom attributes are not cleared on new record [#2692]
- API - /api/v1/observation_matrices with no params failed
- Asserted distribution link wasn't HTML safe

[#2692]: https://github.com/SpeciesFileGroup/taxonworks/issues/2692

## [0.22.0] - 2021-11-30

### Added

- Indecies on taxon name hierarchies table
- Batch create user admin task [#2680]
- Radial navigation in loan task
- `is_gift` boolean to Loan
- Loan item notes, type status, and recipient form layout improvements [#2657]
- Recipient form link in Edit loan task
- Gift checkbox in Loan task
- API routes for data attributes via `/api/v1/data_attributes` [#2366]
- API routes for observation matrices via `/api/v1/observation_matrices`
- API route "status" for taxon names `/taxon_names/api/v1/123/status` [#2243]
- API route "activity" for recent records/project `/api/v1/activity?project_token=123&past_days=9` [#2207]
- Indecies for updated_at on some large models
- Observation matrix query filter (minimal)
- Add download table button in DwC Importer
- Confidence button on subsequent combination in New taxon name task
- Create and new button in New descriptor task [#2594]
- Content text is cropped on edit in OTU radial [#2676]
- Diagnosis status in matrix row coder [#2674]
- Layout preferences in comprehensive task [#2673]
- API `/api/v1/collection_objects` includes &extend[] for `dwc_fields` and `type_material`
- API `/api/v1/taxon_names/123/status` endpoint for human readable taxon name data and metadata (in part [#2665])
- `is_virtual` option to Namespace

### Changed

- Upgraded to Ruby 3.0.2
- OTUs can be loaned 2x [#2648]
- Upgraded gems
- `/collection_objects.json` response uses `&extend[]=dwc_fields` to return DwC fields; includes metadata
- Removed a loan item status 'Loaned on' (it's inferrred)
- Replaced Webrick with Puma (developers-only change)
- Improved loan autocomplete metadata [#2485]
- API observation responses are now isolated from internal
- DwC occurrences importer now accepts `|`, `:`, `;` and `,` as separators for `higherClassification`.
- Restrict subsequent combination fields for genus and subgenus. [#2677]
- Moved matrix autocomplete into `Include in matrix` section in New descriptor task [#2685]

### Fixed

- Update Source autocomplete [#2693]
- Containerized specimens export their identifier to DwC
- Biological association objects could be destroyed when referenced in biological association
- Reordering matrices by nomenclature when some rows have none
- Tag facet bug affecting all filters but Source [#2678]
- View errors on rows with no metadata in DwC importer
- Scrollbar in alternate values annotator [#2651]
- Missing data on response in citations annotator [#2653]
- Missing author and year in taxon name on Citation by source [#2650]
- Duplicate combinations in subsequent combination on New taxon name [#2654]
- Missing documents in source filter [#2661]
- Clonning source does not clean the doccumentation section [#2663]
- Extra scrollbar in asserted distributions annotator [#2662]
- The citations annotator sometimes displays a created citations that are not part of the object
- Move synonyms section not visible [#2670]
- Collecting Event collectors are not loaded when CE is selected using smart selector in Comprehensive task [#2669]
- Genus descriptor interface
- Free text character not saved if pasted from clipboard in Matrix Row Coder [#2672]
- DwC importer crashing on invalid nomenclatural code
- DwC exporter swapped `decimalLatitude`/`decimalLongitude`
- Error in Filter Collecting Event task when filtering by attributes that are stored as numbers in database
- `Set as current` button it isn't working when taxon parent is root on Subsequent combination [#2688]
- DwC checklist importing: original combination having wrong genus in some cases [#2684]

[#2286]: https://github.com/SpeciesFileGroup/taxonworks/issues/2286
[#2666]: https://github.com/SpeciesFileGroup/taxonworks/issues/2665
[#2665]: https://github.com/SpeciesFileGroup/taxonworks/issues/2665
[#2680]: https://github.com/SpeciesFileGroup/taxonworks/issues/2680
[#2678]: https://github.com/SpeciesFileGroup/taxonworks/issues/2678
[#2207]: https://github.com/SpeciesFileGroup/taxonworks/issues/2207
[#2243]: https://github.com/SpeciesFileGroup/taxonworks/issues/2243
[#2366]: https://github.com/SpeciesFileGroup/taxonworks/issues/2366
[#2485]: https://github.com/SpeciesFileGroup/taxonworks/issues/2485
[#2594]: https://github.com/SpeciesFileGroup/taxonworks/issues/2594
[#2648]: https://github.com/SpeciesFileGroup/taxonworks/issues/2648
[#2657]: https://github.com/SpeciesFileGroup/taxonworks/issues/2657
[#2650]: https://github.com/SpeciesFileGroup/taxonworks/issues/2650
[#2651]: https://github.com/SpeciesFileGroup/taxonworks/issues/2651
[#2653]: https://github.com/SpeciesFileGroup/taxonworks/issues/2653
[#2654]: https://github.com/SpeciesFileGroup/taxonworks/issues/2654
[#2661]: https://github.com/SpeciesFileGroup/taxonworks/issues/2661
[#2662]: https://github.com/SpeciesFileGroup/taxonworks/issues/2662
[#2663]: https://github.com/SpeciesFileGroup/taxonworks/issues/2663
[#2669]: https://github.com/SpeciesFileGroup/taxonworks/issues/2669
[#2670]: https://github.com/SpeciesFileGroup/taxonworks/issues/2670
[#2672]: https://github.com/SpeciesFileGroup/taxonworks/issues/2672
[#2673]: https://github.com/SpeciesFileGroup/taxonworks/issues/2673
[#2674]: https://github.com/SpeciesFileGroup/taxonworks/issues/2674
[#2676]: https://github.com/SpeciesFileGroup/taxonworks/issues/2676
[#2677]: https://github.com/SpeciesFileGroup/taxonworks/issues/2677
[#2684]: https://github.com/SpeciesFileGroup/taxonworks/pull/2684
[#2685]: https://github.com/SpeciesFileGroup/taxonworks/issues/2685
[#2688]: https://github.com/SpeciesFileGroup/taxonworks/issues/2688

## [0.21.3] - 2021-11-12

### Changed

- Loan addresses don't strip line-endings, and display in form [#2641]
- Replace radial navigator icon [#2645]
- Update smart selector tab selected on refresh

### Fixed

- Loan id facet [#2632]
- Roles in Image viewer
- Missing roles after trigger page autosave in new taxon name [#2631]
- Tag smart selector in new image task

[#2632]: https://github.com/SpeciesFileGroup/taxonworks/issues/2632
[#2631]: https://github.com/SpeciesFileGroup/taxonworks/issues/2631
[#2641]: https://github.com/SpeciesFileGroup/taxonworks/issues/2641
[#2645]: https://github.com/SpeciesFileGroup/taxonworks/issues/2645

## [0.21.2] - 2021-11-11

### Added

- Support for DwC terms on body of water depth [#2628]
- Filter Collection Objects by a specific Loan [#2632]

### Changed

- Updated ruby gems.

### Fixed

- Containerized specimens display catalog number in tag correctly [#2623]
- Improved CrossRef parsing for a new source [#997] [#2620]
- Container label shows catalog number for loan items [#1275]
- Determiners are not saved after lock the list in comprehensive form [#2626]
- Wrong rank for original combinations in DwC checklist importer [#2621]
- No longer exposing exception data for _failed_ records (not to be confused with _errored_) in DwC importer.
- Smart selector is not working in Browse Annotations
- Biological associations in OTU radial [#2630]
- Fix citations on asserted distribution list in OTU radial [#2629]
- Subsequent combinations are not scoped [#2634]
- Missing scroll in alternate value annotator [#2635]
- Smart selectors are not refreshing in New source [#2636]
- Radial navigation doesn't work on source in New taxon name task [#2633]
- Determiner is not selectable on Grid Digitizer after "Create and new" [#2637]
- DwC Dashboard data version counts correct now [#2627]
- Common statuses are not displayed in New taxon name task [#2642]
- Nomenclature and OTU (biology) display the same thing on Browse OTU page [#2644]
- New combination task hangs editing a combination [#2646]

[#2623]: https://github.com/SpeciesFileGroup/taxonworks/issues/2623
[#2627]: https://github.com/SpeciesFileGroup/taxonworks/issues/2627
[#1275]: https://github.com/SpeciesFileGroup/taxonworks/issues/1275
[#2628]: https://github.com/SpeciesFileGroup/taxonworks/issues/2628
[#2626]: https://github.com/SpeciesFileGroup/taxonworks/issues/2626
[#2621]: https://github.com/SpeciesFileGroup/taxonworks/pull/2621
[#2629]: https://github.com/SpeciesFileGroup/taxonworks/issues/2629
[#2630]: https://github.com/SpeciesFileGroup/taxonworks/issues/2630
[#2633]: https://github.com/SpeciesFileGroup/taxonworks/issues/2633
[#2634]: https://github.com/SpeciesFileGroup/taxonworks/issues/2634
[#2635]: https://github.com/SpeciesFileGroup/taxonworks/issues/2635
[#2636]: https://github.com/SpeciesFileGroup/taxonworks/issues/2636
[#2637]: https://github.com/SpeciesFileGroup/taxonworks/issues/2637
[#2642]: https://github.com/SpeciesFileGroup/taxonworks/issues/2642
[#2644]: https://github.com/SpeciesFileGroup/taxonworks/issues/2644
[#2646]: https://github.com/SpeciesFileGroup/taxonworks/issues/2646

## [0.21.1] - 2021-11-05

### Fixed

- Citations in image viewer

## [0.21.0] - 2021-11-04

### Added

- Added new handling for plant name author_string.
- Added new `Combination` section to handle historical protonym combination.
- Add new task 'Object graph', visualize and navigate your Things via a force-directed-graph (network) [#2587]
- New combination editing, including support for multiple authors in plant names [#666] [#2407]
- Add new global identifier class for glbio repositories
- New parameters for fine-tuning the API responses, `&extend[]=` and `&embed[]` [#2531]
- Parameter value `origin_citation` via `&extend[]=` to all basic GET `/object(/:id)` requests [#2531]
- Parameter value `pinboard_item` via `&extend[]=` to all basic GET `/object(/:id)` requests [#2531]
- Parameter value `citations` via `&extend[]=` to all basic GET `/object/:id` requests [#2531]
- Parameter values `roles` and `documents` via `&extend[]=` to `/sources(/:id).json` [#2531]
- Parameter values `protonyms` and `placement` via `&extend[]=` to `/combinations(/:id).json [#2531]
- Parameter values `parent`, `otus`, `roles`, `ancestor_ids`, `children`, `type_taxon_name_relationship` via `&extend[]=` to `/taxon_names(/:id).json` [#2531]
- Parameter values `level_names`, `geographic_area_type`, `parent` via `&extend[]=` and `shape` via `&embed[]=` to `/geographic_areas(/:id).json` [#2531]
- Parameter value `subject`, `object`, `biological_relationship`, `family_names` via `&extend[]=` to `/biological_associations(/:id).json` [#2531]
- Parameter value `citation_object`, `citation_topics`, `source`, `target_document` via `&extend[]=` to `/citations(/:id).json` [#2531]
- API route `/taxon_names/parse?query_string=Aus bus` for resolving names to Protonyms
- Parameter value `roles` via `&extend[]=` to `/collecting_events(/:id).json` [#2531]
- Param to isolate TaxonName smart select to Protonym if optional
- Resize column in Filter tasks [#2606]
- Confirmation banner in 'Collection Object Match'

### Changed

- Added new DwcOccurrence date-version
- dwcSex and dwcStage are now referenced by BiocurationGroup [#2615]
- Improved autocomplete search for Serials, Sources and Repositories [#2612]
- Ordering of GeorgaphicArea autocomplete results. Used areas and areas with shapes are prioritized
- Basic (REST) endpoints send less information, use `&extend[]` and `&embed[]` to return more [#2531]
- Numerous tasks updated to use the new REST pattern
- Objects in basic show/index JSON endpoints are represented by their metadata, rather than all their attributes in many cases now [#2531]
- Metadata in extensions does not cascade and return metadata of metadata [#2531]
- JSON smart-selector data (`/sources/select_options`) includes base attributes, not metadata [#2531]
- Updated corresponding ap1/v1 endpoints to use the `&extend[]` pattern for `/otus`, `/taxon_names`, `/combinations`, `/sources`, `/citations` (in part) and `biological_associations` to match the new parameter values above
- API `/api/v1/biological_associations` uses metadata for related objects
- Optimized Source smart selection queries
- Added option in DwC importer to specific the dataset type (defaults to auto-detection).
- Replace autocomplete for smart selector in alternate values annotator [#2610]

### Fixed

- DwC recordedBy not referencing verbatim_collectors, only collectors [#2617]
- DwC recordedByID returning delimiter only records
- DwC decimalLatitude/Longitude incorrectly mapped [#2616]
- Citation style taxonworks.csl is updated [#2600]
- `collector_id` broken in CollecitonObject filter
- Failure when setting up namespaces in DwC importer with datasets having _unnamed_ columns
- Namespace settings are not cleared when unmatched and re-opened in DwC Import [#2586]
- ScientificNameAuthorship parsing issues in DwC importer [#2589]
- Author and editor roles are missing after save or create a source in New source task [#2607]
- Rank genus not being auto-detected when uninomial name in scientificName matches genus term value exactly
- Soft validation block is displayed when is empty in New source task [#2611]
- Clipboard shortcut hot-keys were broken
- Serial raises on failed destroy gracefully handled
- CrossRef assigns the wrong serial when journal is not present (partial) [#2620]

[#666]: https://github.com/SpeciesFileGroup/taxonworks/issues/666
[#2407]: https://github.com/SpeciesFileGroup/taxonworks/issues/2407
[#2612]: https://github.com/SpeciesFileGroup/taxonworks/issues/2612
[#2613]: https://github.com/SpeciesFileGroup/taxonworks/issues/2613
[#2615]: https://github.com/SpeciesFileGroup/taxonworks/issues/2615
[#2617]: https://github.com/SpeciesFileGroup/taxonworks/issues/2617
[#2616]: https://github.com/SpeciesFileGroup/taxonworks/issues/2616
[#2587]: https://github.com/SpeciesFileGroup/taxonworks/issues/2587
[#2531]: https://github.com/SpeciesFileGroup/taxonworks/issues/2531
[#2586]: https://github.com/SpeciesFileGroup/taxonworks/issues/2586
[#2589]: https://github.com/SpeciesFileGroup/taxonworks/issues/2589
[#2606]: https://github.com/SpeciesFileGroup/taxonworks/issues/2606
[#2608]: https://github.com/SpeciesFileGroup/taxonworks/issues/2608
[#2610]: https://github.com/SpeciesFileGroup/taxonworks/issues/2610
[#2611]: https://github.com/SpeciesFileGroup/taxonworks/issues/2611
[#2620]: https://github.com/SpeciesFileGroup/taxonworks/issues/2620

## [0.20.1] - 2021-10-15

### Added

- Added missing OTU soft_validation for protonym
- Added recent values on keywords
- Added Attribution attributes to `/images` API show responses
- API `/images` can return images by `image_file_fingerprint` (MD5), in addition to id

### Changed

- Updated author string for misspellings
- Removed footprintWKT from DwcOccurrence. It will be re-instated as optional in the future.
- Removed GeographicArea from consideration as a _georeference_ in DwcOccurrence
- Changed `associatedMedia` format, pointed it to
- Removed redundant 'Rebuild' button from Browse collection objects

### Fixed

- DwC Dashboard past links are properly scoped
- DwC Dashboard graphs show proper count ranges
- DwC archive no longer truncated at 10k records
- OccurrenceID was not being added to DwcOccurrence attributes in all cases [#2573]
- Observation matrix show expand was referencing the wrong id [#2540]
- Copy pasting into verbatim year with alphanumeric gives error even though numeric are all that are visible in New taxon name [#2577]
- Record doesn't sync/update the list in OTU quick forms [#2576]
- TIFF images are not visible in filter image task [#2575]
- Repository input shows value, when not set [#2574]
- Images don't load after expand depictions sections in comprehensive task
- DwC occurrences importer being too strict when checking against existing nomenclature [#2581]

[#2573]: https://github.com/SpeciesFileGroup/taxonworks/issues/2573
[#2540]: https://github.com/SpeciesFileGroup/taxonworks/issues/2540
[#2574]: https://github.com/SpeciesFileGroup/taxonworks/issues/2574
[#2575]: https://github.com/SpeciesFileGroup/taxonworks/issues/2575
[#2576]: https://github.com/SpeciesFileGroup/taxonworks/issues/2576
[#2577]: https://github.com/SpeciesFileGroup/taxonworks/issues/2577
[#2581]: https://github.com/SpeciesFileGroup/taxonworks/issues/2581

## [0.20.0] - 2021-10-12

### Added

- Task `DwC Import` for importing DwC Archive files
- Task `DwC Dashboard` facilitating DwCA download, metadata reporting, and "health" checks [#1467]
- Updated framework for producing and downloading DwC Archives (DwCA) [#1775] [#1303]
- Increased from 21 to 53 the number of fields referenced in the (DwCA) dump, including `identifiedByID` and `recordedByID` [#1269] [#1230]
- Auto-generation of UUIDs for instances that don't have global identifiers during DwcOccurrence record building [#2186]
- Wikidata (Q) and ORCiD support for people references in DwCA dumps
- Georeferences can have Confidences assigned to them [#1772]
- CSL style 'taxonworks.csl' used as the default style for displaying sources [#2517]
- Custom CSL citation support for reference formating (see styles at bottom of select format list). New .cls submitted via issue tracker and integrated to source.
- New .csl style 'world_chalcidoidea_book.csl"
- BibTeX fields support verbatim values using "{}" for fields otherwise processed in BibTeX sources (e.g. author)
- New specs for rendering Source citations
- `&extend[]` and `&embed[]` helper methods for REST responses [#2532]
- A new soft validation option to auto fix for objective synonym that must share the same type
- Add `Download`, `Full size` and `Radial navigation` buttons in Image viewer [#2423]
- Endpoint `/tasks/dwc/dashboard/index_versions` returns the dates at which DwcOccurrence indexing was modified. !! TODO: update date of merge.
- Endpoint `/dwc_occurrences/metadata`, for stats on the state of DwcOccurrence index
- Endpoint `/dwc_occurrencs/predicates` to return a list of Predicates used on CollectionObjects and CollectingEvents
- Endpoint `/dwc_occurrences/status` to check whether DwcOccurrence records are up-to-date
- Endpoint `/dwc_occurrences/collector_id_metadata` to check whether People referenced in DwcOccurences have GUIDs
- Task on Administration panel, "Reindex", with (temporary) options to re-index small blocks of DwcOccurrence records
- Button on CollectionObject filter to download filter result as DwC Archive [#1303]
- User can select a corresponding Person as their data representation (facilitates Identifiers for Users) [#1486]
- Centroid index on GeographicItem
- Field `total_records` on Download
- Index on polymorphic fields of DwcIndex (e.g. faster queries to CollectionObject)
- Index on `data_origin` for GeographicAreasGeographicItem
- Identifiers for AssertedDistributions
- Various relationships enabling the joining of DwcOccurrence directly to other classes of data (e.g. Georeferences)
- Isolated Georeference related utilities into their own module CollectingEvent::Georeference
- A Taxonomy module that caches classification values, used in CollectionObject, and Otu
- Methods to return when a record attribute was updated (e.g. verbatim_locality changed), and who did it for Papertrail including classes of data
- Methods to handle multiple classes of globally unique identifiers on DwcOccurrence records
- Pattern for isolating modules that aid DwC serialization per class of data
- Optimized `to_wkt` to quickly return well-known-text for geo-shapes (in part, [#2526])
- New subclass of UUID `Identifier::Global::Uuid::TaxonworksDwcOccurrence`
- Clarified, via`georeferenceSources` and `georeferenceProtocol` why there are many decimal points in DwC latitude/longitude referencing fields [#915] [#1175]
- Option to rebuild single DwcOccurrence record for CollectionObject [#2563]
- Ability to show observation matrices > 10k cells in size [#1790]
- Rake task to rebuild source cached
- Add download and radial buttons for image viewer in filter image

### Fixed

- Downloading formatted sources with mixed types (BibTeX/Verbatim) failed [#2512]
- Collection object filter type material param
- Taxon name filter type metadata param fails [#2511]
- Cloning a collecting event fails [#2533]
- Modified recordedBy fields to only reference collector [#2567] [#2558]
- Many TDWG gazeteer references will now be properly categorized into state and country labels [#2542]
- In Browse Nomenclature removed link to self for invalid taxon names with no synonymy [#2327]
- Add missing original citation to synonym names in CoLDP export [#2543]
- Uniquify people slow when many roles present [#2528]
- Match combination when protonym has synonym relationships [#2525]
- TaxonNameRelationsip `type_method` returns nil properly on unmatched types [#2504]
- Taxon determinations list in comprehensive task
- The clone button doesn't trigger update taxon name after authors were cloned [#2513]
- Georeference count in new collecting event task [#2519]
- Autofocus in New taxon name task [#2523]
- Geographic area counts as georeference. Soft validations are sometimes loaded before saving georeferences [#2519]
- `import_dataset_id` parameter persist on after resetState in DwC Importer [#2529]
- Updated Ruby gems and Node packages
- In project button [#2530]
- View image matrix is passing wrong ids [#2537]
- Observations with depictions sometimes are removed after move a depiction [#2549]
- Relationship facet in Filter nomenclature
- Determiner facet (param) in Filter collection objects
- Verbatim year input allows alphanumeric numbers in New taxon name
- Labels list renders for those linked to objects, or not

### Changed

- Updated "ICZN binomial" to "ICZN binominal" following the Code dictionary
- Radial annotator Tag form uses a Keyword smart selector [#2564]
- DwcOccurrence is rebuilt/refreshed each time Browse Collection Object is hit
- `footprintWKT` is hidden in Browse CollectionOjbect [#2559]
- Tweak geo coordinate matching on verbatim labels
- Year suffix, stated year, language, translated title and notes added to bibliography rendering via `to_citeproc`
- Removed `label_html` from `/people` responses
- `/people` JSON param from `&include_roles=true` to `&extend[]=roles`
- Prefer project sources in source autocomplete
- Status name 'not for nomenclature' changed to 'not in published work'
- Year letter is no longer appended to year in BibTeX exports
- Include project's name in CoLDP exports filename [#2509]
- Implemented STI for downloads [#2498]\
- Upgraded gnfinder gem that makes use of new REST API
- Refactor help code
- Unified various DwC value returning methods in their own explicitly named extensions
- Isolated CollectionObject filter and API param handling to their own module for reference in multiple controllers
- DwcOccurrence `individualCount` is now Integer
- Database ConnectionTimeoutErrors now result in a 503 response rather than a raise/email-warning
- Added various `:inverse_of` across collection objects related models
- `DwcOccurrence#individualCount` is integer now
- Simplified SQL for ordering GeographicArea shapes
- Tweak validation of ORCIDid format
- Move autocomplete and lookup keyword to CVT controller [#2571]
- Task `Content by nomenclature` can be customized by selecting a Topic
- Remove identifier section in New type specimen
- Nill strings ("\u0000") are stripped from fields before writing

[#2564]: https://github.com/SpeciesFileGroup/taxonworks/issues/2564
[#2512]: https://github.com/SpeciesFileGroup/taxonworks/issues/2512
[#2517]: https://github.com/SpeciesFileGroup/taxonworks/issues/2517
[#915]: https://github.com/SpeciesFileGroup/taxonworks/issues/915
[#1175]: https://github.com/SpeciesFileGroup/taxonworks/issues/1175
[#1230]: https://github.com/SpeciesFileGroup/taxonworks/issues/1230
[#1269]: https://github.com/SpeciesFileGroup/taxonworks/issues/1269
[#1303]: https://github.com/SpeciesFileGroup/taxonworks/issues/1303
[#1467]: https://github.com/SpeciesFileGroup/taxonworks/issues/1467
[#1486]: https://github.com/SpeciesFileGroup/taxonworks/issues/1486
[#1772]: https://github.com/SpeciesFileGroup/taxonworks/issues/1772
[#1775]: https://github.com/SpeciesFileGroup/taxonworks/issues/1775
[#1943]: https://github.com/SpeciesFileGroup/taxonworks/issues/1943
[#2084]: https://github.com/SpeciesFileGroup/taxonworks/issues/2084
[#2186]: https://github.com/SpeciesFileGroup/taxonworks/issues/2186
[#2327]: https://github.com/SpeciesFileGroup/taxonworks/issues/2327
[#2423]: https://github.com/SpeciesFileGroup/taxonworks/issues/2423
[#2498]: https://github.com/SpeciesFileGroup/taxonworks/pull/2498
[#2509]: https://github.com/SpeciesFileGroup/taxonworks/issues/2509
[#2511]: https://github.com/SpeciesFileGroup/taxonworks/issues/2511
[#2519]: https://github.com/SpeciesFileGroup/taxonworks/pull/2519
[#2519]: https://github.com/SpeciesFileGroup/taxonworks/pull/2519
[#2523]: https://github.com/SpeciesFileGroup/taxonworks/pull/2523
[#2526]: https://github.com/SpeciesFileGroup/taxonworks/issues/2526
[#2528]: https://github.com/SpeciesFileGroup/taxonworks/issues/2528
[#2529]: https://github.com/SpeciesFileGroup/taxonworks/pull/2529
[#2530]: https://github.com/SpeciesFileGroup/taxonworks/pull/2530
[#2532]: https://github.com/SpeciesFileGroup/taxonworks/issues/2532
[#2533]: https://github.com/SpeciesFileGroup/taxonworks/issues/2533
[#2542]: https://github.com/SpeciesFileGroup/taxonworks/issues/2542
[#2543]: https://github.com/SpeciesFileGroup/taxonworks/issues/2543
[#2549]: https://github.com/SpeciesFileGroup/taxonworks/pull/2549
[#2558]: https://github.com/SpeciesFileGroup/taxonworks/issues/2558
[#2559]: https://github.com/SpeciesFileGroup/taxonworks/issues/2559
[#2562]: https://github.com/SpeciesFileGroup/taxonworks/issues/2562
[#2563]: https://github.com/SpeciesFileGroup/taxonworks/issues/2563
[#2567]: https://github.com/SpeciesFileGroup/taxonworks/issues/2567
[#2571]: https://github.com/SpeciesFileGroup/taxonworks/issues/1771

## [0.19.7] - 2021-09-09

### Add

- Add link to new type specimen task from type material form
- Export Observation::Media depictions as proxies for Otu depictions in NeXML [#2142]
- Protonym `verbatim_author` parens should be properly closed when present [#2453]
- Protonym `verbatim_author` can not contain digits (like years) [#2452]
- Generic date field component [#2451]
- New taxon determination component
- Smart selectors in asserted distribution and biological association quick forms.

### Changed

- Cleaned up taxon name navigator appearance
- Destroying a loanable object destroys corresponding LoanItems automatically [#2319]
- NeXML image URLs use shortened URLs
- Reorder date fields in comprehensive, extract and new collecting event tasks [#2450]
- Set Vue 3 reactive vuex state in comprehensive store, removed unnecesary mutations and getters
- Updated Ruby gems and Node packages
- Bumped database_cleaner
- Upgraded to ruby 6.1 [#2474]
- Remove Taxon determination slice from OTU quick forms(Radial object)
- Set active author tab in New taxon name [#2461]
- Moved `data-project-id` to project name
- Moved collection object soft validations in comprehensive task [#2491]
- Remove reactivity in map component. Maps should render much faster now

### Fixed

- Tazon name hierarchical navigation broken [#2487]
- CollectionObject filter type material facet bug
- Trim buttons in comprehensive task
- Trip code fields are empty after save.
- Confidence button
- spring not working on MacOS. Now RGeo/Proj is warmed up at initialization time
- Combination preview label in New combination task
- Smart selector is not refreshing after save [#2468]
- Group and formation fields in comprehensive task
- Changed date label [#2473]
- Warning message persists when date exists in User facet [#2480]
- Collection Object TODO List Task does not append right identifier number [#2486]
- Loan item checkboxes reset when loan items "Updated" [#2492]
- Loan item "select/deselect all" buttons missing after vue 3 migration [#2493]
- Checkbox unbinding is not synced with update in Loan task [#2495]
- Filter collection objects shortcuts
- Prevent duplicate shortcuts
- Observation matrix render error
- Fix identifier update in new type specimen task
- Radial menus are inheriting CSS properties in some cases [#2505]
- Taxon determinations list in comprehensive task

[#2487]: https://github.com/SpeciesFileGroup/taxonworks/issues/2487
[#2319]: https://github.com/SpeciesFileGroup/taxonworks/issues/2319
[#2142]: https://github.com/SpeciesFileGroup/taxonworks/issues/2142
[#2453]: https://github.com/SpeciesFileGroup/taxonworks/issues/2453
[#2452]: https://github.com/SpeciesFileGroup/taxonworks/issues/2452
[#2450]: https://github.com/SpeciesFileGroup/taxonworks/pull/2450
[#2451]: https://github.com/SpeciesFileGroup/taxonworks/issues/2451
[#2461]: https://github.com/SpeciesFileGroup/taxonworks/issues/2461
[#2468]: https://github.com/SpeciesFileGroup/taxonworks/issues/2468
[#2473]: https://github.com/SpeciesFileGroup/taxonworks/issues/2473
[#2474]: https://github.com/SpeciesFileGroup/taxonworks/pull/2474
[#2480]: https://github.com/SpeciesFileGroup/taxonworks/issues/2480
[#2486]: https://github.com/SpeciesFileGroup/taxonworks/issues/2486
[#2491]: https://github.com/SpeciesFileGroup/taxonworks/issues/2491
[#2492]: https://github.com/SpeciesFileGroup/taxonworks/issues/2492
[#2493]: https://github.com/SpeciesFileGroup/taxonworks/issues/2493
[#2495]: https://github.com/SpeciesFileGroup/taxonworks/issues/2495
[#2505]: https://github.com/SpeciesFileGroup/taxonworks/issues/2505

## [0.19.6] - 2021-08-20

### Added

- New namespace task [#1891]
- Taxon determination list lock button in comprehensive task [#2088] [#2443]
- Add elevation accuracy parsing for verbatim labels [#2448]

### Changed

- Date fields order in comprehensive task
- Auto advance date fields in comprehensive task
- Changed checkbox label `sortable fields` to `reorder fields` [#2442]
- Modified behaviour of Source autocomplete and pattern for limiting results
- Removed deprecated Travis CI files.

### Fixed

- Source autocomplete exact ID was not prioritized and/or skipped
- Keyboard shortcuts modal reopens when closing help [#2436]
- Title attribute contains html tags on citations in browse OTU
- Increment identifier in CO editor keeps number of leading zeros, changing length of number [#2435]
- Collecting event lock in comprehensive task
- Georeferences are not locked with collecting event [#2449]
- Elevation not being parsed from labels properly [#2447]

[#2088]: https://github.com/SpeciesFileGroup/taxonworks/issues/2088
[#1891]: https://github.com/SpeciesFileGroup/taxonworks/issues/1891
[#2435]: https://github.com/SpeciesFileGroup/taxonworks/issues/2435
[#2436]: https://github.com/SpeciesFileGroup/taxonworks/issues/2436
[#2442]: https://github.com/SpeciesFileGroup/taxonworks/pull/2442
[#2443]: https://github.com/SpeciesFileGroup/taxonworks/issues/2443
[#2447]: https://github.com/SpeciesFileGroup/taxonworks/pull/2447
[#2448]: https://github.com/SpeciesFileGroup/taxonworks/pull/2448
[#2449]: https://github.com/SpeciesFileGroup/taxonworks/issues/2443

## [0.19.5] - 2021-08-18

### Added

- Content smart selector
- Biological association list lock button in comprehensive task
- Dynamic shortcuts for radial annotator and radial object. Shortcut is the first letter of the slice

### Changed

- Replaced panels with modals in Content editor task
- Soft validation panel in new type specimen task
- Replaced create predicate with link to project attributes customization page in custom attributes section [#2426]
- Editing from Browse Collecting Event now redirects to Collecting Event task.

### Fixed

- Create georeference from verbatim does not take uncertainty into account [#2421]
- Cannot edit Georeference uncertainty in New collecting event task [#2420]
- Georeference edit/delete button does not show up immediately on creation [#2422]
- Unable to create a type specimen with an existing collection object
- Catalog number is not updating after selecting another type specimen
- Duplicate verbatim georeference on generate label in New collecting event and comprehensive tasks [#2427]
- Biological association list persist after save and create a new collection object in comprehensive task
- Comprehensive specimen task reset button adds false history entry in browser [#2432]
- Whitespace chars in label preventing georefs to be properly parsed [#2415]
- Rubocop broken settings
- Extra semicolon in collecting event label when verbatim locality is blank

[#2415]: https://github.com/SpeciesFileGroup/taxonworks/issues/2415
[#2420]: https://github.com/SpeciesFileGroup/taxonworks/issues/2420
[#2421]: https://github.com/SpeciesFileGroup/taxonworks/issues/2421
[#2422]: https://github.com/SpeciesFileGroup/taxonworks/issues/2422
[#2426]: https://github.com/SpeciesFileGroup/taxonworks/issues/2426
[#2432]: https://github.com/SpeciesFileGroup/taxonworks/issues/2432

## [0.19.4] - 2021-08-13

### Fixed

- Geographic areas not scoped in Georeferences pane until georeference added [#2408]
- Georeference from previous collecting event shows up on new collecting event [#2411]
- Fix biological associations in comprehensive form
- Removed events for links in radial navigation [#2412]

### Added

- Storage for PDF viewer

[#2408]: https://github.com/SpeciesFileGroup/taxonworks/issues/2408
[#2411]: https://github.com/SpeciesFileGroup/taxonworks/issues/2411
[#2412]: https://github.com/SpeciesFileGroup/taxonworks/issues/2412

## [0.19.3] - 2021-08-10

### Added

- Added soft-validation for loan if no docummentation
- Added validation on 5 date fields in the loan, setting the priority of events.
- Added search on alternative title in the Sorce autocomplete
- Pdf icon in citation by source
- Cancel function for http requests
- Edit mode for contents in Quick forms [#2385]
- Soft validation for collection object, type material, biological association, georeferences and taxon determinations in comprehensive task [#2396]
- Pinned icon for images in radial annotator [#1919]

### Fixed

- Biological association link_tag entities not metamorphosized [#2392]
- Updated sorting for sources in autocomplete. Sources used in the same project are prioritized
- Updated sorting for people in autocomplete. People used in the same project are prioritized
- Autocomplete in Interactive key task
- Copy and clone option in Matrix Row Coder
- Edit biological associations form, broken HTML and fields incorrectly mapped [#2370]
- Hidden pin and lock icons in asserted distribution quick form
- biological_association_link helper
- Confidence button
- Dynamic rows/columns are not destroyable [#2375]
- Asserted distribution edit view [#2371]
- Missing citation and soft validation icons in New asserted distribution task
- Typo preventing labels listings from working
- Refresh summary in data view after use radial annotator
- Collecting event soft validation in comprehensive task [#2091]
- Missing param for BibTex [#2397]
- Citation source not added to project if already in another project
- Incorrect TypeMaterial type type validation for ICN [#2378]

### Changed

- Biological association links now link to subject, association (click middle) and object
- Sort property, `name` to `cached` in Filter nomenclature [#2372]
- Replaced property `verbatim_author` to `cached_author_year` for csv download [#2373]
- Refactor notification code, replaced jQuery for js vanilla
- Keyboard shortcuts code, replaced jQuery with vanilla JS
- Pinboard code, replaced jQuery with vanilla JS
- Annotations code, replaced jQuery with vanilla JS
- Dropzone timeout [#2384]
- Edit link redirect to new collecting event task [#2387]
- Edit link redirect to comprehensive specimen digitization [#2394]
- Add source to project when tagged [#1436]
- Updated Ruby gems and Node packages
- Updated ruby gems

[#1436]: https://github.com/SpeciesFileGroup/taxonworks/issues/1436
[#2392]: https://github.com/SpeciesFileGroup/taxonworks/issues/2392
[#1919]: https://github.com/SpeciesFileGroup/taxonworks/issues/1919
[#2091]: https://github.com/SpeciesFileGroup/taxonworks/issues/2091
[#2370]: https://github.com/SpeciesFileGroup/taxonworks/issues/2370
[#2371]: https://github.com/SpeciesFileGroup/taxonworks/issues/2371
[#2372]: https://github.com/SpeciesFileGroup/taxonworks/issues/2372
[#2373]: https://github.com/SpeciesFileGroup/taxonworks/issues/2373
[#2375]: https://github.com/SpeciesFileGroup/taxonworks/issues/2375
[#2378]: https://github.com/SpeciesFileGroup/taxonworks/pull/2378
[#2384]: https://github.com/SpeciesFileGroup/taxonworks/issues/2384
[#2385]: https://github.com/SpeciesFileGroup/taxonworks/issues/2385
[#2387]: https://github.com/SpeciesFileGroup/taxonworks/issues/2387
[#2391]: https://github.com/SpeciesFileGroup/taxonworks/issues/2391
[#2394]: https://github.com/SpeciesFileGroup/taxonworks/issues/2394
[#2397]: https://github.com/SpeciesFileGroup/taxonworks/issues/2397

## [0.19.2] - 2021-07-27

### Added

- OriginRelationship display in Browse collection object [#2362]
- Accession/Deaccession section in Collection object match task [#2353]
- Similar objects section in MRC
- Soft validation in Edit/new matrix task
- Update download form [#2335]
- Check and question icons

### Changed

- Upgraded from Ruby version 2.7.3 to 2.7.4
- Updated ruby gems
- Object validation component

### Fixed

- Autocomplete in Interactive key task
- Copy and clone option in Matrix Row Coder
- Edit biological associations form [#2370]

[#2370]: https://github.com/SpeciesFileGroup/taxonworks/issues/2370

## [0.19.2] - 2021-07-27

### Added

- OriginRelationship display in Browse collection object [#2362]
- Accession/Deaccession section in Collection object match task [#2353]
- Similar objects section in MRC
- Soft validation in Edit/new matrix task
- Update download form [#2335]
- Check and question icons

### Changed

- Upgraded from Ruby version 2.7.3 to 2.7.4
- Updated ruby gems
- Object validation component

### Fixed

- Help plugin
- Original relationships in Collection object quick form
- CO Quick forms in comprehensive specimen digitization [#2354]
- Biological associations in OTU quick forms
- Update type species in new taxon name task

[#2362]: https://github.com/SpeciesFileGroup/taxonworks/issues/2362
[#2353]: https://github.com/SpeciesFileGroup/taxonworks/issues/2353
[#2354]: https://github.com/SpeciesFileGroup/taxonworks/issues/2354

## [0.19.1] - 2021-07-15

### Added

- Autogenerated description for OTU based on observation_matrix
- Description section in Browse OTU
- `observation_matrix_id` param in Browse OTU task
- Description in Matrix row coder

### Changed

- Update `per` value from 5 to 500 in citations controller [#2336]
- Updated ruby gems
- Upgraded biodiversity gem to 5.3.1 (uses named params)

### Fixed

- Show selected options for biological associations in comprehensive specimen digitization task [#2332]
- Option to hide "Attributes", "Buffered", "Citations" and "Depictions" sections in comprehensive specimen digitization task [#2333]
- Missing fields in comprehensive form
- Fields not showing in "original combination and rank" section in New taxon name [#2346]

[#2332]: https://github.com/SpeciesFileGroup/taxonworks/issues/2332
[#2333]: https://github.com/SpeciesFileGroup/taxonworks/issues/2333
[#2336]: https://github.com/SpeciesFileGroup/taxonworks/issues/2336
[#2346]: https://github.com/SpeciesFileGroup/taxonworks/issues/2346

## [0.19.0] - 2021-07-08

### Added

- Added new ICZN status: Invalid family group name due to synonymy of type genus replaced before 1961
- Edit image matrix and view image matrix in observation matrices dashboard
- WTK component in comprehensive digitization form [#2245]
- Add invalid relationship checkbox on clone button in New taxon name task [#2171]
- Download PDF button for documents in New source task [#2102]
- Padial annotator for sources in New asserted distribution task [#2105]
- Radial annotator for references in Browse Nomenclature/OTU tasks [#2103]
- Depict person in New image task [#2321]
- Move to `person` option for Depictions slice in Radial annotator
- Sort by nomenclature in edit/new observation matrix task [#1748]
- Added authors facet in Filter nomenclature task
- Citations panel for Collection object section with lock option in comprehensive specimen digitization task [#2328]

### Changed

- Updated ruby gems
- Migrate Vue 2.6 to Vue 3.1.4
- `geographic_area_ids` to `geographic_area_id` in collection objects controller
- Manage synonyms display only one level children in New taxon name [#2213]
- Filter status and relationships according nomenclatural code in Filter nomenclature task [#2157]
- User facet data range now allows to search for both criteria (`updated_at`, `created_at`) [#2317]

### Fixed

- Updated author string for botanical names
- Timeline rendering error in Browse OTU
- Fix wildcard by attribute in Filter collection object
- Confidences modal height in radial annotator [#2304]
- Fix empty search in Filter collection objects
- Clean documents list on reset in New source
- Missing hexagon soft validation in comprehensive specimen digitization task
- Match by collection object is and tag creation in Collection object match
- Destroy container when all other objects in container are deleted [#2322]
- Clicking on "Tag" in Filter collection objects does not add tag [#2323]

[#1748]: https://github.com/SpeciesFileGroup/taxonworks/issues/1748
[#2102]: https://github.com/SpeciesFileGroup/taxonworks/issues/2102
[#2103]: https://github.com/SpeciesFileGroup/taxonworks/issues/2103
[#2105]: https://github.com/SpeciesFileGroup/taxonworks/issues/2105
[#2157]: https://github.com/SpeciesFileGroup/taxonworks/issues/2157
[#2171]: https://github.com/SpeciesFileGroup/taxonworks/issues/2171
[#2213]: https://github.com/SpeciesFileGroup/taxonworks/issues/2213
[#2245]: https://github.com/SpeciesFileGroup/taxonworks/issues/2245
[#2304]: https://github.com/SpeciesFileGroup/taxonworks/issues/2304
[#2317]: https://github.com/SpeciesFileGroup/taxonworks/issues/2317
[#2321]: https://github.com/SpeciesFileGroup/taxonworks/issues/2321
[#2322]: https://github.com/SpeciesFileGroup/taxonworks/issues/2322
[#2323]: https://github.com/SpeciesFileGroup/taxonworks/issues/2323

## [0.18.1] - 2021-06-09

### Added

- Params for `/api/v1/images/` [#1906]
- Params referenced in `/collection_objects` to `/collecting_events`
- `/api/v1/taxon_name_classifications/` endpoint [#2276]
- `/api/v1/taxon_name_relationships/` endpoint [#2277]
- TaxonName cached_is_valid boolean, takes into account Relationships and Classifications
- Status to TaxonName autocomplete [#2086]
- otu_filter param to interactive keys task
- Radial annotator in New extract [#2272]

### Fixed

- Fix for author string for unjustified emendation
- Scope has_many related data to project properly [#2265]
- Refresh event for smart selectors [#2255]
- Edit type material in comprehensive form [#2253]
- Reset selected ids on new search in observation matrices dashboard
- Tiff images are not render on image viewer
- Removed reachable `byebug` call
- Protocol not displayed after select it [#2279]
- image aspect ratio in Transcribe depiction trask [#2273]

### Changed

- Unify Task Collecting Event filter look/feel [#2203]
- Params to `/taxon_name_relationships`, see [#2277]
- CoL Data Package scoping updates
- Removed incompatible identifier object type check for Identifier filter concerns
- Unified some CollectingEvent filter param to singular pattern (collector_ids, otu_ids, geographic_area_ids)
- Plural params for identifiers API endpoint merged to array single form. e.g., identifier_object_ids[]=47&identifier_object_ids[]=2232 => identifier_object_id[]=47&identifier_object_id[]=2232. [#2195]
- Updated Ruby gems and node packages
- `that_is_valid` scope now references `cached_is_valid` [#2242]
- `that_is_invalid` scope now references `cached_is_valid` [#2242]
- `calculated_valid` replaces `that_is_valid` [#2242]
- `calculated_invalid` replaces `that_is_invalid` [#2242]
- remove unused TaxonName#cached_higher_classification

[#2265]: https://github.com/SpeciesFileGroup/taxonworks/issues/2265
[#1906]: https://github.com/SpeciesFileGroup/taxonworks/issues/1906
[#2203]: https://github.com/SpeciesFileGroup/taxonworks/issues/2203
[#2276]: https://github.com/SpeciesFileGroup/taxonworks/issues/2276
[#2277]: https://github.com/SpeciesFileGroup/taxonworks/issues/2277
[#2195]: https://github.com/SpeciesFileGroup/taxonworks/pull/2195
[#2242]: https://github.com/SpeciesFileGroup/taxonworks/issues/2242
[#2086]: https://github.com/SpeciesFileGroup/taxonworks/pull/2086
[#2253]: https://github.com/SpeciesFileGroup/taxonworks/issues/2253
[#2255]: https://github.com/SpeciesFileGroup/taxonworks/issues/2255
[#2272]: https://github.com/SpeciesFileGroup/taxonworks/issues/2272
[#2273]: https://github.com/SpeciesFileGroup/taxonworks/issues/2273
[#2279]: https://github.com/SpeciesFileGroup/taxonworks/issues/2279

## [0.18.0] - 2021-05-14

### Added

- Added `destroyed_redirect` to object radial JSON
- "Not specified" facet to Filter nomenclature [#2226]
- New extract task interface [#1934]
- citation experiment `/api/v1/cite/count_valid_species?taxon_name=Pteromalus` [#2230]
- jsconfig.json for Visual Studio Code
- Image matrix viewer in Image matrix
- Image matrix button in observation dashboard task
- Image matrix link in Interactive keys task
- Export scss vars to javascript
- Pagination count in Filter nomenclature
- OTU depictions column on view mode in Image matrix task
- Grid table component
- SVG Icon component
- OTU depictions draggable in image matrix
- Observations depictions in Browse OTU
- `Ctrl/Alt + V` shortcut for New Collecting event in Comprehensive task [#2248]
- Zoom button in comprehensive form

### Changed

- CollectingEvent autocomplete/object_Tag only shows verbatim lat/long
- Removed `allow_destroy` from object radial JSON
- Made returning count from /controlled_vocabulary_terms optional # @jlpereira Potentially UI breaking check for use, and add &count=true to request if required
- Removed quantification fields from Extract
- Warning message on nuke action in Grid digitize task [#2229]
- Upgraded from Ruby version 2.7.2 to 2.7.3
- Upgraded to Node 14 LTS
- Updated Ruby gems and Node packages
- node-sass to dart-sass
- Refactor image matrix edit table
- Webpack configuration to export sass vars
- Images size in image section on Browse otu

### Fixed

- JSON for geographic area parents (no parent raise)
- Hide soft validation section if is empty in New collecting events task
- 404 error when deleting records from data interfaces [#2223]
- Rank order on New combination preview
- Redirect after destroy a combination [#2169]
- Drag and drop depictions in Image Matrix
- Georeference error message in comprehensive task [#2222]
- Number of uses not displayed in Uniquify people task [#2219]
- SVG Image box in comprehensive [#2262]

[#1934]: https://github.com/SpeciesFileGroup/taxonworks/issues/1934
[#2169]: https://github.com/SpeciesFileGroup/taxonworks/issues/2169
[#2219]: https://github.com/SpeciesFileGroup/taxonworks/issues/2219
[#2222]: https://github.com/SpeciesFileGroup/taxonworks/issues/2222
[#2223]: https://github.com/SpeciesFileGroup/taxonworks/pull/2223
[#2226]: https://github.com/SpeciesFileGroup/taxonworks/pull/2226
[#2229]: https://github.com/SpeciesFileGroup/taxonworks/issues/2229
[#2230]: https://github.com/SpeciesFileGroup/taxonworks/issues/2230
[#2248]: https://github.com/SpeciesFileGroup/taxonworks/issues/2248

## [0.17.1] - 2021-04-30

### Added

- Moved endpoints to own model file
- Permit params on client side
- OTU picker on new observation matrix [#2209]

### Fixed

- Frame overlaps in interactive key task [#2202]
- Parse coordinate characters on comprehensive and new collecting event tasks
- Hide row/column panel on new observation matrix
- Soft validation section is always visible [#2211]
- Ambiguous column problem in query for previous/next collecting event navigation.
- Merge people count [#2218]

### Changed

- Replaced 1KB minimum image file size restriction with dimensions check (16 pixels minimum each) [#2201]
- Switch selector on new observation matrix
- Increment pdf filesize to 512MB [#2212]
- Updated gems and npm packages

[#2201]: https://github.com/SpeciesFileGroup/taxonworks/issues/2201
[#2202]: https://github.com/SpeciesFileGroup/taxonworks/issues/2202
[#2209]: https://github.com/SpeciesFileGroup/taxonworks/issues/2209
[#2211]: https://github.com/SpeciesFileGroup/taxonworks/issues/2211
[#2212]: https://github.com/SpeciesFileGroup/taxonworks/issues/2212
[#2218]: https://github.com/SpeciesFileGroup/taxonworks/issues/2218

## [0.17.0] - 2021-04-23

### Added

- Adds SoftValidation component with fix buttons, and wrench (goto fix) links [#207]
- Database index on `Identifiers#cached`
- Tests for base #next/#previous [#2163]
- `create_backup_directory` flag to create backup directory if it does not exist for taxonworks rake tasks requiring `backup_directory`.
- Edit inline options on edit/new loan task [#2184]
- Shortcut legend on new taxon name task
- Help tip and placeholder for definition in Manage controlled vocabulary task [#2196]

### Fixed

- Bad `project_token` to API should not raise
- Descriptor::Qualitative destruction destroys rather than raises when character states unused.
- Previous navigation [#2163]
- Documenting source doesn't add source to project [#2172]
- Added missing params biocuration_class_ids and biological_relationship_ids to collection_objects_controller filter params. [skip-ci]
- incorrect author string for misspelled combination is fixed
- Missing data migration for `ObservationMatrixColumnItem::SingleDescriptor` to `ObservationMatrixColumnItem::Single:Descriptor`
- Show observation matrices count on radial object [#2158]
- Overflow on New observation matrix [#2168]
- Clear geographic area after reset [#2174]
- PK sequence not set up properly on project export
- Local identifiers' cached values not being updated when updating namespace [#2175]
- Uncertainty sign not populating in label [#2109]
- Pressing the reset button doesn't reset the by attribute facet in Filter collection object [#2180]
- Fix routes in edit/new observation matrices task [#2198]

### Changed

- Refactor SoftValidations and params including specs [#1972][#768]
- Removed legacy non TaxonWorks agnostic import rake tasks (moving to their own repos)
- Updated script predicting masculine, feminine and neuter species name forms
- Changed how `GeographicArea#find_by_lat_long` is built (UNION, not OR)
- Changed TaxonName string for superspecies names
- Updated y18n node package to version 4.0.1 [#2160]
- Replaced Canvas for SVG radial menu
- Close radial object after select a matrix on observation matrices slice [#2165]
- Radial menu slices position

[#768]: https://github.com/SpeciesFileGroup/taxonworks/issues/768
[#207]: https://github.com/SpeciesFileGroup/taxonworks/issues/207
[#1972]: https://github.com/SpeciesFileGroup/taxonworks/issues/1972
[#2109]: https://github.com/SpeciesFileGroup/taxonworks/issues/2109
[#2163]: https://github.com/SpeciesFileGroup/taxonworks/issues/2163
[#2160]: https://github.com/SpeciesFileGroup/taxonworks/issues/2160
[#2168]: https://github.com/SpeciesFileGroup/taxonworks/issues/2168
[#2172]: https://github.com/SpeciesFileGroup/taxonworks/issues/2172
[#2175]: https://github.com/SpeciesFileGroup/taxonworks/issues/2175
[#2174]: https://github.com/SpeciesFileGroup/taxonworks/issues/2174
[#2184]: https://github.com/SpeciesFileGroup/taxonworks/issues/2184
[#2196]: https://github.com/SpeciesFileGroup/taxonworks/issues/2196
[#2198]: https://github.com/SpeciesFileGroup/taxonworks/issues/2198

## [0.16.6] - 2021-03-26

### Added

- Community stats for `/api/v1/stats` [#2061]
- Add by-project param for `/api/v1/stats` [#2056]

### Fixed

- `browse_otu_link` handles nil [#2155]

[#2056]: https://github.com/SpeciesFileGroup/taxonworks/issues/2056
[#2061]: https://github.com/SpeciesFileGroup/taxonworks/issues/2061
[#2155]: https://github.com/SpeciesFileGroup/taxonworks/issues/2155
[#2158]: https://github.com/SpeciesFileGroup/taxonworks/issues/2158
[#2165]: https://github.com/SpeciesFileGroup/taxonworks/issues/2165

## [0.16.5] - 2021-03-25

### Added

- softvalidation fix for transfer of type species into coordinate subgenus
- Link from Browse colleciton object to Browse OTU for current OTU det [#2154]
- Collection object filter params for preparation and buffered fields [#2118]
- Added soft_validations and fixes for coordinate name citations and roles.
- `/collection_objects/123/navigation.json` route/view
- Determination, OTU and repository smart selectors on New image task [#2101]
- Georeferences coordinates in label generate on New collecting event [#2107]
- Lock buttons on New image [#2101]
- Open PDF slider in all tabs [#2106]
- TaxonName autocomplete by internal id
- bind `alt/ctrl + f` to focus the search autocomplete [#2132]
- Annotations on Browse nomenclature
- Collectors facet on Filter collection objects task
- Preview use panel on Manage controlled vocabulary [#2135]

### Changed

- Renamed -`otus_redirect` to `browse_otu_link`
- Updated Protonym.list_of_coordinate_names query. It helps for soft validation.
- Nexus output file was modified to present full name of the of the taxon. TNT export was not changed.
- Lock background color [#2112]
- sortArray function now return a natural sort
- Open confirmation modal and focus new button on New taxon name
- Next and previous links for id and identifier on comprehensive task [#2134]
- Determiner facet on Filter collection objects task
- Updated gems (`bundle update` without altering `Gemfile`)

### Fixed

- updated softvalidation for non binominal names
- updated label for species-group rank TaxonName
- Compute print column divisions with barcode style labels [#1993]
- Object tag for TaxonNameRelationship inverted [#2100]
- Collection object filter, collecting event related params were not being passed [#1807]
- Collection object filter with/out facets, in part [#1455]
- CoLDP missing values for names without original combinations [#2146]
- Multiple parent OTUs via parent_otu_id raised in CoLDp export [#2011]
- Not being able to get pinboard items on some circumstances
- `Request-URI Too Large` loading georeferences on Browse OTU
- Tab order near parent when name is pinned [#2130]
- Spinner in distribution section on Browse OTU
- Destroying a container goes to 404 page [#2133]
- Missing Determiner param [#2119]
- Refresh status and relationship list on rank change [#2010]
- Remove map shapes after reset form on Filter collection objects
- Disabled `Create georeference from verbatim` button when latitude and longitude are not available [#2152]
- Fix create determinations and biocurations before turn off the spinner [#1991]

[#1993]: https://github.com/SpeciesFileGroup/taxonworks/issues/1993
[#1991]: https://github.com/SpeciesFileGroup/taxonworks/issues/1991
[#2100]: https://github.com/SpeciesFileGroup/taxonworks/issues/2100
[#2154]: https://github.com/SpeciesFileGroup/taxonworks/issues/2154
[#1455]: https://github.com/SpeciesFileGroup/taxonworks/issues/1455
[#1807]: https://github.com/SpeciesFileGroup/taxonworks/issues/1807
[#2114]: https://github.com/SpeciesFileGroup/taxonworks/issues/2114
[#2146]: https://github.com/SpeciesFileGroup/taxonworks/issues/2146
[#2010]: https://github.com/SpeciesFileGroup/taxonworks/issues/2010
[#2011]: https://github.com/SpeciesFileGroup/taxonworks/issues/2011
[#2101]: https://github.com/SpeciesFileGroup/taxonworks/issues/2101
[#2106]: https://github.com/SpeciesFileGroup/taxonworks/issues/2101
[#2107]: https://github.com/SpeciesFileGroup/taxonworks/issues/2107
[#2112]: https://github.com/SpeciesFileGroup/taxonworks/issues/2112
[#2118]: https://github.com/SpeciesFileGroup/taxonworks/issues/2118
[#2119]: https://github.com/SpeciesFileGroup/taxonworks/issues/2119
[#2130]: https://github.com/SpeciesFileGroup/taxonworks/issues/2130
[#2131]: https://github.com/SpeciesFileGroup/taxonworks/issues/2131
[#2132]: https://github.com/SpeciesFileGroup/taxonworks/issues/2132
[#2133]: https://github.com/SpeciesFileGroup/taxonworks/issues/2133
[#2152]: https://github.com/SpeciesFileGroup/taxonworks/issues/2133
[#2135]: https://github.com/SpeciesFileGroup/taxonworks/issues/2135

## [0.16.4] - 2021-03-09

### Added

- Multiple presnece/absence params for collection objects filter [#2080]
- Buffered field facets for collection object [#1456], [#1835]
- Filter collection objects by determiner (Person) [#1835]
- Tag smart selector on create collection object in New collecting event task [#2066]
- Year field on person source in new source task
- Create new biocuration and in relationship links in filter collection object
- Determiner in filter collection object
- HEIC image format support
- PDF drop box on new source task [#2094]
- Confirmation modal to clone source [#2099]
- Smart selector on attributions in Radial annotator [#2081]

### Fixed

- Soft validation scope for AssertedDistributions not scoped to taxon [#1971]
- Uniquifying 2 people attached to the same source raises [#2078]
- Render Source::Human cached with year, udpate `citation_tag` [#2067]
- Qualitative states in matrix row coder order correctly [#2076]
- Better source cached filter wildcards [#1557]
- Observation matrices hub link [#2071]
- Refresh button component [#2085]
- Update comprehensive url [#2096]
- `/units.json` called 2x [#2089]
- Edit `error radius` of a georeference in new collecting event task [#2087]
- Previous and next navigate navigation links [#2039]

### Changed

- Now using ImageMagick 7 instead of 6
- Production and development docker images are now based off a single base image
- Development docker environment uses rvm instead of rbenv (matching version manager that has been used for production)
- Updated npm packages

[#1971]: https://github.com/SpeciesFileGroup/taxonworks/issues/1971
[#2039]: https://github.com/SpeciesFileGroup/taxonworks/issues/2039
[#2078]: https://github.com/SpeciesFileGroup/taxonworks/issues/2078
[#2067]: https://github.com/SpeciesFileGroup/taxonworks/issues/2067
[#2076]: https://github.com/SpeciesFileGroup/taxonworks/issues/2076
[#1557]: https://github.com/SpeciesFileGroup/taxonworks/issues/1557
[#1835]: https://github.com/SpeciesFileGroup/taxonworks/issues/1835
[#1456]: https://github.com/SpeciesFileGroup/taxonworks/issues/1456
[#2080]: https://github.com/SpeciesFileGroup/taxonworks/issues/2080
[#2066]: https://github.com/SpeciesFileGroup/taxonworks/issues/2066
[#2071]: https://github.com/SpeciesFileGroup/taxonworks/issues/2071
[#2081]: https://github.com/SpeciesFileGroup/taxonworks/issues/2081
[#2085]: https://github.com/SpeciesFileGroup/taxonworks/issues/2085
[#2087]: https://github.com/SpeciesFileGroup/taxonworks/issues/2087
[#2089]: https://github.com/SpeciesFileGroup/taxonworks/issues/2089
[#2094]: https://github.com/SpeciesFileGroup/taxonworks/issues/2094
[#2096]: https://github.com/SpeciesFileGroup/taxonworks/issues/2096
[#2099]: https://github.com/SpeciesFileGroup/taxonworks/issues/2099

## [0.16.3] - 2021-02-26

### Added

- Additional date recognition format in date RegEx
- Pagination on Browse Annotations [#1438]
- New combination for subgenus [#748]
- Warn about unsaved changes on Accession metadata [#1858]

### Fixed

- `eventDate`/`eventTime` output format not being ISO8601-compliant [#1939]
- Some value label in Filter sources
- Dropzone error message
- Redirect to Image Matrix on OTU Radial [#2033]
- Race condition problem when generating dwc_occurrences indexing

### Changed

- Pagination in Filter sources
- Replaced geckodriver-helper with webdrivers gem
- Improvement sort table on collection object, source and nomenclature filters

[#748]: https://github.com/SpeciesFileGroup/taxonworks/issues/748
[#1438]: https://github.com/SpeciesFileGroup/taxonworks/issues/1438
[#1858]: https://github.com/SpeciesFileGroup/taxonworks/issues/1858
[#1939]: https://github.com/SpeciesFileGroup/taxonworks/issues/1939
[#2033]: https://github.com/SpeciesFileGroup/taxonworks/issues/2033

## [0.16.2] - 2021-02-18

### Added

- Additional date recognition format in date RegEx
- Fields with/out some value facet for Source filter [#2023]
- Keyword params to TaxonName API
- Adds database index to Sour title, year, author
- Keyword and/or logic in Tag facets (throughout) [#2026], [#2032]
- `/ap1/v1/stats` endpoint [#1871]
- `papertrail.json?object_global_id=`
- Quick label on collection object quick form [#2003]
- Lock biological relationship in radial object [#2036]
- Confirmation popup to delete a type material in comprehensive
- Tag facet to filter nomenclature [#2047]

### Changed

- Checkmark on verbatim should visible only
- Updated gems (`bundle update` without altering `Gemfile`)
- Updated node packages (`npm update` without altering `packages.json`)
- Changed `verbatim author` for `cached_author_year` in filter nomenclature
- Keywords styled after choice in Tag facet
- Keywords removed from all list after choice in Tag facet

### Fix

- Model LoanItem - Tagged batch adds tag, not object [#2051]
- Prevent non-loanable things being loaned [#2043]
- `ancestors` param properly permitted TaxonName api/filter
- TaxonName#name allowed spaces [#2009]
- Fix help tip of pinboard navigator shortcut
- Generate label button [#2002]
- Save collectors in new collecting event task [#2016]
- Fix image viewer on filter image task
- Image caption modal size [#2030]
- Set created loan object [#2042]
- Refactor edit load items [#2044]

[#2032]: https://github.com/SpeciesFileGroup/taxonworks/issues/2032
[#2051]: https://github.com/SpeciesFileGroup/taxonworks/issues/2051
[#2043]: https://github.com/SpeciesFileGroup/taxonworks/issues/2043
[#2026]: https://github.com/SpeciesFileGroup/taxonworks/issues/2026
[#2023]: https://github.com/SpeciesFileGroup/taxonworks/issues/2023
[#2009]: https://github.com/SpeciesFileGroup/taxonworks/issues/2009
[#1871]: https://github.com/SpeciesFileGroup/taxonworks/issues/1871
[#2002]: https://github.com/SpeciesFileGroup/taxonworks/issues/2002
[#2003]: https://github.com/SpeciesFileGroup/taxonworks/issues/2003
[#2012]: https://github.com/SpeciesFileGroup/taxonworks/issues/2012
[#2016]: https://github.com/SpeciesFileGroup/taxonworks/issues/2016
[#2030]: https://github.com/SpeciesFileGroup/taxonworks/issues/2030
[#2042]: https://github.com/SpeciesFileGroup/taxonworks/issues/2042
[#2044]: https://github.com/SpeciesFileGroup/taxonworks/issues/2044
[#2045]: https://github.com/SpeciesFileGroup/taxonworks/issues/2045
[#2047]: https://github.com/SpeciesFileGroup/taxonworks/issues/2047

## [0.16.1] - 2021-01-26

### Fixed

- Missing `depiction_object_type` on New image task [#1995]
- Sort case-insensitive [#1985]

[#1985]: https://github.com/SpeciesFileGroup/taxonworks/issues/1985
[#1995]: https://github.com/SpeciesFileGroup/taxonworks/issues/1995

## [0.16.0] - 2021-01-25

### Added

- New collecting event task [#1530]
- "Quick" collection objects options from new collecting event task
- New WKT georeference inputs
- Auto-georeference and date Collecting Events by depicting images with pertinent EXIF data
- Route linting specs
- Generate label (alpha), pastes values into print label input
- Collecting event navigation options (next/previous with/out <many things>
- Nested_attributes for Labels
- Collection object/and collecting event navigation options/bridges
- `/collecting_events/preview?<filter_params>` a preview look for brief tables
- Subclasses for labels:`Label::QrCode`, `Label::Code128`
- Include `rqrcode`, `barby` for barcode rendering
- Add `label` attribute to Label JSON response that renders QR code
- Add accommodation for printing pages of barcode-based labels
- Add `Georeference::Wkt` an anonymous WKT based georeference assertion
- Add option to disable name-casing when Person is created from `/people/new` [#1967]
- Full CASTOR (taxon names batch load) example template, CASTOR preview notices
- New ICZN class added: NoDiagnosisAfter1930AndRejectedBefore2000 for family-group names
- Add image attributions, original citation and editor options in image viewer [#1978]
- Browse current OTU button in Browse OTU

### Changed

- Moved buttons in collecting event on comprehensive task [#1986]
- Improved collecting event status in smart selector on comprehensive digitization
- Some tasks route names were "malformed" and renamed
- ENV variable`TAXONWORKS_TEST_LINTING=true` must now be `true`, not anything, to trigger linting specs
- Setting `Identifier#cached` uses a build getter to enable Label building
- Georeference validation requires CollectingEvent (enabled by proper use of `:inverse_of`)
- Tweak to how `pinned?` is calculated trying to eliminate database calls
- Minor cleanup of batch preview layouts
- Changed softvalidation message for names being on Official ICZN lists
- Fetch codecov, seedback and closure_tree gems from RubyGems.
- Updated gems (`bundle update` without altering `Gemfile`).
- Remove `no_leaves`= true from taxon name on filter images task [#1953]
- Turn off autocomplete feature on vue autocomplete [#1956]
- Limited CoLDP exports runtime to 1 hour and 2 attemps.
- Turn off autocomplete on new taxon name task
- Replaced display name attribute for object_label in parent autocomplete on New taxon name task
- Filter task by name only [#1962]
- Search geographic area by verbatim coordinates on new collecting event
- Show coordinates from verbatim georeference
- Parsed verbatim label to fields
- Parsed EXIF coordinates to verbatim fields
- Changed autocomplete label [#1988]
- Using newer biodiversity gem from official source
- Updated gems (`bundle update` without altering `Gemfile`)

### Fixed

- CoLDP [sic], errant chresonym, and basionym ids for misspellings
- Loan items reference proper housekeeping in table
- Line links of batch-preview results
- broken API download link for exported references [#1908]
- removed BASIS task stub [#1716]
- `/api/v1/notes` project scoping [#1958]
- `is_community?` reporting `false` for some models without `project_id`
- New source after cloning not display changes on authors / editors lists
- Edit taxon name firing multiple updates when updating gender [#1970]
- Correct image size on image viewer
- Save pages before clone person on new taxon name [#1977]
- Correct count display of attributions [#1979]
- Uncheck collecting event option [#1980]
- Trip Code/Identifier not visible in header of Edit collecting event [#1990]

[#1530]: https://github.com/SpeciesFileGroup/taxonworks/issues/1530
[#1716]: https://github.com/SpeciesFileGroup/taxonworks/issues/1716
[#1908]: https://github.com/SpeciesFileGroup/taxonworks/issues/1908
[#1949]: https://github.com/SpeciesFileGroup/taxonworks/issues/1949
[#1953]: https://github.com/SpeciesFileGroup/taxonworks/issues/1953
[#1956]: https://github.com/SpeciesFileGroup/taxonworks/issues/1956
[#1958]: https://github.com/SpeciesFileGroup/taxonworks/issues/1958
[#1963]: https://github.com/SpeciesFileGroup/taxonworks/issues/1963
[#1967]: https://github.com/SpeciesFileGroup/taxonworks/issues/1967
[#1970]: https://github.com/SpeciesFileGroup/taxonworks/issues/1970
[#1977]: https://github.com/SpeciesFileGroup/taxonworks/issues/1977
[#1978]: https://github.com/SpeciesFileGroup/taxonworks/issues/1978
[#1979]: https://github.com/SpeciesFileGroup/taxonworks/issues/1979
[#1980]: https://github.com/SpeciesFileGroup/taxonworks/issues/1980
[#1986]: https://github.com/SpeciesFileGroup/taxonworks/issues/1986
[#1988]: https://github.com/SpeciesFileGroup/taxonworks/issues/1988
[#1990]: https://github.com/SpeciesFileGroup/taxonworks/issues/1990

## [0.15.1] - 2020-12-14

### Added

- `Person` can not be active for > 119 years
- Show buffered values in `Task - Browse collection objects` [#1931]
- Default pin button on Uniquify people task
- Checkbox to Select/unselect all match people on Uniquify people task [#1921]
- Pixels to centimeter on new image task

### Changed

- Clean timeline display in `Task - Browse collection objects`
- `db:seed` displays password for created users and adds admin to Default project [#1913]
- Start date needs to be set before set end date on Housekeeping facet
- Bump node package `ini` from 1.3.5 to 1.3.7

### Fixed

- CVT smart selectors/pinboard scope broken [#1940][#1941]
- Image filter `ancestor_id` was to be `taxon_name_id` or `taxon_name_id[]` [#1916]
- Bad Image select_option sort [#1930]
- Housekeeping filter params now less restrictive [#1920] PENDING UI TEST
- ShallowPolymorphic called in `.json` form [#1928]
- Documentation of param names, examples, for the "CASTOR" taxon name batch load [#1926]
- `tw:db:load` task not handling settings reliably. [#1914]
- Set `pulse` attribute true on radial annotator for object with annotations on data views and Browse nomenclature task
- Invalid attribute `:note` in Note API result view.
- Malformed PDF exception handling in Document model.
- Clipboard copy shortcut
- Source hub link on Citations by source task
- Clean content editor after change a topic

[#1941]: https://github.com/SpeciesFileGroup/taxonworks/issues/1941
[#1940]: https://github.com/SpeciesFileGroup/taxonworks/issues/1940
[#1916]: https://github.com/SpeciesFileGroup/taxonworks/issues/1916
[#1931]: https://github.com/SpeciesFileGroup/taxonworks/issues/1931
[#1930]: https://github.com/SpeciesFileGroup/taxonworks/issues/1930
[#1920]: https://github.com/SpeciesFileGroup/taxonworks/issues/1920
[#1928]: https://github.com/SpeciesFileGroup/taxonworks/issues/1928
[#1926]: https://github.com/SpeciesFileGroup/taxonworks/issues/1926
[#1913]: https://github.com/SpeciesFileGroup/taxonworks/issues/1913
[#1914]: https://github.com/SpeciesFileGroup/taxonworks/issues/1914
[#1921]: https://github.com/SpeciesFileGroup/taxonworks/issues/1921

## [0.15.0] - 2020-11-30

### Added

- Export project database task [#1868]
- Additional collecting methods recognized from the collecting event label
- Added content filter, API endpoints [#1905]
- New greatly simplified controller concern `ShallowPolymorphic` for handling link b/w shallow routes and filters
- Note filter improvements, specs, new params, API exposure [#XXX]
- `person#sources` `has_many` (very slight potential for issues)
- Multiple new people filter params, see `lib/queries/person/filter.rb` [#1859]
- People can be Tagged
- Added image filter [#1454]
- Added image smart selector [#1832]
- Added `pixels_to_centimeter` to images [#1785]
- PENDING TEST - API - `sort` (with `classification`, `alphabetical` options) to `/taxon_names` [#1865]
- Taxon determination, citations and collecting event information in specimen record on browse OTU
- Serial facet on filter sources
- Pulse animation for radial annotator [#1822]
- OTU column in asserted distribution on Browse OTU [#1846]
- Radial annotator on Uniquify people task
- History title on Browse nomenclature
- otu_ids param on Image matrix task
- Open image matrix button on Interactive keys task
- Citations on image response
- View mode on image matrix
- Lock view option for smart selector
- Sortable option to lock column/rows on edit/new observation matrix task [#1895]
- Media Descriptor support on Matrix Row Coder [#1896]
- Free Text Descriptor support on Matrix Row Coder [#1896]
- Search source on New source task [#1899]
- Link to Browse OTU on New asserted distribution task [#1893]
- Link to Browse OTU on comprehensive specimen digitization [#1889]

### Fixed

- Potential issue (may be others) with CoLDP raising in the midst of large exports
- People filter role + name [#1662]
- Fix family synonym validation [#1892]
- Fix matrix view row order [#1881]
- CVT view helper bug with predicates
- Fixed database seeding bugs.
- Fixed display problem of OTUs without taxon name on Browse OTU
- Edit asserted distribution on quick forms
- Reference overflow on Browse nomenclature
- Date requested filled automatically [#1872]
- Remove collecting event on comprehensive specimen digitization [#1878]
- Loan smart selector DB query.
- Label overlap on menu on observation matrices view [#1894]
- Remove repository on comprehensive specimen digitization [#1897]

### Changed

- change the order of TaxonName softvalidation to bring the duplicate message on the top
- tweaked CoLDP `reified` id concept and use
- removed `most_recent_upates` from Content params
- removed `/contents/filter.json` endpoint, use `/contents.json`
- Deprecating `Concerns::Polymorphic` for `ShallowPolymorphic`, in progress, see Notes controller
- Note filter params `query_string` => `text`, `note_object_types[]` => `note_object_type[]`, `note_object_ids[]` => `note_object_id[]`, added corresponding non-array versions
- Moved `levenshtein_distance` to Query for general use
- Remove `people/123/similar` endpoint (used `/index`)
- Person filter `person_wildcards` is `person_wildcard`
- Person filter behaviour vs. `levenshtein_cuttof`
- cached_valid_taxon_name_id updated for combination after valid status is assigned.
- updated soft validation for 'Uncertain placement'
- [sic] changed to (sic) for misspelled bacterial names
- Additional date and geographical coordinate formats added to the Verbatim label RegEx parsers
- Observation matrix could be resolved without observation_matrix_id, only with otu_filter
- Running `rake db:seed` without `user_id`/`project_id` is now possible.
- Disabled hamburger menu when no functionality behind it on Browse OTU [#1737]
- No longer needed set user on User facet in filters
- Autocomplete label for original combination on New taxon name task
- Changed "n/a" to combination label on Browse nomenclature
- Create original citation in image matrix task
- Autocomplete list style
- Edit button color on type material species task [#1898]
- GitHub Actions used as main CI/CD provider
- Updated vulnerable node packages [#1912]

[#1905]: https://github.com/SpeciesFileGroup/taxonworks/issues/1905
[#1662]: https://github.com/SpeciesFileGroup/taxonworks/issues/1662
[#1859]: https://github.com/SpeciesFileGroup/taxonworks/issues/1859
[#1881]: https://github.com/SpeciesFileGroup/taxonworks/issues/1881
[#1454]: https://github.com/SpeciesFileGroup/taxonworks/issues/1454
[#1832]: https://github.com/SpeciesFileGroup/taxonworks/issues/1832
[#1785]: https://github.com/SpeciesFileGroup/taxonworks/issues/1785
[#1737]: https://github.com/SpeciesFileGroup/taxonworks/issues/1737
[#1865]: https://github.com/SpeciesFileGroup/taxonworks/issues/1865
[#1822]: https://github.com/SpeciesFileGroup/taxonworks/issues/1822
[#1846]: https://github.com/SpeciesFileGroup/taxonworks/issues/1846
[#1868]: https://github.com/SpeciesFileGroup/taxonworks/issues/1868
[#1872]: https://github.com/SpeciesFileGroup/taxonworks/issues/1872
[#1889]: https://github.com/SpeciesFileGroup/taxonworks/issues/1889
[#1893]: https://github.com/SpeciesFileGroup/taxonworks/issues/1893
[#1894]: https://github.com/SpeciesFileGroup/taxonworks/issues/1894
[#1895]: https://github.com/SpeciesFileGroup/taxonworks/issues/1895
[#1896]: https://github.com/SpeciesFileGroup/taxonworks/issues/1896
[#1897]: https://github.com/SpeciesFileGroup/taxonworks/issues/1897
[#1898]: https://github.com/SpeciesFileGroup/taxonworks/issues/1898
[#1899]: https://github.com/SpeciesFileGroup/taxonworks/issues/1899
[#1912]: https://github.com/SpeciesFileGroup/taxonworks/pull/1912

## [0.14.1] - 2020-10-22

### Added

- API - `type` to /roles/:id
- API - `year` to /taxon_names
- API - `include_roles` param to /people
- API - `taxon_name_author_ids[]=`, `taxon_name_author_ids_or` params to /taxon_names
- API - `collector_ids[]=`, `collector_ids_or` params to /collecting_events
- Shape on asserted distribution list [#1828]
- Row filter on Interactive keys task
- Interactive keys and image matrix buttons on observation matrix dashboard

### Fixed

- Wrong param attribute in topic smart selector on radial annotator [#1829]
- Show repository on Browse OTU
- Enable search after fill collecting event fields [#1833]
- Missing geo_json param on geographic_area request [#1840]

### Changed

- Exclude Roles from response from /api/v1/people by default
- Increased `max_per_page` to 10000
- Random words clashes mitigation: Project factory names made longer and `Faker` unique generator is reset only between specs instead of before each test.
- Removed pages field on topic section
- Improved verbatim date parsing
- Georeference scope over geographic area scope [#1841]

[#1454]: https://github.com/SpeciesFileGroup/taxonworks/issues/1454
[#1832]: https://github.com/SpeciesFileGroup/taxonworks/issues/1832
[#1785]: https://github.com/SpeciesFileGroup/taxonworks/issues/1785
[#1828]: https://github.com/SpeciesFileGroup/taxonworks/issues/1828
[#1829]: https://github.com/SpeciesFileGroup/taxonworks/issues/1829
[#1833]: https://github.com/SpeciesFileGroup/taxonworks/issues/1833
[#1840]: https://github.com/SpeciesFileGroup/taxonworks/issues/1840
[#1841]: https://github.com/SpeciesFileGroup/taxonworks/issues/1841
[#1878]: https://github.com/SpeciesFileGroup/taxonworks/issues/1878

## [0.14.0] - 2020-10-16

### Added

- Added additional date recognition format for RegEx
- Added OTU filter in the interactive key API
- Collecting Event API endpoints
- Collection Object API endpoints
- Biological Assertion API endpoints
- Asserted Distribution API endpoints
- New Otu API params
- People filter API endpoints [#1509]
- Identifier filter API endpoints [#1510]
- Source filter API endpoints [#1511]
- New Interactive Key task [#1810]
- New model for matrix based interactive keys which produce JSON for the Interactive Key task [#1810]
- `weight` field to descriptor
- Ancestors facet on filter nomenclature [#1791]
- TW_DISABLE_DB_BACKUP_AT_DEPLOY_TIME env var to disable built-in backup functionality at deploy/database-update time.
- Display coordinate type specimens [#1811]
- Changed background color header for invalid names on Browse OTU
- Taxonworks version in header bar when not running in sandbox mode

### Fixed

- Fixed radial navigator broken for some data [#1824]
- Fixed IsData position [#1805]
- Collecting event object radial metadata settings
- Webpack resolved_paths deprecation warning
- Missing /otus/:otu_id/taxon_determinations route
- tw:db:restore task not picking up database host settings
- Create citation on new combination without pages
- Param descriptor id on new descriptor task [#1798]
- Filter by user on filter nomenclature [#1780]
- Optimized selector queries for Loan model

### Changed

- Fix original author string for Plant names
- Additional date format added for date recognition RegEx
- Removed some attributes from api/v1 endpoints to simplify responses
- type_materials/:id.json includes `original_combination` string
- CoLDP references are full cached values, not partially passed
- Combination nomenclatural code inference drawn from members, not parent
- Some nomenclature rank related simbols moved to constants
- Load Images for coordinate OTUs [#1787]
- Extended New Image task upload timeout from 30 seconds to 10 minutes
- Updated rgeo-proj4 gem

[#1824]: https://github.com/SpeciesFileGroup/taxonworks/issues/1824
[#1805]: https://github.com/SpeciesFileGroup/taxonworks/issues/1805
[#1509]: https://github.com/SpeciesFileGroup/taxonworks/issues/1509
[#1510]: https://github.com/SpeciesFileGroup/taxonworks/issues/1510
[#1511]: https://github.com/SpeciesFileGroup/taxonworks/issues/1511
[#1780]: https://github.com/SpeciesFileGroup/taxonworks/issues/1780
[#1791]: https://github.com/SpeciesFileGroup/taxonworks/issues/1791
[#1787]: https://github.com/SpeciesFileGroup/taxonworks/issues/1787
[#1798]: https://github.com/SpeciesFileGroup/taxonworks/issues/1798
[#1810]: https://github.com/SpeciesFileGroup/taxonworks/pull/1810
[#1811]: https://github.com/SpeciesFileGroup/taxonworks/issues/1811

## [0.13.0] - 2020-09-22

### Changed

- Removed forced dependency on google-protobuf gem
- Updated gems
- Browse OTU page unifies coordinate OTUs for Asserted Distribution and Biological Associations [#1570]
- Handling for new unicode minutes, seconds symbols [#1526]
- Descriptor object radial paths
- Many specs related to dynamic observation matrix items
- Improvements to Descriptor autocomplete labels [#1727]
- Added `rake tw:maintenance:otus:missplaced_references` [#1439]
- Pdf viewer button on Documentation and Source views [#1693]
- Spinner for when converting verbatim to bibtex [#1710]
- Set OTU in determination when otu_id param is present on comprehensive task
- "Create georeference from verbatim" button in Parsed column on comprehensive task
- Sortable order for Type material, Biological association and Determinations on comprehensive task
- User facet on Filter nomenclature task [#1720]
- Pagination on Filter noemnclature task [#1724]
- Biological associations filter on Browse OTU

### Changed

- AssertedDistribution filter `otu_id` and `geographic_area_id` can now also take array form, e.g. `otu_id[]=`
- Preload all CSL styles via fixed constant, increasing boot speed [#1749]
- Return value format for Utilities::Geo.distance_in_meters changed from \[Float\] to \[String\]
- Data migration updating all `type` column values for matrix row/column items
- Tweaked JSON attribute response for matrix rows and columns very slightly
- Updated observation item types to properly nest them, inc. all downstream changes (Factories, etc.)
- Unfied matrix hooks in various places
- Updated some matrix related routes to point to tasks
- Updated respec `matrix` tag to `observation_matrix`
- Methods that write to cached should not fire callbacks, potential for [#1701]
- Using custom geckodriver-helper for Firefox 80 support
- Override browser shortcuts on task hotkeys [#1738]
- Biological associations section on Browse OTU
- TW now supports Postgres 12 [#1305]
- Replaced biodiversity with custom gem repo using IPC with gnparser processes
- Updated gems
- Character "΄" also accepted as minute specifier in coordinates parsing.

## Fixed

- Fixed LOW_PROBABILITY constant message
- Matrix rows/items prevent OTU (and collection object) from being destroyed [#1159]
- Scope of dynamic taxon name row item [#1747]
- Processing of values (in distance_in_meters) to limit significant digits of results of unit conversions. Decimal degrees not affected at this time. [#1512]
- Character state order not correct in Nexus format [#1574]
- Not able to destroy matrix rows or matrices [#1520], [#1123]
- Dynamic observeratoin matrix items not properly scoped/behaving [#1125]
- Destroy pdf pages before create new ones [#1680]
- Serial multiple updates did not update bibtex author field [#1709]
- Fix (likely) for pinboard items failing to remove [#1690]
- Better response for failed collecting event cloning [#1705]
- Cleaned up deprecated biological associations graph autcomplete [#1707]
- Colliding `namespace` method for identifiers breaks identifiers list [#1702]
- Graceful failed serial destroy response [#1703]
- Restored Show -> edit link [#1699]
- Enable search button after pick a collecting event date on Filter collection objects task [#1728]
- Misppeling collecting_event_ids parameter [#1729]
- Non-original combination authorship lacking parentheses [#1686]

[#1570]: https://github.com/SpeciesFileGroup/taxonworks/issues/1570
[#1749]: https://github.com/SpeciesFileGroup/taxonworks/issues/1749
[#1159]: https://github.com/SpeciesFileGroup/taxonworks/issues/1159
[#1747]: https://github.com/SpeciesFileGroup/taxonworks/issues/1747
[#1512]: https://github.com/SpeciesFileGroup/taxonworks/issues/1512
[#1526]: https://github.com/SpeciesFileGroup/taxonworks/issues/1526
[#1727]: https://github.com/SpeciesFileGroup/taxonworks/issues/1727
[#1574]: https://github.com/SpeciesFileGroup/taxonworks/issues/1574
[#1520]: https://github.com/SpeciesFileGroup/taxonworks/issues/1520
[#1123]: https://github.com/SpeciesFileGroup/taxonworks/issues/1123
[#1125]: https://github.com/SpeciesFileGroup/taxonworks/issues/1125
[#1439]: https://github.com/SpeciesFileGroup/taxonworks/issues/1439
[#1709]: https://github.com/SpeciesFileGroup/taxonworks/issues/1709
[#1680]: https://github.com/SpeciesFileGroup/taxonworks/issues/1680
[#1690]: https://github.com/SpeciesFileGroup/taxonworks/issues/1690
[#1693]: https://github.com/SpeciesFileGroup/taxonworks/issues/1693
[#1699]: https://github.com/SpeciesFileGroup/taxonworks/issues/1699
[#1701]: https://github.com/SpeciesFileGroup/taxonworks/issues/1701
[#1705]: https://github.com/SpeciesFileGroup/taxonworks/issues/1705
[#1707]: https://github.com/SpeciesFileGroup/taxonworks/issues/1707
[#1702]: https://github.com/SpeciesFileGroup/taxonworks/issues/1702
[#1703]: https://github.com/SpeciesFileGroup/taxonworks/issues/1703
[#1710]: https://github.com/SpeciesFileGroup/taxonworks/issues/1710
[#1720]: https://github.com/SpeciesFileGroup/taxonworks/issues/1720
[#1724]: https://github.com/SpeciesFileGroup/taxonworks/issues/1724
[#1738]: https://github.com/SpeciesFileGroup/taxonworks/issues/1738
[#1686]: https://github.com/SpeciesFileGroup/taxonworks/issues/1686
[#1305]: https://github.com/SpeciesFileGroup/taxonworks/pull/1305

## [0.12.17] - 2020-02-02

### Added

- Successfull source destroy message
- Pending - Definition field to BiologicalRelationship model and views [#1672]
- New button to (attempt to) convert verbatim sources to Bibtex via Crossref
- Model methods and attribute to change Source Verbatim to Bibtex [#1673]
- DOMPurify package to sanitize html
- List all Keyword and Topics in smart selector on filter source [#1675]
- Added data links tool in markdown editor (Ctrl/Alt-Shift-L) [#1674]
- Definition field on composer biological relationship task [#1672]

### Changed

- Unified can_destroy/edit methods
- Improved Source autocomplete with metadata/markup [#1681]
- Changed CoLDP download to use Catalog::Nomenclature as name source
- Replace SimpleMDE for EasyMDE
- Sort alphabetically bibliography style list on filter source
- Removed limit of download bibtex on filter source [#1683]
- Disable/enable destroy button from metadata on radial navigator [#1696]

### Fixed

- Non admins not able to destroy shared data [#1098]
- Pending confirmation: Include original combinations in CoLDP [#1204]
- Pending confirmation: Include forma/variety properly in CoLDP [#1203]
- Docker: Fixed path typo on clean up command
- Tag button on filter source [#1692]
- Overflow in taxon names list in new taxon name [#1688]
- Confidence button overlapped in new combination [#1687]

[#1098]: https://github.com/SpeciesFileGroup/taxonworks/issues/1098
[#1672]: https://github.com/SpeciesFileGroup/taxonworks/issues/1672
[#1673]: https://github.com/SpeciesFileGroup/taxonworks/issues/1673
[#1674]: https://github.com/SpeciesFileGroup/taxonworks/issues/1674
[#1681]: https://github.com/SpeciesFileGroup/taxonworks/issues/1681
[#1203]: https://github.com/SpeciesFileGroup/taxonworks/issues/1203
[#1204]: https://github.com/SpeciesFileGroup/taxonworks/issues/1204
[#1672]: https://github.com/SpeciesFileGroup/taxonworks/issues/1672
[#1675]: https://github.com/SpeciesFileGroup/taxonworks/issues/1675
[#1683]: https://github.com/SpeciesFileGroup/taxonworks/issues/1683
[#1687]: https://github.com/SpeciesFileGroup/taxonworks/issues/1687
[#1688]: https://github.com/SpeciesFileGroup/taxonworks/issues/1688
[#1692]: https://github.com/SpeciesFileGroup/taxonworks/issues/1692
[#1696]: https://github.com/SpeciesFileGroup/taxonworks/issues/1696

## [0.12.16] - 2020-08-24

### Added

- Highlight metadata that is not in this project in uniquify people task [#1648]
- Locks buttons on grid digitizer task [#1599]
- Option to export styled bibliography on filter sources task [#1652]
- Edit button in content section on radial object [#1670]

### Changed

- Drag button style on new taxon name [#1669]
- Removed SimpleMDE lib from ruby assets and added to npm dependencies
- Allow taxon name type relationships to be cited [#1667]

### Fixed

- BibTex html no longer escaped [#1657]
- Some of the elements of the form are not accessible on overflow. [#1661]
- Populate masculine, feminine and neuter on gender form [#1665]
- Markdown render on Browse OTU [#1671]

[#1599]: https://github.com/SpeciesFileGroup/taxonworks/issues/1599
[#1648]: https://github.com/SpeciesFileGroup/taxonworks/issues/1648
[#1652]: https://github.com/SpeciesFileGroup/taxonworks/issues/1652
[#1657]: https://github.com/SpeciesFileGroup/taxonworks/issues/1657
[#1661]: https://github.com/SpeciesFileGroup/taxonworks/issues/1661
[#1665]: https://github.com/SpeciesFileGroup/taxonworks/issues/1665
[#1667]: https://github.com/SpeciesFileGroup/taxonworks/issues/1667
[#1669]: https://github.com/SpeciesFileGroup/taxonworks/issues/1669
[#1670]: https://github.com/SpeciesFileGroup/taxonworks/issues/1670
[#1671]: https://github.com/SpeciesFileGroup/taxonworks/issues/1671

## [0.12.15] - 2020-08-18

### Fixed

- Sqed hook initiated with String, not Class [#1654]

[#1654]: https://github.com/SpeciesFileGroup/taxonworks/issues/1654

## [0.12.14] - 2020-08-17

### Added

- Help tips in comprehensive specimen digitization task
- Help tips in new source task
- Type section in Browse OTUs task [#1615]
- Automatically filter sections by taxon rank in Browse OTUs task
- Rank string in browse nomenclature
- Pinboard navigator (Ctrl/Alt + G) [#1647]
- Filter by repository in filter collection objects [#1650]
- Hotkey for add element to pinboard (Ctrl/Alt + P)

### Fixed

- Collectors order in comprehensive specimen digitization
- Losses data of etymology form after set a gender
- Autocomplete component not encoding query params properly
- Random RGeo deserialization errors [#1553]

### Changed

- New combination redirect to the valid name [#1639]
- Rename comprehensive specimen digitization task card
- Updated chartkick gem [#1646]
- Improved verbatim date and geographic coordinates recognition
- Improved soft validation messages for coordinated species-group

[#1553]: https://github.com/SpeciesFileGroup/taxonworks/issues/1553
[#1615]: https://github.com/SpeciesFileGroup/taxonworks/issues/1615
[#1639]: https://github.com/SpeciesFileGroup/taxonworks/issues/1639
[#1646]: https://github.com/SpeciesFileGroup/taxonworks/pull/1646
[#1647]: https://github.com/SpeciesFileGroup/taxonworks/issues/1647
[#1650]: https://github.com/SpeciesFileGroup/taxonworks/issues/1650

## [0.12.13] - 2020-08-04

### Added

- Delete confirmation for original combinations [#1618]
- Delete confirmation for type specimens in new type specimen task
- Check if already exist an asserted combination with the same otu and geographic area in new asserted distribution task [#1329]
- Modal on duplicate original citations in radial annotator [#1576]
- Soft validations component for citations in radial annotator and tasks [#1552]
- Redirect to valid name in browse nomenclature [#446]
- sessionStorage for browse nomenclature autocomplete [#446]
- Observation matrices in radial object [#1527]
- Comprehensive task to taxon name radial [#934]
- Map on OTU radial in asserted distribution form [#856]
- Pin objects from list in filter sources
- Checkbox to make document public on list in radial annotator
- Title legend for "make default" icon in pinboard slide
- Checkbox to alternative between AND/OR filter for authors in filter sources
- Lep staged 2 layout for staged images [#1635]

### Changed

- Use amazing_print instead of awesome_print gem
- Cleanup and add spec basis for nomenclature tabular stats queries
- Improve/unify image modal [#1617]
- Replace repository and source autocompletes for smart selectors in new type material task
- Changed autosave behaviour in new asserted distribution task
- Gender list order in new taxon name task
- Page range soft validation message made less strict
- Original citation-related UI text
- Moved taxon name input search to right column in new taxon name
- Persons autosave in new taxon name
- Updated elliptic node package. [#1632]

### Fixed

- Flip object to subject label on type section in new taxon name task
- Shapes are possible to drag even if this option is not set up
- Columns size of georeference table [#1622]
- Webpacker host and port bind on docker container
- Wrong taxon name relationship soft validation message for genera
- Modal confirmation its not displaying in manage synonyms section [#1627]
- Manage synonyms includes combinations [#1628]
- Recent and per params in source filter and controller
- Missing ZIP dependency for docker images
- Attempting to return geographic areas in OTU smart selector on certain conditions

[#446]: https://github.com/SpeciesFileGroup/taxonworks/issues/446
[#856]: https://github.com/SpeciesFileGroup/taxonworks/issues/856
[#934]: https://github.com/SpeciesFileGroup/taxonworks/issues/934
[#1329]: https://github.com/SpeciesFileGroup/taxonworks/issues/1329
[#1527]: https://github.com/SpeciesFileGroup/taxonworks/issues/1527
[#1552]: https://github.com/SpeciesFileGroup/taxonworks/issues/1552
[#1576]: https://github.com/SpeciesFileGroup/taxonworks/issues/1576
[#1617]: https://github.com/SpeciesFileGroup/taxonworks/issues/1617
[#1618]: https://github.com/SpeciesFileGroup/taxonworks/issues/1618
[#1622]: https://github.com/SpeciesFileGroup/taxonworks/issues/1622
[#1627]: https://github.com/SpeciesFileGroup/taxonworks/issues/1627
[#1628]: https://github.com/SpeciesFileGroup/taxonworks/issues/1628
[#1632]: https://github.com/SpeciesFileGroup/taxonworks/pull/1632
[#1635]: https://github.com/SpeciesFileGroup/taxonworks/issues/1635

## [0.12.12] - 2020-07-22

### Fixed

- Seeing OTUs in Recent that do not belong to project [#1626]

[#1626]: https://github.com/SpeciesFileGroup/taxonworks/issues/1626

## [0.12.11] - 2020-07-14

### Changed

- Type material designations are now grouped by collection object in Browse OTUs (refs [#1614])

### Fixed

- Protonym parent priority soft validation [#1613]
- Type specimens count in Browse OTUs task
- Attempting to update containers as if them were collection objects in Grid Digitizer task [#1601]

[#1601]: https://github.com/SpeciesFileGroup/taxonworks/issues/1601
[#1613]: https://github.com/SpeciesFileGroup/taxonworks/issues/1613
[#1614]: https://github.com/SpeciesFileGroup/taxonworks/issues/1614

## [0.12.10] - 2020-07-07

### Added

- Smart selection source on new combination and citations annotator
- Parsed verbatim label on comprehensive specimen digitization task
- Soft validation in timeline on Browse OTUs [#1593]
- Topic facet in Filter Sources task [#1589]
- Counts on type specimen and specimen records sections on Browse OTUs
- Collecting method parsing in verbatim label text

### Changed

- Replaced vue-resource package by axios
- Disabled parallel upload on new image task [#1596]
- Default verbatim fields order on comprehensive specimen digitization
- Set radius error in verbatim georeference [#1602]
- Timeline filter.
- Missing High classification ranks on classfication autocomplete on new taxon name [#1595]
- Date and geo-coordinates parsing improvements
- Also update cached taxon name fields when Adjective or Participle is selected
- Repositories and Serials smart selectors' recent entries optimizations

### Fixed

- Filter collecting events was passing a wrong (changed name) parameters and structure for maps and geographic area
- Not showing up people list after a crossref source [#1597]
- Scroller in georeferences map modal
- Grid Digitizer task failing to update containerized specimens matched by identifiers [#1601]
- Specimen not associate with genus after create it in type section on new taxon name [#1604]
- Volume field only accepted numbers [#1606]
- Smart selectors not remove the previous selection after press new on New source task [#1605]
- Georeference methods `latitude` returning longitude and `longitude` latitude
- Smart selector overrides custom list after lists are loaded [#1608]
- Duplicate shortcut, using the same one for comprehensive specimen digitization and clipboard [#1612]
- Typo in taxon name relationship soft validation message.

[#1589]: https://github.com/SpeciesFileGroup/taxonworks/issues/1589
[#1593]: https://github.com/SpeciesFileGroup/taxonworks/issues/1593
[#1595]: https://github.com/SpeciesFileGroup/taxonworks/issues/1595
[#1596]: https://github.com/SpeciesFileGroup/taxonworks/issues/1596
[#1597]: https://github.com/SpeciesFileGroup/taxonworks/issues/1597
[#1601]: https://github.com/SpeciesFileGroup/taxonworks/issues/1601
[#1602]: https://github.com/SpeciesFileGroup/taxonworks/issues/1602
[#1604]: https://github.com/SpeciesFileGroup/taxonworks/issues/1604
[#1605]: https://github.com/SpeciesFileGroup/taxonworks/issues/1605
[#1606]: https://github.com/SpeciesFileGroup/taxonworks/issues/1606
[#1608]: https://github.com/SpeciesFileGroup/taxonworks/issues/1608
[#1612]: https://github.com/SpeciesFileGroup/taxonworks/issues/1612

## [0.12.9] - 2020-07-01

### Added

- Endpoint for verbatim label parsing (dates and geographic coordinates)

### Changed

- Display `[sic]` on misspellings of family-group full taxon names

### Fixed

- Containerized objects not showing up together [#1590]
- Citations by Source task not loading taxon names list [#1591]

[#1590]: https://github.com/SpeciesFileGroup/taxonworks/issues/1590
[#1591]: https://github.com/SpeciesFileGroup/taxonworks/issues/1591

## [0.12.8] - 2020-06-29

### Added

- Set autofocus on source and geographic area in OTU radial asserted distribution form
- `/otus/123/coordinate.json` endpoint - all OTUs coordinate with this one (refs [#1585])
- Autosave on new asserted distribution task

### Changed

- Unauthorized json response
- Better error handle for vue-autocomplete
- Replaced old method to handle ajax call in all tasks
- Updated relationships filter param on new taxon name task (refs [#1584])
- ControlledVocabularyTerm model no longer requires SKOS with URI (refs [#1562], [#1561])
- Improved sorting of objects in the Browse Nomenclatue task
- Updated dwc-archive gem to version 1.1.1

### Fixed

- Topic `select_optimized` controller method crash
- Recent list of biological associations not working due to the use of incorrect table

[#1561]: https://github.com/SpeciesFileGroup/taxonworks/issues/1561
[#1562]: https://github.com/SpeciesFileGroup/taxonworks/issues/1562
[#1584]: https://github.com/SpeciesFileGroup/taxonworks/issues/1584
[#1585]: https://github.com/SpeciesFileGroup/taxonworks/issues/1585

## [0.12.7] - 2020-06-26

### Added

- Taxon name status and relationships soft validations display in Browse Nomenclature task
- Interface to select OTUs and create rows in Observation Matrices Dashboard task
- Autosave system in New Taxon Name task (refs [#649])
- Etymology filter in Nomenclature Filter task (refs [#1549])
- Added new shortcuts for Comprehensive Digitization, New Type Specimen, New Taxon Name and Browse Nomenclature tasks
- Classification section in New Taxon Name task
- Spec to test md5 of multi-line verbatim labels (refs [#1572])
- Display classifications alongside relationships in Browse Nomenclature task
- Add children and add sibling buttons in New Taxon Name task (refs [#1503])
- Link to create new serial on smart selector of New Source tast
- Semantic section coloration in Browse OTU task (refs [#1571])
- Rank prediction in New Taxon Name task (refs [#1054])

### Changed

- Optimized recently used geographic area and sources search
- Improved part of speech and etymology soft validation messages
- Year suffix and pages are now also used when sorting citations in Browse Nomenclature task
- Replaced old geographic area smart selector with newer version
- Swapped 'Masculine' and 'Femenine' positions in New Taxon Name task (refs [#660])
- Replaced uses of `find_each` with `each` (refs [#1548])
- Refactored New Taxon Name front end code
- Display text of some taxon name relationships
- Autocomplete visible in all tabs of smart selector
- OTU autocomplete searches now also matches by common names (refs [#869])
- Browse Taxa task renamed to Browse OTU
- Using unreleased closure_tree code from official repo to address deprecation warning messages
- "valid by default" no longer displayed when a relationship exists in New Taxon Name task (refs [#1525])
- Improvements in BibTex and New Source task UI
- Improvements in role picker and smart selectors in Comprehensive Collection Object Form and New Source tasks
- Optimized some filters for some smart selectors (refs [#1534])
- Smart selector for sources no longer ordered by name
- Some minor UI tweaks in some places
- Updated ruby gems

### Fixed

- Recently used objects code on some models
- Collection Object Filter task not filternig by type material type ([#1551])
- Forms not being cleared when pressing `new` on Compose Biological Relationships task ([#1563])
- Not getting the full list of topics when clicking all in `Radial annotator -> Citation -> Topic` ([#1566])
- Showing name instead of the short name in `Radial Annotator -> Identifiers -> Preview` ([#1567])
- `create` button keeps disabled when creating a new citation fails in `Radial annotator -> Citation` ([#1568])
- Incorrect method call in Match Georeference task view
- Display of misspellings on taxon name relationships
- Femenine and neuter names ending in '-or' not being accepted ([#1575])
- Spinner not disabled when entering malformed URIs in Manage Controlled Vocabulary task form ([#1561])
- "--None--" results obscuring buttons until clicking off the record ([#1558])

[#649]: https://github.com/SpeciesFileGroup/taxonworks/issues/649
[#660]: https://github.com/SpeciesFileGroup/taxonworks/issues/660
[#869]: https://github.com/SpeciesFileGroup/taxonworks/issues/869
[#1054]: https://github.com/SpeciesFileGroup/taxonworks/issues/1054
[#1503]: https://github.com/SpeciesFileGroup/taxonworks/issues/1503
[#1525]: https://github.com/SpeciesFileGroup/taxonworks/issues/1525
[#1534]: https://github.com/SpeciesFileGroup/taxonworks/issues/1534
[#1548]: https://github.com/SpeciesFileGroup/taxonworks/issues/1548
[#1549]: https://github.com/SpeciesFileGroup/taxonworks/issues/1549
[#1551]: https://github.com/SpeciesFileGroup/taxonworks/issues/1551
[#1558]: https://github.com/SpeciesFileGroup/taxonworks/issues/1558
[#1561]: https://github.com/SpeciesFileGroup/taxonworks/issues/1561
[#1563]: https://github.com/SpeciesFileGroup/taxonworks/issues/1563
[#1566]: https://github.com/SpeciesFileGroup/taxonworks/issues/1566
[#1567]: https://github.com/SpeciesFileGroup/taxonworks/issues/1567
[#1568]: https://github.com/SpeciesFileGroup/taxonworks/issues/1568
[#1571]: https://github.com/SpeciesFileGroup/taxonworks/issues/1571
[#1572]: https://github.com/SpeciesFileGroup/taxonworks/issues/1572
[#1575]: https://github.com/SpeciesFileGroup/taxonworks/issues/1575

## [0.12.6] - 2020-06-12

### Added

- CHANGELOG.md
- Matrix observation filters
- Full backtrace in exception notification
- `count` and several other basic default units to Descriptors [#1501]
- Basic Observation::Continuous operators
- Linked new Descriptor form to Task - New descriptor

### Changed

- Updated node packages and changed webpacker configuration
- Progress on fix for [#1420]: CoLDP - Name element columns only getting populated for not valid names
- Made TaxonNameClassification scopes more specific to allow citation ordering (refs [#1040])

### Fixed

- Minor fix in observation matrix dashboard
- Potential fix for `PG::TRDeadlockDetected` when updating taxon name-related data

[#1420]: https://github.com/SpeciesFileGroup/taxonworks/issues/1420
[#1040]: https://github.com/SpeciesFileGroup/taxonworks/issues/1040
[#1501]: https://github.com/SpeciesFileGroup/taxonworks/issues/1501

## [0.12.5] - 2020-06-08

### Added

- Default unit selector for sample character in New Descriptor task ([#1533])
- 'None' option for unit selector in Matrix Row Encoder task
- New Descriptor units

### Changed

- Updated websocket-extensions node package
- Optimized smart selector refresh
- Improved removal error message when source is still in use by some project

### Fixed

- Language selector backend bug
- Sort by page on Citations by Source task ([#1536])
- Removed duplicate `destroy` on project sources controller

[#1533]: https://github.com/SpeciesFileGroup/taxonworks/issues/1533
[#1536]: https://github.com/SpeciesFileGroup/taxonworks/issues/1536

## [0.12.4] - 2020-06-05

### Added

- Pagination on New Observation Matrix task
- Hyperlink to Observation Matrices Dashboard task on New Observation Matrix task (#1532)
- New deletion warning messages on New Observation Matrix task

### Changed

- Renamed New Matrix task to New Observation Matrix
- Citations are now saved without locking on New Taxon Name task
- Updated gems (`bundle update` without altering `Gemfile`)
- Several optimizations on recently used objects retrieval for smart selectors

### Fixed

- Loosing input page numbers when switching tabs on New Taxon Name task

[#1532]: https://github.com/SpeciesFileGroup/taxonworks/issues/1532
[unreleased]: https://github.com/SpeciesFileGroup/taxonworks/compare/v0.34.1...development
[0.34.1]: https://github.com/SpeciesFileGroup/taxonworks/compare/v0.34.0...v0.34.1
[0.34.0]: https://github.com/SpeciesFileGroup/taxonworks/compare/v0.31.1...v0.34.0
[0.33.1]: https://github.com/SpeciesFileGroup/taxonworks/compare/v0.33.0...v0.33.1
[0.33.0]: https://github.com/SpeciesFileGroup/taxonworks/compare/v0.32.3...v0.33.0
[0.32.3]: https://github.com/SpeciesFileGroup/taxonworks/compare/v0.32.2...v0.32.3
[0.32.2]: https://github.com/SpeciesFileGroup/taxonworks/compare/v0.32.1...v0.32.2
[0.32.1]: https://github.com/SpeciesFileGroup/taxonworks/compare/v0.32.0...v0.32.1
[0.32.0]: https://github.com/SpeciesFileGroup/taxonworks/compare/v0.31.3...v0.32.0
[0.31.3]: https://github.com/SpeciesFileGroup/taxonworks/compare/v0.31.2...v0.31.3
[0.31.2]: https://github.com/SpeciesFileGroup/taxonworks/compare/v0.31.1...v0.31.2
[0.31.1]: https://github.com/SpeciesFileGroup/taxonworks/compare/v0.31.0...v0.31.1
[0.31.0]: https://github.com/SpeciesFileGroup/taxonworks/compare/v0.30.3...v0.31.0
[0.30.3]: https://github.com/SpeciesFileGroup/taxonworks/compare/v0.30.2...v0.30.3
[0.30.2]: https://github.com/SpeciesFileGroup/taxonworks/compare/v0.30.1...v0.30.2
[0.30.1]: https://github.com/SpeciesFileGroup/taxonworks/compare/v0.30.0...v0.30.1
[0.30.0]: https://github.com/SpeciesFileGroup/taxonworks/compare/v0.29.6...v0.30.0
[0.29.6]: https://github.com/SpeciesFileGroup/taxonworks/compare/v0.29.5...v0.29.6
[0.29.5]: https://github.com/SpeciesFileGroup/taxonworks/compare/v0.29.4...v0.29.5
[0.29.4]: https://github.com/SpeciesFileGroup/taxonworks/compare/v0.29.3...v0.29.4
[0.29.3]: https://github.com/SpeciesFileGroup/taxonworks/compare/v0.29.2...v0.29.3
[0.29.2]: https://github.com/SpeciesFileGroup/taxonworks/compare/v0.29.1...v0.29.2
[0.29.1]: https://github.com/SpeciesFileGroup/taxonworks/compare/v0.29.0...v0.29.1
[0.29.0]: https://github.com/SpeciesFileGroup/taxonworks/compare/v0.28.1...v0.29.0
[0.28.1]: https://github.com/SpeciesFileGroup/taxonworks/compare/v0.28.0...v0.28.1
[0.28.0]: https://github.com/SpeciesFileGroup/taxonworks/compare/v0.27.3...v0.28.0
[0.27.3]: https://github.com/SpeciesFileGroup/taxonworks/compare/v0.27.2...v0.27.3
[0.27.2]: https://github.com/SpeciesFileGroup/taxonworks/compare/v0.27.1...v0.27.2
[0.27.1]: https://github.com/SpeciesFileGroup/taxonworks/compare/v0.27.0...v0.27.1
[0.27.0]: https://github.com/SpeciesFileGroup/taxonworks/compare/v0.26.2...v0.27.0
[0.26.2]: https://github.com/SpeciesFileGroup/taxonworks/compare/v0.26.1...v0.26.2
[0.26.1]: https://github.com/SpeciesFileGroup/taxonworks/compare/v0.26.0...v0.26.1
[0.26.0]: https://github.com/SpeciesFileGroup/taxonworks/compare/v0.25.0...v0.26.0
[0.25.0]: https://github.com/SpeciesFileGroup/taxonworks/compare/v0.24.5...v0.25.0
[0.24.5]: https://github.com/SpeciesFileGroup/taxonworks/compare/v0.24.4...v0.24.5
[0.24.4]: https://github.com/SpeciesFileGroup/taxonworks/compare/v0.24.3...v0.24.4
[0.24.3]: https://github.com/SpeciesFileGroup/taxonworks/compare/v0.24.2...v0.24.3
[0.24.2]: https://github.com/SpeciesFileGroup/taxonworks/compare/v0.24.1...v0.24.2
[0.24.1]: https://github.com/SpeciesFileGroup/taxonworks/compare/v0.24.0...v0.24.1
[0.24.0]: https://github.com/SpeciesFileGroup/taxonworks/compare/v0.23.1...v0.24.0
[0.23.1]: https://github.com/SpeciesFileGroup/taxonworks/compare/v0.23.0...v0.23.1
[0.23.0]: https://github.com/SpeciesFileGroup/taxonworks/compare/v0.22.7...v0.23.0
[0.22.7]: https://github.com/SpeciesFileGroup/taxonworks/compare/v0.22.6...v0.22.7
[0.22.6]: https://github.com/SpeciesFileGroup/taxonworks/compare/v0.22.5...v0.22.6
[0.22.5]: https://github.com/SpeciesFileGroup/taxonworks/compare/v0.22.4...v0.22.5
[0.22.4]: https://github.com/SpeciesFileGroup/taxonworks/compare/v0.22.3...v0.22.4
[0.22.3]: https://github.com/SpeciesFileGroup/taxonworks/compare/v0.22.2...v0.22.3
[0.22.2]: https://github.com/SpeciesFileGroup/taxonworks/compare/v0.22.1...v0.22.2
[0.22.1]: https://github.com/SpeciesFileGroup/taxonworks/compare/v0.22.0...v0.22.1
[0.22.0]: https://github.com/SpeciesFileGroup/taxonworks/compare/v0.21.3...v0.22.0
[0.21.3]: https://github.com/SpeciesFileGroup/taxonworks/compare/v0.21.2...v0.21.3
[0.21.2]: https://github.com/SpeciesFileGroup/taxonworks/compare/v0.21.1...v0.21.2
[0.21.1]: https://github.com/SpeciesFileGroup/taxonworks/compare/v0.21.0...v0.21.1
[0.21.0]: https://github.com/SpeciesFileGroup/taxonworks/compare/v0.20.1...v0.21.0
[0.20.1]: https://github.com/SpeciesFileGroup/taxonworks/compare/v0.20.0...v0.20.1
[0.20.0]: https://github.com/SpeciesFileGroup/taxonworks/compare/v0.19.7...v0.20.0
[0.19.7]: https://github.com/SpeciesFileGroup/taxonworks/compare/v0.19.6...v0.19.7
[0.19.6]: https://github.com/SpeciesFileGroup/taxonworks/compare/v0.19.5...v0.19.6
[0.19.5]: https://github.com/SpeciesFileGroup/taxonworks/compare/v0.19.4...v0.19.5
[0.19.4]: https://github.com/SpeciesFileGroup/taxonworks/compare/v0.19.3...v0.19.4
[0.19.3]: https://github.com/SpeciesFileGroup/taxonworks/compare/v0.19.2...v0.19.3
[0.19.2]: https://github.com/SpeciesFileGroup/taxonworks/compare/v0.19.1...v0.19.2
[0.19.1]: https://github.com/SpeciesFileGroup/taxonworks/compare/v0.19.0...v0.19.1
[0.19.0]: https://github.com/SpeciesFileGroup/taxonworks/compare/v0.18.1...v0.19.0
[0.18.1]: https://github.com/SpeciesFileGroup/taxonworks/compare/v0.18.0...v0.18.1
[0.18.0]: https://github.com/SpeciesFileGroup/taxonworks/compare/v0.17.1...v0.18.0
[0.17.1]: https://github.com/SpeciesFileGroup/taxonworks/compare/v0.17.0...v0.17.1
[0.17.0]: https://github.com/SpeciesFileGroup/taxonworks/compare/v0.16.6...v0.17.0
[0.16.6]: https://github.com/SpeciesFileGroup/taxonworks/compare/v0.16.5...v0.16.6
[0.16.5]: https://github.com/SpeciesFileGroup/taxonworks/compare/v0.16.4...v0.16.5
[0.16.4]: https://github.com/SpeciesFileGroup/taxonworks/compare/v0.16.3...v0.16.4
[0.16.3]: https://github.com/SpeciesFileGroup/taxonworks/compare/v0.16.2...v0.16.3
[0.16.2]: https://github.com/SpeciesFileGroup/taxonworks/compare/v0.16.1...v0.16.2
[0.16.1]: https://github.com/SpeciesFileGroup/taxonworks/compare/v0.16.0...v0.16.1
[0.16.0]: https://github.com/SpeciesFileGroup/taxonworks/compare/v0.15.1...v0.16.0
[0.15.1]: https://github.com/SpeciesFileGroup/taxonworks/compare/v0.15.0...v0.15.1
[0.15.0]: https://github.com/SpeciesFileGroup/taxonworks/compare/v0.14.1...v0.15.0
[0.14.1]: https://github.com/SpeciesFileGroup/taxonworks/compare/v0.14.0...v0.14.1
[0.14.0]: https://github.com/SpeciesFileGroup/taxonworks/compare/v0.13.0...v0.14.0
[0.13.0]: https://github.com/SpeciesFileGroup/taxonworks/compare/v0.12.17...v0.13.0
[0.12.17]: https://github.com/SpeciesFileGroup/taxonworks/compare/v0.12.16...v0.12.17
[0.12.16]: https://github.com/SpeciesFileGroup/taxonworks/compare/v0.12.15...v0.12.16
[0.12.15]: https://github.com/SpeciesFileGroup/taxonworks/compare/v0.12.14...v0.12.15
[0.12.14]: https://github.com/SpeciesFileGroup/taxonworks/compare/v0.12.13...v0.12.14
[0.12.13]: https://github.com/SpeciesFileGroup/taxonworks/compare/v0.12.12...v0.12.13
[0.12.12]: https://github.com/SpeciesFileGroup/taxonworks/compare/v0.12.11...v0.12.12
[0.12.11]: https://github.com/SpeciesFileGroup/taxonworks/compare/v0.12.10...v0.12.11
[0.12.10]: https://github.com/SpeciesFileGroup/taxonworks/compare/v0.12.9...v0.12.10
[0.12.9]: https://github.com/SpeciesFileGroup/taxonworks/compare/v0.12.8...v0.12.9
[0.12.8]: https://github.com/SpeciesFileGroup/taxonworks/compare/v0.12.7...v0.12.8
[0.12.7]: https://github.com/SpeciesFileGroup/taxonworks/compare/v0.12.6...v0.12.7
[0.12.6]: https://github.com/SpeciesFileGroup/taxonworks/compare/v0.12.5...v0.12.6
[0.12.5]: https://github.com/SpeciesFileGroup/taxonworks/compare/v0.12.4...v0.12.5
[0.12.4]: https://github.com/SpeciesFileGroup/taxonworks/compare/v0.12.3...v0.12.4

---

The following versions predate this CHANGELOG. You may check the comparison reports generated by GitHub by clicking the versions below

| <!-- -->   | <!-- -->                                                                                                                                                                                                                                                                                                                                                                                                                                                                                                                            |
| ---------- | ----------------------------------------------------------------------------------------------------------------------------------------------------------------------------------------------------------------------------------------------------------------------------------------------------------------------------------------------------------------------------------------------------------------------------------------------------------------------------------------------------------------------------------- |
| 0.12.x     | [0.12.3](2020-06-04) [0.12.2](2020-06-02) [0.12.1](2020-05-29) [0.12.0](2020-05-15)                                                                                                                                                                                                                                                                                                                                                                                                                                                 |
| 0.11.x     | [0.11.0](2020-04-17)                                                                                                                                                                                                                                                                                                                                                                                                                                                                                                                |
| 0.10.x     | [0.10.9](2020-04-03) [0.10.8](2020-03-27) [0.10.7](2020-03-26) [0.10.6](2020-03-18) [0.10.5](2020-03-11) [0.10.4](2020-03-04) [0.10.3](2020-02-25) [0.10.2](2020-02-22) [0.10.1](2020-02-21) [0.10.0](2020-02-20)                                                                                                                                                                                                                                                                                                                   |
| 0.9.x      | [0.9.8](2020-02-05) [0.9.7](2020-02-03) [0.9.6](2020-01-29) [0.9.5](2020-01-14) [0.9.4](2020-01-10) [0.9.3](2019-12-23) [0.9.2](2019-12-18) [0.9.1](2019-12-16) [0.9.0](2019-12-13)                                                                                                                                                                                                                                                                                                                                                 |
| 0.8.x      | [0.8.9](2019-12-11) [0.8.8](2019-12-09) [0.8.7](2019-12-06) [0.8.6](2019-12-06) [0.8.5](2019-11-27) [0.8.4](2019-11-26) [0.8.3](2019-11-22) [0.8.2](2019-11-21) [0.8.1](2019-11-19) [0.8.0](2019-11-16)                                                                                                                                                                                                                                                                                                                             |
| 0.7.x      | [0.7.4](2019-10-23) [0.7.3](2019-10-19) [0.7.2](2019-10-05) [0.7.1](2019-10-02) [0.7.0](2019-09-30)                                                                                                                                                                                                                                                                                                                                                                                                                                 |
| 0.6.x      | [0.6.1](2019-06-16) [0.6.0](2019-06-14)                                                                                                                                                                                                                                                                                                                                                                                                                                                                                             |
| 0.5.x      | [0.5.4](2019-05-02) [0.5.3](2019-05-02) [0.5.2](2019-04-23) [0.5.1](2019-04-18) [0.5.0](2019-04-10)                                                                                                                                                                                                                                                                                                                                                                                                                                 |
| 0.4.x      | [0.4.5](2018-12-14) [0.4.4](2018-12-06) [0.4.3](2018-12-04) [0.4.2](2018-12-04) [0.4.1](2018-11-28) [0.4.0](2018-11-08)                                                                                                                                                                                                                                                                                                                                                                                                             |
| 0.3.x (\*) | [0.3.16](2018-09-24) [0.3.15](2018-09-17) [0.3.14](2018-09-11) [0.3.13](2018-09-11) [0.3.12](2018-05-14) [0.3.11](2018-05-11) [0.3.9](2018-05-11) [0.3.7](2018-05-10) [0.3.6](2018-05-10) [0.3.4](2018-05-02) [0.3.3](2018-05-02) [0.3.2](2018-03-27) [0.3.1](2018-03-08) [0.3.0](2018-03-08)                                                                                                                                                                                                                                       |
| 0.2.x (\*) | [0.2.29](2018-02-05) [0.2.28](2017-07-19) [0.2.27](2017-07-19) [0.2.26](2017-07-16) [0.2.25](2017-07-12) [0.2.24](2017-07-12) [0.2.23](2017-07-11) [0.2.22](2017-07-11) [0.2.21](2017-07-10) [0.2.20](2017-07-10) [0.2.19](2017-07-10) [0.2.18](2017-07-10) [0.2.17](2017-07-10) [0.2.15](2017-07-10) [0.2.11](2017-07-10) [0.2.10](2017-07-10) [0.2.9](2017-07-10) [0.2.8](2017-07-10) [0.2.6](2017-07-10) [0.2.5](2017-07-10) [0.2.4](2017-07-10) [0.2.3](2017-07-10) [0.2.2](2017-07-10) [0.2.1](2017-07-10) [0.2.0](2017-07-10) |
| 0.1.x      | _Unreleased_                                                                                                                                                                                                                                                                                                                                                                                                                                                                                                                        |
| 0.0.x      | [0.0.10](2017-06-23) [0.0.9](2017-06-23) [0.0.8](2017-06-09) [0.0.6](2017-06-09) [0.0.5](2017-06-09) [0.0.4](2017-06-09) [0.0.3](2017-06-02) [0.0.2](2017-06-01) 0.0.1(\*\*) (2017-06-01)                                                                                                                                                                                                                                                                                                                                           |

_(\*) Missing versions have not been released._

_(\*\*) Report cannot be provided as this is the first release._

[0.12.3]: https://github.com/SpeciesFileGroup/taxonworks/compare/v0.12.2...v0.12.3
[0.12.2]: https://github.com/SpeciesFileGroup/taxonworks/compare/v0.12.1...v0.12.2
[0.12.1]: https://github.com/SpeciesFileGroup/taxonworks/compare/v0.12.0...v0.12.1
[0.12.0]: https://github.com/SpeciesFileGroup/taxonworks/compare/v0.11.0...v0.12.0
[0.11.0]: https://github.com/SpeciesFileGroup/taxonworks/compare/v0.10.9...v0.11.0
[0.10.9]: https://github.com/SpeciesFileGroup/taxonworks/compare/v0.10.8...v0.10.9
[0.10.8]: https://github.com/SpeciesFileGroup/taxonworks/compare/v0.10.7...v0.10.8
[0.10.7]: https://github.com/SpeciesFileGroup/taxonworks/compare/v0.10.6...v0.10.7
[0.10.6]: https://github.com/SpeciesFileGroup/taxonworks/compare/v0.10.5...v0.10.6
[0.10.5]: https://github.com/SpeciesFileGroup/taxonworks/compare/v0.10.4...v0.10.5
[0.10.4]: https://github.com/SpeciesFileGroup/taxonworks/compare/v0.10.3...v0.10.4
[0.10.3]: https://github.com/SpeciesFileGroup/taxonworks/compare/v0.10.2...v0.10.3
[0.10.2]: https://github.com/SpeciesFileGroup/taxonworks/compare/v0.10.1...v0.10.2
[0.10.1]: https://github.com/SpeciesFileGroup/taxonworks/compare/v0.10.0...v0.10.1
[0.10.0]: https://github.com/SpeciesFileGroup/taxonworks/compare/v0.9.8...v0.10.0
[0.9.8]: https://github.com/SpeciesFileGroup/taxonworks/compare/v0.9.7...v0.9.8
[0.9.7]: https://github.com/SpeciesFileGroup/taxonworks/compare/v0.9.6...v0.9.7
[0.9.6]: https://github.com/SpeciesFileGroup/taxonworks/compare/v0.9.5...v0.9.6
[0.9.5]: https://github.com/SpeciesFileGroup/taxonworks/compare/v0.9.4...v0.9.5
[0.9.4]: https://github.com/SpeciesFileGroup/taxonworks/compare/v0.9.3...v0.9.4
[0.9.3]: https://github.com/SpeciesFileGroup/taxonworks/compare/v0.9.2...v0.9.3
[0.9.2]: https://github.com/SpeciesFileGroup/taxonworks/compare/v0.9.1...v0.9.2
[0.9.1]: https://github.com/SpeciesFileGroup/taxonworks/compare/v0.9.0...v0.9.1
[0.9.0]: https://github.com/SpeciesFileGroup/taxonworks/compare/v0.8.8...v0.9.0
[0.8.9]: https://github.com/SpeciesFileGroup/taxonworks/compare/v0.8.8...v0.8.9
[0.8.8]: https://github.com/SpeciesFileGroup/taxonworks/compare/v0.8.7...v0.8.8
[0.8.7]: https://github.com/SpeciesFileGroup/taxonworks/compare/v0.8.6...v0.8.7
[0.8.6]: https://github.com/SpeciesFileGroup/taxonworks/compare/v0.8.5...v0.8.6
[0.8.5]: https://github.com/SpeciesFileGroup/taxonworks/compare/v0.8.4...v0.8.5
[0.8.4]: https://github.com/SpeciesFileGroup/taxonworks/compare/v0.8.3...v0.8.4
[0.8.3]: https://github.com/SpeciesFileGroup/taxonworks/compare/v0.8.2...v0.8.3
[0.8.2]: https://github.com/SpeciesFileGroup/taxonworks/compare/v0.8.1...v0.8.2
[0.8.1]: https://github.com/SpeciesFileGroup/taxonworks/compare/v0.8.0...v0.8.1
[0.8.0]: https://github.com/SpeciesFileGroup/taxonworks/compare/v0.7.3...v0.8.0
[0.7.4]: https://github.com/SpeciesFileGroup/taxonworks/compare/v0.7.3...v0.7.4
[0.7.3]: https://github.com/SpeciesFileGroup/taxonworks/compare/v0.7.2...v0.7.3
[0.7.2]: https://github.com/SpeciesFileGroup/taxonworks/compare/v0.7.1...v0.7.2
[0.7.1]: https://github.com/SpeciesFileGroup/taxonworks/compare/v0.7.0...v0.7.1
[0.7.0]: https://github.com/SpeciesFileGroup/taxonworks/compare/v0.6.1...v0.7.0
[0.6.1]: https://github.com/SpeciesFileGroup/taxonworks/compare/v0.6.0...v0.6.1
[0.6.0]: https://github.com/SpeciesFileGroup/taxonworks/compare/v0.5.4...v0.6.0
[0.5.4]: https://github.com/SpeciesFileGroup/taxonworks/compare/v0.5.3...v0.5.4
[0.5.3]: https://github.com/SpeciesFileGroup/taxonworks/compare/v0.5.2...v0.5.3
[0.5.2]: https://github.com/SpeciesFileGroup/taxonworks/compare/v0.5.1...v0.5.2
[0.5.1]: https://github.com/SpeciesFileGroup/taxonworks/compare/v0.5.0...v0.5.1
[0.5.0]: https://github.com/SpeciesFileGroup/taxonworks/compare/v0.4.5...v0.5.0
[0.4.5]: https://github.com/SpeciesFileGroup/taxonworks/compare/v0.4.4...v0.4.5
[0.4.4]: https://github.com/SpeciesFileGroup/taxonworks/compare/v0.4.3...v0.4.4
[0.4.3]: https://github.com/SpeciesFileGroup/taxonworks/compare/v0.4.2...v0.4.3
[0.4.2]: https://github.com/SpeciesFileGroup/taxonworks/compare/v0.4.1...v0.4.2
[0.4.1]: https://github.com/SpeciesFileGroup/taxonworks/compare/v0.4.0...v0.4.1
[0.4.0]: https://github.com/SpeciesFileGroup/taxonworks/compare/v0.3.16...v0.4.0
[0.3.16]: https://github.com/SpeciesFileGroup/taxonworks/compare/v0.3.15...v0.3.16
[0.3.15]: https://github.com/SpeciesFileGroup/taxonworks/compare/v0.3.14...v0.3.15
[0.3.14]: https://github.com/SpeciesFileGroup/taxonworks/compare/v0.3.13...v0.3.14
[0.3.13]: https://github.com/SpeciesFileGroup/taxonworks/compare/v0.3.12...v0.3.13
[0.3.12]: https://github.com/SpeciesFileGroup/taxonworks/compare/v0.3.11...v0.3.12
[0.3.11]: https://github.com/SpeciesFileGroup/taxonworks/compare/v0.3.9...v0.3.11
[0.3.9]: https://github.com/SpeciesFileGroup/taxonworks/compare/v0.3.7...v0.3.9
[0.3.7]: https://github.com/SpeciesFileGroup/taxonworks/compare/v0.3.6...v0.3.7
[0.3.6]: https://github.com/SpeciesFileGroup/taxonworks/compare/v0.3.4...v0.3.6
[0.3.4]: https://github.com/SpeciesFileGroup/taxonworks/compare/v0.3.3...v0.3.4
[0.3.3]: https://github.com/SpeciesFileGroup/taxonworks/compare/v0.3.2...v0.3.3
[0.3.2]: https://github.com/SpeciesFileGroup/taxonworks/compare/v0.3.1...v0.3.2
[0.3.1]: https://github.com/SpeciesFileGroup/taxonworks/compare/v0.3.0...v0.3.1
[0.3.0]: https://github.com/SpeciesFileGroup/taxonworks/compare/v0.2.29...v0.3.0
[0.2.29]: https://github.com/SpeciesFileGroup/taxonworks/compare/v0.2.28...v0.2.29
[0.2.28]: https://github.com/SpeciesFileGroup/taxonworks/compare/v0.2.27...v0.2.28
[0.2.27]: https://github.com/SpeciesFileGroup/taxonworks/compare/v0.2.26...v0.2.27
[0.2.26]: https://github.com/SpeciesFileGroup/taxonworks/compare/v0.2.25...v0.2.26
[0.2.25]: https://github.com/SpeciesFileGroup/taxonworks/compare/v0.2.24...v0.2.25
[0.2.24]: https://github.com/SpeciesFileGroup/taxonworks/compare/v0.2.23...v0.2.24
[0.2.23]: https://github.com/SpeciesFileGroup/taxonworks/compare/v0.2.22...v0.2.23
[0.2.22]: https://github.com/SpeciesFileGroup/taxonworks/compare/v0.2.21...v0.2.22
[0.2.21]: https://github.com/SpeciesFileGroup/taxonworks/compare/v0.2.20...v0.2.21
[0.2.20]: https://github.com/SpeciesFileGroup/taxonworks/compare/v0.2.19...v0.2.20
[0.2.19]: https://github.com/SpeciesFileGroup/taxonworks/compare/v0.2.18...v0.2.19
[0.2.18]: https://github.com/SpeciesFileGroup/taxonworks/compare/v0.2.17...v0.2.18
[0.2.17]: https://github.com/SpeciesFileGroup/taxonworks/compare/v0.2.15...v0.2.17
[0.2.15]: https://github.com/SpeciesFileGroup/taxonworks/compare/v0.2.11...v0.2.15
[0.2.11]: https://github.com/SpeciesFileGroup/taxonworks/compare/v0.2.10...v0.2.11
[0.2.10]: https://github.com/SpeciesFileGroup/taxonworks/compare/v0.2.9...v0.2.10
[0.2.9]: https://github.com/SpeciesFileGroup/taxonworks/compare/v0.2.8...v0.2.9
[0.2.8]: https://github.com/SpeciesFileGroup/taxonworks/compare/v0.2.6...v0.2.8
[0.2.6]: https://github.com/SpeciesFileGroup/taxonworks/compare/v0.2.5...v0.2.6
[0.2.5]: https://github.com/SpeciesFileGroup/taxonworks/compare/v0.2.4...v0.2.5
[0.2.4]: https://github.com/SpeciesFileGroup/taxonworks/compare/v0.2.3...v0.2.4
[0.2.3]: https://github.com/SpeciesFileGroup/taxonworks/compare/v0.2.2...v0.2.3
[0.2.2]: https://github.com/SpeciesFileGroup/taxonworks/compare/v0.2.1...v0.2.2
[0.2.1]: https://github.com/SpeciesFileGroup/taxonworks/compare/v0.2.0...v0.2.1
[0.2.0]: https://github.com/SpeciesFileGroup/taxonworks/compare/v0.0.10...v0.2.0
[0.0.10]: https://github.com/SpeciesFileGroup/taxonworks/compare/v0.0.9...v0.0.10
[0.0.9]: https://github.com/SpeciesFileGroup/taxonworks/compare/v0.0.8...v0.0.9
[0.0.8]: https://github.com/SpeciesFileGroup/taxonworks/compare/v0.0.7...v0.0.8
[0.0.7]: https://github.com/SpeciesFileGroup/taxonworks/compare/v0.0.6...v0.0.7
[0.0.6]: https://github.com/SpeciesFileGroup/taxonworks/compare/v0.0.5...v0.0.6
[0.0.5]: https://github.com/SpeciesFileGroup/taxonworks/compare/v0.0.4...v0.0.5
[0.0.4]: https://github.com/SpeciesFileGroup/taxonworks/compare/v0.0.3...v0.0.4
[0.0.3]: https://github.com/SpeciesFileGroup/taxonworks/compare/v0.0.2...v0.0.3
[0.0.2]: https://github.com/SpeciesFileGroup/taxonworks/compare/v0.0.1...v0.0.2<|MERGE_RESOLUTION|>--- conflicted
+++ resolved
@@ -17,18 +17,16 @@
 - New species name button is now always visible in Type section on New taxon name task
 
 ### Fixed
-<<<<<<< HEAD
+
+- Combinations in COLDP exports lack rank [#3516]
 - Fix coldp.rb undefined method `iso8601' for nil:NilClass [#3512]
-=======
 - Improve TaxonName autocomplete result prioritization [#3509]
 - Clone button is not clearing input after cloning
 
+[#3512]: https://github.com/SpeciesFileGroup/taxonworks/issues/3512
+[#3516]: https://github.com/SpeciesFileGroup/taxonworks/issues/3516
 [#3509]: https://github.com/SpeciesFileGroup/taxonworks/issues/3509
 [#3460]: https://github.com/SpeciesFileGroup/taxonworks/issues/3460
-
-### Fixed
-- Combinations in COLDP exports lack rank [#3516]
->>>>>>> aa63dc3b
 
 ## [0.34.1] - 2023-08-07
 
