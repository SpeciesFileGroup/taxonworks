# Changelog

All (hopefully) notable changes to this project will be documented in this file.

The format is based on [Keep a Changelog](https://keepachangelog.com/en/1.0.0/),
This project <em>does not yet</em> adheres to [Semantic Versioning](https://semver.org/spec/v2.0.0.html) as the API is evolving and MINOR patches may be backwards incompatible.

## [unreleased]

<<<<<<< HEAD
### Fixed

- Determiner is not carrying over in locked, containerized COs in CSD [#4250]

[#4250]: https://github.com/SpeciesFileGroup/taxonworks/issues/4250
=======
\-

### Fixed

- Unify Otu failing because of CachedMap references
- Determiner is not carrying over in locked, containerized COs in CSD [#4250]
- CO Filter - blank fields dispersed among sor [#4255]

[#4250]: https://github.com/SpeciesFileGroup/taxonworks/issues/4250
[#4255]: https://github.com/SpeciesFileGroup/taxonworks/issues/4255

## [0.49.0] - 2025-03-18
>>>>>>> 38100de0

### Added

- Cross link DwcOccurrence to Otu in filters (with fixes on others)
- `/api/v1/field_occurrences/:id/dwc`
- `/api/v1/otus/:id/inventory/determined_to_rank`
- Append mode to multi update data attributes task [#4204]
- <in progress Batch add/remove Protocols>
- Protocol `is_machine_output` attribute to facilitate `MachineObservation` types
- Batch change Protocol references
- Sticky navbar on browse nomenclature and collecting event
- Move button to citations and depiction slices in radial annotator
- Freeze column checkbox to filter tasks [#4220]
- Sort layout columns on filter tasks [#4219]
- Field occurrence panel to Browse OTU
- Field occurrence attributes to DwcOccurrence
- Browse field occurrence
- Filter field occurrences
- Field occurrences appear in OTU inventory endpoints
- Taxon names with gender filter facet
- Subject/object restrictions in filter nomenclature [#3094]

### Changed

- Filter attribute facet now more precise
- DwcOccurrence by `otu_id` now checks FieldOccurrence as well
- Updating a Person updates DwcOccurrence across projects
- All updates to DwcOccurrence are via delayed jobs
- Add total to unmatched panel on Nomenclature match task
- Prevent user destroy last saved TD on New FO task [#4225]
- Updated Ruby gems and Node packages
- Navigation bar layout

### Fixed

- SimpleMappr output for large results
- Synonymy section of Edit Nomenclature alphabetically sorted
- Duplicate CollectingEvents filtered when Collectors facet used
- FieldOccurrences not destroyable
- DwcOccurrences being updated out of scope
- Unescaped search strings on Project vocabulary
- `&sort=alphabetical|classification` param to `/taxon_names/`
- AssertedDistributions duplicating because of is_absent state [#4226]
- `verbatim_label` not batch loading to "Castor" form [#4230]
- Otu content export rendering exceptions
- ObservationMatrixColumItem show rendering
- Rendering of Identifier::Local::RecordNumber
- Reset button is not working on Unify people
- Import dataset description uniqueness validation failing to detect duplicate
- CSD: It is not possible to add new taxon determinations to an existing CO [#4227]
- New FO, CE Panel: Saved identifiers aren't loaded in the UI on page reload [#4241]
- Unify object task: reset button doesn't clear autocompletes [#4242]
- Capybara/Chrome testing
- Venn queries with nested elements (candidate fix) [#4224], [#3983]

[#3094]: https://github.com/SpeciesFileGroup/taxonworks/issues/3094
[#4226]: https://github.com/SpeciesFileGroup/taxonworks/issues/4226
[#4230]: https://github.com/SpeciesFileGroup/taxonworks/issues/4230
[#4204]: https://github.com/SpeciesFileGroup/taxonworks/issues/4204
[#4219]: https://github.com/SpeciesFileGroup/taxonworks/issues/4219
[#4220]: https://github.com/SpeciesFileGroup/taxonworks/issues/4220
[#4225]: https://github.com/SpeciesFileGroup/taxonworks/issues/4225
[#4224]: https://github.com/SpeciesFileGroup/taxonworks/issues/4224
[#3983]: https://github.com/SpeciesFileGroup/taxonworks/issues/3983
[#4227]: https://github.com/SpeciesFileGroup/taxonworks/issues/4227
[#4241]: https://github.com/SpeciesFileGroup/taxonworks/pull/4241
[#4242]: https://github.com/SpeciesFileGroup/taxonworks/issues/4242

## [0.48.0] - 2025-02-14

### Added

- Browse Field Occurrence task [#4200]
- Help for Project Vocabulary task UI fields [#4192]

### Changed

- Sort asserted distributions alphabetically in Quick Forms
- Update taxon nomenclatural date after source update
- Updated Ruby Gems

### Fixed

- Failure to set `dwc_occurrences` for rebuild for background processing
- New collecting event task: Identifier panel sets and displays an incorrect identifier number [#4208]
- Comprehensive digitization sometimes failing to save identifiers [#4206]
- Bad link when creating a synonym where the old name has children and then clicking the green edit button in Edit Taxon Name [#4196]
- Taxon names not being displayed in relationships facet of Filter Nomenclature task. [#4193]

[#4208]: https://github.com/SpeciesFileGroup/taxonworks/issues/4208
[#4206]: https://github.com/SpeciesFileGroup/taxonworks/pull/4206
[#4196]: https://github.com/SpeciesFileGroup/taxonworks/pull/4196
[#4193]: https://github.com/SpeciesFileGroup/taxonworks/pull/4193
[#4192]: https://github.com/SpeciesFileGroup/taxonworks/pull/4192
[#4200]: https://github.com/SpeciesFileGroup/taxonworks/pull/4200

## [0.47.0] - 2025-02-06

### Added

- Use Rails 7.2 and Ruby 3.3.6
- New image task: Add field occurrence to depict some list [#4135]
- Grab cursor to make sorting feature visible [#4153]
- API endpoint for image matrix
- Order of depictions coming from the image matrix
- Hub tasks: Add visual effect for fav icons and tooltip for categories [#4177]
- Distribution to COLDP exports [#3148]
- Taxon links to COLDP exports
- SpeciesInteraction to COLDP exports [#3158]
- Specs and optimizations to COLDP
- Pull metadata from ChecklistBank in order to merge updated metadata into COLDP exports
- Filter's match identifiers facet can now be quickly accessed with `shift-ctrl-m` in a modal form
- `gift` facet to Filter loans.
- Multi data attribute update task [#4142]
- Keys are now multifurcatable [#4148]
- Identical Document validation
- Some inline help and visual improvements [#4177]
- Keys can be cloned, merged, and inserted to [#4056]
- API endpoint for serving Image matrices

### Changed

- Match identifiers defaults to match Identifier, not internal, `\n`, and caseless match [#4176]
- Added Gift status notices to loans form [#4174]
- Improved and clarified DwcOccurrence indexing concepts and application
- Improved writing to cached\* fields for TaxonName

### Fixed

- Fixes to TaxonWorks CSL style
- Bug in Image autocomplete
- CatalogNumbers attached to Containers not appearing in CollectionObject tag [#4163]
- OriginRelationship creation for Sequences [#4180]
- CSD: change of namespace not updating [#4147]
- TaxonWorks bibliography style for book chapter.
- Removed obsolete Description table from COLDP exports
- Remove [sic] from COLDP name fields [#3833]
- Autonym synonyms bug in COLDP exporter [#4175]
- New taxon name: Show only subject relationships on Relationships section
- Images added before saving field occurrence are not saved [#4134]
- Rendering Family group names from invalid names [#4187]
- Verbatim latitude not displaying [#4178]

[#4056]: https://github.com/SpeciesFileGroup/taxonworks/issues/4056
[#4177]: https://github.com/SpeciesFileGroup/taxonworks/issues/4177
[#4178]: https://github.com/SpeciesFileGroup/taxonworks/issues/4178
[#4148]: https://github.com/SpeciesFileGroup/taxonworks/issues/4148
[#4163]: https://github.com/SpeciesFileGroup/taxonworks/issues/4163
[#4174]: https://github.com/SpeciesFileGroup/taxonworks/issues/4174
[#4176]: https://github.com/SpeciesFileGroup/taxonworks/issues/4176
[#4180]: https://github.com/SpeciesFileGroup/taxonworks/issues/4180
[#3148]: https://github.com/SpeciesFileGroup/taxonworks/issues/3148
[#3158]: https://github.com/SpeciesFileGroup/taxonworks/issues/3158
[#3833]: https://github.com/SpeciesFileGroup/taxonworks/issues/3833
[#4134]: https://github.com/SpeciesFileGroup/taxonworks/issues/4134
[#4135]: https://github.com/SpeciesFileGroup/taxonworks/issues/4135
[#4142]: https://github.com/SpeciesFileGroup/taxonworks/issues/4142
[#4147]: https://github.com/SpeciesFileGroup/taxonworks/issues/4147
[#4153]: https://github.com/SpeciesFileGroup/taxonworks/issues/4153
[#4175]: https://github.com/SpeciesFileGroup/taxonworks/issues/4175
[#4177]: https://github.com/SpeciesFileGroup/taxonworks/issues/4177
[#4187]: https://github.com/SpeciesFileGroup/taxonworks/issues/4187

## [0.46.1] - 2024-12-04

### Fixed

- Add citation back to gallery endpoint [#4136]

[#4136]: https://github.com/SpeciesFileGroup/taxonworks/issues/4136

## [0.46.0] - 2024-12-03

### Added

- Added soft_validation of infrasubspecific name.
- Topics can be unified [#4106]
- Task - Controlled vocabulary terms across projects [#4112]
- Source filter can operate on `cached_*` fields enabling link to project vocabulary [#4123]
- `/api/v1/otus/:id/inventory/images?sort_order=` param to sort by class of Depiction object type
- Task - Simplemappr (https://www.simplemappr.net) export support from Filter collection objects
- Print key task [#4071] [#4117]
- `/api/v1/leads/key/:id` endpoint serving `pinpoint` key app
- Filter loans: Identifiers, created by and updated by columns [#4098]
- Edit/New loan task: Add `none` status option
- Edit/New Field occurence task: biological associations panel [#4103]
- Edit/New Field occurence task: depictions panel [#4108]
- Matrix row coder task: Now and Today lock buttons [#4110]
- More TaxonName soft validations

### Fixed

- `/api/v1/otus/:id/inventory/images` out of context depictions [#4129]
- Unifying related BiologicalAssociations [#4099]
- Async DwcOccurrence refreshes that referenced destroyed objects
- FieldOccurrence Radial Navigator
- Unify objects: Same object can be selected on both sides [#4100]
- New taxon name: Cannot create new combination (under ICN) [#4127]
- Syncronize misspellings [#4109]
- Blank terms to /autocomplete endpoints raising
- Rendering subspecies names in botany
- TypeMaterial autocomplete
- Some async DwcOccurrence updating callbacks

### Changed

- `/api/v1/otus/:id/inventory/images` response structure
- Update Gemfiles

[#4109]: https://github.com/SpeciesFileGroup/taxonworks/issues/4109
[#4106]: https://github.com/SpeciesFileGroup/taxonworks/issues/4106
[#4112]: https://github.com/SpeciesFileGroup/taxonworks/issues/4122
[#4123]: https://github.com/SpeciesFileGroup/taxonworks/issues/4123
[#4129]: https://github.com/SpeciesFileGroup/taxonpages/issues/4129
[#4099]: https://github.com/SpeciesFileGroup/taxonworks/issues/4099
[#4117]: https://github.com/SpeciesFileGroup/taxonworks/issues/4117
[#4071]: https://github.com/SpeciesFileGroup/taxonworks/issues/4071
[#4098]: https://github.com/SpeciesFileGroup/taxonworks/issues/4098
[#4100]: https://github.com/SpeciesFileGroup/taxonworks/issues/4100
[#4103]: https://github.com/SpeciesFileGroup/taxonworks/issues/4103
[#4108]: https://github.com/SpeciesFileGroup/taxonworks/issues/4108
[#4110]: https://github.com/SpeciesFileGroup/taxonworks/issues/4110
[#4127]: https://github.com/SpeciesFileGroup/taxonworks/issues/4127

## [0.45.0] - 2024-10-30

### Added

- Created/updated overviews for user data
- Unify objects task [#970]
- Attribution to ObservationMatrix
- New biological association task [#4026]
- Duplicate OTU predictor task [#4083]
- DwcOccurrenceHooks for BiocurationGroups, OTUs
- New image task: is original checkbox to source panel [#4090]
- Confidence facets and batch operations to all Filters [#4043]
- Browse nomenclature task: Radial annotator for OTUs

### Changed

- RecordNumber identifiers can be duplicated (namespace + identifier combinations) across CollectionObjects [#4096]
- Local identifier display in CollectionObject tag now prefers position to break tie with RecordNumber and CatalogNumber [#4074]
- Filter CO: Show only current taxon determination [#4092]

### Fixed

- Loan OTU facet [#4087]
- With/out facets failing in combination with other facets [#4089]
- Simple TaxonName batch load failing with invalid children
- `api/v1/images/:id` broken for non-integer ids
- Containerizing objects prevented identific increments
- New dichotomous key: Radial annotator is not loading the correct data [#4076]

[#4087]: https://github.com/SpeciesFileGroup/taxonworks/issues/4087
[#4089]: https://github.com/SpeciesFileGroup/taxonworks/issues/4089
[#4026]: https://github.com/SpeciesFileGroup/taxonworks/issues/4026
[#4043]: https://github.com/SpeciesFileGroup/taxonworks/issues/4043
[#4074]: https://github.com/SpeciesFileGroup/taxonworks/issues/4074
[#4076]: https://github.com/SpeciesFileGroup/taxonworks/issues/4076
[#4077]: https://github.com/SpeciesFileGroup/taxonworks/issues/4077
[#4083]: https://github.com/SpeciesFileGroup/taxonworks/issues/4083
[#4090]: https://github.com/SpeciesFileGroup/taxonworks/issues/4090
[#4092]: https://github.com/SpeciesFileGroup/taxonworks/issues/4092
[#4096]: https://github.com/SpeciesFileGroup/taxonworks/issues/4096
[#970]: https://github.com/SpeciesFileGroup/taxonworks/issues/970

## [0.44.3] - 2024-10-03

### Added

- `dwc_occurrence_id[]` param to dwc_gallery endpoint
- Image matrix link to radial linker and radial matrix

### Fixed

- Date received facet on loans [#4067]
- `api/v1/images/975145cf4d25d7ed35893170abc2e852` style calls finding images by id, not fingerprint [#3918]

### Changed

- Updated Ruby gems
- In DwC Import Otu `name` is now only set via use of `identificationQualifier`

[#3918]: https://github.com/SpeciesFileGroup/taxonworks/issues/3918
[#4067]: https://github.com/SpeciesFileGroup/taxonworks/issues/4067

## [0.44.2] - 2024-09-27

### Added

- Columns in filter results can be copied to clipboard
- Sort by identifier match option [#4065]
- `/collection_objects/123/dwc_compact` - DwC fields for those populated [#3994]
- Pagination to `/api/v1/otus/:otu_id/inventory/dwc_gallery`

### Fixed

- Display of missing DwC fields [#4051]
- `verbatim_field_number` updates ignored [#4066]
- DwC importer `verbatim_field_number` collision with Identifier validation
- Shortcuts: Keys pressed are not removed after user switches windows/tab

[#4065]: https://github.com/SpeciesFileGroup/taxonworks/issues/4065
[#4051]: https://github.com/SpeciesFileGroup/taxonworks/issues/4051
[#4066]: https://github.com/SpeciesFileGroup/taxonworks/issues/4066
[#3994]: https://github.com/SpeciesFileGroup/taxonworks/issues/3994

## [0.44.1] - 2024-09-24

### Added

- `/api/v1/otus/:id/inventory/keys` a list of keys scoped to or containing the Otu
- `otu_id` to ObservationMatrix, to facilitate setting scope and indexing of multi-entry keys
- `is_public` flag to ObservationMatrix

### Changed

- Revert strict `verbatim_field_number` validation [#4061]
- Renamed CollectingEvent `verbatim_trip_identifier` to `verbatim_field_number` [#4058]

### Fixed

- DwC `eventDate` should not be populated without an explict year reference [#4053]
- DwC `month` should not be populated when range-provided [#4055]

[#4053]: https://github.com/SpeciesFileGroup/taxonworks/issues/4053
[#4055]: https://github.com/SpeciesFileGroup/taxonworks/issues/4055
[#4058]: https://github.com/SpeciesFileGroup/taxonworks/issues/4058
[#4061]: https://github.com/SpeciesFileGroup/taxonworks/issues/4061

## [0.44.0] - 2024-09-17

### Added

- Create container task [#3038]
- Endpoint crossreferencing dwc_occurrences and images `api/v1/otus/:otu_id/inventory/dwc_gallery.json?per=1&page=2`
- Creating depictions of CollectionObjects now updates their DwcOccurrence automatically
- Filters: Custom button to `records per page` selector [#4032]
- New asserted distribution: Confidence panel [#4044]

### Changed

- Updated Ruby gems

### Fixed

- DwcOccurrence now _actually_ selects the valid name on export
- OTU taxonomy inventory API endpoint crashing on protonyms with no cached year and author.
- DwC importer column indexing confusion when there are blank headers
- Filter collecting event: Remove duplicate radial linker [#4050]

[#3038]: https://github.com/SpeciesFileGroup/taxonworks/issues/3038
[#4032]: https://github.com/SpeciesFileGroup/taxonworks/issues/4032
[#4044]: https://github.com/SpeciesFileGroup/taxonworks/issues/4044
[#4050]: https://github.com/SpeciesFileGroup/taxonworks/issues/4050

## [0.43.3] - 2024-09-09

### Added

- `per` and `page` parameters to `/api/v1/otus/:id/inventory/dwc`
- With/out facets for Loan dates [#3729]
- FieldNumber local identifier sensu DwC
- RecordNumber local identifier sensu DwC [#4016]
- DwC importer support for FieldNumber and RecordNumber [#4016] [#3800]
- DwC export support for FieldNumber, RecordNumber
- New RecordNumber panel for Comprehensive Digization
- Filter Otu: With/without common names
- Radial annotator: Add sort to identifiers slice [#4021]
- `extend[]=valid_name` to `/taxon_names`
- Valid name column in filter nomenclature

### Changed

- DwC export will now use a valid taxon name if linked first to an invalid, and it is available
- EventID and verbatim_trip_identifier are disentangled in DwC Importer, they do not map to one-another now [#3800] [#2852]
- TripCode is now FieldNumber (all data migrated)
- DwcOccurrence rebuilds triggered for changes to TaxonNameRelationship [#4019], TypeMaterial, TaxonDetermination, Identifier::Global
- Wikidata IDs are now also loaded into recordedByID and identifiedByID [#3989]
- Sort order of descendant inventory
- Removed net-pop gem workaround for Ruby 3.3.3
- Facet geographic area: Spatial mode by default
- Facet nomenclature rank: Remove selected ranks from select input
- Updated Ruby gems
- New taxon name task: Add manual mode for subsequent combinations section when taxon rank is not in the list [#4009]
- Optimized performance of Combination name rendering and use
- Filters with Geographic area facet default to 'Spatial'

### Fixed

- Header labels print without higher taxonomy [#4030]
- Staged images tab on collection object report
- Non-integer identifier start/end ranges raising
- Various facets in Filter OTUs not being scoped to unique records
- Saving a bad identifier from annotator fails to show message why
- Download formatted references as PDF
- Quickly clicking save before load-in on Comprehensive can detach CollectingEvent from CollectionObject
- Filter collecting events: data attribute table view is empty [#4013]
- Field synchronize: URI Too Large error when user pass a long query [#4017]
- DwC importer crashing on record with blank `basisOfRecord` [#4024]

[#2852]: https://github.com/SpeciesFileGroup/taxonworks/issues/2852
[#3729]: https://github.com/SpeciesFileGroup/taxonworks/issues/3729
[#3800]: https://github.com/SpeciesFileGroup/taxonworks/issues/3800
[#3989]: https://github.com/SpeciesFileGroup/taxonworks/issues/3989
[#4009]: https://github.com/SpeciesFileGroup/taxonworks/issues/4009
[#4013]: https://github.com/SpeciesFileGroup/taxonworks/issues/4013
[#4016]: https://github.com/SpeciesFileGroup/taxonworks/issues/4016
[#4017]: https://github.com/SpeciesFileGroup/taxonworks/issues/4017
[#4018]: https://github.com/SpeciesFileGroup/taxonworks/issues/4018
[#4019]: https://github.com/SpeciesFileGroup/taxonworks/issues/4019
[#4021]: https://github.com/SpeciesFileGroup/taxonworks/issues/4021
[#4024]: https://github.com/SpeciesFileGroup/taxonworks/issues/4024
[#4030]: https://github.com/SpeciesFileGroup/taxonworks/issues/4030

## [0.43.2] - 2024-08-10

### Added

- `all` button to predicate selector in Field Synchronize [#4005]
- `recent_target` parameter to filters, one of `updated_at` (default) or `created_at` [#4004]
- `verbatim_name` facet to Filter Nomenclature
- Soft validation (and fix) identifying redudant use of `verbatim_name` in Combinations

### Changed

- Comprehensive Specimen Digitization: Prevent user add duplicate types for type materials [#4002]
- Improved visual differentiation of Sandboxes

### Fixed

- Fixed Loan rendering when `date_sent` is blank [#4001]
- New combination: Links in `Other matches`panel didn't work

[#4001]: https://github.com/SpeciesFileGroup/taxonworks/issues/4001
[#4002]: https://github.com/SpeciesFileGroup/taxonworks/issues/4002
[#4004]: https://github.com/SpeciesFileGroup/taxonworks/issues/4004
[#4005]: https://github.com/SpeciesFileGroup/taxonworks/issues/4005

## [0.43.1] - 2024-08-04

### Changed

- Updated gems

### Fixed

- Integer type checking impacting AssertedDistribution filter
- Editing DataAttributes trigger complete re-index of the DwcOccurences [#4000]
- Misspelled DwcOccurrence attribute

[#4000]: https://github.com/SpeciesFileGroup/taxonworks/issues/4000
[#4002]: https://github.com/SpeciesFileGroup/taxonworks/issues/4002

## [0.43.0] - 2024-07-31

### Added

- Task to add image and as depictions to the objects identified in their filename [#3986]
- PDF version of styled/formatted source download [#3996]
- Type checking pattern for integers sent to `*_id` params in the API
- Radial annotator: Pagination to depictions slice
- Comprehensive: Pagination to depictions panel
- Browse collection objects Pagination to depictions panel
- Filter source: add ID to list [#3984]
- TW_DISABLE_DEPLOY_UPDATE_DATABASE env var to disable DB backup and migration at deploy time.

### Changed

- `repositories/autocomplete` label [#3981]
- Updated Ruby gems

### Fixed

- TaxonName filter Original combination with/out facet (both with and without)
- Removed deprecated GoogleMap georeference form [#3991]
- Print label generation [#3992]
- Generating a TaxonWorks Download for a bibtex result failing [#3997]
- Removed bad foreign-key constraint on BiocurationClassifications, TaxonDeterminations
- Content autocomplete not scoped to projects
- Some hotkeys don't work on Firefox on Linux [#3988]
- Cancel previous autocomplete requests [#3982]

[#3984]: https://github.com/SpeciesFileGroup/taxonworks/issues/3984
[#3991]: https://github.com/SpeciesFileGroup/taxonworks/issues/3991
[#3981]: https://github.com/SpeciesFileGroup/taxonworks/issues/3981
[#3982]: https://github.com/SpeciesFileGroup/taxonworks/issues/3982
[#3986]: https://github.com/SpeciesFileGroup/taxonworks/issues/3986
[#3988]: https://github.com/SpeciesFileGroup/taxonworks/issues/3988
[#3992]: https://github.com/SpeciesFileGroup/taxonworks/issues/3992
[#3996]: https://github.com/SpeciesFileGroup/taxonworks/issues/3996
[#3997]: https://github.com/SpeciesFileGroup/taxonworks/issues/3997

### Fixed

- Handling of [sic] in Protonym#original_combination_infraspecific_element [#3867]

## [0.42.0] - 2024-06-28

### Added

- Nexus file import [#2029]
- POST `/annotations/move?from_global_id=<>&to_global_id=<>&only[]=&except[]=`
- Clone CollectingEvent can include annotations, incremented identifiers
- Model Identifier::Local::Event in part: [#3800]
- Task - DwcOccurrence status
- `/api/v1/taxon_names/origin_citation.csv`, taxon names plus their origin citation
- Reasonable min/max elevations hard validations
- Increased scope of string cleaning [#3947]
- DwcOccurrence filter on all attributes
- DwcOccurrence visible in Project vocabulary
- Confirmation modal on mass annotator [#3969]
- `TW_ACTION_MAILER_SMTP_SETTINGS_USER_NAME`, `TW_ACTION_MAILER_SMTP_SETTINGS_PASSWORD` and `TW_ACTION_MAILER_SMTP_SETTINGS_AUTHENTICATION_TYPE` env vars for container deployments

### Fixed

- CE batch update collectors [#3936]
- Broken BiologicalAssociation scope for DwC download [#3949]
- NeXML render to screen [#3961]
- People queries referencing `use_min` and `use_max` in combination with other facets
- `/observation_matrix_column/list`
- Queries referencing emtpy `identifier_start` or end failing
- Moving depiciton from an Otu could fail in some cases
- OTU inventory endpoint failing when synonyms are empty
- CachedMap metadata raises when out-of-date
- Encoding unencodable text as Code128 breaks label preview
- Identifier between range breaks filter when blank params passed
- DwcIndex failing to update on Georeference, Role, BiocurationClassification, TaxonName, InternalAttribute changes
- Sometimes URL parameters are set incorrectly in facets.
- A COLDP export name and taxon remarks bug [#3837]
- Project dump not working when all params were supplied [#3967]
- Radial annotator: Selected object in "Move to" section is not displayed in Depictions slice
- Project SQL export failed to export tables with NULL project_id.
- Spatial Summary of the results in Filter Collecting Event "URI too large error" [#3937]

### Changed

- Upgraded to Rails 7. [#3819]
- Changed default URL protocol to HTTPS for TaxonWorks-generated e-mails in production environments
- Added bootsnap gem to speed up boot times. `tmp/cache` dir is used as cache by this gem
- Removed `versions_associations` and `shortened_urls` tables from Project SQL export
- Replace validations modal in Browse nomenclature task [#3974]
- Updated Ruby gems
- Georeference `error_radius` rounded to nearest meter before save [#3946]

[#2029]: https://github.com/SpeciesFileGroup/taxonworks/issues/2029
[#3800]: https://github.com/SpeciesFileGroup/taxonworks/issues/3800
[#3819]: https://github.com/SpeciesFileGroup/taxonworks/pull/3819/
[#3837]: https://github.com/SpeciesFileGroup/taxonworks/pull/3837/
[#3936]: https://github.com/SpeciesFileGroup/taxonworks/issues/3936
[#3937]: https://github.com/SpeciesFileGroup/taxonworks/issues/3937
[#3946]: https://github.com/SpeciesFileGroup/taxonworks/issues/3946
[#3947]: https://github.com/SpeciesFileGroup/taxonworks/pull/3947/
[#3949]: https://github.com/SpeciesFileGroup/taxonworks/issues/3949
[#3961]: https://github.com/SpeciesFileGroup/taxonworks/issues/3961
[#3967]: https://github.com/SpeciesFileGroup/taxonworks/pull/3967
[#3969]: https://github.com/SpeciesFileGroup/taxonworks/pull/3969
[#3974]: https://github.com/SpeciesFileGroup/taxonworks/pull/3974

## [0.41.1] - 2024-05-10

### Added

- An extended biological associations API endpoint [#3944]
- Updated Ruby gems.

### Fixed

- Empty `higherClassification` included ""
- Resaving Image resets height/width and original filename
- New image from Data raising from path error
- Filters: JSON request URL overflows container when too long
- PDF Button is missing in Filter Sources
- DwC Import task: Replace dialog shows `undefined` instead the current value
- Radial annotator: Data attributes can't be deleted from the list
- Radial quick forms: Collecting event slice doesn't render correctly
- CSD: In some cases, the locking mechanism does not work correctly [#3941]

[#3941]: https://github.com/SpeciesFileGroup/taxonworks/issues/3941
[#3944]: https://github.com/SpeciesFileGroup/taxonworks/issues/3944

## [0.41.0] - 2024-05-02

### Added

- Filter nomenclature: Local and global identifiers facets [#3942]
- Field synchronizer task- batch edit (regex too), update and synchronize columns and between columns
- `misspelling` option to API `taxon_name_relationship_set[]`

### Changed

- Gemfile update
- Improvements(?) to Collecting Event level classifier [#3821]

### Fixed

- Asynchronous batch updates on individual objects
- Invisible edges in biological associations graph viz
- PDF button is available for all document types [#3933]

[#3821]: https://github.com/SpeciesFileGroup/taxonworks/issues/3821
[#3933]: https://github.com/SpeciesFileGroup/taxonworks/issues/3833
[#3942]: https://github.com/SpeciesFileGroup/taxonworks/issues/3942

## [0.40.6] - 2024-04-30

### Changed

- Updated Ruby gems

### Fixed

- Notes params not applied in Source filters (anywhere) [#3927]
- OTU autocomplete raises when no taxon names match
- Moving from Source to Image filter failed to return cited images
- CSD: Catalog number panel displays warning messages when the namespace is set

[#3927]: https://github.com/SpeciesFileGroup/taxonworks/issues/3927

## [0.40.5] - 2024-04-25

### Added

- `/api/v1/taxon_name_relationships.csv` endpoint

### Changed

- Dwca `otu_name` only includes Otu#name, never anything else.
- `api/v1/otus/autocomplete` now more acurately returns the label of the matching term, i.e. Combinations are supported in rendering [https://github.com/SpeciesFileGroup/taxonpages/issues/193]
- Update Ruby gems

### Fixed

- Taxon name with nomen nudum status, nomen dubium status + invalidating relationship should be treated as separate invalid taxon.
- Quick forms: Lock buttons don't work on Biological associations.
- Week in review task [#3926]
- Missing Image metadata breaks radial
- Basic endemism task had a broken link out
- Prevent raise on bad polygon (LinearRing) Georeferences

[#3926]: https://github.com/SpeciesFileGroup/taxonworks/issues/3926

## [0.40.4] - 2024-04-21

### Added

- User estimated time tracking at the per-project level
- Orphaned DwcOccurrence and DelayedJob job metadata to admin Health report

### Changed

- Unified some methods on dwca export, refactored for speedups and memory
- Updated Ruby gems

### Fixed

- Dwca error from missmatched ids leading to bad sorts
- Manage controlled vocabulary task: New button resets type [#3923]
- Resource is spelled recource [#3922]

[#3922]: https://github.com/SpeciesFileGroup/taxonworks/issues/3922
[#3923]: https://github.com/SpeciesFileGroup/taxonworks/issues/3923

## [0.40.3] - 2024-04-14

### Changed

- Browse OTU: Replace descendants endpoint for the same used on TaxonPages. Now this panel is available for all ranks
- Bundle/gem update

### Fixed

- 2 issues with taxon names autocomplete (internal and api/v1)
- Memoization in dwca export

## [0.40.2] - 2024-04-09

### Added

- "Venn" factets to filter- logical operations on filter results [#3908]
- Sort column on project vocabulary task [#3915]

### Fixed

- `/data_attributes/brief` not scoped to project
- New collecting event: It tries to save the label even if it is empty
- Spatial summary return to filter with empty cached level fields [#3907]
- Comprehensive form: Sometimes Attributes are not cleaned when new collection object is created [#3910]
- DwC importer crashing when uploading files with CSV extension.
- DwC importer not honouring field and string delimiters when processing headers
- DwC importing wrongly allowing unreadable files to be staged

### Changed

- Updated Ruby gems.

[#3908]: https://github.com/SpeciesFileGroup/taxonworks/issues/3908
[#3907]: https://github.com/SpeciesFileGroup/taxonworks/issues/3907
[#3910]: https://github.com/SpeciesFileGroup/taxonworks/issues/3910
[#3915]: https://github.com/SpeciesFileGroup/taxonworks/issues/3915

## [0.40.1] - 2024-04-02

### Added

- Some more quality-of-life changes to Leads/keys
- Spatial summary report for CollectingEvent filter
- Geographic Area radial navigator links to associated filters
- Radial nomenclature: verbatim_author slice [#3896]

### Changed

- Gems updated

### Fixed

- Async batch update calls on individual objects failing [#3905]
- DwC export without CollectingEvents failing [#3897]
- Cloning CollectingEvents sets creator to the person who cloned the record
- Filter Staged Images missing filter button [#3901]

[#3905]: https://github.com/SpeciesFileGroup/taxonworks/issues/3905
[#3897]: https://github.com/SpeciesFileGroup/taxonworks/issues/3897
[#3896]: https://github.com/SpeciesFileGroup/taxonworks/issues/3896
[#3901]: https://github.com/SpeciesFileGroup/taxonworks/issues/3901

## [0.40.0] - 2024-03-26

_Special thanks to Tom Klein for his amazing open-source contributions on this release!._

### Added

- Model FieldOccurrence (observations sensu iNaturalist), with corresponding "new" task [#1643]
- Model "Lead" (dichotomous key support), with corresponding "new" task" [#1691]
- Key hub task [#3881]
- New OTU task
- "Week in review" task, visualize records added and navigate to them in filter context
- OTU name to Filter CO result [#3861]
- Batch add/remove sources to project from Source filter [#3888]
- Add taxon name autocomplete to Type specimen facet
- DwC Dashboard: Use the same DwC download of collection object filter task
- DwC-A Workbench: Add pagination for created imports
- Clone mode on image matrix
- Radial CO: Add preparation type slice [#3889]
- Radial mass navigation [#3672]
- Batch update or add data attributes [#3748]
- Include OTU `name` in Filter Collection Objects result
- Text file delimiter options to DwC import [#3894]
- CSV format for DwC importer
- Project vocabulary word-cloud text links to filter result for some models (e.g. CollectingEvent)

### Changed

- Images can no longer be duplicated attempting and are seemlessly normalized at creation [#2909]
- Filter images: Remove quick forms for Depictions [#3869]
- New image task: Add alert when trying to restart the interface without applying changes
- New CE: Destroy label when print label input is empty [#3878]
- Updated Ruby gems
- DwC importer now defaults to use `"` as string delimiter when importing and downloading tables.

### Fixed

- Project vocabulary handling of numeric fields
- Rediculous number of identifiers preventing collecting event editing [#3715]
- Community-based models not showing AlternateValues [#3883]
- Browse OTUs: headers do not link to correct panel [#3868]
- DwC-A importer crashing on hybrid formula scientific names
- Crash when georeferencing with zero meters of uncertainty
- New CE: Custom attributes don't refresh on new/edit CE [#3874]
- Radial quick forms: Asserted distribution screen partially blocked by a white rectangle [#3891]
- Print label task doesn't apply styles to labels [#3776]
- Missing collection object links on map markers

[#3748]: https://github.com/SpeciesFileGroup/taxonworks/issues/3748
[#3881]: https://github.com/SpeciesFileGroup/taxonworks/issues/3881
[#2909]: https://github.com/SpeciesFileGroup/taxonworks/issues/2909
[#1643]: https://github.com/SpeciesFileGroup/taxonworks/issues/1643
[#1691]: https://github.com/SpeciesFileGroup/taxonworks/issues/1691
[#3672]: https://github.com/SpeciesFileGroup/taxonworks/issues/3672
[#3715]: https://github.com/SpeciesFileGroup/taxonworks/issues/3715
[#3776]: https://github.com/SpeciesFileGroup/taxonworks/issues/3776
[#3861]: https://github.com/SpeciesFileGroup/taxonworks/issues/3861
[#3868]: https://github.com/SpeciesFileGroup/taxonworks/issues/3868
[#3869]: https://github.com/SpeciesFileGroup/taxonworks/issues/3869
[#3878]: https://github.com/SpeciesFileGroup/taxonworks/issues/3878
[#3883]: https://github.com/SpeciesFileGroup/taxonworks/issues/3883
[#3888]: https://github.com/SpeciesFileGroup/taxonworks/issues/3888
[#3889]: https://github.com/SpeciesFileGroup/taxonworks/issues/3889
[#3891]: https://github.com/SpeciesFileGroup/taxonworks/issues/3891
[#3894]: https://github.com/SpeciesFileGroup/taxonworks/issues/3894

## [0.39.0] - 2024-03-01

### Added

- Project vocabulary task [#864]
- Global identifier classes for Web of Science and Zoological Record [#3853]
- `/api/v1/biological_associations/simple.csv` endpoint
- Return a png of any image via `/api/v1/images/:id/scale_to_box(/:x/:y/:width/:height/:box_width/:box_height)` [#3852]
- `content_type` and `original_png` attributes to `/api/v1//images/123` [#3852]
- Ability to extend housekeeping on some filters to check changes on related models [#3851]
- Some new soft validations on Misspellings

### Fixed

- Handle bad BibTeX coming back from CrossRef.
- Quick Forms: Observation matrices slice doesn't work
- Quick Forms: Content slice doesn't display contents [#3850]
- Browse OTU: Load preferences
- New loan task: reset button doesn't work [#3856]
- New image task doesn't create citations without attributions
- Missing pagination headers for 4 endpoints [#3859]

### Changed

- Allow omitting seconds in non-interval ISO-8601 date times in DwC importer.

[#864]: https://github.com/SpeciesFileGroup/taxonworks/issues/864
[#3853]: https://github.com/SpeciesFileGroup/taxonworks/issues/3853
[#3851]: https://github.com/SpeciesFileGroup/taxonworks/issues/3851
[#3852]: https://github.com/SpeciesFileGroup/taxonworks/issues/3852
[#3850]: https://github.com/SpeciesFileGroup/taxonworks/issues/3850
[#3856]: https://github.com/SpeciesFileGroup/taxonworks/issues/3856
[#3859]: https://github.com/SpeciesFileGroup/taxonworks/issues/3859

## [0.38.3] - 2024-02-25

### Added

- `/api/v1/common_names` [#3794]
- `/api/v1/biological_associations/simple` A simple table format for BiologicalAssociations
- Housekeeping facet in filters has "Recent" button with options to populate past date ranges
- Radials to New image task

### Fixed

- DwC download not scoping DataAttributes correctly when records are a subset of objecs from a CollectingEvent
- DwC Dashboard buttons scoped to recent timeframes [#3774]
- A couple .csv endpoints for /api/v1
- Radial annotator: Filter tab doesn't work in depictions slice [#3824]
- Filters: Geographic area facet doesn't clear geographic area after reset [#3840]
- Radial collection object: Taxon determination list is not visible
- Align metadata in GeographicItem debug view
- Biological associations filter bugs
- Several radial annotator and batch annotator slice fixes
- DwC checklist importer fails quietly when `taxonomicStatus` is empty [#3783]

### Changed

- Documents are no longer destroyed when the last documentation referencing them are deleted.
- Use Ruby 3.3
- CI build/test with PostgreSQL 15
- CI base image uses Node 20

[#3783]: https://github.com/SpeciesFileGroup/taxonworks/issues/3783
[#3840]: https://github.com/SpeciesFileGroup/taxonworks/issues/3840
[#3774]: https://github.com/SpeciesFileGroup/taxonworks/issues/3774
[#3794]: https://github.com/SpeciesFileGroup/taxonworks/issues/3794
[#3824]: https://github.com/SpeciesFileGroup/taxonworks/issues/3824
[#3833]: https://github.com/SpeciesFileGroup/taxonworks/issues/3833

## [0.38.2] - 2024-02-09

### Added

- Highlight row on click in DwC Importer [#3795]
- Batch update CollectingEvent from CollectionObject filter radial
- Batch update `meta_prioritize_geographic_area` from CollectingEvent filter radial [#3498]

### Fixed

- CollectionObject summary nomenclature tag failing when no names are present
- Papertrail views for most models were failing
- Synchronized winding of polygons and multipolygons [#3712], and others
- DataAttribute alignment in DwC, take 3 [#3802]
- Radial Annotator: Citation count no longer updates [#3806]
- Radial Annotator: Depiction count no longer updates [#3813]
- Radial annotator: Attribution slice loads incorrect records
- Image matrix: OTU depictions cells are not displaying the correct images when `otu_filter` parameter is set
- New combination task freezes in some cases
- SQL project dump duplicating hierarchies tables rows causing index creation to fail on restore
- OtuPicker doesn't display OTU label when a new OTU is created in New loan task [#3809]

### Changed

- All polygons and multi_polygons in GeographicItems are wound to CCW after save
- Updated Ruby gems

[#3498]: https://github.com/SpeciesFileGroup/taxonworks/issues/3498
[#3712]: https://github.com/SpeciesFileGroup/taxonworks/issues/3712
[#3802]: https://github.com/SpeciesFileGroup/taxonworks/issues/3802
[#3795]: https://github.com/SpeciesFileGroup/taxonworks/issues/3795
[#3806]: https://github.com/SpeciesFileGroup/taxonworks/issues/3806
[#3813]: https://github.com/SpeciesFileGroup/taxonworks/pull/3813

## [0.38.1] - 2024-02-01

### Fixed

- DwC dumps cross-mapping attributes between CollectingEvent and CollectionObject (for real?) [#3802]
- Favorite cards section layout
- Radial batch triggers "re-search" when nothing is changed
- Custom attributes component loads auto filled with incorrect values [#3805]
- DwC importer crashing on real DwC-A zip archives when first table rows are not headers.

[#3802]: https://github.com/SpeciesFileGroup/taxonworks/issues/3802
[#3805]: https://github.com/SpeciesFileGroup/taxonworks/issues/3805

## [0.38.0] - 2024-01-31

### Added

- GeographicItem debug task
- `documentation_object_type` and `documentation_object_id` to documentation filter

### Changed

- Use `zeitwerk` loading framework [#2718]

### Fixed

- DwC dumps cross-mapping attributes between CollectingEvent and CollectionObject [#3802]
- Staged Image filter failing on some identifier queries
- TaxonName batch update
- Contributing link [#3752]
- Uncaught promise errors [#3767]
- Custom attributes triggers `isUpdated` ce state [#3764]
- Custom attributes panels don't check if data attributes already exist [#3762]
- Gender agreement of misspellings [#3782]
- Loan item list doesn't update when adding a loan item from Tag or Pinboard [#3784]
- Unable to add a CO loan item to a loan that already has an OTU loan item with the same id [#3785]
- CO Loan gifts have tag "On Loan until false" [#3731]
- Figure panel in New content task
- DwC Occurrence Importer using out of project scope http://rs.tdwg.org/dwc/terms/FossilSpecimen biocuration class.
- Hub: Status filter doesn't work correctly [#3791]
- Hub: Left and right arrow keys on task hub don't work as expected. [#3792]

[#3802]: https://github.com/SpeciesFileGroup/taxonworks/issues/3802
[#2718]: https://github.com/SpeciesFileGroup/taxonworks/issues/2718
[#3731]: https://github.com/SpeciesFileGroup/taxonworks/issues/3731
[#3752]: https://github.com/SpeciesFileGroup/taxonworks/issues/3752
[#3762]: https://github.com/SpeciesFileGroup/taxonworks/issues/3762
[#3764]: https://github.com/SpeciesFileGroup/taxonworks/issues/3764
[#3767]: https://github.com/SpeciesFileGroup/taxonworks/issues/3767
[#3784]: https://github.com/SpeciesFileGroup/taxonworks/issues/3784
[#3785]: https://github.com/SpeciesFileGroup/taxonworks/issues/3785
[#3791]: https://github.com/SpeciesFileGroup/taxonworks/issues/3791
[#3792]: https://github.com/SpeciesFileGroup/taxonworks/issues/3792

## [0.37.1] - 2024-01-04

### Added

- `Emendavit` status for ICN names [#3716]
- "CONFIRM" screen when editing a collecting event with > 100 attached COs [#3727]
- `epithet_only` parameter and facet to taxon name filter [#3589]
- Links for users profiles on project members list (only for administrators)
- Cursor and text to reveal project preference predicates can be reordered [#3736]
- Batch append collectors to Collecting Events within CE filter
- Batch set Collecting Event date and time within CE filter
- Darwin Core `superfamily`, `subfamily`, `tribe`, `subtribe` export support
- Darwin Core exporter: include Notes from most recent `TaxonDetermination` as `identificationRemarks`
- Save user's custom layout tables [#3756] [#3307] [#3568]

### Changed

- DwC Occurrence Importer: Parse authorship information in typeStatus field
- DwC Exporter: `recordedBy` and `identifiedBy` fields use `First Prefix Last Suffix` order
- Project member list now has links for users profiles (only for administrators)

### Fixed

- `dwc_occurrence_id` param to `/api/v1/dwc_occurrences`
- Another `project_id` scope issue in Otu Filter
- Update DwcOccurence index endpoint
- Uniquify people: Always show radials for selected person
- Remove property doesn't work on Biological relationship composer
- Feet to meter conversion does not work as expected [#2110]
- OTUs autocomplete API endpoint ignoring `having_taxon_name_only` param
- DwC importer creating multiple namespaces instead of just one for `occurrenceID` and `eventID`
- Combination always visible [#3366]
- Copy text from PDF

[#2110]: https://github.com/SpeciesFileGroup/taxonworks/issues/2110
[#3307]: https://github.com/SpeciesFileGroup/taxonworks/issues/3307
[#3366]: https://github.com/SpeciesFileGroup/taxonworks/issues/3366
[#3568]: https://github.com/SpeciesFileGroup/taxonworks/issues/3568
[#3589]: https://github.com/SpeciesFileGroup/taxonworks/issues/3589
[#3716]: https://github.com/SpeciesFileGroup/taxonworks/issues/3716
[#3727]: https://github.com/SpeciesFileGroup/taxonworks/issues/3727
[#3736]: https://github.com/SpeciesFileGroup/taxonworks/issues/3736
[#3756]: https://github.com/SpeciesFileGroup/taxonworks/issues/3756

## [0.37.0] - 2023-12-14

### Added

- DwC `verbatimLabel` support [#2749]
- Preview option and results reports for filter based batch updates [#3690]
- Freeform digitization, draw shapes to stub CollectionObjects [#3113]
- `superfamily`, `tribe` and `subtribe` DwC terms now supported in occurrences importer [#3705]

### Changed

- Improved simplified taxonomy rendering
- Unifies all filter-originating batch updates to a common look and feel [#3690]
- Report file size to browser for downloads
- DwC Checklist Importer: blank `originalNameUsageID` skip original combination creation instead of erroring [#3680]

### Fixed

- Ordering of descriptors in TNT format [#3711]
- Some ObservationMatrix views/formats were broken or unavailable for preview
- DwC-A checklist importer: fix importer crash caused by nil parent
- Address rendering on loan form [#3645]
- Citation topic whitespace for paper catalog [#187]
- Source filter with duplicate results when coming from another filter [#3696]
- `ancestrify` parameter for Otu queries not scoping to TaxonNames correctly
- Filter source: BibTeX type facet
- Project data SQL export obfuscating all users instead of just non-members
- Project data SQL export outputting only two rows per hierarchy-related tables
- AssertedDistributions API index call failed when OTU not linked to taxon name
- Missing valid names in nomenclature match task
- DwC Occurrence Importer: prefer correct protonym spelling when misspelling matches current conjugation

[#187]: https://github.com/SpeciesFileGroup/taxonpages/issues/187
[#2749]: https://github.com/SpeciesFileGroup/taxonworks/issues/2749
[#3113]: https://github.com/SpeciesFileGroup/taxonworks/issues/3113
[#3645]: https://github.com/SpeciesFileGroup/taxonworks/issues/3645
[#3680]: https://github.com/SpeciesFileGroup/taxonworks/issues/3680
[#3690]: https://github.com/SpeciesFileGroup/taxonworks/issues/3690
[#3696]: https://github.com/SpeciesFileGroup/taxonworks/issues/3696

## [0.36.0] - 2023-11-30

### Added

- Staged image CollectionObjects are destroy if a) stubs and b) depictions are removed from them to another CollectionObject [#3172]
- `/api/v1/biological_associations/123/globi` (preview experiment)
- `/api/v1/biological_associations/123/resource_relationship` (preview experiment)
- BiologicalAssociations as raw TaxonWorks data`/api/v1/biological_associations.csv`
- BiologicalRelationships as raw TaxonWorks data`/api/v1/biological_relationships.csv`
- DwC ResourceRelationship extension (preview) [#2554]
- Taxonomy summary to CollectionObject summary report
- Metadata summary report from Filter BiologicalAssociations
- Biological associations simple table preview, sortable columns [#1946]
- GLOBI format table from Filter BiologicalAssociations (preliminary)
- Family by genera report from Filter BiologicalAssociations
- DwC ResourceRelationship extension preview from Filter BiologicalAssociations
- Visualize network from Filter BiologicalAssociations
- BiologicalRelationship can have Identifiers
- "ancestrify" option to TaxonName and Otu filters (adds ancestors of filter result)
- Auto UUIDs as new Identifier::Global::Uuid::Auto for models
- Auto UUIDs are created for BiologicalAssociations and OTUs
- Maintenance Task to add UUIDs to objects that can have them but don't
- TaxonName model to customize attributes
- TaxonNameRelationship model, added validation for the rank of type species and type genus.
- New source task: Person source
- Index view to API for /depictions
- Added extend[]=role_counts to /person/123.json
- Batch update OTU taxon_name within OTU filter [#3656]
- DwC Checklist importer: support "invalid", "incorrectOriginalSpelling" taxonomic Status
- DwC Checklist importer: option to match and update existing names rather than create new hierarchy from Root
- DwC Occurrence importer: search for repository URL

### Changed

- CachedMaps of ancestors are set for rebuild when a descendant Georeference or AssertedDistribution is created
- Radial annotator: Move selected source to the bottom in citation form [#3652]
- DwC Occurrence importer: more helpful protonym, institution error messages
- Filter interfaces: remove items from list instead redirect to data view [#3659]
- New BiologicalAssociation defaults to task, not old form
- Extracted CSV generating code to lib/export/csv

### Fixed

- Buttons to remove BiologicalProperties in composer failing [#3673]
- Could not destroy BiologicalRelationship if properties attached
- Some CollectionObject summary values were not scoped to filter query
- Filtering People returned duplicate values one name string searches
- BiologicalAssociations passed to TaxonNames missed object names
- Nulified cached values in Collecting Event, if Geographic area deleted [#3668]
- Match TaxonName based on original combination [#3365]
- Radial AD: Quick/recent selector broken on "Move". [#3640]
- New taxon name: Author panel overflow when source has a long link
- Edit Loan: Loans created without recipient or supervisor cannot be updated
- Fixed bug in DwC importer background processor that was not dealing with errored records.
- Browse OTU: autocomplete overflow [#3667]
- Comprehensive: Relationship doesn't show up on biological associations list [#3671]
- DwC Occurrence importer: protonyms could not be found if authorship information didn't match
- DwC Occurrence importer: protonyms could not be found if author was Person [#3677]
- DwC Checklist importer: empty `scientificNameAuthorship` field would cause row to error [#3660]
- DwC Checklist importer: subsequent combinations with synonym status whose parents are synonyms would cause row to error
- Could not set Repository Index Herbariorum flag in interface
- Uniquify People: autocomplete would not select people for merging if already present in Match people table

[#3172]: https://github.com/SpeciesFileGroup/taxonworks/issues/3172
[#1946]: https://github.com/SpeciesFileGroup/taxonworks/issues/1946
[#2554]: https://github.com/SpeciesFileGroup/taxonworks/issues/2554
[#3365]: https://github.com/SpeciesFileGroup/taxonworks/issues/3365
[#3640]: https://github.com/SpeciesFileGroup/taxonworks/issues/3640
[#3652]: https://github.com/SpeciesFileGroup/taxonworks/issues/3652
[#3656]: https://github.com/SpeciesFileGroup/taxonworks/issues/3656
[#3659]: https://github.com/SpeciesFileGroup/taxonworks/issues/3659
[#3660]: https://github.com/SpeciesFileGroup/taxonworks/issues/3660
[#3667]: https://github.com/SpeciesFileGroup/taxonworks/issues/3667
[#3668]: https://github.com/SpeciesFileGroup/taxonworks/issues/3668
[#3671]: https://github.com/SpeciesFileGroup/taxonworks/issues/3671
[#3673]: https://github.com/SpeciesFileGroup/taxonworks/issues/3673
[#3677]: https://github.com/SpeciesFileGroup/taxonworks/issues/3677

## [0.35.3] - 2023-11-13

### Added

- Radial collection object: Add repository [#3637]

### Changed

- CachedMaps (WebLevel1) is now based on "State" shapes only, improving resolution
- CachedMap build process adds pre-build step to greatly minimize overall number of spatial calculations
- CachedMap spatial calculations use a intersection + "smoothing" approach
- Also use year of publication to determine correct protonyn having homonyms [#3630]
- Improved error message when `typeStatus` name is a homonym in DwC occurrences importer [#3632]

### Fixed

- Duplicate loans appearing Loan filter [#3636]
- New source when cloned and saved is not added to the project sources [#3629]
- Sequence display when not a Primer
- CachedMap indexing speedups failed to properly utilize prior work
- Duplicate CachedMapRegister rows being created per object
- New Image task, second "Apply" button is not working #3628
- ' [sic]' not removed when searching for synonyms in database to compare with `typeStatus` in DwC occurrence importer [#3633]

[#3628]: https://github.com/SpeciesFileGroup/taxonworks/issues/3636
[#3628]: https://github.com/SpeciesFileGroup/taxonworks/issues/3628
[#3629]: https://github.com/SpeciesFileGroup/taxonworks/issues/3629
[#3630]: https://github.com/SpeciesFileGroup/taxonworks/pull/3630
[#3632]: https://github.com/SpeciesFileGroup/taxonworks/pull/3632
[#3633]: https://github.com/SpeciesFileGroup/taxonworks/pull/3633
[#3637]: https://github.com/SpeciesFileGroup/taxonworks/pull/3637

## [0.35.2] - 2023-11-07

### Changed

- Update Gemfiles
- CachedMap algorithm, now far more precise.
- Browse OTU: Image gallery section is now available for all ranks [#3612]
- Map saves tile preferences [#3619]

### Fixed

- Anyone can destroy a Community (Global) identifier on a Community object [#3601]
- Newfoundland/CAR mapping issue [#3588]
- Role callbacks interfered with creation of nested objects [#3622] !! Potentially breaking fix !!
- Queries to `/api/v1/sources` not scoping to project when `project_token` used [#3623]
- CollectionObject summary report tab clicks
- Cached map preview incorrect/default GeographicItem id for GeographicAreas
- Collection object summary report bad link
- Task Biological associations graph: Save fails when trying to update a graph
- Role picker doesn't show organization name when created [#3611]
- Spinner hangs when apply fails in New Images task [#3620]

[#3601]: https://github.com/SpeciesFileGroup/taxonworks/issues/3601
[#3588]: https://github.com/SpeciesFileGroup/taxonworks/issues/3588
[#3622]: https://github.com/SpeciesFileGroup/taxonworks/issues/3622
[#3623]: https://github.com/SpeciesFileGroup/taxonworks/issues/3623
[#3611]: https://github.com/SpeciesFileGroup/taxonworks/issues/3611
[#3612]: https://github.com/SpeciesFileGroup/taxonworks/issues/3612
[#3619]: https://github.com/SpeciesFileGroup/taxonworks/issues/3619
[#3620]: https://github.com/SpeciesFileGroup/taxonworks/issues/3620

## [0.35.1] - 2023-10-23

### Changed

- Doubled the number of favoritable tasks to 40 [#3600]
- Add record frame to Filter Source [#3615]

### Fixed

- TaxonPage stats, maybe, who knows at this point.
- Images for OTU type material expanded to all protonyms
- Reset project preferences [#3599]
- Project TSV dump permissions on server side
- Clone moved CVT, not cloned project

[#3600]: https://github.com/SpeciesFileGroup/taxonworks/issues/3600
[#3599]: https://github.com/SpeciesFileGroup/taxonworks/issues/3599
[#3615]: https://github.com/SpeciesFileGroup/taxonworks/issues/3615

## [0.35.0] - 2023-10-19

### Added

- Outdated names task for CollectionObjects (compare to COL) [#2585]
- Unified project data download task [#1009], in part
- Download project as zipped TSV tables in Download [#1009]
- CSV generating endpoints `/api/v1/taxon_names.csv` and `/api/v1/otus.csv`
- Filter CollectionObject links to "Collection Summary" task [#3434]
- CollectionObject type facet
- Coordinate and collecting event sections in Browse OTUs

### Changed

- Download routes now name files as `.tsv`
- CollectingEvent allowable max records made smart [#3590]
- Added `extend[]=attribution` to `/images/123.json`

### Fixed

- TaxonNameClassification download
- TaxonName `descendants` facet always included self, it shouldn't have
- Without document facet
- Object cloning in OriginRelationship caused infinite loops [#3594]
- Quote handling in API autocomplete calls
- Organization name not displaying in attribution copyright _label_
- Manage Controlled vocabulary term: CVT list is not reloading after clone them from other project
- Not possible to delete asserted distribution once added in radial object [#3591]
- Manage controlled vocabulary: Delete button doesn't work [#3593]

[#2585]: https://github.com/SpeciesFileGroup/taxonworks/issues/2585
[#1009]: https://github.com/SpeciesFileGroup/taxonworks/issues/1009
[#3593]: https://github.com/SpeciesFileGroup/taxonworks/issues/3593
[#3594]: https://github.com/SpeciesFileGroup/taxonworks/issues/3594
[#3590]: https://github.com/SpeciesFileGroup/taxonworks/issues/3590
[#3434]: https://github.com/SpeciesFileGroup/taxonworks/issues/3434
[#3591]: https://github.com/SpeciesFileGroup/taxonworks/issues/3591

## [0.34.6] - 2023-10-06

### Added

- WKT and GeoJSON endpoints for /geographic_items/123.wkt
- Clone ControlledVocabularies across projects [#3562]
- Batch move taxon names to a new parent within TaxonName filter [#3584]
- Batch update Source with a Serial within Source filter [#3561]
- Browse nomenclature hierachy nav counts of invalid/valid link to filter
- Reset forms for user preferences and project card favorites [#3545]
- Otu RCC5 relationships to the COLDP exporter [#3569]
- Filter images slice in radial linker [#3574]
- Name relations to Catalogue of Life data package exports [#1211]
- Type Materials to Catalogue of Life data package exports [#3213]
- Filter list: Add border to highlight the last row where a radial was opened [#3583]

### Changed

- Update Gemfile
- TaxonName stats metadata includes coordinate OTUs and synonyms of self
- Change map position in Filter collecting events [#3571]
- Add type material button is now blue [#3579]
- Radial navigator: close radial menu when slices are opened in a new tab/window clicking and pressing ctrl/shift/meta keys [#3582]

### Fixed

- Loans referencing containers have 'Total' properly calculated [#3035]
- TaxonDetermination sort order on CollectionObject comprehensive/browse... again [#1355]
- OTU API autocomplete not resolving to valid OTU
- Attribution rendering had cryptic license value [#3577]
- GeographicAreas not registering for some DWCA imports [#3575]
- New collecting event: georeference from verbatim button creates two identical georeferences [#3573]

[#3035]: https://github.com/SpeciesFileGroup/taxonworks/issues/3035
[#1355]: https://github.com/SpeciesFileGroup/taxonworks/issues/1355
[#3562]: https://github.com/SpeciesFileGroup/taxonworks/issues/3562
[#3584]: https://github.com/SpeciesFileGroup/taxonworks/issues/3584
[#3561]: https://github.com/SpeciesFileGroup/taxonworks/issues/3561
[#3545]: https://github.com/SpeciesFileGroup/taxonworks/issues/3545
[#3571]: https://github.com/SpeciesFileGroup/taxonworks/issues/3571
[#3573]: https://github.com/SpeciesFileGroup/taxonworks/issues/3573
[#3574]: https://github.com/SpeciesFileGroup/taxonworks/issues/3574
[#3577]: https://github.com/SpeciesFileGroup/taxonworks/issues/3577
[#3579]: https://github.com/SpeciesFileGroup/taxonworks/issues/3579
[#3582]: https://github.com/SpeciesFileGroup/taxonworks/issues/3582
[#3583]: https://github.com/SpeciesFileGroup/taxonworks/issues/3583

## [0.34.5] - 2023-09-26

### Added

- Cached map item report (linked from Filter OTUs)
- Depictions list on Filter image

### Changed

- Calls to `/api/v1` have a new key/value signature
- Staged image metadata field format from JSON to JSONB [#3446]
- Updated Ruby gems

### Fixed

- Batch import BibTeX failing on empty entries
- Chronology stats report
- ImportAttribute facet not working on any predicate searches
- Taxon name/otus filter order bug
- Staged image queries failing when multiple facets used [#3556]
- Citations list is truncated in Radial Annotator [#3560]
- DwC attributes are now showing in Stepwise determinations task
- Quick taxon name only works for species [#3554]
- Filter Images: Change `per` doesn't update the table [#3566]

[#3554]: https://github.com/SpeciesFileGroup/taxonworks/issues/3554
[#3556]: https://github.com/SpeciesFileGroup/taxonworks/issues/3556
[#3560]: https://github.com/SpeciesFileGroup/taxonworks/issues/3560
[#3566]: https://github.com/SpeciesFileGroup/taxonworks/issues/3566

## [0.34.4] - 2023-09-15

### Added

- ImportAttribute facets to various filters
- Project data curation issue tracking URL field (and to base API response) [#3550]
- Manual option to regenerate derivative images on Show Image
- API gallery endpoint `/depictions/gallery`
- Image quick forms, add depictions in the context of an image [#3540]
- Tables of data to nomenclature stats plots, with option to copy to clipboard
- With/out nomenclature date facet on filter nomenclature
- Determiners can be re-ordered (topmost, regardless of year, is preferred) [#1355]

### Changed

- Updated Gemfile
- Updated JS packages
- Derivative images strip EXIF and auto orient
- TaxonName autocomplete change to a strict match mode.
- Bold geographic levels in Type specimen panel in Browse OTU [#3544]

### Fixed

- Subqueries in unified filters were silently ignoring components of the query, e.g. fix spatial + subquery requests [#3552]
- Geographic level names not displaying on Browse OTU [#3553]
- Sqed images that fail processing will try again with slower method automatically [#3070] [#3443]
- TaxonName dynamic observation matrix row not properly scoped [#3454]
- OTU API autocomplete fails to sort results
- Duplicate type status per CollectionObject are not allowed [#3535]
- Edit/New taxon name: Author order for taxon name does not match author order of source [#3551]
- Some issues with order of roles (e.g. Determinations) in display [#1355]

[#1355]: https://github.com/SpeciesFileGroup/taxonworks/issues/1355
[#3443]: https://github.com/SpeciesFileGroup/taxonworks/issues/3443
[#3552]: https://github.com/SpeciesFileGroup/taxonworks/issues/3552
[#3553]: https://github.com/SpeciesFileGroup/taxonworks/issues/3553
[#3550]: https://github.com/SpeciesFileGroup/taxonworks/issues/3550
[#3070]: https://github.com/SpeciesFileGroup/taxonworks/issues/3070
[#3454]: https://github.com/SpeciesFileGroup/taxonworks/issues/3454
[#3535]: https://github.com/SpeciesFileGroup/taxonworks/issues/3535
[#3540]: https://github.com/SpeciesFileGroup/taxonworks/issues/3540
[#3544]: https://github.com/SpeciesFileGroup/taxonworks/issues/3544
[#3551]: https://github.com/SpeciesFileGroup/taxonworks/issues/3551

## [0.34.3] - 2023-09-05

### Added

- Task - Nomenclature by year plots [#2472]
- API for BiologicalRelationships -`api/v1/biological_relationships?extend[]=biological_property` [#3525]
- Organization to Attribution slice in Radial annotator [#3529]
- Delayed job queue `cached`, currently used in Role-related updates [#3437]
- Allow organization determiners in DwC occurrences importer

### Changed

- Error radius also captured as literal value in addition to conversion to error polygon [#3471]
- Batch update of collecting event geographic areas is now run in the background, limited to 250 record [#3527]
- Reverted index-based TaxonName autocomplete to comprehensive version
- Upgraded docker env to Postgis 3.4

### Fixed

- Missing synonym record for basionym in COLDP export [#3482]
- Fixed loan related links in several places [#3463]
- Common name language ISO when no language [#3530]
- Attribution displays owner/copyright holder Organization names [#3515]
- CollectingEvent filter fails on cached*geo*\* fields [#3526]
- Reviewing and Organization's related data
- CollectionObject timeline didn't show loans when object containerized [#3528]
- Browse Annotations "On" filter doesn't work [#3505]
- Georeferences are not cleaned after unset current collecting event in comprehensive specimen digitization task [#3533]
- Fix collection object pagination in Browse OTU

[#2472]: https://github.com/SpeciesFileGroup/taxonworks/issues/2472
[#3437]: https://github.com/SpeciesFileGroup/taxonworks/issues/3437
[#3471]: https://github.com/SpeciesFileGroup/taxonworks/issues/3471
[#3463]: https://github.com/SpeciesFileGroup/taxonworks/issues/3463
[#3527]: https://github.com/SpeciesFileGroup/taxonworks/issues/3527
[#3505]: https://github.com/SpeciesFileGroup/taxonworks/issues/3505
[#3515]: https://github.com/SpeciesFileGroup/taxonworks/issues/3515
[#3525]: https://github.com/SpeciesFileGroup/taxonworks/issues/3525
[#3526]: https://github.com/SpeciesFileGroup/taxonworks/issues/3526
[#3528]: https://github.com/SpeciesFileGroup/taxonworks/issues/3528
[#3529]: https://github.com/SpeciesFileGroup/taxonworks/issues/3529
[#3530]: https://github.com/SpeciesFileGroup/taxonworks/issues/3530
[#3533]: https://github.com/SpeciesFileGroup/taxonworks/issues/3533

## [0.34.2] - 2023-08-16

### Added

- Subsequent Name Form section in New taxon name [#3460]
- Original form section in New taxon name

### Changed

- New species name button is now always visible in Type section on New taxon name task
- Improve COLDP export delimiter usability [#3522]
- Updated Node packages and Ruby gems

### Fixed

- Role scoping broken, affecting things like Verifiers list [#3514]
- `api/v1/citation` failing on last page of results [#3524]
- Fix generation of Unit tray labels from Filter nomenclature
- Object graph view failing to render (controller object no longer available!?)
- People as sources missing missing relationship (broke object graph)
- Combinations in COLDP exports lack rank [#3516]
- Fix coldp.rb undefined method `iso8601` for nil:NilClass [#3512]
- Improve TaxonName autocomplete result prioritization [#3509]
- Clone button is not clearing input after cloning

[#3514]: https://github.com/SpeciesFileGroup/taxonworks/issues/3514
[#3524]: https://github.com/SpeciesFileGroup/taxonworks/issues/3524
[#3512]: https://github.com/SpeciesFileGroup/taxonworks/issues/3512
[#3516]: https://github.com/SpeciesFileGroup/taxonworks/issues/3516
[#3509]: https://github.com/SpeciesFileGroup/taxonworks/issues/3509
[#3460]: https://github.com/SpeciesFileGroup/taxonworks/issues/3460

## [0.34.1] - 2023-08-07

### Fixed

- No parent Otu returned for TaxonName with more than 1 OTU [#3414]
- Missing organization tab in Owner panel on New image task
- BibTeX download shows incorrect results on New source task [#3510]
- Asserted distribution API endpoint crashing when count is above 50

[#3510]: https://github.com/SpeciesFileGroup/taxonworks/issues/3510

## [0.34.0] - 2023-08-04

### Added

- `api/v1/data_attributes/brief` endpoint
- `api/v1/controlled_vocabulary_terms` endpoint
- Extracts are citable
- `modified` and `modifiedBy` fields to the COL data package exporter [#3464]
- Pagination to Labels and TypeMaterial .json endpoints [#3472]
- DataAttribute columns for CollectingEvent and TaxonName filters
- Added ranks for viruses
- CachedMap framework - compute low-resolution maps quickly [#3010]
- .json and .geojson endpoints implement CachedMaps at `/api/v1/otus/:id/inventory/distribution`
- Administrator dashboard for CachedMap status
- New indices for some name/cached related fields (Otu, TaxonName, Source)
- Batch update Geographic area radial to filter collecting events
- Customized API version of OTU autocomplete
- GBIF map tiles as an option on maps
- `Add related` option to nodes in Biological associations graph task
- Layout settings for New image task

### Changed

- Predicted adjectives for the epithets ending with -ger and -fer
- Optimized Gnfinder playground new-name detection
- Optimized `/api/v1/asserted_distribution`, also now uses `extend[]=geo_json` (disabled if > 50 records requested)
- Updated `/api/v1/biological_associations` to report full `taxonomy` [#3438]
- Updated Ruby gems
- Added date format recognition ####-##-## [#3453]
- Add hyperlinks to OTU labels in Filter biological associations table [#3444]
- Updated many relationships to validate based on presence of objects, rather than parameters
- Simplified behavior of Otu and TaxonName autocomplete to use new fuzzier indicies
- Clone loan button redirects to new loan task [#3462]
- Multiple improvements in DwC importers

### Fixed

- Georeference parsing didn't handle new Z
- Clearing PinboardItems by class
- Rendering TNT matrix labels
- Initializing new Extract when no Extracts present
- DataAttribute filter facet not working for non-exact matches
- Speed response for Filter's returning DataAttributes [#3452]
- Going from Image filter to others could result in duplicated rows
- DWCA Importer: Geographic Areas not imported [#1852]
- Error on catalog_helper: history_other_name
- Error on taxon_name_relationship on rank_name.
- Create new asserted distribution when `is_absent` is checked in New asserted distribution task
- Repository selection does not appear in Filter Collection Objects [#3430]
- Docker pointing to outdated base image.
- Global identifiers resolve check not honouring HTTPS
- Interactive keys were not properly scoping to projects in some cases
- Annotations were sometimes added to objects that no longer existed [#3445]
- Disable editing of imported rows in DwC importer task [#3469]
- Fixed URL hostname string matching in some places.
- Matrix Column Coder throws an error after autosave ends and observation to be saved no longer exists
- New line delimiter doesn't work in Filter collection object [#3480]

[#1852]: https://github.com/SpeciesFileGroup/taxonworks/issues/1852
[#3010]: https://github.com/SpeciesFileGroup/taxonworks/issues/3010
[#3430]: https://github.com/SpeciesFileGroup/taxonworks/issues/3430
[#3438]: https://github.com/SpeciesFileGroup/taxonworks/issues/3438
[#3444]: https://github.com/SpeciesFileGroup/taxonworks/issues/3444
[#3445]: https://github.com/SpeciesFileGroup/taxonworks/issues/3445
[#3452]: https://github.com/SpeciesFileGroup/taxonworks/issues/3452
[#3462]: https://github.com/SpeciesFileGroup/taxonworks/issues/3462
[#3464]: https://github.com/SpeciesFileGroup/taxonworks/issues/3464
[#3469]: https://github.com/SpeciesFileGroup/taxonworks/issues/3469
[#3472]: https://github.com/SpeciesFileGroup/taxonworks/issues/3472
[#3480]: https://github.com/SpeciesFileGroup/taxonworks/issues/3480

## [0.33.1] - 2023-05-25

### Added

- NOMEN batch importer error handling/reporting improvements [#3427]
- More annotation-related facets to Observations filter

### Changed

- Autocomplete requests optimized by speed
- NOMEN batch importer treats authors only as verbvatim, Roles are no longer created.
- Upgraded to Node 18 LTS

### Fixed

- Without depictions filter facets
- Descriptors facets referencing observation/matrix presence/absence
- Errors on taxon_name.rank_name and paper_catalogue.combination
- Documents facet in Source filter
- Documents from other projects appearing in count on radial annotator [#3348]
- Verbatim name contained 'Suffix' [#3425]
- Observation matrix facet doesn't work in Filter descriptors
- Lock Is original and Is absent checkboxes in citation form
- Pagination doesn't work correctly in Filter biological associations [#3426]
- Records per page doesn't work on page change in Citations by source task

[#3348]: https://github.com/SpeciesFileGroup/taxonworks/issues/3348
[#3425]: https://github.com/SpeciesFileGroup/taxonworks/issues/3425
[#3426]: https://github.com/SpeciesFileGroup/taxonworks/issues/3426
[#3427]: https://github.com/SpeciesFileGroup/taxonworks/issues/3427

## [0.33.0] - 2023-05-19

### Added

- Basic RCC5 support (= OtuRelationship) [#257]
- Unified filter to observation matrix integration [#3415]
- Biological associations can now be depicted
- Data depiction facets
- Biological associations filter annotation-based facets
- New stage-only staged image type [#3400]
- New left-t stage layout [#3367]
- `Add` button to add biological associations from `Related` modal in new biological associations task
- ImportDataset facet in Filter collection objects [#3419]

### Changed

- Updated author and year string for family-group names
- Recent predicate list
- Recent languages list
- People autocomplete
- GeographicArea autocomplete (exact match on alternate value)

### Fixed

- Nomen (was "castor") batch load was not assigning parent correctly [#3409]
- Source and People API endpoints don't try to authenticate [#3407]
- Date range in filter Collection Object not being applied [#3418]
- Year import in NOMEN (was "castor") import [#3411]
- PublicContent missing is_community? method preventing reporting.
- Loans dashboard fails to render when no loans are present
- Staged image processing when boundaries fail to be calculated and calculate incorrectly
- Bug with engine in interactive keys [#3416]
- Collection object classification summary [#3412]
- BibTeX typo [#3408]
- Includes `type material` and `type material observations` don't work in Filter images
- Changing the number of items per page or the page shows loan items that are not from the current loan in New/edit loan task [#3413]
- Sort by name gives an wrong order in filter nomenclature task

[#257]: https://github.com/SpeciesFileGroup/taxonworks/issues/257
[#3367]: https://github.com/SpeciesFileGroup/taxonworks/issues/3367
[#3400]: https://github.com/SpeciesFileGroup/taxonworks/issues/3400
[#3407]: https://github.com/SpeciesFileGroup/taxonworks/issues/3407
[#3408]: https://github.com/SpeciesFileGroup/taxonworks/issues/3408
[#3409]: https://github.com/SpeciesFileGroup/taxonworks/issues/3409
[#3411]: https://github.com/SpeciesFileGroup/taxonworks/issues/3411
[#3412]: https://github.com/SpeciesFileGroup/taxonworks/issues/3412
[#3413]: https://github.com/SpeciesFileGroup/taxonworks/issues/3413
[#3415]: https://github.com/SpeciesFileGroup/taxonworks/issues/3415
[#3416]: https://github.com/SpeciesFileGroup/taxonworks/issues/3416
[#3418]: https://github.com/SpeciesFileGroup/taxonworks/issues/3418
[#3419]: https://github.com/SpeciesFileGroup/taxonworks/issues/3419

## [0.32.3] - 2023-05-05

### Added

- Add/move/return collection objects from collection object filter [#3387]
- Interpretation help for `full name` facet in people filter [#3394]
- Total individuals to loan show/recipient form [#3398]
- Download SVG button in Biological associations graph task
- Related modal in Biological associations graph task
- Return BibTeX with `extend[]=bibtex` on calls to `/api/v1/sources`
- Related button to biological associations in Browse OTU
- Pagination for loan items in Edit/new loan task [#3391]
- Caption and figure label editable in Depictions list in Radial annotator [#3396]

### Changed

- Pagination headers are exposed via CORS [#3380]
- Updated bundle gems
- Ruby 3.2 is now required as minimum
- API /people and /sources resources no longer require authentication [#3385]
- The genus rank is allowed as incertae sedis
- Trigger filter after change records per page selector
- Always show pin button
- Browse OTU biological association table contains related modal

### Fixed

- Global identifiers not appearing on community data [#3393]
- Lag in selecting loan items on edit loan [#3399]
- Collection object was loanable 2x in some cases
- An issue when geo-json related facets were not being applied in Otu filter
- Image filter with `otu_id` only returns as expected
- Depictions/Images facet not consistent and broken [#3395]
- Missing pagination for asserted_distributions API endpoint [#3377]
- Delete wrong node in Biological associations graph [#3383]
- Cannot clear `Returned on date` input for loan items in Edit/new loan task [#3390]

[#3377]: https://github.com/SpeciesFileGroup/taxonworks/issues/3377
[#3380]: https://github.com/SpeciesFileGroup/taxonworks/issues/3380
[#3382]: https://github.com/SpeciesFileGroup/taxonworks/issues/3382
[#3383]: https://github.com/SpeciesFileGroup/taxonworks/issues/3383
[#3385]: https://github.com/SpeciesFileGroup/taxonworks/issues/3385
[#3387]: https://github.com/SpeciesFileGroup/taxonworks/issues/3387
[#3390]: https://github.com/SpeciesFileGroup/taxonworks/issues/3390
[#3391]: https://github.com/SpeciesFileGroup/taxonworks/issues/3391
[#3393]: https://github.com/SpeciesFileGroup/taxonworks/issues/3393
[#3394]: https://github.com/SpeciesFileGroup/taxonworks/issues/3394
[#3395]: https://github.com/SpeciesFileGroup/taxonworks/issues/3395
[#3396]: https://github.com/SpeciesFileGroup/taxonworks/issues/3396
[#3398]: https://github.com/SpeciesFileGroup/taxonworks/issues/3398
[#3399]: https://github.com/SpeciesFileGroup/taxonworks/issues/3399

## [0.32.2] - 2023-04-03

### Added

- Geographic area smart-selector has click-to-select map option [#3293]
- Add collection object quick forms in New type specimen task
- New layout for collection objects filter - Data attributes
- DarwinCore`asscociatedTaxa` indexing via data attributes [#3371]

### Fixed

- Paper catalog raised when rendering some type material records [#3364]
- Lock buttons are not working on New source task
- Some rows don't show name string in Citations by source task [#3370]
- Updating a data attributes updates related DwcOccurrences
- API catalog method call [#3368]
- Alternate values appear on community data [#3363]

### Changed

- Updated bundle gems
- New D3 engine for object graph greatly improves performance, new rendering options
- New DwC occurrence version reflecting [#3371]

[#3363]: https://github.com/SpeciesFileGroup/taxonworks/issues/3363
[#3364]: https://github.com/SpeciesFileGroup/taxonworks/issues/3364
[#3368]: https://github.com/SpeciesFileGroup/taxonworks/issues/3368
[#3293]: https://github.com/SpeciesFileGroup/taxonworks/issues/3293
[#3371]: https://github.com/SpeciesFileGroup/taxonworks/issues/3371
[#3370]: https://github.com/SpeciesFileGroup/taxonworks/issues/3370

## [0.32.1] - 2023-03-23

### Fixed

- Date related rendering error in Catalog

## [0.32.0] - 2023-03-22

### Added

- New biological association task [#1638], in part [#2143]
- New options to extend results in Nomenclature filter [#3361]
- New panels for Adminstrators User activity dashboard
- Deaccessioned layout for filter collection objects

### Changed

- Replace GeoJSON long/lat format to lat/long on interfaces [#3359]
- Returned ability to show TaxonNameClassifications (from `/taxon_name_classifications/list`)

### Fixed

- Deaccessioned facet in Filter collection objects [#3352]
- Reversed OTU taxon name facet [#3360]
- Relationships are not listed in biological associations form in Quick forms
- Topics are not listed after create them on Citation form in Quick forms
- Combination names are missing in Citations by source
- Handle another class of SQED raises
- TaxonNameClassification API call raises
- Raises related to cached_nomenclature_date
- PublicContent causing OTU destruction to raise
- Several paper-catalog rendering issues
- Geographic area smart selector is not rendering correctly on Common names slice in Quick Forms

[#1638]: https://github.com/SpeciesFileGroup/taxonworks/issues/1638
[#2143]: https://github.com/SpeciesFileGroup/taxonworks/issues/2143
[#3352]: https://github.com/SpeciesFileGroup/taxonworks/issues/3352
[#3359]: https://github.com/SpeciesFileGroup/taxonworks/issues/3359
[#3360]: https://github.com/SpeciesFileGroup/taxonworks/issues/3360
[#3361]: https://github.com/SpeciesFileGroup/taxonworks/issues/3361

## [0.31.3] - 2023-03-17

### Added

- JSON nomenclature inventory endpoint `/api/v1/taxon_names/:id/inventory/catalog`

### Fixed

- Serial name filter query doesn't work
- Serial facet <IN WHERE>
- Authors facet doesn't work on Filter nomenclature
- Fixed bug preventing combination update
- Loan facet doesn't work on Filter collection objects [#3345]
- Valid name is not provided for all matches on Match nomenclature task [#3343]
- Object links don't work on Interactive key
- Alternate values on ObservationMatrix name failing
- Start and End date in Collecting Event related facets

### Changed

- Updated Ruby gems
- nomenclature related validation changed from nomenclature_date to cached_nomenclature_date, which should speadup the process

[#3343]: https://github.com/SpeciesFileGroup/taxonworks/issues/3343
[#3345]: https://github.com/SpeciesFileGroup/taxonworks/issues/3345

## [0.31.2] - 2023-03-09

### Added

- Link from AssertedDistribution filter to BiologicalAssociations filter
- All tab to biological relationships facet [#3334]
- Biological Property to Manage controlled vocabulary terms

### Changed

- Add nomenclature code to relationships and statuses labels in Filter nomenclature [#3333]
- All Loan edit requests resolve to the edit task [#3330]

### Fixed

- Biological association filter raises [#3335]
- Mass annotator for Sources showed no options
- People filtering doesn't work on Filter nomenclature [#3332]
- Biological associations section shows incorrect results in Browse Otu [#3336]
- Error message on Combination [#3340]
- `Clone last citation` button doesn't work
- Missing asserted distributions in Browse OTU and Quick forms radial [#3337]

[#3330]: https://github.com/SpeciesFileGroup/taxonworks/issues/3330
[#3332]: https://github.com/SpeciesFileGroup/taxonworks/issues/3332
[#3333]: https://github.com/SpeciesFileGroup/taxonworks/issues/3333
[#3334]: https://github.com/SpeciesFileGroup/taxonworks/issues/3334
[#3335]: https://github.com/SpeciesFileGroup/taxonworks/issues/3335
[#3336]: https://github.com/SpeciesFileGroup/taxonworks/issues/3336
[#3337]: https://github.com/SpeciesFileGroup/taxonworks/issues/3337

## [0.31.1] - 2023-03-07

### Fixed

- Radial annotator documentation shows too much [#3326]
- Cached values not updated [#3324]
- Roles not displaying while edint loan [#3327]
- Loan autocomplete [#3329]
- `Set as current` button doesn't work on Original combination section in New taxon name task [#3325]
- Repository autocomplete [#3331]
- Some staged filter results failing to set size of window [#3328]
- Fixed repository, source, serial, people autocomplete with new project_id param. New specs added
- Short URLs not working due to Ruby 3.2 incompatibility.

### Changed

- `/combinations/<id>` redirects to `/taxon_names/<id>`

[#3328]: https://github.com/SpeciesFileGroup/taxonworks/issues/3328
[#3331]: https://github.com/SpeciesFileGroup/taxonworks/issues/3331
[#3329]: https://github.com/SpeciesFileGroup/taxonworks/issues/3329
[#3327]: https://github.com/SpeciesFileGroup/taxonworks/issues/3327
[#3326]: https://github.com/SpeciesFileGroup/taxonworks/issues/3326
[#3325]: https://github.com/SpeciesFileGroup/taxonworks/issues/3325
[#3324]: https://github.com/SpeciesFileGroup/taxonworks/issues/3324

## [0.31.0] - 2023-03-07

### Added

- Filter asserted distributions task [#1035]
- Filter biological associations task [#1156]
- Filter content task
- Filter descriptors task [#2802]
- Filter loans task [#2124]
- Filter observations task [#3291] [#3062]
- Filters can mass-annotate select rows (e.g. Notes, Citations) [#2257] [#2340]
- Filter collection objects with/out preparations [#2937]
- Filter collecting events with/out any date value, verbaitm or parsed [#2940]
- Filter collecting events with any/no value in field (covers, in part [#2756])
- Collection object filter - add with/out local identifiers facet [#2699]
- Collection object filter - de-accession facet [#3195]
- Data attributes facet returns results matching/without any predicate value
- Integrated filters (pass results from one to another) [#2652] Also in full/part [#1649] [#1744] [#2178] [#2147] [#2770]
- Match identifiers facet added across filters/API [#3151] [#3058]
- Nomenclature filter - facets for names with/out citations and with/out documentation [#2865]
- Nomenclature filter - facet for by year described [#2059]
- Nomenclature filter - facet to return names with/out (subsequent) combinations [#3051]
- Nomenclature filter - facet to for with/out original combination [#2496]
- Protocol facet to collection object, collecting event filters [#2803]
- Task - Loans dashboard [#2116] (in part)
- Task - Source citation totals (linked from Source filter) [#2305]
- Ability to "coordinatify" an OTU filter result [#3317]
- Figure label in label on image API response
- Input to create N records in Simple new specimen [#3269]
- Soft_validation for seniority of synonyms
- Added `cached_author` to TaxonName

### Fixed

- Local identifier facet in filter CollectionObject [#3275]
- Identifier within range includes +1,-1 results [#2179]
- Data attribute facets [#3075]
- Collection object filter finds objects by container identifiers [#1240]
- Clarified collection object loan facet [#3005]
- Radius based map searchers returned intersections, not covering results [#2552]
- Data attributes not appending to DwC export [#3280]
- DwC download from CollectionObject "not downloading"/closing [#3313]
- Filter nomenclature returns original combination when there is none [#3024]
- Staged image visualization incorrectly cropped [#3260]
- Staged images incorrectly returning records with local-identified containers [#3258]
- PK sequences was not setup in the correct dump stage in Export project task occasionally causing PK constraints errors on usage.
- Radial object redirects to `Data` page after destroy a collection object in Simple new specimen task [#3284]
- Wrong label for display unscored columns in Matrix column coder [#3292]
- Duplicate records in nomenclature match task [#3300]
- NeXML rendering bug
- Breaking CoL export bug [#3310]

### Changed

- Unified look and feel of all filters [#445] [#1677]
- Filter OTUs completely rebuilt, numerous new facets [#1633]
- Filter collection objects displays (customizable) columns of many types, not just DwC [#3197] [#2931]
- Unified form of filter/API `*_ids` and `*_id` parameters to always use singular [#2188]
- Merged 'Task - Overdue loans' with Loans dashboard [#2116]
- Export project task now removes hierarchies rows that don't belong to selected project [#3271]
- Export project task no longer includes `delayed_jobs` and `imports` tables.
- Clipboard hotkey combination [#3273]
- Recently used confidence levels improvements
- Multiple nomenclatural soft validation improvements
- Improvements to intelligence of various autocompletes
- Improved cursor focus on new source task
- Update Ruby to 3.2.1
- Updated Ruby gems
- Updated Docker container (including psql client version to 15)

[#445]: https://github.com/SpeciesFileGroup/taxonworks/issues/445
[#1035]: https://github.com/SpeciesFileGroup/taxonworks/issues/1035
[#1156]: https://github.com/SpeciesFileGroup/taxonworks/issues/1156
[#1240]: https://github.com/SpeciesFileGroup/taxonworks/issues/1240
[#1633]: https://github.com/SpeciesFileGroup/taxonworks/issues/1633
[#1649]: https://github.com/SpeciesFileGroup/taxonworks/issues/1649
[#1667]: https://github.com/SpeciesFileGroup/taxonworks/issues/1677
[#1744]: https://github.com/SpeciesFileGroup/taxonworks/issues/1744
[#2059]: https://github.com/SpeciesFileGroup/taxonworks/issues/2059
[#2116]: https://github.com/SpeciesFileGroup/taxonworks/issues/2116
[#2124]: https://github.com/SpeciesFileGroup/taxonworks/issues/2124
[#2147]: https://github.com/SpeciesFileGroup/taxonworks/issues/2147
[#2178]: https://github.com/SpeciesFileGroup/taxonworks/issues/2178
[#2179]: https://github.com/SpeciesFileGroup/taxonworks/issues/2179
[#2188]: https://github.com/SpeciesFileGroup/taxonworks/issues/2188
[#2257]: https://github.com/SpeciesFileGroup/taxonworks/issues/2257
[#2305]: https://github.com/SpeciesFileGroup/taxonworks/issues/2305
[#2340]: https://github.com/SpeciesFileGroup/taxonworks/issues/2340
[#2496]: https://github.com/SpeciesFileGroup/taxonworks/issues/2496
[#2552]: https://github.com/SpeciesFileGroup/taxonworks/issues/2552
[#2652]: https://github.com/SpeciesFileGroup/taxonworks/issues/2652
[#2699]: https://github.com/SpeciesFileGroup/taxonworks/issues/2699
[#2756]: https://github.com/SpeciesFileGroup/taxonworks/issues/2756
[#2770]: https://github.com/SpeciesFileGroup/taxonworks/issues/2770
[#2802]: https://github.com/SpeciesFileGroup/taxonworks/issues/2802
[#2803]: https://github.com/SpeciesFileGroup/taxonworks/issues/2803
[#2865]: https://github.com/SpeciesFileGroup/taxonworks/issues/2865
[#2931]: https://github.com/SpeciesFileGroup/taxonworks/issues/2931
[#2937]: https://github.com/SpeciesFileGroup/taxonworks/issues/2937
[#2940]: https://github.com/SpeciesFileGroup/taxonworks/issues/2940
[#3005]: https://github.com/SpeciesFileGroup/taxonworks/issues/3005
[#3024]: https://github.com/SpeciesFileGroup/taxonworks/issues/3024
[#3051]: https://github.com/SpeciesFileGroup/taxonworks/issues/3051
[#3058]: https://github.com/SpeciesFileGroup/taxonworks/issues/3058
[#3062]: https://github.com/SpeciesFileGroup/taxonworks/issues/3062
[#3075]: https://github.com/SpeciesFileGroup/taxonworks/issues/3075
[#3151]: https://github.com/SpeciesFileGroup/taxonworks/issues/3151
[#3195]: https://github.com/SpeciesFileGroup/taxonworks/issues/3195
[#3197]: https://github.com/SpeciesFileGroup/taxonworks/issues/3197
[#3258]: https://github.com/SpeciesFileGroup/taxonworks/issues/3258
[#3260]: https://github.com/SpeciesFileGroup/taxonworks/issues/3260
[#3269]: https://github.com/SpeciesFileGroup/taxonworks/issues/3269
[#3271]: https://github.com/SpeciesFileGroup/taxonworks/issues/3271
[#3273]: https://github.com/SpeciesFileGroup/taxonworks/issues/3273
[#3275]: https://github.com/SpeciesFileGroup/taxonworks/issues/3275
[#3280]: https://github.com/SpeciesFileGroup/taxonworks/issues/3280
[#3284]: https://github.com/SpeciesFileGroup/taxonworks/issues/3284
[#3291]: https://github.com/SpeciesFileGroup/taxonworks/issues/3291
[#3292]: https://github.com/SpeciesFileGroup/taxonworks/issues/3292
[#3300]: https://github.com/SpeciesFileGroup/taxonworks/issues/3300
[#3310]: https://github.com/SpeciesFileGroup/taxonworks/issues/3310
[#3313]: https://github.com/SpeciesFileGroup/taxonworks/issues/3313
[#3317]: https://github.com/SpeciesFileGroup/taxonworks/issues/3317

## [0.30.3] - 2023-01-04

### Added

- Search panel in New source task

### Fixed

- Programming error breaking loop with `exit` instead of `break` when calculating previous OTU.
- Crash when attempting to view a `Verbatim` source because BibTeX panel cannot work with that type of sources.

### Changed

- Updated Ruby gems.

## [0.30.2] - 2022-12-20

### Fixed

- Asserted distribution citation label in Browse OTU
- Records per page selector doesn't work in Filter Stage Images [#3259]
- In NeXML output, TIFF images were not converted to JPG
- Error when calculating previous OTU for navigation

### Changed

- Updated Ruby gems.

[#3259]: https://github.com/SpeciesFileGroup/taxonworks/issues/3259

## [0.30.1] - 2022-12-16

### Added

- BibTeX type facet for Filter sources task [#3218]
- With/without Source::Bibtex title in Filter source task [#3219]
- Hyperling names in Nomenclature match

### Fixed

- "Remarks" column displays in Browse collection object DwC/gbifference panel
- Browse OTU navigation dead ends [#3056]
- Setting a Namespace to virtual updates cache properly [#3256]
- Virtual namespaces identifier tags don't include duplicated Namespace [#3256]
- Virtual namespace identifier preview does not render namespace
- Incorrect valid name in Nomenclature match task

[#3056]: https://github.com/SpeciesFileGroup/taxonworks/issues/3056
[#3256]: https://github.com/SpeciesFileGroup/taxonworks/issues/3256
[#3218]: https://github.com/SpeciesFileGroup/taxonworks/issues/3218
[#3219]: https://github.com/SpeciesFileGroup/taxonworks/issues/3219

## [0.30.0] - 2022-12-15

### Added

- CoL data package improvements for Remarks, metadata,
- Integrated GBIF remarks flags into Browse collection object [#3136]
- Next/previous navigation arrows to Browse collection object [#3229]
- More details to steps in stepwise determinations task
- Added soft validation for duplicate family group name forms and misspellings [#3185]
- With/out local identifier facet for collection objects and stagd images [#3173]
- Filter by housekeeping and staged-image data attributes [#3171]
- Delete selected collection objects (and their related data) from filter [#3174]
- Collection object Autocomplete has loan and deaccession banners [#3192]
- Autocomplete on Browse collection object [#3189]
- Task - Collection object chronology, a plot of object by year collected, that's all
- Endpoint to return related data preventing or included in destroy, e.g. `/metadata/related_summary?klass=CollectionObject&id[]=16701&id[]...`
- Filter by gender and form classifications in filter nomenclature [#3212]
- Serial facet to Filter sources [#3211]
- `tooltips` and `actions` configuration properties to Map component [#3234]

### Fixed

- White-space around unit-tray headers [#3191]
- Stepwise determinations confounded by invisible white-space [#3009]
- OTU smart selector did not include items from the pinboard [#3139]
- Source in n project autocomplete response [#3142]
- 'Also create OTU' on batch taxon name upload causing raise
- Media observations removed if they have no more depictions via updates
- Citation link in biological association panel on Browse OTU
- Type relationship text/rendering is inverted in New taxon name task [#3182]
- Sqed processing failing to encode HEIC images [#3188]
- Common list component doesn't filter created status on New taxon name task [#3205]
- Collectors facet doesn't work on Filter collecting event [#3216]
- original combination label disappears when relationship doesn't include the current taxon name [#3067]
- Sometimes keyboard table is duplicating shortcuts
- Export Project Database task not exporting rows whose `project_id` is `NULL` [#3203]
- Close icon is difficult to distinguish when modal background is transparent [#3245]
- Missing identifiers and determinations on collection object table in New collecting event task [#3246]
- Click "Manage Synonymy" in Edit Taxon Name task does not redirect [#3250]

### Changed

- Behaviour of recent records (smart selectors) updated to reference updates, not just created timestamps
- Lock, navigation, UI, and code refreshments to Simple new specimen [#3190]
- "TODO list" now a faceted search named 'Filter staged images' [#3171]
- Refactored observation cell component for Image matrix
- Updated Ruby gems
- Webpack binaries: Replaced `npm bin` for `npm root` to allow compatibility with recent NPM versions
- Nomenclature match updates [#2176]
- Navigation key combination for radial annotator [#3233]
- Truncate smart selector lists
- Allow compare n objects in collection object match [#3238]
- Include total of match/unmatched in Collection object match [#3237]

[#2176]: https://github.com/SpeciesFileGroup/taxonworks/issues/2176
[#3009]: https://github.com/SpeciesFileGroup/taxonworks/issues/3009
[#3136]: https://github.com/SpeciesFileGroup/taxonworks/issues/3136
[#3139]: https://github.com/SpeciesFileGroup/taxonworks/issues/3139
[#3171]: https://github.com/SpeciesFileGroup/taxonworks/issues/3171
[#3173]: https://github.com/SpeciesFileGroup/taxonworks/issues/3173
[#3174]: https://github.com/SpeciesFileGroup/taxonworks/issues/3174
[#3182]: https://github.com/SpeciesFileGroup/taxonworks/issues/3182
[#3188]: https://github.com/SpeciesFileGroup/taxonworks/issues/3188
[#3189]: https://github.com/SpeciesFileGroup/taxonworks/issues/3189
[#3190]: https://github.com/SpeciesFileGroup/taxonworks/issues/3190
[#3191]: https://github.com/SpeciesFileGroup/taxonworks/issues/3191
[#3192]: https://github.com/SpeciesFileGroup/taxonworks/issues/3192
[#3203]: https://github.com/SpeciesFileGroup/taxonworks/issues/3203
[#3205]: https://github.com/SpeciesFileGroup/taxonworks/issues/3205
[#3211]: https://github.com/SpeciesFileGroup/taxonworks/issues/3211
[#3212]: https://github.com/SpeciesFileGroup/taxonworks/issues/3212
[#3216]: https://github.com/SpeciesFileGroup/taxonworks/issues/3216
[#3229]: https://github.com/SpeciesFileGroup/taxonworks/issues/3229
[#3233]: https://github.com/SpeciesFileGroup/taxonworks/issues/3233
[#3234]: https://github.com/SpeciesFileGroup/taxonworks/issues/3234
[#3238]: https://github.com/SpeciesFileGroup/taxonworks/issues/3238
[#3245]: https://github.com/SpeciesFileGroup/taxonworks/issues/3245
[#3246]: https://github.com/SpeciesFileGroup/taxonworks/issues/3246
[#3250]: https://github.com/SpeciesFileGroup/taxonworks/issues/3250

## [0.29.6] - 2022-11-08

### Added

- Print unit-tray headers from TaxonNames via Filter nomenclature [#3160]
- New radial "Filter" navigators facilitating cross-linking to filters [#2297]
- Option to force DwC indexing to prioritize names from Geographic Area [#3143]
- Functionality to update CollectingEvents in the context of Browse collection object
- Character state filter in Matrix Column Coder [#3141]
- Better error handling and reporting when parsing BibTeX
- Index for caching the numeric component of Identifiers

### Changed

- Updated Browse collection object interface [#2297]
- Reload New source task by pressing New and loading source
- Updated Ruby gems
- Updated node packages

### Fixed

- Incorrect soft validation message on TaxonName relationship [#3184]
- Browse nomenclature crashing when taxon name descendants have no cached author year
- Soft validation crashing when cached nomenclature date is absent
- Role picker is missing after create a source from BibTeX [#3180]

[#3160]: https://github.com/SpeciesFileGroup/taxonworks/issues/3160
[#2297]: https://github.com/SpeciesFileGroup/taxonworks/issues/2297
[#3143]: https://github.com/SpeciesFileGroup/taxonworks/issues/3143
[#3141]: https://github.com/SpeciesFileGroup/taxonworks/issues/3141
[#3180]: https://github.com/SpeciesFileGroup/taxonworks/issues/3180

## [0.29.5] - 2022-10-10

### Changed

- Source cached_value calculation [#3181]
- Changed author labels on Filter source [#3134]
- Minor changes to plots on administration activity dashboard
- Parallelize some indexing rake tasks

### Fixed

- Recent and Quick list are empty on Citation annotator [#3133]

[#3133]: https://github.com/SpeciesFileGroup/taxonworks/issues/3133
[#3134]: https://github.com/SpeciesFileGroup/taxonworks/issues/3134

## [0.29.4] - 2022-10-07

### Added

- Distribution, Material Examined sections, and zip download for paper catalog [#3098]
- Code full columns, destroy all observations in a column [#3117]
- "Display only unscored rows" on Matrix column coder [#3103]
- Previous and next links in Matrix row coder [#3107]
- Match identifiers facet to Filter extract task [#3089]
- `Clone previous citation` to citation panels [#3097]
- `scientificName` is now implied in `typeStatus` when only the type of type is specified in DwC occurrences importer
- Additional DwC classification terms [#3118]

### Fixed

- Broken URL for images in NeXML [#2811]
- Improved Confidence annotation speed [#3126]
- Destroying a Georefernce re-indexes related CollectingEvent [#3114]
- Numerous issues in "Castor" TaxonName batch load
- CollectingEvent cached geo-names (e.g. used in DwC export) missclassified [#2614]
- Order of descriptors in nexus and tnt output is updated to reflect the column ordering
- Homonyms without replacement name are now marked as invalid
- Visible identifiers raising (e.g. broken object graph)
- Presence Descriptor is not saving in Matrix row coder [#3099]
- Missing number of objects for presence/absence descriptors on Interactive keys [#3102]
- `New column` button doesn't add the new column to the interface [#3109]
- Taxonomy inventory API failing with common names when language is not set
- Missing taxon_name_relationships parameters [#3096]
- Create matrix row button redirects to wrong OTU in OTU radial
- Determinations not added to containers in "Edit Loan"task [#1935]
- OTU images disappear when moving other images to observation cells [#3111]
- Basic nomenclature failing to redirect when no name was selected
- List of All Topics is not displayed [#3125]
- Refactor confidence form [#3129]
- Destroy selected Labels does not work [#3127]
- Creating multiple type materials in comprehensive task [#3131]
- DwC occurrences importer not reporting error when `typeStatus` is non-empty and yet it doesn't have correct format
- Interactive key - Presence / absence descriptors are placed in non relevant list [#3100]

### Changed

- Removed New OTU link from New observation matrix task [#3101]
- Disabled horizontal resizing for textarea inputs on comprehensive

[#3100]: https://github.com/SpeciesFileGroup/taxonworks/issues/3100
[#3101]: https://github.com/SpeciesFileGroup/taxonworks/issues/3101
[#2811]: https://github.com/SpeciesFileGroup/taxonworks/issues/2811
[#3118]: https://github.com/SpeciesFileGroup/taxonworks/issues/3118
[#3126]: https://github.com/SpeciesFileGroup/taxonworks/issues/3126
[#3117]: https://github.com/SpeciesFileGroup/taxonworks/issues/3117
[#3114]: https://github.com/SpeciesFileGroup/taxonworks/issues/3114
[#2614]: https://github.com/SpeciesFileGroup/taxonworks/issues/2614
[#1935]: https://github.com/SpeciesFileGroup/taxonworks/issues/1935
[#3089]: https://github.com/SpeciesFileGroup/taxonworks/issues/3089
[#3096]: https://github.com/SpeciesFileGroup/taxonworks/issues/3096
[#3097]: https://github.com/SpeciesFileGroup/taxonworks/issues/3097
[#3099]: https://github.com/SpeciesFileGroup/taxonworks/issues/3099
[#3102]: https://github.com/SpeciesFileGroup/taxonworks/issues/3102
[#3103]: https://github.com/SpeciesFileGroup/taxonworks/issues/3103
[#3107]: https://github.com/SpeciesFileGroup/taxonworks/issues/3107
[#3109]: https://github.com/SpeciesFileGroup/taxonworks/issues/3109
[#3111]: https://github.com/SpeciesFileGroup/taxonworks/issues/3111
[#3125]: https://github.com/SpeciesFileGroup/taxonworks/issues/3125
[#3127]: https://github.com/SpeciesFileGroup/taxonworks/issues/3127
[#3129]: https://github.com/SpeciesFileGroup/taxonworks/issues/3129
[#3131]: https://github.com/SpeciesFileGroup/taxonworks/issues/3131

## [0.29.3] - 2022-09-13

### Fixed

- View image matrix button doesn't work in Interactive key task
- Missing collectors parameters in Filter collecting events.
- Pagination on Image Matrix task
- Project Preferences task causing internal server errors
- Boolean params not handled correctly on specific conditions in some filters

## [0.29.2] - 2022-09-08

### Added

- Administration level project classification visualization [#3092]
- Recent paramter to asserted distribution filter [#3086]

### Changed

- Updated Gemfile
- Handle long queries to match facets in filters [#3088]

### Fixed

- Collecting event filter matching user creator/updator broken [#3008]
- Rendering type material label with document label failed
- Failed attempts at destroying a Predicate no longer raise
- Prevent some breaking raises for Georeferences with invalid shapes
- Select all button doesn't work in Print labels task [#3093]

[#3088]: https://github.com/SpeciesFileGroup/taxonworks/issues/3088
[#3008]: https://github.com/SpeciesFileGroup/taxonworks/issues/3008
[#3086]: https://github.com/SpeciesFileGroup/taxonworks/issues/3086
[#3092]: https://github.com/SpeciesFileGroup/taxonworks/issues/3092
[#3093]: https://github.com/SpeciesFileGroup/taxonworks/issues/3093

## [0.29.1] - 2022-08-31

### Fixed

- Radial navigator for TaxonName broken [#3087]
- OTU link in New asserted distribution

[#3087]: https://github.com/SpeciesFileGroup/taxonworkseissues/3087

## [0.29.0] - 2022-08-30

### Added

- A simple paper catalog generator (preview!) [#1473]
- Functions to summarize distributions for catalogs
- GeographicAreas autocomplete references alternate values
- People filter, with many facets [#2876]
- Matches identifiers (results by delimited list of some identifier type) facet, to most filters [#3080]
- Crosslink by ID between CollectionObject and CollectingEvent filters
- `Open in filter collection object` button in Filter collecting event task
- Added `verbatim_label` support for Collecting Event Castor batch load. [#3059]
- Lock `is_original` and `is_absent` for Asserted distribution form in OTU quick forms [#3085]

### Fixed

- Local identifiers on community objects were displayed across projects
- Object type is missing when otu filter param is passed instead observation matrix id in Image matrix task

### Changed

- Alternate values can be used on GeographicAreas [#2506]
- Alternate values on community objects are shared by all projects
- Global identifiers on community objects are shared across all projects
- Optimized identifier next/previous, not fully resolved [#3078]
- Updated Ruby gems.
- Upgraded to newer Gnfinder service.
- Enabled 10km tolerance to geographic area validation for verbatim georeferences.

### Data

- Migrates annotations on Community objects to be accessilbe across projects

[#1473]: https://github.com/SpeciesFileGroup/taxonworks/issues/1473
[#2506]: https://github.com/SpeciesFileGroup/taxonworks/issues/2506
[#3078]: https://github.com/SpeciesFileGroup/taxonworks/issues/3078
[#2876]: https://github.com/SpeciesFileGroup/taxonworks/issues/2876
[#3059]: https://github.com/SpeciesFileGroup/taxonworks/pull/3059
[#3080]: https://github.com/SpeciesFileGroup/taxonworks/issues/3080
[#3085]: https://github.com/SpeciesFileGroup/taxonworks/issues/3085

## [0.28.1] - 2022-08-19

### Fixed

- Settings modal is scrolled to the bottom when the modal is open.
- `Edit in image matrix` and `Open in matrix` buttons don't open image matrix task on edit mode.
- `Create verbatim coordinates` button dissapears after create request fails in New collecting event task
- Depictions are not displayed correctly in Browse collecting event [#3012]
- Cloned georeference are not loaded after cloning a collecting event [#3076]

### Changed

- Updated Ruby gems.
- Updated Node packages.
- Expanded drag and drop section in observation cell in Image matrix

[#3012]: https://github.com/SpeciesFileGroup/taxonworks/issues/3012
[#3076]: https://github.com/SpeciesFileGroup/taxonworks/issues/3076

## [0.28.0] - 2022-08-08

### Added

- Added OriginallyInvalid relationship in ICN [#3315]
- Add `/api/v1/otus/123/inventory/content`, includes `embed[]=depictions` [#3004]
- Adds `data_attributes`, `data_attribute_value`, `data_attribute_predicate_id`, `data_attribute_exact` in filter concern [#2922]
- `/api/v1/tags` endpoint with `tag_object_type[]`,`tag_object_id[]`, `tag_object_type`, `object_global_id`, `keyword_id[]` [#3061]
- Added pagination in the image_matrix
- Matrix Column Coder - coding by descriptor [#1385]
- Soft validation and fix for adding subsequen combination when original combination is different [#3051]
- Added 'electronic only' field for the source to flag sources published in electronic only format
- Default `collectionCode` namespace mappings as falback when `institutionCode`:`collectionCode` mappings do not contain a match in DwC occurrences importer.

- Remove search box in observation matrix hub [#3032]
- Type material form allows multiple type species in comprehensive task. [#2584]
- Updated Ruby gems.Yes
- wikidata-client dependency is now fetching from RubyGems rather than custom fork.
- serrano has been changed to a new custom branch which is identical to official gem except `thor` dependency has been downgraded for TW compatibility.
- DwC occurrences importer mappings are not sorted by `institutionCode`:`collectionCode`

### Fixed

- Object global id param in identifiers API/filter
- Bad logic check on adding new user to project
- Dependency loop problem in DwC checklist importer
- Image matrix error

[#3004]: https://github.com/SpeciesFileGroup/taxonworks/issues/3004
[#3061]: https://github.com/SpeciesFileGroup/taxonworks/issues/3061
[#1385]: https://github.com/SpeciesFileGroup/taxonworks/issues/1385
[#2584]: https://github.com/SpeciesFileGroup/taxonworks/issues/2584
[#3032]: https://github.com/SpeciesFileGroup/taxonworks/issues/3032
[#3051]: https://github.com/SpeciesFileGroup/taxonworks/issues/3051
[#2922]: https://github.com/SpeciesFileGroup/taxonworks/issues/2922

## [0.27.3] - 2022-07-20

### Added

- Soft_validation for the year of taxon description compared to person years of life [#2595]
- Pagination to Image matrix task

### Fixed

- Fixes rendering the author string in the catalogue [#2825]
- Include facet is not working properly in Filter nomenclature [#3023]
- Role picker changes order of roles after removing one [#3003]
- Observation matrix TNT export failed due to undefined method error [#3034]
- Date start and Date end display flipped in "Filter Collecting Events" [#3039]
- Role picker list doesn't display suffix and preffix
- By user facet is passing member id
- Project user last seen at correctly reported

### Changed

- Softvalidation message for new combination is rewarded
- The genus rank is allowed as incertae sedis
- ElectronicPulbications moved from NomenNudum to Unavailable.
- Updated Ruby gems and Node packages
- OTU name string into link in Observation matrices dashboard task

[#2825]: https://github.com/SpeciesFileGroup/taxonworks/issues/2825
[#2595]: https://github.com/SpeciesFileGroup/taxonworks/issues/2595
[#3003]: https://github.com/SpeciesFileGroup/taxonworks/issues/3003
[#3023]: https://github.com/SpeciesFileGroup/taxonworks/issues/3023
[#3034]: https://github.com/SpeciesFileGroup/taxonworks/issues/3034
[#3039]: https://github.com/SpeciesFileGroup/taxonworks/issues/3039

## [0.27.2] - 2022-06-22

### Fixed

- Updated csv output for an observation matrix [#3040]
- Content panel in browse OTU not working properly
- Darwin Core Export failing on specific combinations of data attributes selection.

### Changed

- Updated Ruby gems and Node packages

## [0.27.1] - 2022-06-21

### Changed

- People/Name toggle remove historical option for name [#3028]

### Fixed

- Content attributes response

[#3028]: https://github.com/SpeciesFileGroup/taxonworks/issues/3028

## [0.27.0] - 2022-06-17

### Added

- Task to manage pubilcation of Content to PublicContent [#3004] in part
- Task to merge taxon name relationships from one taxon to another [#3022]
- Add `determiner_name_regex` to collection object filter [#3026]
- API interactive key engine endpoint `/api/v1/observation_matrices/123/key.json`
- API depictions endpoint `api/v1/depictions/123.json?extend[]=image&extend[]=sqed_depiction&extend[]=figures`
- Taxon determinations stats in stats API
- Setting tags for collecting events and collection objects in DwC occurrences importer [#3019], [#2855]

### Changed

- Column order in Observation matrices dashboard task
- Size of description input in Protocol form
- Error code for merge people response

### Fixed

- Annotations panel doesn't display notes in Browse nomenclature
- Wildcard matches on collecting event attributes failing
- Select row in Observation matrices dashboard assigns incorrect ID
- Last week citations stats in API showing values for images. [#3020]
- Annotations panel doesn't display notes in Browse nomenclature
- Geographic areas download failing to generate CSV
- Flip is not working propertly in Uniquify people task

[#3004]: https://github.com/SpeciesFileGroup/taxonworks/issues/3004
[#3022]: https://github.com/SpeciesFileGroup/taxonworks/issues/3022
[#3026]: https://github.com/SpeciesFileGroup/taxonworks/issues/3026
[#3020]: https://github.com/SpeciesFileGroup/taxonworks/issues/3020
[#3019]: https://github.com/SpeciesFileGroup/taxonworks/pull/3018
[#2855]: https://github.com/SpeciesFileGroup/taxonworks/issues/2855

## [0.26.2] - 2022-06-05

### Changed

- Updated Ruby gems

### Fixed

- Filter collection object not working when attempting to show the record

## [0.26.1] - 2022-06-03

### Changed

- Upgraded to Ruby 3.1 [#3011]
- Updated Ruby gems

[#3011]: https://github.com/SpeciesFileGroup/taxonworks/pull/3011

## [0.26.0] - 2022-05-30

### Added

- Task - Stepwise determinations, facilitate verbatim to parsed determinations en masse [#2911]
- Two more digitization stage types, "T" and "Inverted T" [#2863]
- Added soft_validation fix to missing collection_object determination, when the type is designated [#2907]
- Confirmation button for tags, preparation type and repository panels in CO Match [#2995]

### Changed

- Upgraded Node to version 16
- Replaced Webpacker for Shakapacker gem
- Upgrade PDF viewer library

### Fixed

- Nomenclature and observation matrix stats [#1124] [#1356]
- Cannot add a determination after editing one in comprehensive task [#2996]
- "In project" button is not updated after select a different source in Edit source task [#3000]

[#1356]: https://github.com/SpeciesFileGroup/taxonworks/issues/1356
[#1124]: https://github.com/SpeciesFileGroup/taxonworks/issues/1124
[#2911]: https://github.com/SpeciesFileGroup/taxonworks/issues/2911
[#2863]: https://github.com/SpeciesFileGroup/taxonworks/issues/2863
[#2995]: https://github.com/SpeciesFileGroup/taxonworks/issues/2995
[#2996]: https://github.com/SpeciesFileGroup/taxonworks/issues/2996
[#3000]: https://github.com/SpeciesFileGroup/taxonworks/issues/3000

## [0.25.0] - 2022-05-19

### Added

- Link to Download project in show project [#2775]
- OTU geo-json inventory API endpoint, `/api/v1/otus/123/inventory/distribution`.
- Collection object classification summary task [#1864]
- Notes facet to Collection Objects filter [#2966]
- Confirmation modal for clone button on New collecting event task [#2978]
- Minutes/record estimate in project activity task [#2979]
- Pagination in Citations by source task
- Current repository facet in collection object filter [#2975]

### Changed

- Identifiers added to print labels [2959]
- Improved Extract tables [#2884] [#2881]
- Improved Repository autocomplete [#2993]
- Refactor citations by source task
- Person autocomplete optimization
- Cleaned up Label UI text
- Removed some jQuery
- Updated Ruby gems via `bundle update`
- Use Catalog for API source of OTU nomenclature citations

### Fixed

- taxonworks.csl update for stated date [#3021]
- Improved project activity to include current session [#3013]
- Extract/protocol UI issues [#2990]
- Source year_suffix preventing cloning [#2992]
- Dwca eml.xml file validates locally [#2986]
- Missing params for api_nomenclature_citations added
- Converted wkt parsing errors from exceptions to validation
- DwcOccurrence version scope to project in Hub
- Fixed soft validation on Collection Object related to determination date [#2949]
- Original combination soft validations are not loaded when New taxon name task is opened
- ObservationMatrixRow|ColumnItem index view failing because new links are not available
- Author roles are no visible in Citations by source task
- Increasing number of labels to print while label is selected _adds_ that many to preview [#2973]
- Geographic areas are not suggested based on verbatim coordinates in comprehensive and new collecting event task [#2982]
- Cannot sort by column in filter collecting event task [#2970]
- "Recent" determiners not working in Comprehensive [#2985]
- Determiners locked are missing after press "Save and new" in comprehensive task [#2943]
- Crashing when creating georeferences with invalid WKT input
- ObservationMatrixRow|Column index and autocomplete calls
- Lock source button is not working in OTU radial - biological associations form [#2989]
- New type specimen duplicates specimen when updated after creating [#2994]
- Sort column option is not working on Filter collection objects
- Toggle members buttons is not working on Browse annotator

[#2959]: https://github.com/SpeciesFileGroup/taxonworks/issues/2959
[#2775]: https://github.com/SpeciesFileGroup/taxonworks/issues/2775
[#2881]: https://github.com/SpeciesFileGroup/taxonworks/issues/2881
[#2884]: https://github.com/SpeciesFileGroup/taxonworks/issues/2884
[#2990]: https://github.com/SpeciesFileGroup/taxonworks/issues/2990
[#2992]: https://github.com/SpeciesFileGroup/taxonworks/issues/2992
[#2993]: https://github.com/SpeciesFileGroup/taxonworks/issues/2993
[#2986]: https://github.com/SpeciesFileGroup/taxonworks/issues/2986
[#1864]: https://github.com/SpeciesFileGroup/taxonworks/issues/1864
[#2943]: https://github.com/SpeciesFileGroup/taxonworks/issues/2943
[#2949]: https://github.com/SpeciesFileGroup/taxonworks/issues/2949
[#2966]: https://github.com/SpeciesFileGroup/taxonworks/issues/2966
[#2970]: https://github.com/SpeciesFileGroup/taxonworks/issues/2970
[#2973]: https://github.com/SpeciesFileGroup/taxonworks/issues/2973
[#2975]: https://github.com/SpeciesFileGroup/taxonworks/issues/2975
[#2978]: https://github.com/SpeciesFileGroup/taxonworks/issues/2978
[#2979]: https://github.com/SpeciesFileGroup/taxonworks/issues/2979
[#2982]: https://github.com/SpeciesFileGroup/taxonworks/issues/2982
[#2985]: https://github.com/SpeciesFileGroup/taxonworks/issues/2985
[#2994]: https://github.com/SpeciesFileGroup/taxonworks/issues/2994

## [0.24.5] - 2022-05-03

### Fixed

- Previously loaned and returned CollectionObjects are unloanable [#2964]
- People smart selector doesn't work to add new roles [#2963]
- Type species section is empty in Browse OTU
- Missing depictions caption and figure label in Image matrix task [#2965]

[#2964]: https://github.com/SpeciesFileGroup/taxonworks/issues/2964
[#2963]: https://github.com/SpeciesFileGroup/taxonworks/issues/2963
[#2965]: https://github.com/SpeciesFileGroup/taxonworks/issues/2965

## [0.24.4] - 2022-05-02

### Added

- Organization roles to taxon determinations model

### Fixed

- Repository autocomplete raises [#2960]
- Duplicated text in TaxonDetermination link [#2947]
- Housekeeping facet in CollectingEvent filter broken [#2957]
- Cannot set Determiner of CO to department/organization [#2915]
- Combination view is broken on Browse nomenclature [#2952]
- Matrix row coder button in Observation matrix dashboard task redirect to a wrong OTU in Image Matrix task [#2956]
- Depiction radials are not working in Image matrix task [#2954]

[#2960]: https://github.com/SpeciesFileGroup/taxonworks/issues/2960
[#2947]: https://github.com/SpeciesFileGroup/taxonworks/issues/2947
[#2957]: https://github.com/SpeciesFileGroup/taxonworks/issues/2957
[#2915]: https://github.com/SpeciesFileGroup/taxonworks/issues/2915
[#2952]: https://github.com/SpeciesFileGroup/taxonworks/issues/2952
[#2954]: https://github.com/SpeciesFileGroup/taxonworks/issues/2954

## [0.24.3] - 2022-04-28

### Added

- DwC export includes `occurrenceStatus` [#2935]
- Tag panel for images in New images task [#2919]
- Repository section for Collection object match task [#2918]
- Preparations section for CO Match task [#2930]
- Match collection object button in Filter collection object [#2917]
- Lock button for By section in New extract task [#2926]
- With preparation facet in Filter collection objects [#2937]

### Changed

- Improved(?) behaviour of Extract autocomplete [#2923]
- New BiBTeX based Sources match and/or create Serials for some types [#2719]
- Improvements for taxon determinations in comprehensive task
- Observation Matrix CSV dump uses full object labels [#2912]
- Allow multiple origin relationships in New extract task [#2928]
- Enable biocuration buttons only for the current collection object in comprehensive task [#2946]
- Updated ruby gems

### Fixed

- Display full citation in image viewer [#2857]
- Extract filter OTU id match not matching determinations [#2925]
- Improve observation matrix row label handling [#2902]
- Showing related data for Descriptor broken [#2934]
- Collection object label is not updated after saving determinations in comprehensive task [#2899]
- Label form is not updated after loading a collecting event in Comprehensive task [#2898]
- Preferred catalog number for collection objects using first created rather than top of the list (also fixes wrong `otherCatalogNumbers` in DwC export) [#2904]
- Missing not fixable error message for automatically soft validations [#2877]
- Recent lists on Data have broken flex CSS [#2920]
- Generating label from collecting event with verbatim trip identifier duplicates tripcode [#2921]
- Leaflet map does not center the view on shapes
- Programming typos affecting error handling in some batch loaders
- PDF reading causing software crash with some PDF documents (e.g. encrypted and/or having unsupported features)
- "virtual" spelled "virutal" [#2938]
- Protocols should not display origin [#2927]
- Determination lock not working for "Add to container" in Comprehensive task [#2943]
- Role types table in uniquify people renders poorly when "show found people" or "show match people" enabled [#2894]
- Syntax error during code generating synonyms and descendants for catalogs

[#2719]: https://github.com/SpeciesFileGroup/taxonworks/issues/2719
[#2857]: https://github.com/SpeciesFileGroup/taxonworks/issues/2857
[#2857]: https://github.com/SpeciesFileGroup/taxonworks/issues/2857
[#2877]: https://github.com/SpeciesFileGroup/taxonworks/issues/2877
[#2894]: https://github.com/SpeciesFileGroup/taxonworks/issues/2894
[#2898]: https://github.com/SpeciesFileGroup/taxonworks/issues/2898
[#2899]: https://github.com/SpeciesFileGroup/taxonworks/issues/2899
[#2902]: https://github.com/SpeciesFileGroup/taxonworks/issues/2902
[#2904]: https://github.com/SpeciesFileGroup/taxonworks/issues/2904
[#2912]: https://github.com/SpeciesFileGroup/taxonworks/issues/2912
[#2917]: https://github.com/SpeciesFileGroup/taxonworks/issues/2917
[#2918]: https://github.com/SpeciesFileGroup/taxonworks/issues/2918
[#2919]: https://github.com/SpeciesFileGroup/taxonworks/issues/2919
[#2920]: https://github.com/SpeciesFileGroup/taxonworks/issues/2920
[#2921]: https://github.com/SpeciesFileGroup/taxonworks/issues/2921
[#2923]: https://github.com/SpeciesFileGroup/taxonworks/issues/2923
[#2925]: https://github.com/SpeciesFileGroup/taxonworks/issues/2925
[#2926]: https://github.com/SpeciesFileGroup/taxonworks/issues/2926
[#2927]: https://github.com/SpeciesFileGroup/taxonworks/issues/2927
[#2928]: https://github.com/SpeciesFileGroup/taxonworks/issues/2928
[#2930]: https://github.com/SpeciesFileGroup/taxonworks/issues/2930
[#2934]: https://github.com/SpeciesFileGroup/taxonworks/issues/2934
[#2935]: https://github.com/SpeciesFileGroup/taxonworks/issues/2935
[#2937]: https://github.com/SpeciesFileGroup/taxonworks/issues/2937
[#2938]: https://github.com/SpeciesFileGroup/taxonworks/issues/2938
[#2943]: https://github.com/SpeciesFileGroup/taxonworks/issues/2943

## [0.24.2] - 2022-04-15

### Added

- New units mg, µg, ng, ml, µl, nl, ng/µl, Ratio (for Descriptor, etc.) [#2887]
- Project activity report includes community data (but not scoped to project) [#2893]
- Protocols for Observations [#2889]
- Increment tripcode in New collecting event task [#2441]
- Now and today buttons for time/date made [#2888]
- Radial navigator to New extract task [#2885]

### Changed

- Refactor Uniquify People task. Added improvements [#2858]
- Removed PDF viewer broad channel event
- Updated Ruby gems

### Fixed

- Extract -> show rendering raising [#2886]
- People being set as invalid during automatic activity updates
- Project activity session report shows hours properly [#2878]
- xAxis category ordering of Project activity [#2891]
- Sometimes it's not possible move images from one cell to another in Image matrix task [#2874]
- Uniquify people task are not merging all selected match people [#2892]
- Media observations are not displayed after creating them using drag and drop box in Matrix row coder task. [#2880]
- New extract task loads incorrect repository for existing extracts [#2883]
- Extract edit link in New observation matrix task [#2896]
- Incorrect matrix list is displayed on Observation matrix slice in Radial object [#2901]
- Pages label is not displayed in citation form in comprehensive task [#2903]

[#2886]: https://github.com/SpeciesFileGroup/taxonworks/issues/2886
[#2887]: https://github.com/SpeciesFileGroup/taxonworks/issues/2887
[#2878]: https://github.com/SpeciesFileGroup/taxonworks/issues/2878
[#2891]: https://github.com/SpeciesFileGroup/taxonworks/issues/2891
[#2893]: https://github.com/SpeciesFileGroup/taxonworks/issues/2893
[#2889]: https://github.com/SpeciesFileGroup/taxonworks/issues/2889
[#2441]: https://github.com/SpeciesFileGroup/taxonworks/issues/2441
[#2858]: https://github.com/SpeciesFileGroup/taxonworks/issues/2858
[#2883]: https://github.com/SpeciesFileGroup/taxonworks/issues/2883
[#2885]: https://github.com/SpeciesFileGroup/taxonworks/issues/2885
[#2888]: https://github.com/SpeciesFileGroup/taxonworks/issues/2888
[#2892]: https://github.com/SpeciesFileGroup/taxonworks/issues/2892
[#2896]: https://github.com/SpeciesFileGroup/taxonworks/issues/2896
[#2901]: https://github.com/SpeciesFileGroup/taxonworks/issues/2901
[#2903]: https://github.com/SpeciesFileGroup/taxonworks/issues/2903

## [0.24.1] - 2022-04-04

### Changed

- Time ranges for `eventTime` in DwC occurrences importer are now supported
- Updated Ruby gems

### Fixed

- Observation matrix row filter generalized to work for all observation object types [#2873]

[#2873]: https://github.com/SpeciesFileGroup/taxonworks/issues/2873

## [0.24.0] - 2022-03-31

### Added

- Collection object `current_repository_id` and interface toggle [#2866]
- Use Namespace as DwC `collectionCode` [#2726]
- Notes on CollectionObject export to DwC `occurrenceRemarks` [#2850]
- Link to comprehensive digitization collection object via `?dwc_occurrence_object_id=123` [#2851]
- Project user activity report task [#50] [#1062]
- 'Inferred combination' to Browse taxon name header, when required [#2836]
- Extract autocomplete
- Matrix row coder supports mutiple Quantitative and Sample observations per "cell"
- Extracts are observable [#2037]
- Download observation matrix descriptors as text
- Download observation matrix observations in .tab format
- Observations have `made_year|month|day|time` attributes
- Qualitative descriptor batch loader (Data->Descriptors->Batch load) [#1831] (in part)
- Modal depictions for all descriptors in Matrix row coder [#2847]
- New georeference type for user-supplied points [#2843]
- Extract rows in New observation matrix
- Depiction modal for all descriptors in Interactive key
- Link CollectionObject batch load to DwCA importer [#2868]

### Changed

- Administration activity report
- DwC export uses a "sorted" column order [#2844]
- Observations now are polymorphic [#2037]
- Replace autocompletes by smart selectors in Common Name form on OTU radial [#2840]
- Updated Ruby gems
- DwC importer sex mapped changed to prioritize `http://rs.tdwg.org/dwc/terms/sex` DwC URI and also create sex biocuration group with such URI if none exist.
- Taxon name label for original combination label in Citations by source task.
- Add separate scrollbars to row and column tables in New observation matrix task [#2799]
- Change form fields order in OTU radial - Biological associations
- Updated ruby gems
- Close modal after select a status in New taxon name
- Escape new additional pseudo-LaTeX encodings from BibTex data

### Fixed

- DwC georeferencedProtocol references Protocols properly [#2842]
- DwC georeferencedBy references Georeferencers properly [#2846]
- Administration activity report raising [#2864]
- OTUs and collection objects batch-loaders failing to initialize due to Ruby syntax error
- Sqed depictions crash on cache update when no processing results are available
- Asserted distributions on OTU radial is_absent no longer locks [#2848]
- After saving an area with 'is absent' flag, the form stays locked in OTU radial Asserted distribution
- Uniquify people roles list is missing role_object_tag [#2853]
- Large list of taxon names are not loaded in Citations by source
- Missing source_id parameter in Citation by source link on New asserted distribution and Browse OTU
- New CO assigns a wrong Identifier type in New collecting event task [#2862]

[#2866]: https://github.com/SpeciesFileGroup/taxonworks/issues/2866
[#2726]: https://github.com/SpeciesFileGroup/taxonworks/issues/2726
[#2850]: https://github.com/SpeciesFileGroup/taxonworks/pull/2850
[#2851]: https://github.com/SpeciesFileGroup/taxonworks/pull/2851
[#2868]: https://github.com/SpeciesFileGroup/taxonworks/pull/2868
[#2842]: https://github.com/SpeciesFileGroup/taxonworks/pull/2842
[#2846]: https://github.com/SpeciesFileGroup/taxonworks/pull/2846
[#50]: https://github.com/SpeciesFileGroup/taxonworks/pull/50
[#1062]: https://github.com/SpeciesFileGroup/taxonworks/pull/1062
[#2864]: https://github.com/SpeciesFileGroup/taxonworks/pull/2864
[#2844]: https://github.com/SpeciesFileGroup/taxonworks/pull/2844
[#2836]: https://github.com/SpeciesFileGroup/taxonworks/pull/2836
[#2037]: https://github.com/SpeciesFileGroup/taxonworks/pull/2037
[#1831]: https://github.com/SpeciesFileGroup/taxonworks/pull/1831
[#2799]: https://github.com/SpeciesFileGroup/taxonworks/pull/2799
[#2840]: https://github.com/SpeciesFileGroup/taxonworks/pull/2840
[#2843]: https://github.com/SpeciesFileGroup/taxonworks/pull/2843
[#2847]: https://github.com/SpeciesFileGroup/taxonworks/pull/2847
[#2848]: https://github.com/SpeciesFileGroup/taxonworks/pull/2848
[#2853]: https://github.com/SpeciesFileGroup/taxonworks/pull/2853
[#2862]: https://github.com/SpeciesFileGroup/taxonworks/pull/2862

## [0.23.1] - 2022-03-01

### Added

- Qualitative descriptor modal in matrix row coder [#2763]
- Pin button for organization in attribution annotator [#2551]
- Image inventory/filter endpoint for OTUs `/api/v1/otus/123/inventory/images` [#2656]
- Option to error records if `typeStatus` is unprocessable in DwC occurrences importer [#2829]
- Several taxon name classifications in DwC checklist importer [#2732]

### Changed

- Allow matching protonyms in DwC occurrences importer even on cases where the imported classification is a subset of the existing one [#2740]
- Updated Ruby gems
- Copying observations from object to object also copies their depictions [#2823]

### Fixed

- Not all year metadata automatically updated Person active metadata [#2854]
- DwC importer looking up collecting events outside the scope of the current project
- Missing names in hierarchy tree on Browse nomenclature task [#2827]
- DwC importer finding names by original combination without project scope [#2828]
- DwC export month field exporting day value rather than month [#2835]
- Use unofficial serrano repo to fix problems with citeproc-json responses
- DwC Occurrence Importer settings modal lags on open when many namespaces set [#2834]
- Destroying last Depiction for Observation::Media destroys Observations [#2269]
- Allowing to use same Namespace short name with different casing (e.g. 'alpha', 'Alpha')

[#2854]: https://github.com/SpeciesFileGroup/taxonworks/issues/2854
[#2823]: https://github.com/SpeciesFileGroup/taxonworks/issues/2823
[#2269]: https://github.com/SpeciesFileGroup/taxonworks/issues/2269
[#2656]: https://github.com/SpeciesFileGroup/taxonworks/issues/2656
[#2551]: https://github.com/SpeciesFileGroup/taxonworks/issues/2551
[#2732]: https://github.com/SpeciesFileGroup/taxonworks/pull/2732
[#2740]: https://github.com/SpeciesFileGroup/taxonworks/pull/2740
[#2763]: https://github.com/SpeciesFileGroup/taxonworks/issues/2763
[#2827]: https://github.com/SpeciesFileGroup/taxonworks/issues/2827
[#2828]: https://github.com/SpeciesFileGroup/taxonworks/pull/2828
[#2829]: https://github.com/SpeciesFileGroup/taxonworks/pull/2829
[#2834]: https://github.com/SpeciesFileGroup/taxonworks/pull/2834
[#2835]: https://github.com/SpeciesFileGroup/taxonworks/pull/2835

## [0.23.0] - 2022-02-18

### Added

- Extract Filter [#2270]
- Protocol facets for filters, currently on Extract filter
- OTU descendants API endpoint `.../otus/123/inventory/descendants` [#2791]
- Download SVG button in object graph task [#2804]
- Rake task to generate docs.taxonworks.org Data documentation [#2352]
- Confirmation window for delete documentation in radial annotator [#2820]
- Drag and drop to sort predicates in project preferences [#2821]
- Endpoints for observation matrix row and column labels [#2800]
- Matrix row navigation in Matrix row coder [#2800]
- Download enabled for controlled vocabulary terms [#2809]
- Type materials metadata extension for /api/v1/otus

### Changed

- Tweaked how Extracts are displayed in various views
- Browse nomenclature task was renamed to Browse nomenclature and classifications [#2638]
- Add origin citations for taxon name relationships/classifications, renames route [#2790]
- Add Download customization [#2748]
- Show Images section in Browse OTU for GenusGroup [#2786]
- User facet: `Now` button sets end date in Filter interfaces [#2788]
- Changes content and layout ouf hierarchy navigator in Browse nomenclature task [#2797]
- Scroll tables in New observation matrix task [#2799]
- Updated Ruby gems
- Replace autocomplete with OTU picker in biological associations form in radial object

### Fixed

- Author string for incorrect original spelling [#2743]
- Type species section doesn't work in new taxon name [#2785]
- Missing Variety and Form ranks in original combination section for ICZN in New taxon name task [#2795]
- Check if current identifier is the same as current in comprehensive task [#2550]
- Comprehensive digitization - entering '0' in total breaks the interface [#2807]
- Download link doesn't work in data list view
- Edit in Browse collecting event [#2814]
- DwC importer is more robust to invalid taxon names

[#2743]: https://github.com/SpeciesFileGroup/taxonworks/issues/2743
[#2638]: https://github.com/SpeciesFileGroup/taxonworks/issues/2638
[#2270]: https://github.com/SpeciesFileGroup/taxonworks/issues/2270
[#2800]: https://github.com/SpeciesFileGroup/taxonworks/issues/2800
[#2352]: https://github.com/SpeciesFileGroup/taxonworks/issues/2552
[#2550]: https://github.com/SpeciesFileGroup/taxonworks/issues/2550
[#2790]: https://github.com/SpeciesFileGroup/taxonworks/issues/2790
[#2748]: https://github.com/SpeciesFileGroup/taxonworks/issues/2748
[#2791]: https://github.com/SpeciesFileGroup/taxonworks/issues/2791
[#2785]: https://github.com/SpeciesFileGroup/taxonworks/issues/2785
[#2786]: https://github.com/SpeciesFileGroup/taxonworks/issues/2786
[#2788]: https://github.com/SpeciesFileGroup/taxonworks/issues/2788
[#2795]: https://github.com/SpeciesFileGroup/taxonworks/issues/2795
[#2797]: https://github.com/SpeciesFileGroup/taxonworks/issues/2797
[#2804]: https://github.com/SpeciesFileGroup/taxonworks/issues/2804
[#2807]: https://github.com/SpeciesFileGroup/taxonworks/issues/2807
[#2809]: https://github.com/SpeciesFileGroup/taxonworks/issues/2809
[#2814]: https://github.com/SpeciesFileGroup/taxonworks/issues/2814
[#2799]: https://github.com/SpeciesFileGroup/taxonworks/issues/2799
[#2800]: https://github.com/SpeciesFileGroup/taxonworks/issues/2800
[#2820]: https://github.com/SpeciesFileGroup/taxonworks/issues/2820
[#2821]: https://github.com/SpeciesFileGroup/taxonworks/issues/2821

## [0.22.7] - 2022-01-26

### Added

- Add more date (redundant) fields to DwC export [#2780]
- Import and export custom label style in print label task
- Attributions in Filter images [#2639]
- People, role, images stats to `/api/v1/stats`
- `basisOfRecord` in DwC exports can be `FossilSpecimen` via biocuration
- Classification section for Combination in New taxon name (botanical nomenclature support) [#2681]
- API `/api/v1/otus/:id` includes `&extend[]` for `parents`

### Changed

- New interface for biocuration groups and classes
- DwCA export is _much_ faster
- CSV export optimized
- `basisOfRecord` now maps as `http://rs.tdwg.org/dwc/terms/FossilSpecimen` biocuration classification in DwC occurrences importer.
- Updated ruby gems
- Updated js packages
- cached_is_valid is now used in interfaces to show if a taxon is valid or invalid
- Refactor Manage biocuration classes and groups task [#83]

### Fixed

- `occurrenceID` missing from DwC exports. [#2766]
- Cloning columns from matrices sometimes partially failed [#2772]
- Missing `Custom style` button in Print label task [#2764]
- Missing valid/invalid/combination mark in citation by source task [#2760]
- Missing observation matrices in copy columns/rows from another matrix in New observation matrix task [#2753]
- Handing of family names starting with `O'` being recognized as given names [#2747]
- Error 500 deleting a biocuration term [#2181]
- Uniquify people task shows "0" in used column and no roles [#2769]

[#83]: https://github.com/SpeciesFileGroup/taxonworks/issues/83
[#2181]: https://github.com/SpeciesFileGroup/taxonworks/issues/2181
[#2780]: https://github.com/SpeciesFileGroup/taxonworks/issues/2780
[#2766]: https://github.com/SpeciesFileGroup/taxonworks/issues/2766
[#2772]: https://github.com/SpeciesFileGroup/taxonworks/pull/2772
[#2639]: https://github.com/SpeciesFileGroup/taxonworks/pull/2639
[#2681]: https://github.com/SpeciesFileGroup/taxonworks/issues/2681
[#2747]: https://github.com/SpeciesFileGroup/taxonworks/issues/2747
[#2753]: https://github.com/SpeciesFileGroup/taxonworks/issues/2753
[#2760]: https://github.com/SpeciesFileGroup/taxonworks/issues/2760
[#2764]: https://github.com/SpeciesFileGroup/taxonworks/issues/2764
[#2769]: https://github.com/SpeciesFileGroup/taxonworks/issues/2769

## [0.22.6] - 2022-01-10

### Added

- Option to select all and quick tag in Filter image task [#2744]

### Changed

- Perform georeferences caching in background for faster DwC occurrences import [#2741]
- Permit use of Ruby 3.1
- Updated Ruby gems.
- DwC occurrences importer: When matching protonyms also consider their alternate gender names if there are no matches by exact name. [#2738]
- Allow import of specimens with empty `catalogNumber` even when `institutionCode` and/or `collectionCode` are set.

### Fixed

- Several batch loaders not working due to syntax incompatibility with currently used Ruby version. [#2739]

[#2739]: https://github.com/SpeciesFileGroup/taxonworks/pull/2739
[#2741]: https://github.com/SpeciesFileGroup/taxonworks/pull/2741
[#2738]: https://github.com/SpeciesFileGroup/taxonworks/issues/2738
[#2744]: https://github.com/SpeciesFileGroup/taxonworks/issues/2744

## [0.22.5] - 2021-12-22

### Fixed

- Fixed "eye" validation crash when activated in Browse Nomenclature task [#2736]

[#2736]: https://github.com/SpeciesFileGroup/taxonworks/issues/2736

## [0.22.4] - 2021-12-21

### Added

- Add `reset filters` button in DwC import task [#2730]

### Changed

- Add space on navbar in New taxon name [#2701]
- Updated ruby gems and node packages.
- Tabindex in model view

### Fixed

- Overdue loan date time ago [#2712]
- Descriptor character state destroy raising [#2713]
- Loan items status not updatable (also new specs) [#2714]
- Collecting event filter `depictions` facet [#2720]
- Taxonifi wrapper init was broken
- Character order selector sends null value on blank selection [#2707]
- Interactive keys is loading two matrices on autocomplete search [#2706]
- `Select observation matrix` is not displaying all observation matrices [#2708]
- Crashing when attempting to download DwC results from Filter Collection Objects task with 'Treat geographic areas as spatial' set.
- Stats response contains `projects` count when project token is set.
- Menu options broken when right-click on matrices in Observation matrix hub [#2716]
- Copy rows from matrix in New observation matrix
- GnFinder playground incompatibility with current GnFinder API
- DwC checklist importer issue with synonyms have wrong rank [#2715]
- Scientific name not cached properly when the taxon name is classified as part of speech [#2721]
- Depictions dropzone tries to create Depictions before saving collecting event
- Clipboard is not releasing key combination when the user clicks outside the window and release keys [#2724]
- Removed `destroy!` pattern from various controllers
- Unable to create loan items in Collection object match task [#2731]
- DwC import search criteria is missing when search box is reopen [#2729]
- Unable to download CoLDP exports
- Otu facet in Filter image task

[#2712]: https://github.com/SpeciesFileGroup/taxonworks/issues/2712
[#2713]: https://github.com/SpeciesFileGroup/taxonworks/issues/2713
[#2714]: https://github.com/SpeciesFileGroup/taxonworks/issues/2714
[#2720]: https://github.com/SpeciesFileGroup/taxonworks/issues/2720
[#2701]: https://github.com/SpeciesFileGroup/taxonworks/issues/2701
[#2706]: https://github.com/SpeciesFileGroup/taxonworks/issues/2706
[#2707]: https://github.com/SpeciesFileGroup/taxonworks/issues/2707
[#2708]: https://github.com/SpeciesFileGroup/taxonworks/issues/2708
[#2715]: https://github.com/SpeciesFileGroup/taxonworks/pull/2715
[#2716]: https://github.com/SpeciesFileGroup/taxonworks/issues/2716
[#2721]: https://github.com/SpeciesFileGroup/taxonworks/pull/2721
[#2724]: https://github.com/SpeciesFileGroup/taxonworks/pull/2724
[#2729]: https://github.com/SpeciesFileGroup/taxonworks/pull/2729
[#2730]: https://github.com/SpeciesFileGroup/taxonworks/issues/2730
[#2731]: https://github.com/SpeciesFileGroup/taxonworks/issues/2731

## [0.22.3] - 2021-12-03

### Added

- Ability to inject links into Content via hot-key searching [#1674]

### Changed

- Upgraded to Postgres 12 in Docker Compose development environment. Postgres 10 container and volume are still present to allow for automatic data migration.

### Fixed

- Identifier form elements on SQED breakdown [#2700]

[#2700]: https://github.com/SpeciesFileGroup/taxonworks/issues/2700
[#1674]: https://github.com/SpeciesFileGroup/taxonworks/issues/1674

## [0.22.2] - 2021-12-02

### Changed

- Upped from 40 to 500 the cutoff point at which updating a collecing event will trigger a DwcOccurrence rebuild
- Added a `url_base` option when rendering metadata partial

### Fixed

- Author by first letter (/people.json) [2697]
- Loan recipient helper methods were confused with loan helper methods
- Subsequent combination link in new taxon name task [#2695]
- Unable to create tags in batches due to Ruby 3 syntax changes.
- Observation matrices crashing due to response pagination bug.
- Unable to create namespaces due to debug code accidentally added.

[#2697]: https://github.com/SpeciesFileGroup/taxonworks/issues/2697
[#2695]: https://github.com/SpeciesFileGroup/taxonworks/issues/2695

## [0.22.1] - 2021-12-01

### Added

- Georeferences can link to Protocols

### Changed

- API -added extend character_state option to /observations

### Fixed

- Updated reference string for 'classified as' relationship in Browse nomenclature
- Custom attributes are not cleared on new record [#2692]
- API - /api/v1/observation_matrices with no params failed
- Asserted distribution link wasn't HTML safe

[#2692]: https://github.com/SpeciesFileGroup/taxonworks/issues/2692

## [0.22.0] - 2021-11-30

### Added

- Indecies on taxon name hierarchies table
- Batch create user admin task [#2680]
- Radial navigation in loan task
- `is_gift` boolean to Loan
- Loan item notes, type status, and recipient form layout improvements [#2657]
- Recipient form link in Edit loan task
- Gift checkbox in Loan task
- API routes for data attributes via `/api/v1/data_attributes` [#2366]
- API routes for observation matrices via `/api/v1/observation_matrices`
- API route "status" for taxon names `/taxon_names/api/v1/123/status` [#2243]
- API route "activity" for recent records/project `/api/v1/activity?project_token=123&past_days=9` [#2207]
- Indecies for updated_at on some large models
- Observation matrix query filter (minimal)
- Add download table button in DwC Importer
- Confidence button on subsequent combination in New taxon name task
- Create and new button in New descriptor task [#2594]
- Content text is cropped on edit in OTU radial [#2676]
- Diagnosis status in matrix row coder [#2674]
- Layout preferences in comprehensive task [#2673]
- API `/api/v1/collection_objects` includes &extend[] for `dwc_fields` and `type_material`
- API `/api/v1/taxon_names/123/status` endpoint for human readable taxon name data and metadata (in part [#2665])
- `is_virtual` option to Namespace

### Changed

- Upgraded to Ruby 3.0.2
- OTUs can be loaned 2x [#2648]
- Upgraded gems
- `/collection_objects.json` response uses `&extend[]=dwc_fields` to return DwC fields; includes metadata
- Removed a loan item status 'Loaned on' (it's inferrred)
- Replaced Webrick with Puma (developers-only change)
- Improved loan autocomplete metadata [#2485]
- API observation responses are now isolated from internal
- DwC occurrences importer now accepts `|`, `:`, `;` and `,` as separators for `higherClassification`.
- Restrict subsequent combination fields for genus and subgenus. [#2677]
- Moved matrix autocomplete into `Include in matrix` section in New descriptor task [#2685]

### Fixed

- Update Source autocomplete [#2693]
- Containerized specimens export their identifier to DwC
- Biological association objects could be destroyed when referenced in biological association
- Reordering matrices by nomenclature when some rows have none
- Tag facet bug affecting all filters but Source [#2678]
- View errors on rows with no metadata in DwC importer
- Scrollbar in alternate values annotator [#2651]
- Missing data on response in citations annotator [#2653]
- Missing author and year in taxon name on Citation by source [#2650]
- Duplicate combinations in subsequent combination on New taxon name [#2654]
- Missing documents in source filter [#2661]
- Clonning source does not clean the doccumentation section [#2663]
- Extra scrollbar in asserted distributions annotator [#2662]
- The citations annotator sometimes displays a created citations that are not part of the object
- Move synonyms section not visible [#2670]
- Collecting Event collectors are not loaded when CE is selected using smart selector in Comprehensive task [#2669]
- Genus descriptor interface
- Free text character not saved if pasted from clipboard in Matrix Row Coder [#2672]
- DwC importer crashing on invalid nomenclatural code
- DwC exporter swapped `decimalLatitude`/`decimalLongitude`
- Error in Filter Collecting Event task when filtering by attributes that are stored as numbers in database
- `Set as current` button it isn't working when taxon parent is root on Subsequent combination [#2688]
- DwC checklist importing: original combination having wrong genus in some cases [#2684]

[#2286]: https://github.com/SpeciesFileGroup/taxonworks/issues/2286
[#2666]: https://github.com/SpeciesFileGroup/taxonworks/issues/2665
[#2665]: https://github.com/SpeciesFileGroup/taxonworks/issues/2665
[#2680]: https://github.com/SpeciesFileGroup/taxonworks/issues/2680
[#2678]: https://github.com/SpeciesFileGroup/taxonworks/issues/2678
[#2207]: https://github.com/SpeciesFileGroup/taxonworks/issues/2207
[#2243]: https://github.com/SpeciesFileGroup/taxonworks/issues/2243
[#2366]: https://github.com/SpeciesFileGroup/taxonworks/issues/2366
[#2485]: https://github.com/SpeciesFileGroup/taxonworks/issues/2485
[#2594]: https://github.com/SpeciesFileGroup/taxonworks/issues/2594
[#2648]: https://github.com/SpeciesFileGroup/taxonworks/issues/2648
[#2657]: https://github.com/SpeciesFileGroup/taxonworks/issues/2657
[#2650]: https://github.com/SpeciesFileGroup/taxonworks/issues/2650
[#2651]: https://github.com/SpeciesFileGroup/taxonworks/issues/2651
[#2653]: https://github.com/SpeciesFileGroup/taxonworks/issues/2653
[#2654]: https://github.com/SpeciesFileGroup/taxonworks/issues/2654
[#2661]: https://github.com/SpeciesFileGroup/taxonworks/issues/2661
[#2662]: https://github.com/SpeciesFileGroup/taxonworks/issues/2662
[#2663]: https://github.com/SpeciesFileGroup/taxonworks/issues/2663
[#2669]: https://github.com/SpeciesFileGroup/taxonworks/issues/2669
[#2670]: https://github.com/SpeciesFileGroup/taxonworks/issues/2670
[#2672]: https://github.com/SpeciesFileGroup/taxonworks/issues/2672
[#2673]: https://github.com/SpeciesFileGroup/taxonworks/issues/2673
[#2674]: https://github.com/SpeciesFileGroup/taxonworks/issues/2674
[#2676]: https://github.com/SpeciesFileGroup/taxonworks/issues/2676
[#2677]: https://github.com/SpeciesFileGroup/taxonworks/issues/2677
[#2684]: https://github.com/SpeciesFileGroup/taxonworks/pull/2684
[#2685]: https://github.com/SpeciesFileGroup/taxonworks/issues/2685
[#2688]: https://github.com/SpeciesFileGroup/taxonworks/issues/2688

## [0.21.3] - 2021-11-12

### Changed

- Loan addresses don't strip line-endings, and display in form [#2641]
- Replace radial navigator icon [#2645]
- Update smart selector tab selected on refresh

### Fixed

- Loan id facet [#2632]
- Roles in Image viewer
- Missing roles after trigger page autosave in new taxon name [#2631]
- Tag smart selector in new image task

[#2632]: https://github.com/SpeciesFileGroup/taxonworks/issues/2632
[#2631]: https://github.com/SpeciesFileGroup/taxonworks/issues/2631
[#2641]: https://github.com/SpeciesFileGroup/taxonworks/issues/2641
[#2645]: https://github.com/SpeciesFileGroup/taxonworks/issues/2645

## [0.21.2] - 2021-11-11

### Added

- Support for DwC terms on body of water depth [#2628]
- Filter Collection Objects by a specific Loan [#2632]

### Changed

- Updated ruby gems.

### Fixed

- Containerized specimens display catalog number in tag correctly [#2623]
- Improved CrossRef parsing for a new source [#997] [#2620]
- Container label shows catalog number for loan items [#1275]
- Determiners are not saved after lock the list in comprehensive form [#2626]
- Wrong rank for original combinations in DwC checklist importer [#2621]
- No longer exposing exception data for _failed_ records (not to be confused with _errored_) in DwC importer.
- Smart selector is not working in Browse Annotations
- Biological associations in OTU radial [#2630]
- Fix citations on asserted distribution list in OTU radial [#2629]
- Subsequent combinations are not scoped [#2634]
- Missing scroll in alternate value annotator [#2635]
- Smart selectors are not refreshing in New source [#2636]
- Radial navigation doesn't work on source in New taxon name task [#2633]
- Determiner is not selectable on Grid Digitizer after "Create and new" [#2637]
- DwC Dashboard data version counts correct now [#2627]
- Common statuses are not displayed in New taxon name task [#2642]
- Nomenclature and OTU (biology) display the same thing on Browse OTU page [#2644]
- New combination task hangs editing a combination [#2646]

[#2623]: https://github.com/SpeciesFileGroup/taxonworks/issues/2623
[#2627]: https://github.com/SpeciesFileGroup/taxonworks/issues/2627
[#1275]: https://github.com/SpeciesFileGroup/taxonworks/issues/1275
[#2628]: https://github.com/SpeciesFileGroup/taxonworks/issues/2628
[#2626]: https://github.com/SpeciesFileGroup/taxonworks/issues/2626
[#2621]: https://github.com/SpeciesFileGroup/taxonworks/pull/2621
[#2629]: https://github.com/SpeciesFileGroup/taxonworks/issues/2629
[#2630]: https://github.com/SpeciesFileGroup/taxonworks/issues/2630
[#2633]: https://github.com/SpeciesFileGroup/taxonworks/issues/2633
[#2634]: https://github.com/SpeciesFileGroup/taxonworks/issues/2634
[#2635]: https://github.com/SpeciesFileGroup/taxonworks/issues/2635
[#2636]: https://github.com/SpeciesFileGroup/taxonworks/issues/2636
[#2637]: https://github.com/SpeciesFileGroup/taxonworks/issues/2637
[#2642]: https://github.com/SpeciesFileGroup/taxonworks/issues/2642
[#2644]: https://github.com/SpeciesFileGroup/taxonworks/issues/2644
[#2646]: https://github.com/SpeciesFileGroup/taxonworks/issues/2646

## [0.21.1] - 2021-11-05

### Fixed

- Citations in image viewer

## [0.21.0] - 2021-11-04

### Added

- Added new handling for plant name author_string.
- Added new `Combination` section to handle historical protonym combination.
- Add new task 'Object graph', visualize and navigate your Things via a force-directed-graph (network) [#2587]
- New combination editing, including support for multiple authors in plant names [#666] [#2407]
- Add new global identifier class for glbio repositories
- New parameters for fine-tuning the API responses, `&extend[]=` and `&embed[]` [#2531]
- Parameter value `origin_citation` via `&extend[]=` to all basic GET `/object(/:id)` requests [#2531]
- Parameter value `pinboard_item` via `&extend[]=` to all basic GET `/object(/:id)` requests [#2531]
- Parameter value `citations` via `&extend[]=` to all basic GET `/object/:id` requests [#2531]
- Parameter values `roles` and `documents` via `&extend[]=` to `/sources(/:id).json` [#2531]
- Parameter values `protonyms` and `placement` via `&extend[]=` to `/combinations(/:id).json [#2531]
- Parameter values `parent`, `otus`, `roles`, `ancestor_ids`, `children`, `type_taxon_name_relationship` via `&extend[]=` to `/taxon_names(/:id).json` [#2531]
- Parameter values `level_names`, `geographic_area_type`, `parent` via `&extend[]=` and `shape` via `&embed[]=` to `/geographic_areas(/:id).json` [#2531]
- Parameter value `subject`, `object`, `biological_relationship`, `family_names` via `&extend[]=` to `/biological_associations(/:id).json` [#2531]
- Parameter value `citation_object`, `citation_topics`, `source`, `target_document` via `&extend[]=` to `/citations(/:id).json` [#2531]
- API route `/taxon_names/parse?query_string=Aus bus` for resolving names to Protonyms
- Parameter value `roles` via `&extend[]=` to `/collecting_events(/:id).json` [#2531]
- Param to isolate TaxonName smart select to Protonym if optional
- Resize column in Filter tasks [#2606]
- Confirmation banner in 'Collection Object Match'

### Changed

- Added new DwcOccurrence date-version
- dwcSex and dwcStage are now referenced by BiocurationGroup [#2615]
- Improved autocomplete search for Serials, Sources and Repositories [#2612]
- Ordering of GeorgaphicArea autocomplete results. Used areas and areas with shapes are prioritized
- Basic (REST) endpoints send less information, use `&extend[]` and `&embed[]` to return more [#2531]
- Numerous tasks updated to use the new REST pattern
- Objects in basic show/index JSON endpoints are represented by their metadata, rather than all their attributes in many cases now [#2531]
- Metadata in extensions does not cascade and return metadata of metadata [#2531]
- JSON smart-selector data (`/sources/select_options`) includes base attributes, not metadata [#2531]
- Updated corresponding ap1/v1 endpoints to use the `&extend[]` pattern for `/otus`, `/taxon_names`, `/combinations`, `/sources`, `/citations` (in part) and `biological_associations` to match the new parameter values above
- API `/api/v1/biological_associations` uses metadata for related objects
- Optimized Source smart selection queries
- Added option in DwC importer to specific the dataset type (defaults to auto-detection).
- Replace autocomplete for smart selector in alternate values annotator [#2610]

### Fixed

- DwC recordedBy not referencing verbatim_collectors, only collectors [#2617]
- DwC recordedByID returning delimiter only records
- DwC decimalLatitude/Longitude incorrectly mapped [#2616]
- Citation style taxonworks.csl is updated [#2600]
- `collector_id` broken in CollecitonObject filter
- Failure when setting up namespaces in DwC importer with datasets having _unnamed_ columns
- Namespace settings are not cleared when unmatched and re-opened in DwC Import [#2586]
- ScientificNameAuthorship parsing issues in DwC importer [#2589]
- Author and editor roles are missing after save or create a source in New source task [#2607]
- Rank genus not being auto-detected when uninomial name in scientificName matches genus term value exactly
- Soft validation block is displayed when is empty in New source task [#2611]
- Clipboard shortcut hot-keys were broken
- Serial raises on failed destroy gracefully handled
- CrossRef assigns the wrong serial when journal is not present (partial) [#2620]

[#666]: https://github.com/SpeciesFileGroup/taxonworks/issues/666
[#2407]: https://github.com/SpeciesFileGroup/taxonworks/issues/2407
[#2612]: https://github.com/SpeciesFileGroup/taxonworks/issues/2612
[#2613]: https://github.com/SpeciesFileGroup/taxonworks/issues/2613
[#2615]: https://github.com/SpeciesFileGroup/taxonworks/issues/2615
[#2617]: https://github.com/SpeciesFileGroup/taxonworks/issues/2617
[#2616]: https://github.com/SpeciesFileGroup/taxonworks/issues/2616
[#2587]: https://github.com/SpeciesFileGroup/taxonworks/issues/2587
[#2531]: https://github.com/SpeciesFileGroup/taxonworks/issues/2531
[#2586]: https://github.com/SpeciesFileGroup/taxonworks/issues/2586
[#2589]: https://github.com/SpeciesFileGroup/taxonworks/issues/2589
[#2606]: https://github.com/SpeciesFileGroup/taxonworks/issues/2606
[#2608]: https://github.com/SpeciesFileGroup/taxonworks/issues/2608
[#2610]: https://github.com/SpeciesFileGroup/taxonworks/issues/2610
[#2611]: https://github.com/SpeciesFileGroup/taxonworks/issues/2611
[#2620]: https://github.com/SpeciesFileGroup/taxonworks/issues/2620

## [0.20.1] - 2021-10-15

### Added

- Added missing OTU soft_validation for protonym
- Added recent values on keywords
- Added Attribution attributes to `/images` API show responses
- API `/images` can return images by `image_file_fingerprint` (MD5), in addition to id

### Changed

- Updated author string for misspellings
- Removed footprintWKT from DwcOccurrence. It will be re-instated as optional in the future.
- Removed GeographicArea from consideration as a _georeference_ in DwcOccurrence
- Changed `associatedMedia` format, pointed it to
- Removed redundant 'Rebuild' button from Browse collection objects

### Fixed

- DwC Dashboard past links are properly scoped
- DwC Dashboard graphs show proper count ranges
- DwC archive no longer truncated at 10k records
- OccurrenceID was not being added to DwcOccurrence attributes in all cases [#2573]
- Observation matrix show expand was referencing the wrong id [#2540]
- Copy pasting into verbatim year with alphanumeric gives error even though numeric are all that are visible in New taxon name [#2577]
- Record doesn't sync/update the list in OTU quick forms [#2576]
- TIFF images are not visible in filter image task [#2575]
- Repository input shows value, when not set [#2574]
- Images don't load after expand depictions sections in comprehensive task
- DwC occurrences importer being too strict when checking against existing nomenclature [#2581]

[#2573]: https://github.com/SpeciesFileGroup/taxonworks/issues/2573
[#2540]: https://github.com/SpeciesFileGroup/taxonworks/issues/2540
[#2574]: https://github.com/SpeciesFileGroup/taxonworks/issues/2574
[#2575]: https://github.com/SpeciesFileGroup/taxonworks/issues/2575
[#2576]: https://github.com/SpeciesFileGroup/taxonworks/issues/2576
[#2577]: https://github.com/SpeciesFileGroup/taxonworks/issues/2577
[#2581]: https://github.com/SpeciesFileGroup/taxonworks/issues/2581

## [0.20.0] - 2021-10-12

### Added

- Task `DwC Import` for importing DwC Archive files
- Task `DwC Dashboard` facilitating DwCA download, metadata reporting, and "health" checks [#1467]
- Updated framework for producing and downloading DwC Archives (DwCA) [#1775] [#1303]
- Increased from 21 to 53 the number of fields referenced in the (DwCA) dump, including `identifiedByID` and `recordedByID` [#1269] [#1230]
- Auto-generation of UUIDs for instances that don't have global identifiers during DwcOccurrence record building [#2186]
- Wikidata (Q) and ORCiD support for people references in DwCA dumps
- Georeferences can have Confidences assigned to them [#1772]
- CSL style 'taxonworks.csl' used as the default style for displaying sources [#2517]
- Custom CSL citation support for reference formating (see styles at bottom of select format list). New .cls submitted via issue tracker and integrated to source.
- New .csl style 'world_chalcidoidea_book.csl"
- BibTeX fields support verbatim values using "{}" for fields otherwise processed in BibTeX sources (e.g. author)
- New specs for rendering Source citations
- `&extend[]` and `&embed[]` helper methods for REST responses [#2532]
- A new soft validation option to auto fix for objective synonym that must share the same type
- Add `Download`, `Full size` and `Radial navigation` buttons in Image viewer [#2423]
- Endpoint `/tasks/dwc/dashboard/index_versions` returns the dates at which DwcOccurrence indexing was modified. !! TODO: update date of merge.
- Endpoint `/dwc_occurrences/metadata`, for stats on the state of DwcOccurrence index
- Endpoint `/dwc_occurrencs/predicates` to return a list of Predicates used on CollectionObjects and CollectingEvents
- Endpoint `/dwc_occurrences/status` to check whether DwcOccurrence records are up-to-date
- Endpoint `/dwc_occurrences/collector_id_metadata` to check whether People referenced in DwcOccurences have GUIDs
- Task on Administration panel, "Reindex", with (temporary) options to re-index small blocks of DwcOccurrence records
- Button on CollectionObject filter to download filter result as DwC Archive [#1303]
- User can select a corresponding Person as their data representation (facilitates Identifiers for Users) [#1486]
- Centroid index on GeographicItem
- Field `total_records` on Download
- Index on polymorphic fields of DwcIndex (e.g. faster queries to CollectionObject)
- Index on `data_origin` for GeographicAreasGeographicItem
- Identifiers for AssertedDistributions
- Various relationships enabling the joining of DwcOccurrence directly to other classes of data (e.g. Georeferences)
- Isolated Georeference related utilities into their own module CollectingEvent::Georeference
- A Taxonomy module that caches classification values, used in CollectionObject, and Otu
- Methods to return when a record attribute was updated (e.g. verbatim_locality changed), and who did it for Papertrail including classes of data
- Methods to handle multiple classes of globally unique identifiers on DwcOccurrence records
- Pattern for isolating modules that aid DwC serialization per class of data
- Optimized `to_wkt` to quickly return well-known-text for geo-shapes (in part, [#2526])
- New subclass of UUID `Identifier::Global::Uuid::TaxonworksDwcOccurrence`
- Clarified, via`georeferenceSources` and `georeferenceProtocol` why there are many decimal points in DwC latitude/longitude referencing fields [#915] [#1175]
- Option to rebuild single DwcOccurrence record for CollectionObject [#2563]
- Ability to show observation matrices > 10k cells in size [#1790]
- Rake task to rebuild source cached
- Add download and radial buttons for image viewer in filter image

### Fixed

- Downloading formatted sources with mixed types (BibTeX/Verbatim) failed [#2512]
- Collection object filter type material param
- Taxon name filter type metadata param fails [#2511]
- Cloning a collecting event fails [#2533]
- Modified recordedBy fields to only reference collector [#2567] [#2558]
- Many TDWG gazeteer references will now be properly categorized into state and country labels [#2542]
- In Browse Nomenclature removed link to self for invalid taxon names with no synonymy [#2327]
- Add missing original citation to synonym names in CoLDP export [#2543]
- Uniquify people slow when many roles present [#2528]
- Match combination when protonym has synonym relationships [#2525]
- TaxonNameRelationsip `type_method` returns nil properly on unmatched types [#2504]
- Taxon determinations list in comprehensive task
- The clone button doesn't trigger update taxon name after authors were cloned [#2513]
- Georeference count in new collecting event task [#2519]
- Autofocus in New taxon name task [#2523]
- Geographic area counts as georeference. Soft validations are sometimes loaded before saving georeferences [#2519]
- `import_dataset_id` parameter persist on after resetState in DwC Importer [#2529]
- Updated Ruby gems and Node packages
- In project button [#2530]
- View image matrix is passing wrong ids [#2537]
- Observations with depictions sometimes are removed after move a depiction [#2549]
- Relationship facet in Filter nomenclature
- Determiner facet (param) in Filter collection objects
- Verbatim year input allows alphanumeric numbers in New taxon name
- Labels list renders for those linked to objects, or not

### Changed

- Updated "ICZN binomial" to "ICZN binominal" following the Code dictionary
- Radial annotator Tag form uses a Keyword smart selector [#2564]
- DwcOccurrence is rebuilt/refreshed each time Browse Collection Object is hit
- `footprintWKT` is hidden in Browse CollectionOjbect [#2559]
- Tweak geo coordinate matching on verbatim labels
- Year suffix, stated year, language, translated title and notes added to bibliography rendering via `to_citeproc`
- Removed `label_html` from `/people` responses
- `/people` JSON param from `&include_roles=true` to `&extend[]=roles`
- Prefer project sources in source autocomplete
- Status name 'not for nomenclature' changed to 'not in published work'
- Year letter is no longer appended to year in BibTeX exports
- Include project's name in CoLDP exports filename [#2509]
- Implemented STI for downloads [#2498]\
- Upgraded gnfinder gem that makes use of new REST API
- Refactor help code
- Unified various DwC value returning methods in their own explicitly named extensions
- Isolated CollectionObject filter and API param handling to their own module for reference in multiple controllers
- DwcOccurrence `individualCount` is now Integer
- Database ConnectionTimeoutErrors now result in a 503 response rather than a raise/email-warning
- Added various `:inverse_of` across collection objects related models
- `DwcOccurrence#individualCount` is integer now
- Simplified SQL for ordering GeographicArea shapes
- Tweak validation of ORCIDid format
- Move autocomplete and lookup keyword to CVT controller [#2571]
- Task `Content by nomenclature` can be customized by selecting a Topic
- Remove identifier section in New type specimen
- Nill strings ("\u0000") are stripped from fields before writing

[#2564]: https://github.com/SpeciesFileGroup/taxonworks/issues/2564
[#2512]: https://github.com/SpeciesFileGroup/taxonworks/issues/2512
[#2517]: https://github.com/SpeciesFileGroup/taxonworks/issues/2517
[#915]: https://github.com/SpeciesFileGroup/taxonworks/issues/915
[#1175]: https://github.com/SpeciesFileGroup/taxonworks/issues/1175
[#1230]: https://github.com/SpeciesFileGroup/taxonworks/issues/1230
[#1269]: https://github.com/SpeciesFileGroup/taxonworks/issues/1269
[#1303]: https://github.com/SpeciesFileGroup/taxonworks/issues/1303
[#1467]: https://github.com/SpeciesFileGroup/taxonworks/issues/1467
[#1486]: https://github.com/SpeciesFileGroup/taxonworks/issues/1486
[#1772]: https://github.com/SpeciesFileGroup/taxonworks/issues/1772
[#1775]: https://github.com/SpeciesFileGroup/taxonworks/issues/1775
[#1943]: https://github.com/SpeciesFileGroup/taxonworks/issues/1943
[#2084]: https://github.com/SpeciesFileGroup/taxonworks/issues/2084
[#2186]: https://github.com/SpeciesFileGroup/taxonworks/issues/2186
[#2327]: https://github.com/SpeciesFileGroup/taxonworks/issues/2327
[#2423]: https://github.com/SpeciesFileGroup/taxonworks/issues/2423
[#2498]: https://github.com/SpeciesFileGroup/taxonworks/pull/2498
[#2509]: https://github.com/SpeciesFileGroup/taxonworks/issues/2509
[#2511]: https://github.com/SpeciesFileGroup/taxonworks/issues/2511
[#2519]: https://github.com/SpeciesFileGroup/taxonworks/pull/2519
[#2519]: https://github.com/SpeciesFileGroup/taxonworks/pull/2519
[#2523]: https://github.com/SpeciesFileGroup/taxonworks/pull/2523
[#2526]: https://github.com/SpeciesFileGroup/taxonworks/issues/2526
[#2528]: https://github.com/SpeciesFileGroup/taxonworks/issues/2528
[#2529]: https://github.com/SpeciesFileGroup/taxonworks/pull/2529
[#2530]: https://github.com/SpeciesFileGroup/taxonworks/pull/2530
[#2532]: https://github.com/SpeciesFileGroup/taxonworks/issues/2532
[#2533]: https://github.com/SpeciesFileGroup/taxonworks/issues/2533
[#2542]: https://github.com/SpeciesFileGroup/taxonworks/issues/2542
[#2543]: https://github.com/SpeciesFileGroup/taxonworks/issues/2543
[#2549]: https://github.com/SpeciesFileGroup/taxonworks/pull/2549
[#2558]: https://github.com/SpeciesFileGroup/taxonworks/issues/2558
[#2559]: https://github.com/SpeciesFileGroup/taxonworks/issues/2559
[#2562]: https://github.com/SpeciesFileGroup/taxonworks/issues/2562
[#2563]: https://github.com/SpeciesFileGroup/taxonworks/issues/2563
[#2567]: https://github.com/SpeciesFileGroup/taxonworks/issues/2567
[#2571]: https://github.com/SpeciesFileGroup/taxonworks/issues/1771

## [0.19.7] - 2021-09-09

### Add

- Add link to new type specimen task from type material form
- Export Observation::Media depictions as proxies for Otu depictions in NeXML [#2142]
- Protonym `verbatim_author` parens should be properly closed when present [#2453]
- Protonym `verbatim_author` can not contain digits (like years) [#2452]
- Generic date field component [#2451]
- New taxon determination component
- Smart selectors in asserted distribution and biological association quick forms.

### Changed

- Cleaned up taxon name navigator appearance
- Destroying a loanable object destroys corresponding LoanItems automatically [#2319]
- NeXML image URLs use shortened URLs
- Reorder date fields in comprehensive, extract and new collecting event tasks [#2450]
- Set Vue 3 reactive vuex state in comprehensive store, removed unnecesary mutations and getters
- Updated Ruby gems and Node packages
- Bumped database_cleaner
- Upgraded to ruby 6.1 [#2474]
- Remove Taxon determination slice from OTU quick forms(Radial object)
- Set active author tab in New taxon name [#2461]
- Moved `data-project-id` to project name
- Moved collection object soft validations in comprehensive task [#2491]
- Remove reactivity in map component. Maps should render much faster now

### Fixed

- Tazon name hierarchical navigation broken [#2487]
- CollectionObject filter type material facet bug
- Trim buttons in comprehensive task
- Trip code fields are empty after save.
- Confidence button
- spring not working on MacOS. Now RGeo/Proj is warmed up at initialization time
- Combination preview label in New combination task
- Smart selector is not refreshing after save [#2468]
- Group and formation fields in comprehensive task
- Changed date label [#2473]
- Warning message persists when date exists in User facet [#2480]
- Collection Object TODO List Task does not append right identifier number [#2486]
- Loan item checkboxes reset when loan items "Updated" [#2492]
- Loan item "select/deselect all" buttons missing after vue 3 migration [#2493]
- Checkbox unbinding is not synced with update in Loan task [#2495]
- Filter collection objects shortcuts
- Prevent duplicate shortcuts
- Observation matrix render error
- Fix identifier update in new type specimen task
- Radial menus are inheriting CSS properties in some cases [#2505]
- Taxon determinations list in comprehensive task

[#2487]: https://github.com/SpeciesFileGroup/taxonworks/issues/2487
[#2319]: https://github.com/SpeciesFileGroup/taxonworks/issues/2319
[#2142]: https://github.com/SpeciesFileGroup/taxonworks/issues/2142
[#2453]: https://github.com/SpeciesFileGroup/taxonworks/issues/2453
[#2452]: https://github.com/SpeciesFileGroup/taxonworks/issues/2452
[#2450]: https://github.com/SpeciesFileGroup/taxonworks/pull/2450
[#2451]: https://github.com/SpeciesFileGroup/taxonworks/issues/2451
[#2461]: https://github.com/SpeciesFileGroup/taxonworks/issues/2461
[#2468]: https://github.com/SpeciesFileGroup/taxonworks/issues/2468
[#2473]: https://github.com/SpeciesFileGroup/taxonworks/issues/2473
[#2474]: https://github.com/SpeciesFileGroup/taxonworks/pull/2474
[#2480]: https://github.com/SpeciesFileGroup/taxonworks/issues/2480
[#2486]: https://github.com/SpeciesFileGroup/taxonworks/issues/2486
[#2491]: https://github.com/SpeciesFileGroup/taxonworks/issues/2491
[#2492]: https://github.com/SpeciesFileGroup/taxonworks/issues/2492
[#2493]: https://github.com/SpeciesFileGroup/taxonworks/issues/2493
[#2495]: https://github.com/SpeciesFileGroup/taxonworks/issues/2495
[#2505]: https://github.com/SpeciesFileGroup/taxonworks/issues/2505

## [0.19.6] - 2021-08-20

### Added

- New namespace task [#1891]
- Taxon determination list lock button in comprehensive task [#2088] [#2443]
- Add elevation accuracy parsing for verbatim labels [#2448]

### Changed

- Date fields order in comprehensive task
- Auto advance date fields in comprehensive task
- Changed checkbox label `sortable fields` to `reorder fields` [#2442]
- Modified behaviour of Source autocomplete and pattern for limiting results
- Removed deprecated Travis CI files.

### Fixed

- Source autocomplete exact ID was not prioritized and/or skipped
- Keyboard shortcuts modal reopens when closing help [#2436]
- Title attribute contains html tags on citations in browse OTU
- Increment identifier in CO editor keeps number of leading zeros, changing length of number [#2435]
- Collecting event lock in comprehensive task
- Georeferences are not locked with collecting event [#2449]
- Elevation not being parsed from labels properly [#2447]

[#2088]: https://github.com/SpeciesFileGroup/taxonworks/issues/2088
[#1891]: https://github.com/SpeciesFileGroup/taxonworks/issues/1891
[#2435]: https://github.com/SpeciesFileGroup/taxonworks/issues/2435
[#2436]: https://github.com/SpeciesFileGroup/taxonworks/issues/2436
[#2442]: https://github.com/SpeciesFileGroup/taxonworks/pull/2442
[#2443]: https://github.com/SpeciesFileGroup/taxonworks/issues/2443
[#2447]: https://github.com/SpeciesFileGroup/taxonworks/pull/2447
[#2448]: https://github.com/SpeciesFileGroup/taxonworks/pull/2448
[#2449]: https://github.com/SpeciesFileGroup/taxonworks/issues/2443

## [0.19.5] - 2021-08-18

### Added

- Content smart selector
- Biological association list lock button in comprehensive task
- Dynamic shortcuts for radial annotator and radial object. Shortcut is the first letter of the slice

### Changed

- Replaced panels with modals in Content editor task
- Soft validation panel in new type specimen task
- Replaced create predicate with link to project attributes customization page in custom attributes section [#2426]
- Editing from Browse Collecting Event now redirects to Collecting Event task.

### Fixed

- Create georeference from verbatim does not take uncertainty into account [#2421]
- Cannot edit Georeference uncertainty in New collecting event task [#2420]
- Georeference edit/delete button does not show up immediately on creation [#2422]
- Unable to create a type specimen with an existing collection object
- Catalog number is not updating after selecting another type specimen
- Duplicate verbatim georeference on generate label in New collecting event and comprehensive tasks [#2427]
- Biological association list persist after save and create a new collection object in comprehensive task
- Comprehensive specimen task reset button adds false history entry in browser [#2432]
- Whitespace chars in label preventing georefs to be properly parsed [#2415]
- Rubocop broken settings
- Extra semicolon in collecting event label when verbatim locality is blank

[#2415]: https://github.com/SpeciesFileGroup/taxonworks/issues/2415
[#2420]: https://github.com/SpeciesFileGroup/taxonworks/issues/2420
[#2421]: https://github.com/SpeciesFileGroup/taxonworks/issues/2421
[#2422]: https://github.com/SpeciesFileGroup/taxonworks/issues/2422
[#2426]: https://github.com/SpeciesFileGroup/taxonworks/issues/2426
[#2432]: https://github.com/SpeciesFileGroup/taxonworks/issues/2432

## [0.19.4] - 2021-08-13

### Fixed

- Geographic areas not scoped in Georeferences pane until georeference added [#2408]
- Georeference from previous collecting event shows up on new collecting event [#2411]
- Fix biological associations in comprehensive form
- Removed events for links in radial navigation [#2412]

### Added

- Storage for PDF viewer

[#2408]: https://github.com/SpeciesFileGroup/taxonworks/issues/2408
[#2411]: https://github.com/SpeciesFileGroup/taxonworks/issues/2411
[#2412]: https://github.com/SpeciesFileGroup/taxonworks/issues/2412

## [0.19.3] - 2021-08-10

### Added

- Added soft-validation for loan if no docummentation
- Added validation on 5 date fields in the loan, setting the priority of events.
- Added search on alternative title in the Sorce autocomplete
- Pdf icon in citation by source
- Cancel function for http requests
- Edit mode for contents in Quick forms [#2385]
- Soft validation for collection object, type material, biological association, georeferences and taxon determinations in comprehensive task [#2396]
- Pinned icon for images in radial annotator [#1919]

### Fixed

- Biological association link_tag entities not metamorphosized [#2392]
- Updated sorting for sources in autocomplete. Sources used in the same project are prioritized
- Updated sorting for people in autocomplete. People used in the same project are prioritized
- Autocomplete in Interactive key task
- Copy and clone option in Matrix Row Coder
- Edit biological associations form, broken HTML and fields incorrectly mapped [#2370]
- Hidden pin and lock icons in asserted distribution quick form
- biological_association_link helper
- Confidence button
- Dynamic rows/columns are not destroyable [#2375]
- Asserted distribution edit view [#2371]
- Missing citation and soft validation icons in New asserted distribution task
- Typo preventing labels listings from working
- Refresh summary in data view after use radial annotator
- Collecting event soft validation in comprehensive task [#2091]
- Missing param for BibTex [#2397]
- Citation source not added to project if already in another project
- Incorrect TypeMaterial type type validation for ICN [#2378]

### Changed

- Biological association links now link to subject, association (click middle) and object
- Sort property, `name` to `cached` in Filter nomenclature [#2372]
- Replaced property `verbatim_author` to `cached_author_year` for csv download [#2373]
- Refactor notification code, replaced jQuery for js vanilla
- Keyboard shortcuts code, replaced jQuery with vanilla JS
- Pinboard code, replaced jQuery with vanilla JS
- Annotations code, replaced jQuery with vanilla JS
- Dropzone timeout [#2384]
- Edit link redirect to new collecting event task [#2387]
- Edit link redirect to comprehensive specimen digitization [#2394]
- Add source to project when tagged [#1436]
- Updated Ruby gems and Node packages
- Updated ruby gems

[#1436]: https://github.com/SpeciesFileGroup/taxonworks/issues/1436
[#2392]: https://github.com/SpeciesFileGroup/taxonworks/issues/2392
[#1919]: https://github.com/SpeciesFileGroup/taxonworks/issues/1919
[#2091]: https://github.com/SpeciesFileGroup/taxonworks/issues/2091
[#2370]: https://github.com/SpeciesFileGroup/taxonworks/issues/2370
[#2371]: https://github.com/SpeciesFileGroup/taxonworks/issues/2371
[#2372]: https://github.com/SpeciesFileGroup/taxonworks/issues/2372
[#2373]: https://github.com/SpeciesFileGroup/taxonworks/issues/2373
[#2375]: https://github.com/SpeciesFileGroup/taxonworks/issues/2375
[#2378]: https://github.com/SpeciesFileGroup/taxonworks/pull/2378
[#2384]: https://github.com/SpeciesFileGroup/taxonworks/issues/2384
[#2385]: https://github.com/SpeciesFileGroup/taxonworks/issues/2385
[#2387]: https://github.com/SpeciesFileGroup/taxonworks/issues/2387
[#2391]: https://github.com/SpeciesFileGroup/taxonworks/issues/2391
[#2394]: https://github.com/SpeciesFileGroup/taxonworks/issues/2394
[#2397]: https://github.com/SpeciesFileGroup/taxonworks/issues/2397

## [0.19.2] - 2021-07-27

### Added

- OriginRelationship display in Browse collection object [#2362]
- Accession/Deaccession section in Collection object match task [#2353]
- Similar objects section in MRC
- Soft validation in Edit/new matrix task
- Update download form [#2335]
- Check and question icons

### Changed

- Upgraded from Ruby version 2.7.3 to 2.7.4
- Updated ruby gems
- Object validation component

### Fixed

- Autocomplete in Interactive key task
- Copy and clone option in Matrix Row Coder
- Edit biological associations form [#2370]

[#2370]: https://github.com/SpeciesFileGroup/taxonworks/issues/2370

## [0.19.2] - 2021-07-27

### Added

- OriginRelationship display in Browse collection object [#2362]
- Accession/Deaccession section in Collection object match task [#2353]
- Similar objects section in MRC
- Soft validation in Edit/new matrix task
- Update download form [#2335]
- Check and question icons

### Changed

- Upgraded from Ruby version 2.7.3 to 2.7.4
- Updated ruby gems
- Object validation component

### Fixed

- Help plugin
- Original relationships in Collection object quick form
- CO Quick forms in comprehensive specimen digitization [#2354]
- Biological associations in OTU quick forms
- Update type species in new taxon name task

[#2362]: https://github.com/SpeciesFileGroup/taxonworks/issues/2362
[#2353]: https://github.com/SpeciesFileGroup/taxonworks/issues/2353
[#2354]: https://github.com/SpeciesFileGroup/taxonworks/issues/2354

## [0.19.1] - 2021-07-15

### Added

- Autogenerated description for OTU based on observation_matrix
- Description section in Browse OTU
- `observation_matrix_id` param in Browse OTU task
- Description in Matrix row coder

### Changed

- Update `per` value from 5 to 500 in citations controller [#2336]
- Updated ruby gems
- Upgraded biodiversity gem to 5.3.1 (uses named params)

### Fixed

- Show selected options for biological associations in comprehensive specimen digitization task [#2332]
- Option to hide "Attributes", "Buffered", "Citations" and "Depictions" sections in comprehensive specimen digitization task [#2333]
- Missing fields in comprehensive form
- Fields not showing in "original combination and rank" section in New taxon name [#2346]

[#2332]: https://github.com/SpeciesFileGroup/taxonworks/issues/2332
[#2333]: https://github.com/SpeciesFileGroup/taxonworks/issues/2333
[#2336]: https://github.com/SpeciesFileGroup/taxonworks/issues/2336
[#2346]: https://github.com/SpeciesFileGroup/taxonworks/issues/2346

## [0.19.0] - 2021-07-08

### Added

- Added new ICZN status: Invalid family group name due to synonymy of type genus replaced before 1961
- Edit image matrix and view image matrix in observation matrices dashboard
- WTK component in comprehensive digitization form [#2245]
- Add invalid relationship checkbox on clone button in New taxon name task [#2171]
- Download PDF button for documents in New source task [#2102]
- Padial annotator for sources in New asserted distribution task [#2105]
- Radial annotator for references in Browse Nomenclature/OTU tasks [#2103]
- Depict person in New image task [#2321]
- Move to `person` option for Depictions slice in Radial annotator
- Sort by nomenclature in edit/new observation matrix task [#1748]
- Added authors facet in Filter nomenclature task
- Citations panel for Collection object section with lock option in comprehensive specimen digitization task [#2328]

### Changed

- Updated ruby gems
- Migrate Vue 2.6 to Vue 3.1.4
- `geographic_area_ids` to `geographic_area_id` in collection objects controller
- Manage synonyms display only one level children in New taxon name [#2213]
- Filter status and relationships according nomenclatural code in Filter nomenclature task [#2157]
- User facet data range now allows to search for both criteria (`updated_at`, `created_at`) [#2317]

### Fixed

- Updated author string for botanical names
- Timeline rendering error in Browse OTU
- Fix wildcard by attribute in Filter collection object
- Confidences modal height in radial annotator [#2304]
- Fix empty search in Filter collection objects
- Clean documents list on reset in New source
- Missing hexagon soft validation in comprehensive specimen digitization task
- Match by collection object is and tag creation in Collection object match
- Destroy container when all other objects in container are deleted [#2322]
- Clicking on "Tag" in Filter collection objects does not add tag [#2323]

[#1748]: https://github.com/SpeciesFileGroup/taxonworks/issues/1748
[#2102]: https://github.com/SpeciesFileGroup/taxonworks/issues/2102
[#2103]: https://github.com/SpeciesFileGroup/taxonworks/issues/2103
[#2105]: https://github.com/SpeciesFileGroup/taxonworks/issues/2105
[#2157]: https://github.com/SpeciesFileGroup/taxonworks/issues/2157
[#2171]: https://github.com/SpeciesFileGroup/taxonworks/issues/2171
[#2213]: https://github.com/SpeciesFileGroup/taxonworks/issues/2213
[#2245]: https://github.com/SpeciesFileGroup/taxonworks/issues/2245
[#2304]: https://github.com/SpeciesFileGroup/taxonworks/issues/2304
[#2317]: https://github.com/SpeciesFileGroup/taxonworks/issues/2317
[#2321]: https://github.com/SpeciesFileGroup/taxonworks/issues/2321
[#2322]: https://github.com/SpeciesFileGroup/taxonworks/issues/2322
[#2323]: https://github.com/SpeciesFileGroup/taxonworks/issues/2323

## [0.18.1] - 2021-06-09

### Added

- Params for `/api/v1/images/` [#1906]
- Params referenced in `/collection_objects` to `/collecting_events`
- `/api/v1/taxon_name_classifications/` endpoint [#2276]
- `/api/v1/taxon_name_relationships/` endpoint [#2277]
- TaxonName cached_is_valid boolean, takes into account Relationships and Classifications
- Status to TaxonName autocomplete [#2086]
- otu_filter param to interactive keys task
- Radial annotator in New extract [#2272]

### Fixed

- Fix for author string for unjustified emendation
- Scope has_many related data to project properly [#2265]
- Refresh event for smart selectors [#2255]
- Edit type material in comprehensive form [#2253]
- Reset selected ids on new search in observation matrices dashboard
- Tiff images are not render on image viewer
- Removed reachable `byebug` call
- Protocol not displayed after select it [#2279]
- image aspect ratio in Transcribe depiction trask [#2273]

### Changed

- Unify Task Collecting Event filter look/feel [#2203]
- Params to `/taxon_name_relationships`, see [#2277]
- CoL Data Package scoping updates
- Removed incompatible identifier object type check for Identifier filter concerns
- Unified some CollectingEvent filter param to singular pattern (collector_ids, otu_ids, geographic_area_ids)
- Plural params for identifiers API endpoint merged to array single form. e.g., identifier_object_ids[]=47&identifier_object_ids[]=2232 => identifier_object_id[]=47&identifier_object_id[]=2232. [#2195]
- Updated Ruby gems and node packages
- `that_is_valid` scope now references `cached_is_valid` [#2242]
- `that_is_invalid` scope now references `cached_is_valid` [#2242]
- `calculated_valid` replaces `that_is_valid` [#2242]
- `calculated_invalid` replaces `that_is_invalid` [#2242]
- remove unused TaxonName#cached_higher_classification

[#2265]: https://github.com/SpeciesFileGroup/taxonworks/issues/2265
[#1906]: https://github.com/SpeciesFileGroup/taxonworks/issues/1906
[#2203]: https://github.com/SpeciesFileGroup/taxonworks/issues/2203
[#2276]: https://github.com/SpeciesFileGroup/taxonworks/issues/2276
[#2277]: https://github.com/SpeciesFileGroup/taxonworks/issues/2277
[#2195]: https://github.com/SpeciesFileGroup/taxonworks/pull/2195
[#2242]: https://github.com/SpeciesFileGroup/taxonworks/issues/2242
[#2086]: https://github.com/SpeciesFileGroup/taxonworks/pull/2086
[#2253]: https://github.com/SpeciesFileGroup/taxonworks/issues/2253
[#2255]: https://github.com/SpeciesFileGroup/taxonworks/issues/2255
[#2272]: https://github.com/SpeciesFileGroup/taxonworks/issues/2272
[#2273]: https://github.com/SpeciesFileGroup/taxonworks/issues/2273
[#2279]: https://github.com/SpeciesFileGroup/taxonworks/issues/2279

## [0.18.0] - 2021-05-14

### Added

- Added `destroyed_redirect` to object radial JSON
- "Not specified" facet to Filter nomenclature [#2226]
- New extract task interface [#1934]
- citation experiment `/api/v1/cite/count_valid_species?taxon_name=Pteromalus` [#2230]
- jsconfig.json for Visual Studio Code
- Image matrix viewer in Image matrix
- Image matrix button in observation dashboard task
- Image matrix link in Interactive keys task
- Export scss vars to javascript
- Pagination count in Filter nomenclature
- OTU depictions column on view mode in Image matrix task
- Grid table component
- SVG Icon component
- OTU depictions draggable in image matrix
- Observations depictions in Browse OTU
- `Ctrl/Alt + V` shortcut for New Collecting event in Comprehensive task [#2248]
- Zoom button in comprehensive form

### Changed

- CollectingEvent autocomplete/object_Tag only shows verbatim lat/long
- Removed `allow_destroy` from object radial JSON
- Made returning count from /controlled_vocabulary_terms optional # @jlpereira Potentially UI breaking check for use, and add &count=true to request if required
- Removed quantification fields from Extract
- Warning message on nuke action in Grid digitize task [#2229]
- Upgraded from Ruby version 2.7.2 to 2.7.3
- Upgraded to Node 14 LTS
- Updated Ruby gems and Node packages
- node-sass to dart-sass
- Refactor image matrix edit table
- Webpack configuration to export sass vars
- Images size in image section on Browse otu

### Fixed

- JSON for geographic area parents (no parent raise)
- Hide soft validation section if is empty in New collecting events task
- 404 error when deleting records from data interfaces [#2223]
- Rank order on New combination preview
- Redirect after destroy a combination [#2169]
- Drag and drop depictions in Image Matrix
- Georeference error message in comprehensive task [#2222]
- Number of uses not displayed in Uniquify people task [#2219]
- SVG Image box in comprehensive [#2262]

[#1934]: https://github.com/SpeciesFileGroup/taxonworks/issues/1934
[#2169]: https://github.com/SpeciesFileGroup/taxonworks/issues/2169
[#2219]: https://github.com/SpeciesFileGroup/taxonworks/issues/2219
[#2222]: https://github.com/SpeciesFileGroup/taxonworks/issues/2222
[#2223]: https://github.com/SpeciesFileGroup/taxonworks/pull/2223
[#2226]: https://github.com/SpeciesFileGroup/taxonworks/pull/2226
[#2229]: https://github.com/SpeciesFileGroup/taxonworks/issues/2229
[#2230]: https://github.com/SpeciesFileGroup/taxonworks/issues/2230
[#2248]: https://github.com/SpeciesFileGroup/taxonworks/issues/2248

## [0.17.1] - 2021-04-30

### Added

- Moved endpoints to own model file
- Permit params on client side
- OTU picker on new observation matrix [#2209]

### Fixed

- Frame overlaps in interactive key task [#2202]
- Parse coordinate characters on comprehensive and new collecting event tasks
- Hide row/column panel on new observation matrix
- Soft validation section is always visible [#2211]
- Ambiguous column problem in query for previous/next collecting event navigation.
- Merge people count [#2218]

### Changed

- Replaced 1KB minimum image file size restriction with dimensions check (16 pixels minimum each) [#2201]
- Switch selector on new observation matrix
- Increment pdf filesize to 512MB [#2212]
- Updated gems and npm packages

[#2201]: https://github.com/SpeciesFileGroup/taxonworks/issues/2201
[#2202]: https://github.com/SpeciesFileGroup/taxonworks/issues/2202
[#2209]: https://github.com/SpeciesFileGroup/taxonworks/issues/2209
[#2211]: https://github.com/SpeciesFileGroup/taxonworks/issues/2211
[#2212]: https://github.com/SpeciesFileGroup/taxonworks/issues/2212
[#2218]: https://github.com/SpeciesFileGroup/taxonworks/issues/2218

## [0.17.0] - 2021-04-23

### Added

- Adds SoftValidation component with fix buttons, and wrench (goto fix) links [#207]
- Database index on `Identifiers#cached`
- Tests for base #next/#previous [#2163]
- `create_backup_directory` flag to create backup directory if it does not exist for taxonworks rake tasks requiring `backup_directory`.
- Edit inline options on edit/new loan task [#2184]
- Shortcut legend on new taxon name task
- Help tip and placeholder for definition in Manage controlled vocabulary task [#2196]

### Fixed

- Bad `project_token` to API should not raise
- Descriptor::Qualitative destruction destroys rather than raises when character states unused.
- Previous navigation [#2163]
- Documenting source doesn't add source to project [#2172]
- Added missing params biocuration_class_ids and biological_relationship_ids to collection_objects_controller filter params. [skip-ci]
- incorrect author string for misspelled combination is fixed
- Missing data migration for `ObservationMatrixColumnItem::SingleDescriptor` to `ObservationMatrixColumnItem::Single:Descriptor`
- Show observation matrices count on radial object [#2158]
- Overflow on New observation matrix [#2168]
- Clear geographic area after reset [#2174]
- PK sequence not set up properly on project export
- Local identifiers' cached values not being updated when updating namespace [#2175]
- Uncertainty sign not populating in label [#2109]
- Pressing the reset button doesn't reset the by attribute facet in Filter collection object [#2180]
- Fix routes in edit/new observation matrices task [#2198]

### Changed

- Refactor SoftValidations and params including specs [#1972][#768]
- Removed legacy non TaxonWorks agnostic import rake tasks (moving to their own repos)
- Updated script predicting masculine, feminine and neuter species name forms
- Changed how `GeographicArea#find_by_lat_long` is built (UNION, not OR)
- Changed TaxonName string for superspecies names
- Updated y18n node package to version 4.0.1 [#2160]
- Replaced Canvas for SVG radial menu
- Close radial object after select a matrix on observation matrices slice [#2165]
- Radial menu slices position

[#768]: https://github.com/SpeciesFileGroup/taxonworks/issues/768
[#207]: https://github.com/SpeciesFileGroup/taxonworks/issues/207
[#1972]: https://github.com/SpeciesFileGroup/taxonworks/issues/1972
[#2109]: https://github.com/SpeciesFileGroup/taxonworks/issues/2109
[#2163]: https://github.com/SpeciesFileGroup/taxonworks/issues/2163
[#2160]: https://github.com/SpeciesFileGroup/taxonworks/issues/2160
[#2168]: https://github.com/SpeciesFileGroup/taxonworks/issues/2168
[#2172]: https://github.com/SpeciesFileGroup/taxonworks/issues/2172
[#2175]: https://github.com/SpeciesFileGroup/taxonworks/issues/2175
[#2174]: https://github.com/SpeciesFileGroup/taxonworks/issues/2174
[#2184]: https://github.com/SpeciesFileGroup/taxonworks/issues/2184
[#2196]: https://github.com/SpeciesFileGroup/taxonworks/issues/2196
[#2198]: https://github.com/SpeciesFileGroup/taxonworks/issues/2198

## [0.16.6] - 2021-03-26

### Added

- Community stats for `/api/v1/stats` [#2061]
- Add by-project param for `/api/v1/stats` [#2056]

### Fixed

- `browse_otu_link` handles nil [#2155]

[#2056]: https://github.com/SpeciesFileGroup/taxonworks/issues/2056
[#2061]: https://github.com/SpeciesFileGroup/taxonworks/issues/2061
[#2155]: https://github.com/SpeciesFileGroup/taxonworks/issues/2155
[#2158]: https://github.com/SpeciesFileGroup/taxonworks/issues/2158
[#2165]: https://github.com/SpeciesFileGroup/taxonworks/issues/2165

## [0.16.5] - 2021-03-25

### Added

- softvalidation fix for transfer of type species into coordinate subgenus
- Link from Browse colleciton object to Browse OTU for current OTU det [#2154]
- Collection object filter params for preparation and buffered fields [#2118]
- Added soft_validations and fixes for coordinate name citations and roles.
- `/collection_objects/123/navigation.json` route/view
- Determination, OTU and repository smart selectors on New image task [#2101]
- Georeferences coordinates in label generate on New collecting event [#2107]
- Lock buttons on New image [#2101]
- Open PDF slider in all tabs [#2106]
- TaxonName autocomplete by internal id
- bind `alt/ctrl + f` to focus the search autocomplete [#2132]
- Annotations on Browse nomenclature
- Collectors facet on Filter collection objects task
- Preview use panel on Manage controlled vocabulary [#2135]

### Changed

- Renamed -`otus_redirect` to `browse_otu_link`
- Updated Protonym.list_of_coordinate_names query. It helps for soft validation.
- Nexus output file was modified to present full name of the of the taxon. TNT export was not changed.
- Lock background color [#2112]
- sortArray function now return a natural sort
- Open confirmation modal and focus new button on New taxon name
- Next and previous links for id and identifier on comprehensive task [#2134]
- Determiner facet on Filter collection objects task
- Updated gems (`bundle update` without altering `Gemfile`)

### Fixed

- updated softvalidation for non binominal names
- updated label for species-group rank TaxonName
- Compute print column divisions with barcode style labels [#1993]
- Object tag for TaxonNameRelationship inverted [#2100]
- Collection object filter, collecting event related params were not being passed [#1807]
- Collection object filter with/out facets, in part [#1455]
- CoLDP missing values for names without original combinations [#2146]
- Multiple parent OTUs via parent_otu_id raised in CoLDp export [#2011]
- Not being able to get pinboard items on some circumstances
- `Request-URI Too Large` loading georeferences on Browse OTU
- Tab order near parent when name is pinned [#2130]
- Spinner in distribution section on Browse OTU
- Destroying a container goes to 404 page [#2133]
- Missing Determiner param [#2119]
- Refresh status and relationship list on rank change [#2010]
- Remove map shapes after reset form on Filter collection objects
- Disabled `Create georeference from verbatim` button when latitude and longitude are not available [#2152]
- Fix create determinations and biocurations before turn off the spinner [#1991]

[#1993]: https://github.com/SpeciesFileGroup/taxonworks/issues/1993
[#1991]: https://github.com/SpeciesFileGroup/taxonworks/issues/1991
[#2100]: https://github.com/SpeciesFileGroup/taxonworks/issues/2100
[#2154]: https://github.com/SpeciesFileGroup/taxonworks/issues/2154
[#1455]: https://github.com/SpeciesFileGroup/taxonworks/issues/1455
[#1807]: https://github.com/SpeciesFileGroup/taxonworks/issues/1807
[#2114]: https://github.com/SpeciesFileGroup/taxonworks/issues/2114
[#2146]: https://github.com/SpeciesFileGroup/taxonworks/issues/2146
[#2010]: https://github.com/SpeciesFileGroup/taxonworks/issues/2010
[#2011]: https://github.com/SpeciesFileGroup/taxonworks/issues/2011
[#2101]: https://github.com/SpeciesFileGroup/taxonworks/issues/2101
[#2106]: https://github.com/SpeciesFileGroup/taxonworks/issues/2101
[#2107]: https://github.com/SpeciesFileGroup/taxonworks/issues/2107
[#2112]: https://github.com/SpeciesFileGroup/taxonworks/issues/2112
[#2118]: https://github.com/SpeciesFileGroup/taxonworks/issues/2118
[#2119]: https://github.com/SpeciesFileGroup/taxonworks/issues/2119
[#2130]: https://github.com/SpeciesFileGroup/taxonworks/issues/2130
[#2131]: https://github.com/SpeciesFileGroup/taxonworks/issues/2131
[#2132]: https://github.com/SpeciesFileGroup/taxonworks/issues/2132
[#2133]: https://github.com/SpeciesFileGroup/taxonworks/issues/2133
[#2152]: https://github.com/SpeciesFileGroup/taxonworks/issues/2133
[#2135]: https://github.com/SpeciesFileGroup/taxonworks/issues/2135

## [0.16.4] - 2021-03-09

### Added

- Multiple presnece/absence params for collection objects filter [#2080]
- Buffered field facets for collection object [#1456], [#1835]
- Filter collection objects by determiner (Person) [#1835]
- Tag smart selector on create collection object in New collecting event task [#2066]
- Year field on person source in new source task
- Create new biocuration and in relationship links in filter collection object
- Determiner in filter collection object
- HEIC image format support
- PDF drop box on new source task [#2094]
- Confirmation modal to clone source [#2099]
- Smart selector on attributions in Radial annotator [#2081]

### Fixed

- Soft validation scope for AssertedDistributions not scoped to taxon [#1971]
- Uniquifying 2 people attached to the same source raises [#2078]
- Render Source::Human cached with year, udpate `citation_tag` [#2067]
- Qualitative states in matrix row coder order correctly [#2076]
- Better source cached filter wildcards [#1557]
- Observation matrices hub link [#2071]
- Refresh button component [#2085]
- Update comprehensive url [#2096]
- `/units.json` called 2x [#2089]
- Edit `error radius` of a georeference in new collecting event task [#2087]
- Previous and next navigate navigation links [#2039]

### Changed

- Now using ImageMagick 7 instead of 6
- Production and development docker images are now based off a single base image
- Development docker environment uses rvm instead of rbenv (matching version manager that has been used for production)
- Updated npm packages

[#1971]: https://github.com/SpeciesFileGroup/taxonworks/issues/1971
[#2039]: https://github.com/SpeciesFileGroup/taxonworks/issues/2039
[#2078]: https://github.com/SpeciesFileGroup/taxonworks/issues/2078
[#2067]: https://github.com/SpeciesFileGroup/taxonworks/issues/2067
[#2076]: https://github.com/SpeciesFileGroup/taxonworks/issues/2076
[#1557]: https://github.com/SpeciesFileGroup/taxonworks/issues/1557
[#1835]: https://github.com/SpeciesFileGroup/taxonworks/issues/1835
[#1456]: https://github.com/SpeciesFileGroup/taxonworks/issues/1456
[#2080]: https://github.com/SpeciesFileGroup/taxonworks/issues/2080
[#2066]: https://github.com/SpeciesFileGroup/taxonworks/issues/2066
[#2071]: https://github.com/SpeciesFileGroup/taxonworks/issues/2071
[#2081]: https://github.com/SpeciesFileGroup/taxonworks/issues/2081
[#2085]: https://github.com/SpeciesFileGroup/taxonworks/issues/2085
[#2087]: https://github.com/SpeciesFileGroup/taxonworks/issues/2087
[#2089]: https://github.com/SpeciesFileGroup/taxonworks/issues/2089
[#2094]: https://github.com/SpeciesFileGroup/taxonworks/issues/2094
[#2096]: https://github.com/SpeciesFileGroup/taxonworks/issues/2096
[#2099]: https://github.com/SpeciesFileGroup/taxonworks/issues/2099

## [0.16.3] - 2021-02-26

### Added

- Additional date recognition format in date RegEx
- Pagination on Browse Annotations [#1438]
- New combination for subgenus [#748]
- Warn about unsaved changes on Accession metadata [#1858]

### Fixed

- `eventDate`/`eventTime` output format not being ISO8601-compliant [#1939]
- Some value label in Filter sources
- Dropzone error message
- Redirect to Image Matrix on OTU Radial [#2033]
- Race condition problem when generating dwc_occurrences indexing

### Changed

- Pagination in Filter sources
- Replaced geckodriver-helper with webdrivers gem
- Improvement sort table on collection object, source and nomenclature filters

[#748]: https://github.com/SpeciesFileGroup/taxonworks/issues/748
[#1438]: https://github.com/SpeciesFileGroup/taxonworks/issues/1438
[#1858]: https://github.com/SpeciesFileGroup/taxonworks/issues/1858
[#1939]: https://github.com/SpeciesFileGroup/taxonworks/issues/1939
[#2033]: https://github.com/SpeciesFileGroup/taxonworks/issues/2033

## [0.16.2] - 2021-02-18

### Added

- Additional date recognition format in date RegEx
- Fields with/out some value facet for Source filter [#2023]
- Keyword params to TaxonName API
- Adds database index to Sour title, year, author
- Keyword and/or logic in Tag facets (throughout) [#2026], [#2032]
- `/ap1/v1/stats` endpoint [#1871]
- `papertrail.json?object_global_id=`
- Quick label on collection object quick form [#2003]
- Lock biological relationship in radial object [#2036]
- Confirmation popup to delete a type material in comprehensive
- Tag facet to filter nomenclature [#2047]

### Changed

- Checkmark on verbatim should visible only
- Updated gems (`bundle update` without altering `Gemfile`)
- Updated node packages (`npm update` without altering `packages.json`)
- Changed `verbatim author` for `cached_author_year` in filter nomenclature
- Keywords styled after choice in Tag facet
- Keywords removed from all list after choice in Tag facet

### Fix

- Model LoanItem - Tagged batch adds tag, not object [#2051]
- Prevent non-loanable things being loaned [#2043]
- `ancestors` param properly permitted TaxonName api/filter
- TaxonName#name allowed spaces [#2009]
- Fix help tip of pinboard navigator shortcut
- Generate label button [#2002]
- Save collectors in new collecting event task [#2016]
- Fix image viewer on filter image task
- Image caption modal size [#2030]
- Set created loan object [#2042]
- Refactor edit load items [#2044]

[#2032]: https://github.com/SpeciesFileGroup/taxonworks/issues/2032
[#2051]: https://github.com/SpeciesFileGroup/taxonworks/issues/2051
[#2043]: https://github.com/SpeciesFileGroup/taxonworks/issues/2043
[#2026]: https://github.com/SpeciesFileGroup/taxonworks/issues/2026
[#2023]: https://github.com/SpeciesFileGroup/taxonworks/issues/2023
[#2009]: https://github.com/SpeciesFileGroup/taxonworks/issues/2009
[#1871]: https://github.com/SpeciesFileGroup/taxonworks/issues/1871
[#2002]: https://github.com/SpeciesFileGroup/taxonworks/issues/2002
[#2003]: https://github.com/SpeciesFileGroup/taxonworks/issues/2003
[#2012]: https://github.com/SpeciesFileGroup/taxonworks/issues/2012
[#2016]: https://github.com/SpeciesFileGroup/taxonworks/issues/2016
[#2030]: https://github.com/SpeciesFileGroup/taxonworks/issues/2030
[#2042]: https://github.com/SpeciesFileGroup/taxonworks/issues/2042
[#2044]: https://github.com/SpeciesFileGroup/taxonworks/issues/2044
[#2045]: https://github.com/SpeciesFileGroup/taxonworks/issues/2045
[#2047]: https://github.com/SpeciesFileGroup/taxonworks/issues/2047

## [0.16.1] - 2021-01-26

### Fixed

- Missing `depiction_object_type` on New image task [#1995]
- Sort case-insensitive [#1985]

[#1985]: https://github.com/SpeciesFileGroup/taxonworks/issues/1985
[#1995]: https://github.com/SpeciesFileGroup/taxonworks/issues/1995

## [0.16.0] - 2021-01-25

### Added

- New collecting event task [#1530]
- "Quick" collection objects options from new collecting event task
- New WKT georeference inputs
- Auto-georeference and date Collecting Events by depicting images with pertinent EXIF data
- Route linting specs
- Generate label (alpha), pastes values into print label input
- Collecting event navigation options (next/previous with/out <many things>
- Nested_attributes for Labels
- Collection object/and collecting event navigation options/bridges
- `/collecting_events/preview?<filter_params>` a preview look for brief tables
- Subclasses for labels:`Label::QrCode`, `Label::Code128`
- Include `rqrcode`, `barby` for barcode rendering
- Add `label` attribute to Label JSON response that renders QR code
- Add accommodation for printing pages of barcode-based labels
- Add `Georeference::Wkt` an anonymous WKT based georeference assertion
- Add option to disable name-casing when Person is created from `/people/new` [#1967]
- Full CASTOR (taxon names batch load) example template, CASTOR preview notices
- New ICZN class added: NoDiagnosisAfter1930AndRejectedBefore2000 for family-group names
- Add image attributions, original citation and editor options in image viewer [#1978]
- Browse current OTU button in Browse OTU

### Changed

- Moved buttons in collecting event on comprehensive task [#1986]
- Improved collecting event status in smart selector on comprehensive digitization
- Some tasks route names were "malformed" and renamed
- ENV variable`TAXONWORKS_TEST_LINTING=true` must now be `true`, not anything, to trigger linting specs
- Setting `Identifier#cached` uses a build getter to enable Label building
- Georeference validation requires CollectingEvent (enabled by proper use of `:inverse_of`)
- Tweak to how `pinned?` is calculated trying to eliminate database calls
- Minor cleanup of batch preview layouts
- Changed softvalidation message for names being on Official ICZN lists
- Fetch codecov, seedback and closure_tree gems from RubyGems.
- Updated gems (`bundle update` without altering `Gemfile`).
- Remove `no_leaves`= true from taxon name on filter images task [#1953]
- Turn off autocomplete feature on vue autocomplete [#1956]
- Limited CoLDP exports runtime to 1 hour and 2 attemps.
- Turn off autocomplete on new taxon name task
- Replaced display name attribute for object_label in parent autocomplete on New taxon name task
- Filter task by name only [#1962]
- Search geographic area by verbatim coordinates on new collecting event
- Show coordinates from verbatim georeference
- Parsed verbatim label to fields
- Parsed EXIF coordinates to verbatim fields
- Changed autocomplete label [#1988]
- Using newer biodiversity gem from official source
- Updated gems (`bundle update` without altering `Gemfile`)

### Fixed

- CoLDP [sic], errant chresonym, and basionym ids for misspellings
- Loan items reference proper housekeeping in table
- Line links of batch-preview results
- broken API download link for exported references [#1908]
- removed BASIS task stub [#1716]
- `/api/v1/notes` project scoping [#1958]
- `is_community?` reporting `false` for some models without `project_id`
- New source after cloning not display changes on authors / editors lists
- Edit taxon name firing multiple updates when updating gender [#1970]
- Correct image size on image viewer
- Save pages before clone person on new taxon name [#1977]
- Correct count display of attributions [#1979]
- Uncheck collecting event option [#1980]
- Trip Code/Identifier not visible in header of Edit collecting event [#1990]

[#1530]: https://github.com/SpeciesFileGroup/taxonworks/issues/1530
[#1716]: https://github.com/SpeciesFileGroup/taxonworks/issues/1716
[#1908]: https://github.com/SpeciesFileGroup/taxonworks/issues/1908
[#1949]: https://github.com/SpeciesFileGroup/taxonworks/issues/1949
[#1953]: https://github.com/SpeciesFileGroup/taxonworks/issues/1953
[#1956]: https://github.com/SpeciesFileGroup/taxonworks/issues/1956
[#1958]: https://github.com/SpeciesFileGroup/taxonworks/issues/1958
[#1963]: https://github.com/SpeciesFileGroup/taxonworks/issues/1963
[#1967]: https://github.com/SpeciesFileGroup/taxonworks/issues/1967
[#1970]: https://github.com/SpeciesFileGroup/taxonworks/issues/1970
[#1977]: https://github.com/SpeciesFileGroup/taxonworks/issues/1977
[#1978]: https://github.com/SpeciesFileGroup/taxonworks/issues/1978
[#1979]: https://github.com/SpeciesFileGroup/taxonworks/issues/1979
[#1980]: https://github.com/SpeciesFileGroup/taxonworks/issues/1980
[#1986]: https://github.com/SpeciesFileGroup/taxonworks/issues/1986
[#1988]: https://github.com/SpeciesFileGroup/taxonworks/issues/1988
[#1990]: https://github.com/SpeciesFileGroup/taxonworks/issues/1990

## [0.15.1] - 2020-12-14

### Added

- `Person` can not be active for > 119 years
- Show buffered values in `Task - Browse collection objects` [#1931]
- Default pin button on Uniquify people task
- Checkbox to Select/unselect all match people on Uniquify people task [#1921]
- Pixels to centimeter on new image task

### Changed

- Clean timeline display in `Task - Browse collection objects`
- `db:seed` displays password for created users and adds admin to Default project [#1913]
- Start date needs to be set before set end date on Housekeeping facet
- Bump node package `ini` from 1.3.5 to 1.3.7

### Fixed

- CVT smart selectors/pinboard scope broken [#1940][#1941]
- Image filter `ancestor_id` was to be `taxon_name_id` or `taxon_name_id[]` [#1916]
- Bad Image select_option sort [#1930]
- Housekeeping filter params now less restrictive [#1920] PENDING UI TEST
- ShallowPolymorphic called in `.json` form [#1928]
- Documentation of param names, examples, for the "CASTOR" taxon name batch load [#1926]
- `tw:db:load` task not handling settings reliably. [#1914]
- Set `pulse` attribute true on radial annotator for object with annotations on data views and Browse nomenclature task
- Invalid attribute `:note` in Note API result view.
- Malformed PDF exception handling in Document model.
- Clipboard copy shortcut
- Source hub link on Citations by source task
- Clean content editor after change a topic

[#1941]: https://github.com/SpeciesFileGroup/taxonworks/issues/1941
[#1940]: https://github.com/SpeciesFileGroup/taxonworks/issues/1940
[#1916]: https://github.com/SpeciesFileGroup/taxonworks/issues/1916
[#1931]: https://github.com/SpeciesFileGroup/taxonworks/issues/1931
[#1930]: https://github.com/SpeciesFileGroup/taxonworks/issues/1930
[#1920]: https://github.com/SpeciesFileGroup/taxonworks/issues/1920
[#1928]: https://github.com/SpeciesFileGroup/taxonworks/issues/1928
[#1926]: https://github.com/SpeciesFileGroup/taxonworks/issues/1926
[#1913]: https://github.com/SpeciesFileGroup/taxonworks/issues/1913
[#1914]: https://github.com/SpeciesFileGroup/taxonworks/issues/1914
[#1921]: https://github.com/SpeciesFileGroup/taxonworks/issues/1921

## [0.15.0] - 2020-11-30

### Added

- Export project database task [#1868]
- Additional collecting methods recognized from the collecting event label
- Added content filter, API endpoints [#1905]
- New greatly simplified controller concern `ShallowPolymorphic` for handling link b/w shallow routes and filters
- Note filter improvements, specs, new params, API exposure [#XXX]
- `person#sources` `has_many` (very slight potential for issues)
- Multiple new people filter params, see `lib/queries/person/filter.rb` [#1859]
- People can be Tagged
- Added image filter [#1454]
- Added image smart selector [#1832]
- Added `pixels_to_centimeter` to images [#1785]
- PENDING TEST - API - `sort` (with `classification`, `alphabetical` options) to `/taxon_names` [#1865]
- Taxon determination, citations and collecting event information in specimen record on browse OTU
- Serial facet on filter sources
- Pulse animation for radial annotator [#1822]
- OTU column in asserted distribution on Browse OTU [#1846]
- Radial annotator on Uniquify people task
- History title on Browse nomenclature
- otu_ids param on Image matrix task
- Open image matrix button on Interactive keys task
- Citations on image response
- View mode on image matrix
- Lock view option for smart selector
- Sortable option to lock column/rows on edit/new observation matrix task [#1895]
- Media Descriptor support on Matrix Row Coder [#1896]
- Free Text Descriptor support on Matrix Row Coder [#1896]
- Search source on New source task [#1899]
- Link to Browse OTU on New asserted distribution task [#1893]
- Link to Browse OTU on comprehensive specimen digitization [#1889]

### Fixed

- Potential issue (may be others) with CoLDP raising in the midst of large exports
- People filter role + name [#1662]
- Fix family synonym validation [#1892]
- Fix matrix view row order [#1881]
- CVT view helper bug with predicates
- Fixed database seeding bugs.
- Fixed display problem of OTUs without taxon name on Browse OTU
- Edit asserted distribution on quick forms
- Reference overflow on Browse nomenclature
- Date requested filled automatically [#1872]
- Remove collecting event on comprehensive specimen digitization [#1878]
- Loan smart selector DB query.
- Label overlap on menu on observation matrices view [#1894]
- Remove repository on comprehensive specimen digitization [#1897]

### Changed

- change the order of TaxonName softvalidation to bring the duplicate message on the top
- tweaked CoLDP `reified` id concept and use
- removed `most_recent_upates` from Content params
- removed `/contents/filter.json` endpoint, use `/contents.json`
- Deprecating `Concerns::Polymorphic` for `ShallowPolymorphic`, in progress, see Notes controller
- Note filter params `query_string` => `text`, `note_object_types[]` => `note_object_type[]`, `note_object_ids[]` => `note_object_id[]`, added corresponding non-array versions
- Moved `levenshtein_distance` to Query for general use
- Remove `people/123/similar` endpoint (used `/index`)
- Person filter `person_wildcards` is `person_wildcard`
- Person filter behaviour vs. `levenshtein_cuttof`
- cached_valid_taxon_name_id updated for combination after valid status is assigned.
- updated soft validation for 'Uncertain placement'
- [sic] changed to (sic) for misspelled bacterial names
- Additional date and geographical coordinate formats added to the Verbatim label RegEx parsers
- Observation matrix could be resolved without observation_matrix_id, only with otu_filter
- Running `rake db:seed` without `user_id`/`project_id` is now possible.
- Disabled hamburger menu when no functionality behind it on Browse OTU [#1737]
- No longer needed set user on User facet in filters
- Autocomplete label for original combination on New taxon name task
- Changed "n/a" to combination label on Browse nomenclature
- Create original citation in image matrix task
- Autocomplete list style
- Edit button color on type material species task [#1898]
- GitHub Actions used as main CI/CD provider
- Updated vulnerable node packages [#1912]

[#1905]: https://github.com/SpeciesFileGroup/taxonworks/issues/1905
[#1662]: https://github.com/SpeciesFileGroup/taxonworks/issues/1662
[#1859]: https://github.com/SpeciesFileGroup/taxonworks/issues/1859
[#1881]: https://github.com/SpeciesFileGroup/taxonworks/issues/1881
[#1454]: https://github.com/SpeciesFileGroup/taxonworks/issues/1454
[#1832]: https://github.com/SpeciesFileGroup/taxonworks/issues/1832
[#1785]: https://github.com/SpeciesFileGroup/taxonworks/issues/1785
[#1737]: https://github.com/SpeciesFileGroup/taxonworks/issues/1737
[#1865]: https://github.com/SpeciesFileGroup/taxonworks/issues/1865
[#1822]: https://github.com/SpeciesFileGroup/taxonworks/issues/1822
[#1846]: https://github.com/SpeciesFileGroup/taxonworks/issues/1846
[#1868]: https://github.com/SpeciesFileGroup/taxonworks/issues/1868
[#1872]: https://github.com/SpeciesFileGroup/taxonworks/issues/1872
[#1889]: https://github.com/SpeciesFileGroup/taxonworks/issues/1889
[#1893]: https://github.com/SpeciesFileGroup/taxonworks/issues/1893
[#1894]: https://github.com/SpeciesFileGroup/taxonworks/issues/1894
[#1895]: https://github.com/SpeciesFileGroup/taxonworks/issues/1895
[#1896]: https://github.com/SpeciesFileGroup/taxonworks/issues/1896
[#1897]: https://github.com/SpeciesFileGroup/taxonworks/issues/1897
[#1898]: https://github.com/SpeciesFileGroup/taxonworks/issues/1898
[#1899]: https://github.com/SpeciesFileGroup/taxonworks/issues/1899
[#1912]: https://github.com/SpeciesFileGroup/taxonworks/pull/1912

## [0.14.1] - 2020-10-22

### Added

- API - `type` to /roles/:id
- API - `year` to /taxon_names
- API - `include_roles` param to /people
- API - `taxon_name_author_ids[]=`, `taxon_name_author_ids_or` params to /taxon_names
- API - `collector_ids[]=`, `collector_ids_or` params to /collecting_events
- Shape on asserted distribution list [#1828]
- Row filter on Interactive keys task
- Interactive keys and image matrix buttons on observation matrix dashboard

### Fixed

- Wrong param attribute in topic smart selector on radial annotator [#1829]
- Show repository on Browse OTU
- Enable search after fill collecting event fields [#1833]
- Missing geo_json param on geographic_area request [#1840]

### Changed

- Exclude Roles from response from /api/v1/people by default
- Increased `max_per_page` to 10000
- Random words clashes mitigation: Project factory names made longer and `Faker` unique generator is reset only between specs instead of before each test.
- Removed pages field on topic section
- Improved verbatim date parsing
- Georeference scope over geographic area scope [#1841]

[#1454]: https://github.com/SpeciesFileGroup/taxonworks/issues/1454
[#1832]: https://github.com/SpeciesFileGroup/taxonworks/issues/1832
[#1785]: https://github.com/SpeciesFileGroup/taxonworks/issues/1785
[#1828]: https://github.com/SpeciesFileGroup/taxonworks/issues/1828
[#1829]: https://github.com/SpeciesFileGroup/taxonworks/issues/1829
[#1833]: https://github.com/SpeciesFileGroup/taxonworks/issues/1833
[#1840]: https://github.com/SpeciesFileGroup/taxonworks/issues/1840
[#1841]: https://github.com/SpeciesFileGroup/taxonworks/issues/1841
[#1878]: https://github.com/SpeciesFileGroup/taxonworks/issues/1878

## [0.14.0] - 2020-10-16

### Added

- Added additional date recognition format for RegEx
- Added OTU filter in the interactive key API
- Collecting Event API endpoints
- Collection Object API endpoints
- Biological Assertion API endpoints
- Asserted Distribution API endpoints
- New Otu API params
- People filter API endpoints [#1509]
- Identifier filter API endpoints [#1510]
- Source filter API endpoints [#1511]
- New Interactive Key task [#1810]
- New model for matrix based interactive keys which produce JSON for the Interactive Key task [#1810]
- `weight` field to descriptor
- Ancestors facet on filter nomenclature [#1791]
- TW_DISABLE_DB_BACKUP_AT_DEPLOY_TIME env var to disable built-in backup functionality at deploy/database-update time.
- Display coordinate type specimens [#1811]
- Changed background color header for invalid names on Browse OTU
- Taxonworks version in header bar when not running in sandbox mode

### Fixed

- Fixed radial navigator broken for some data [#1824]
- Fixed IsData position [#1805]
- Collecting event object radial metadata settings
- Webpack resolved_paths deprecation warning
- Missing /otus/:otu_id/taxon_determinations route
- tw:db:restore task not picking up database host settings
- Create citation on new combination without pages
- Param descriptor id on new descriptor task [#1798]
- Filter by user on filter nomenclature [#1780]
- Optimized selector queries for Loan model

### Changed

- Fix original author string for Plant names
- Additional date format added for date recognition RegEx
- Removed some attributes from api/v1 endpoints to simplify responses
- type_materials/:id.json includes `original_combination` string
- CoLDP references are full cached values, not partially passed
- Combination nomenclatural code inference drawn from members, not parent
- Some nomenclature rank related simbols moved to constants
- Load Images for coordinate OTUs [#1787]
- Extended New Image task upload timeout from 30 seconds to 10 minutes
- Updated rgeo-proj4 gem

[#1824]: https://github.com/SpeciesFileGroup/taxonworks/issues/1824
[#1805]: https://github.com/SpeciesFileGroup/taxonworks/issues/1805
[#1509]: https://github.com/SpeciesFileGroup/taxonworks/issues/1509
[#1510]: https://github.com/SpeciesFileGroup/taxonworks/issues/1510
[#1511]: https://github.com/SpeciesFileGroup/taxonworks/issues/1511
[#1780]: https://github.com/SpeciesFileGroup/taxonworks/issues/1780
[#1791]: https://github.com/SpeciesFileGroup/taxonworks/issues/1791
[#1787]: https://github.com/SpeciesFileGroup/taxonworks/issues/1787
[#1798]: https://github.com/SpeciesFileGroup/taxonworks/issues/1798
[#1810]: https://github.com/SpeciesFileGroup/taxonworks/pull/1810
[#1811]: https://github.com/SpeciesFileGroup/taxonworks/issues/1811

## [0.13.0] - 2020-09-22

### Changed

- Removed forced dependency on google-protobuf gem
- Updated gems
- Browse OTU page unifies coordinate OTUs for Asserted Distribution and Biological Associations [#1570]
- Handling for new unicode minutes, seconds symbols [#1526]
- Descriptor object radial paths
- Many specs related to dynamic observation matrix items
- Improvements to Descriptor autocomplete labels [#1727]
- Added `rake tw:maintenance:otus:missplaced_references` [#1439]
- Pdf viewer button on Documentation and Source views [#1693]
- Spinner for when converting verbatim to bibtex [#1710]
- Set OTU in determination when otu_id param is present on comprehensive task
- "Create georeference from verbatim" button in Parsed column on comprehensive task
- Sortable order for Type material, Biological association and Determinations on comprehensive task
- User facet on Filter nomenclature task [#1720]
- Pagination on Filter noemnclature task [#1724]
- Biological associations filter on Browse OTU

### Changed

- AssertedDistribution filter `otu_id` and `geographic_area_id` can now also take array form, e.g. `otu_id[]=`
- Preload all CSL styles via fixed constant, increasing boot speed [#1749]
- Return value format for Utilities::Geo.distance_in_meters changed from \[Float\] to \[String\]
- Data migration updating all `type` column values for matrix row/column items
- Tweaked JSON attribute response for matrix rows and columns very slightly
- Updated observation item types to properly nest them, inc. all downstream changes (Factories, etc.)
- Unfied matrix hooks in various places
- Updated some matrix related routes to point to tasks
- Updated respec `matrix` tag to `observation_matrix`
- Methods that write to cached should not fire callbacks, potential for [#1701]
- Using custom geckodriver-helper for Firefox 80 support
- Override browser shortcuts on task hotkeys [#1738]
- Biological associations section on Browse OTU
- TW now supports Postgres 12 [#1305]
- Replaced biodiversity with custom gem repo using IPC with gnparser processes
- Updated gems
- Character "΄" also accepted as minute specifier in coordinates parsing.

## Fixed

- Fixed LOW_PROBABILITY constant message
- Matrix rows/items prevent OTU (and collection object) from being destroyed [#1159]
- Scope of dynamic taxon name row item [#1747]
- Processing of values (in distance_in_meters) to limit significant digits of results of unit conversions. Decimal degrees not affected at this time. [#1512]
- Character state order not correct in Nexus format [#1574]
- Not able to destroy matrix rows or matrices [#1520], [#1123]
- Dynamic observeratoin matrix items not properly scoped/behaving [#1125]
- Destroy pdf pages before create new ones [#1680]
- Serial multiple updates did not update bibtex author field [#1709]
- Fix (likely) for pinboard items failing to remove [#1690]
- Better response for failed collecting event cloning [#1705]
- Cleaned up deprecated biological associations graph autcomplete [#1707]
- Colliding `namespace` method for identifiers breaks identifiers list [#1702]
- Graceful failed serial destroy response [#1703]
- Restored Show -> edit link [#1699]
- Enable search button after pick a collecting event date on Filter collection objects task [#1728]
- Misppeling collecting_event_ids parameter [#1729]
- Non-original combination authorship lacking parentheses [#1686]

[#1570]: https://github.com/SpeciesFileGroup/taxonworks/issues/1570
[#1749]: https://github.com/SpeciesFileGroup/taxonworks/issues/1749
[#1159]: https://github.com/SpeciesFileGroup/taxonworks/issues/1159
[#1747]: https://github.com/SpeciesFileGroup/taxonworks/issues/1747
[#1512]: https://github.com/SpeciesFileGroup/taxonworks/issues/1512
[#1526]: https://github.com/SpeciesFileGroup/taxonworks/issues/1526
[#1727]: https://github.com/SpeciesFileGroup/taxonworks/issues/1727
[#1574]: https://github.com/SpeciesFileGroup/taxonworks/issues/1574
[#1520]: https://github.com/SpeciesFileGroup/taxonworks/issues/1520
[#1123]: https://github.com/SpeciesFileGroup/taxonworks/issues/1123
[#1125]: https://github.com/SpeciesFileGroup/taxonworks/issues/1125
[#1439]: https://github.com/SpeciesFileGroup/taxonworks/issues/1439
[#1709]: https://github.com/SpeciesFileGroup/taxonworks/issues/1709
[#1680]: https://github.com/SpeciesFileGroup/taxonworks/issues/1680
[#1690]: https://github.com/SpeciesFileGroup/taxonworks/issues/1690
[#1693]: https://github.com/SpeciesFileGroup/taxonworks/issues/1693
[#1699]: https://github.com/SpeciesFileGroup/taxonworks/issues/1699
[#1701]: https://github.com/SpeciesFileGroup/taxonworks/issues/1701
[#1705]: https://github.com/SpeciesFileGroup/taxonworks/issues/1705
[#1707]: https://github.com/SpeciesFileGroup/taxonworks/issues/1707
[#1702]: https://github.com/SpeciesFileGroup/taxonworks/issues/1702
[#1703]: https://github.com/SpeciesFileGroup/taxonworks/issues/1703
[#1710]: https://github.com/SpeciesFileGroup/taxonworks/issues/1710
[#1720]: https://github.com/SpeciesFileGroup/taxonworks/issues/1720
[#1724]: https://github.com/SpeciesFileGroup/taxonworks/issues/1724
[#1738]: https://github.com/SpeciesFileGroup/taxonworks/issues/1738
[#1686]: https://github.com/SpeciesFileGroup/taxonworks/issues/1686
[#1305]: https://github.com/SpeciesFileGroup/taxonworks/pull/1305

## [0.12.17] - 2020-02-02

### Added

- Successfull source destroy message
- Pending - Definition field to BiologicalRelationship model and views [#1672]
- New button to (attempt to) convert verbatim sources to Bibtex via Crossref
- Model methods and attribute to change Source Verbatim to Bibtex [#1673]
- DOMPurify package to sanitize html
- List all Keyword and Topics in smart selector on filter source [#1675]
- Added data links tool in markdown editor (Ctrl/Alt-Shift-L) [#1674]
- Definition field on composer biological relationship task [#1672]

### Changed

- Unified can_destroy/edit methods
- Improved Source autocomplete with metadata/markup [#1681]
- Changed CoLDP download to use Catalog::Nomenclature as name source
- Replace SimpleMDE for EasyMDE
- Sort alphabetically bibliography style list on filter source
- Removed limit of download bibtex on filter source [#1683]
- Disable/enable destroy button from metadata on radial navigator [#1696]

### Fixed

- Non admins not able to destroy shared data [#1098]
- Pending confirmation: Include original combinations in CoLDP [#1204]
- Pending confirmation: Include forma/variety properly in CoLDP [#1203]
- Docker: Fixed path typo on clean up command
- Tag button on filter source [#1692]
- Overflow in taxon names list in new taxon name [#1688]
- Confidence button overlapped in new combination [#1687]

[#1098]: https://github.com/SpeciesFileGroup/taxonworks/issues/1098
[#1672]: https://github.com/SpeciesFileGroup/taxonworks/issues/1672
[#1673]: https://github.com/SpeciesFileGroup/taxonworks/issues/1673
[#1674]: https://github.com/SpeciesFileGroup/taxonworks/issues/1674
[#1681]: https://github.com/SpeciesFileGroup/taxonworks/issues/1681
[#1203]: https://github.com/SpeciesFileGroup/taxonworks/issues/1203
[#1204]: https://github.com/SpeciesFileGroup/taxonworks/issues/1204
[#1672]: https://github.com/SpeciesFileGroup/taxonworks/issues/1672
[#1675]: https://github.com/SpeciesFileGroup/taxonworks/issues/1675
[#1683]: https://github.com/SpeciesFileGroup/taxonworks/issues/1683
[#1687]: https://github.com/SpeciesFileGroup/taxonworks/issues/1687
[#1688]: https://github.com/SpeciesFileGroup/taxonworks/issues/1688
[#1692]: https://github.com/SpeciesFileGroup/taxonworks/issues/1692
[#1696]: https://github.com/SpeciesFileGroup/taxonworks/issues/1696

## [0.12.16] - 2020-08-24

### Added

- Highlight metadata that is not in this project in uniquify people task [#1648]
- Locks buttons on grid digitizer task [#1599]
- Option to export styled bibliography on filter sources task [#1652]
- Edit button in content section on radial object [#1670]

### Changed

- Drag button style on new taxon name [#1669]
- Removed SimpleMDE lib from ruby assets and added to npm dependencies
- Allow taxon name type relationships to be cited [#1667]

### Fixed

- BibTex html no longer escaped [#1657]
- Some of the elements of the form are not accessible on overflow. [#1661]
- Populate masculine, feminine and neuter on gender form [#1665]
- Markdown render on Browse OTU [#1671]

[#1599]: https://github.com/SpeciesFileGroup/taxonworks/issues/1599
[#1648]: https://github.com/SpeciesFileGroup/taxonworks/issues/1648
[#1652]: https://github.com/SpeciesFileGroup/taxonworks/issues/1652
[#1657]: https://github.com/SpeciesFileGroup/taxonworks/issues/1657
[#1661]: https://github.com/SpeciesFileGroup/taxonworks/issues/1661
[#1665]: https://github.com/SpeciesFileGroup/taxonworks/issues/1665
[#1667]: https://github.com/SpeciesFileGroup/taxonworks/issues/1667
[#1669]: https://github.com/SpeciesFileGroup/taxonworks/issues/1669
[#1670]: https://github.com/SpeciesFileGroup/taxonworks/issues/1670
[#1671]: https://github.com/SpeciesFileGroup/taxonworks/issues/1671

## [0.12.15] - 2020-08-18

### Fixed

- Sqed hook initiated with String, not Class [#1654]

[#1654]: https://github.com/SpeciesFileGroup/taxonworks/issues/1654

## [0.12.14] - 2020-08-17

### Added

- Help tips in comprehensive specimen digitization task
- Help tips in new source task
- Type section in Browse OTUs task [#1615]
- Automatically filter sections by taxon rank in Browse OTUs task
- Rank string in browse nomenclature
- Pinboard navigator (Ctrl/Alt + G) [#1647]
- Filter by repository in filter collection objects [#1650]
- Hotkey for add element to pinboard (Ctrl/Alt + P)

### Fixed

- Collectors order in comprehensive specimen digitization
- Losses data of etymology form after set a gender
- Autocomplete component not encoding query params properly
- Random RGeo deserialization errors [#1553]

### Changed

- New combination redirect to the valid name [#1639]
- Rename comprehensive specimen digitization task card
- Updated chartkick gem [#1646]
- Improved verbatim date and geographic coordinates recognition
- Improved soft validation messages for coordinated species-group

[#1553]: https://github.com/SpeciesFileGroup/taxonworks/issues/1553
[#1615]: https://github.com/SpeciesFileGroup/taxonworks/issues/1615
[#1639]: https://github.com/SpeciesFileGroup/taxonworks/issues/1639
[#1646]: https://github.com/SpeciesFileGroup/taxonworks/pull/1646
[#1647]: https://github.com/SpeciesFileGroup/taxonworks/issues/1647
[#1650]: https://github.com/SpeciesFileGroup/taxonworks/issues/1650

## [0.12.13] - 2020-08-04

### Added

- Delete confirmation for original combinations [#1618]
- Delete confirmation for type specimens in new type specimen task
- Check if already exist an asserted combination with the same otu and geographic area in new asserted distribution task [#1329]
- Modal on duplicate original citations in radial annotator [#1576]
- Soft validations component for citations in radial annotator and tasks [#1552]
- Redirect to valid name in browse nomenclature [#446]
- sessionStorage for browse nomenclature autocomplete [#446]
- Observation matrices in radial object [#1527]
- Comprehensive task to taxon name radial [#934]
- Map on OTU radial in asserted distribution form [#856]
- Pin objects from list in filter sources
- Checkbox to make document public on list in radial annotator
- Title legend for "make default" icon in pinboard slide
- Checkbox to alternative between AND/OR filter for authors in filter sources
- Lep staged 2 layout for staged images [#1635]

### Changed

- Use amazing_print instead of awesome_print gem
- Cleanup and add spec basis for nomenclature tabular stats queries
- Improve/unify image modal [#1617]
- Replace repository and source autocompletes for smart selectors in new type material task
- Changed autosave behaviour in new asserted distribution task
- Gender list order in new taxon name task
- Page range soft validation message made less strict
- Original citation-related UI text
- Moved taxon name input search to right column in new taxon name
- Persons autosave in new taxon name
- Updated elliptic node package. [#1632]

### Fixed

- Flip object to subject label on type section in new taxon name task
- Shapes are possible to drag even if this option is not set up
- Columns size of georeference table [#1622]
- Webpacker host and port bind on docker container
- Wrong taxon name relationship soft validation message for genera
- Modal confirmation its not displaying in manage synonyms section [#1627]
- Manage synonyms includes combinations [#1628]
- Recent and per params in source filter and controller
- Missing ZIP dependency for docker images
- Attempting to return geographic areas in OTU smart selector on certain conditions

[#446]: https://github.com/SpeciesFileGroup/taxonworks/issues/446
[#856]: https://github.com/SpeciesFileGroup/taxonworks/issues/856
[#934]: https://github.com/SpeciesFileGroup/taxonworks/issues/934
[#1329]: https://github.com/SpeciesFileGroup/taxonworks/issues/1329
[#1527]: https://github.com/SpeciesFileGroup/taxonworks/issues/1527
[#1552]: https://github.com/SpeciesFileGroup/taxonworks/issues/1552
[#1576]: https://github.com/SpeciesFileGroup/taxonworks/issues/1576
[#1617]: https://github.com/SpeciesFileGroup/taxonworks/issues/1617
[#1618]: https://github.com/SpeciesFileGroup/taxonworks/issues/1618
[#1622]: https://github.com/SpeciesFileGroup/taxonworks/issues/1622
[#1627]: https://github.com/SpeciesFileGroup/taxonworks/issues/1627
[#1628]: https://github.com/SpeciesFileGroup/taxonworks/issues/1628
[#1632]: https://github.com/SpeciesFileGroup/taxonworks/pull/1632
[#1635]: https://github.com/SpeciesFileGroup/taxonworks/issues/1635

## [0.12.12] - 2020-07-22

### Fixed

- Seeing OTUs in Recent that do not belong to project [#1626]

[#1626]: https://github.com/SpeciesFileGroup/taxonworks/issues/1626

## [0.12.11] - 2020-07-14

### Changed

- Type material designations are now grouped by collection object in Browse OTUs (refs [#1614])

### Fixed

- Protonym parent priority soft validation [#1613]
- Type specimens count in Browse OTUs task
- Attempting to update containers as if them were collection objects in Grid Digitizer task [#1601]

[#1601]: https://github.com/SpeciesFileGroup/taxonworks/issues/1601
[#1613]: https://github.com/SpeciesFileGroup/taxonworks/issues/1613
[#1614]: https://github.com/SpeciesFileGroup/taxonworks/issues/1614

## [0.12.10] - 2020-07-07

### Added

- Smart selection source on new combination and citations annotator
- Parsed verbatim label on comprehensive specimen digitization task
- Soft validation in timeline on Browse OTUs [#1593]
- Topic facet in Filter Sources task [#1589]
- Counts on type specimen and specimen records sections on Browse OTUs
- Collecting method parsing in verbatim label text

### Changed

- Replaced vue-resource package by axios
- Disabled parallel upload on new image task [#1596]
- Default verbatim fields order on comprehensive specimen digitization
- Set radius error in verbatim georeference [#1602]
- Timeline filter.
- Missing High classification ranks on classfication autocomplete on new taxon name [#1595]
- Date and geo-coordinates parsing improvements
- Also update cached taxon name fields when Adjective or Participle is selected
- Repositories and Serials smart selectors' recent entries optimizations

### Fixed

- Filter collecting events was passing a wrong (changed name) parameters and structure for maps and geographic area
- Not showing up people list after a crossref source [#1597]
- Scroller in georeferences map modal
- Grid Digitizer task failing to update containerized specimens matched by identifiers [#1601]
- Specimen not associate with genus after create it in type section on new taxon name [#1604]
- Volume field only accepted numbers [#1606]
- Smart selectors not remove the previous selection after press new on New source task [#1605]
- Georeference methods `latitude` returning longitude and `longitude` latitude
- Smart selector overrides custom list after lists are loaded [#1608]
- Duplicate shortcut, using the same one for comprehensive specimen digitization and clipboard [#1612]
- Typo in taxon name relationship soft validation message.

[#1589]: https://github.com/SpeciesFileGroup/taxonworks/issues/1589
[#1593]: https://github.com/SpeciesFileGroup/taxonworks/issues/1593
[#1595]: https://github.com/SpeciesFileGroup/taxonworks/issues/1595
[#1596]: https://github.com/SpeciesFileGroup/taxonworks/issues/1596
[#1597]: https://github.com/SpeciesFileGroup/taxonworks/issues/1597
[#1601]: https://github.com/SpeciesFileGroup/taxonworks/issues/1601
[#1602]: https://github.com/SpeciesFileGroup/taxonworks/issues/1602
[#1604]: https://github.com/SpeciesFileGroup/taxonworks/issues/1604
[#1605]: https://github.com/SpeciesFileGroup/taxonworks/issues/1605
[#1606]: https://github.com/SpeciesFileGroup/taxonworks/issues/1606
[#1608]: https://github.com/SpeciesFileGroup/taxonworks/issues/1608
[#1612]: https://github.com/SpeciesFileGroup/taxonworks/issues/1612

## [0.12.9] - 2020-07-01

### Added

- Endpoint for verbatim label parsing (dates and geographic coordinates)

### Changed

- Display `[sic]` on misspellings of family-group full taxon names

### Fixed

- Containerized objects not showing up together [#1590]
- Citations by Source task not loading taxon names list [#1591]

[#1590]: https://github.com/SpeciesFileGroup/taxonworks/issues/1590
[#1591]: https://github.com/SpeciesFileGroup/taxonworks/issues/1591

## [0.12.8] - 2020-06-29

### Added

- Set autofocus on source and geographic area in OTU radial asserted distribution form
- `/otus/123/coordinate.json` endpoint - all OTUs coordinate with this one (refs [#1585])
- Autosave on new asserted distribution task

### Changed

- Unauthorized json response
- Better error handle for vue-autocomplete
- Replaced old method to handle ajax call in all tasks
- Updated relationships filter param on new taxon name task (refs [#1584])
- ControlledVocabularyTerm model no longer requires SKOS with URI (refs [#1562], [#1561])
- Improved sorting of objects in the Browse Nomenclatue task
- Updated dwc-archive gem to version 1.1.1

### Fixed

- Topic `select_optimized` controller method crash
- Recent list of biological associations not working due to the use of incorrect table

[#1561]: https://github.com/SpeciesFileGroup/taxonworks/issues/1561
[#1562]: https://github.com/SpeciesFileGroup/taxonworks/issues/1562
[#1584]: https://github.com/SpeciesFileGroup/taxonworks/issues/1584
[#1585]: https://github.com/SpeciesFileGroup/taxonworks/issues/1585

## [0.12.7] - 2020-06-26

### Added

- Taxon name status and relationships soft validations display in Browse Nomenclature task
- Interface to select OTUs and create rows in Observation Matrices Dashboard task
- Autosave system in New Taxon Name task (refs [#649])
- Etymology filter in Nomenclature Filter task (refs [#1549])
- Added new shortcuts for Comprehensive Digitization, New Type Specimen, New Taxon Name and Browse Nomenclature tasks
- Classification section in New Taxon Name task
- Spec to test md5 of multi-line verbatim labels (refs [#1572])
- Display classifications alongside relationships in Browse Nomenclature task
- Add children and add sibling buttons in New Taxon Name task (refs [#1503])
- Link to create new serial on smart selector of New Source tast
- Semantic section coloration in Browse OTU task (refs [#1571])
- Rank prediction in New Taxon Name task (refs [#1054])

### Changed

- Optimized recently used geographic area and sources search
- Improved part of speech and etymology soft validation messages
- Year suffix and pages are now also used when sorting citations in Browse Nomenclature task
- Replaced old geographic area smart selector with newer version
- Swapped 'Masculine' and 'Femenine' positions in New Taxon Name task (refs [#660])
- Replaced uses of `find_each` with `each` (refs [#1548])
- Refactored New Taxon Name front end code
- Display text of some taxon name relationships
- Autocomplete visible in all tabs of smart selector
- OTU autocomplete searches now also matches by common names (refs [#869])
- Browse Taxa task renamed to Browse OTU
- Using unreleased closure_tree code from official repo to address deprecation warning messages
- "valid by default" no longer displayed when a relationship exists in New Taxon Name task (refs [#1525])
- Improvements in BibTex and New Source task UI
- Improvements in role picker and smart selectors in Comprehensive Collection Object Form and New Source tasks
- Optimized some filters for some smart selectors (refs [#1534])
- Smart selector for sources no longer ordered by name
- Some minor UI tweaks in some places
- Updated ruby gems

### Fixed

- Recently used objects code on some models
- Collection Object Filter task not filternig by type material type ([#1551])
- Forms not being cleared when pressing `new` on Compose Biological Relationships task ([#1563])
- Not getting the full list of topics when clicking all in `Radial annotator -> Citation -> Topic` ([#1566])
- Showing name instead of the short name in `Radial Annotator -> Identifiers -> Preview` ([#1567])
- `create` button keeps disabled when creating a new citation fails in `Radial annotator -> Citation` ([#1568])
- Incorrect method call in Match Georeference task view
- Display of misspellings on taxon name relationships
- Femenine and neuter names ending in '-or' not being accepted ([#1575])
- Spinner not disabled when entering malformed URIs in Manage Controlled Vocabulary task form ([#1561])
- "--None--" results obscuring buttons until clicking off the record ([#1558])

[#649]: https://github.com/SpeciesFileGroup/taxonworks/issues/649
[#660]: https://github.com/SpeciesFileGroup/taxonworks/issues/660
[#869]: https://github.com/SpeciesFileGroup/taxonworks/issues/869
[#1054]: https://github.com/SpeciesFileGroup/taxonworks/issues/1054
[#1503]: https://github.com/SpeciesFileGroup/taxonworks/issues/1503
[#1525]: https://github.com/SpeciesFileGroup/taxonworks/issues/1525
[#1534]: https://github.com/SpeciesFileGroup/taxonworks/issues/1534
[#1548]: https://github.com/SpeciesFileGroup/taxonworks/issues/1548
[#1549]: https://github.com/SpeciesFileGroup/taxonworks/issues/1549
[#1551]: https://github.com/SpeciesFileGroup/taxonworks/issues/1551
[#1558]: https://github.com/SpeciesFileGroup/taxonworks/issues/1558
[#1561]: https://github.com/SpeciesFileGroup/taxonworks/issues/1561
[#1563]: https://github.com/SpeciesFileGroup/taxonworks/issues/1563
[#1566]: https://github.com/SpeciesFileGroup/taxonworks/issues/1566
[#1567]: https://github.com/SpeciesFileGroup/taxonworks/issues/1567
[#1568]: https://github.com/SpeciesFileGroup/taxonworks/issues/1568
[#1571]: https://github.com/SpeciesFileGroup/taxonworks/issues/1571
[#1572]: https://github.com/SpeciesFileGroup/taxonworks/issues/1572
[#1575]: https://github.com/SpeciesFileGroup/taxonworks/issues/1575

## [0.12.6] - 2020-06-12

### Added

- CHANGELOG.md
- Matrix observation filters
- Full backtrace in exception notification
- `count` and several other basic default units to Descriptors [#1501]
- Basic Observation::Continuous operators
- Linked new Descriptor form to Task - New descriptor

### Changed

- Updated node packages and changed webpacker configuration
- Progress on fix for [#1420]: CoLDP - Name element columns only getting populated for not valid names
- Made TaxonNameClassification scopes more specific to allow citation ordering (refs [#1040])

### Fixed

- Minor fix in observation matrix dashboard
- Potential fix for `PG::TRDeadlockDetected` when updating taxon name-related data

[#1420]: https://github.com/SpeciesFileGroup/taxonworks/issues/1420
[#1040]: https://github.com/SpeciesFileGroup/taxonworks/issues/1040
[#1501]: https://github.com/SpeciesFileGroup/taxonworks/issues/1501

## [0.12.5] - 2020-06-08

### Added

- Default unit selector for sample character in New Descriptor task ([#1533])
- 'None' option for unit selector in Matrix Row Encoder task
- New Descriptor units

### Changed

- Updated websocket-extensions node package
- Optimized smart selector refresh
- Improved removal error message when source is still in use by some project

### Fixed

- Language selector backend bug
- Sort by page on Citations by Source task ([#1536])
- Removed duplicate `destroy` on project sources controller

[#1533]: https://github.com/SpeciesFileGroup/taxonworks/issues/1533
[#1536]: https://github.com/SpeciesFileGroup/taxonworks/issues/1536

## [0.12.4] - 2020-06-05

### Added

- Pagination on New Observation Matrix task
- Hyperlink to Observation Matrices Dashboard task on New Observation Matrix task (#1532)
- New deletion warning messages on New Observation Matrix task

### Changed

- Renamed New Matrix task to New Observation Matrix
- Citations are now saved without locking on New Taxon Name task
- Updated gems (`bundle update` without altering `Gemfile`)
- Several optimizations on recently used objects retrieval for smart selectors

### Fixed

- Loosing input page numbers when switching tabs on New Taxon Name task

[#1532]: https://github.com/SpeciesFileGroup/taxonworks/issues/1532
[unreleased]: https://github.com/SpeciesFileGroup/taxonworks/compare/v0.49.0...development
[0.49.0]: https://github.com/SpeciesFileGroup/taxonworks/compare/v0.48.0...v0.49.0
[0.48.0]: https://github.com/SpeciesFileGroup/taxonworks/compare/v0.47.0...v0.48.0
[0.47.0]: https://github.com/SpeciesFileGroup/taxonworks/compare/v0.46.1...v0.47.0
[0.46.1]: https://github.com/SpeciesFileGroup/taxonworks/compare/v0.46.0...v0.46.1
[0.46.0]: https://github.com/SpeciesFileGroup/taxonworks/compare/v0.45.0...v0.46.0
[0.45.0]: https://github.com/SpeciesFileGroup/taxonworks/compare/v0.44.3...v0.45.0
[0.44.3]: https://github.com/SpeciesFileGroup/taxonworks/compare/v0.44.2...v0.44.3
[0.44.2]: https://github.com/SpeciesFileGroup/taxonworks/compare/v0.44.1...v0.44.2
[0.44.1]: https://github.com/SpeciesFileGroup/taxonworks/compare/v0.44.0...v0.44.1
[0.44.0]: https://github.com/SpeciesFileGroup/taxonworks/compare/v0.43.3...v0.44.0
[0.43.3]: https://github.com/SpeciesFileGroup/taxonworks/compare/v0.43.2...v0.43.3
[0.43.2]: https://github.com/SpeciesFileGroup/taxonworks/compare/v0.43.1...v0.43.2
[0.43.1]: https://github.com/SpeciesFileGroup/taxonworks/compare/v0.43.0...v0.43.1
[0.43.0]: https://github.com/SpeciesFileGroup/taxonworks/compare/v0.42.0...v0.43.0
[0.42.0]: https://github.com/SpeciesFileGroup/taxonworks/compare/v0.41.1...v0.42.0
[0.41.1]: https://github.com/SpeciesFileGroup/taxonworks/compare/v0.41.0...v0.41.1
[0.41.0]: https://github.com/SpeciesFileGroup/taxonworks/compare/v0.40.6...v0.41.0
[0.40.6]: https://github.com/SpeciesFileGroup/taxonworks/compare/v0.40.5...v0.40.6
[0.40.5]: https://github.com/SpeciesFileGroup/taxonworks/compare/v0.40.4...v0.40.5
[0.40.4]: https://github.com/SpeciesFileGroup/taxonworks/compare/v0.40.3...v0.40.4
[0.40.3]: https://github.com/SpeciesFileGroup/taxonworks/compare/v0.40.2...v0.40.3
[0.40.2]: https://github.com/SpeciesFileGroup/taxonworks/compare/v0.40.1...v0.40.2
[0.40.1]: https://github.com/SpeciesFileGroup/taxonworks/compare/v0.40.0...v0.40.1
[0.40.0]: https://github.com/SpeciesFileGroup/taxonworks/compare/v0.39.0...v0.40.0
[0.39.0]: https://github.com/SpeciesFileGroup/taxonworks/compare/v0.38.3...v0.39.0
[0.38.3]: https://github.com/SpeciesFileGroup/taxonworks/compare/v0.38.2...v0.38.3
[0.38.2]: https://github.com/SpeciesFileGroup/taxonworks/compare/v0.38.1...v0.38.2
[0.38.1]: https://github.com/SpeciesFileGroup/taxonworks/compare/v0.38.0...v0.38.1
[0.38.0]: https://github.com/SpeciesFileGroup/taxonworks/compare/v0.37.1...v0.38.0
[0.37.1]: https://github.com/SpeciesFileGroup/taxonworks/compare/v0.37.0...v0.37.1
[0.37.0]: https://github.com/SpeciesFileGroup/taxonworks/compare/v0.36.0...v0.37.0
[0.36.0]: https://github.com/SpeciesFileGroup/taxonworks/compare/v0.35.3...v0.36.0
[0.35.3]: https://github.com/SpeciesFileGroup/taxonworks/compare/v0.35.2...v0.35.3
[0.35.2]: https://github.com/SpeciesFileGroup/taxonworks/compare/v0.35.1...v0.35.2
[0.35.1]: https://github.com/SpeciesFileGroup/taxonworks/compare/v0.35.0...v0.35.1
[0.35.0]: https://github.com/SpeciesFileGroup/taxonworks/compare/v0.34.6...v0.35.0
[0.34.6]: https://github.com/SpeciesFileGroup/taxonworks/compare/v0.34.5...v0.34.6
[0.34.5]: https://github.com/SpeciesFileGroup/taxonworks/compare/v0.34.4...v0.34.5
[0.34.4]: https://github.com/SpeciesFileGroup/taxonworks/compare/v0.34.3...v0.34.4
[0.34.3]: https://github.com/SpeciesFileGroup/taxonworks/compare/v0.34.2...v0.34.3
[0.34.2]: https://github.com/SpeciesFileGroup/taxonworks/compare/v0.34.1...v0.34.2
[0.34.1]: https://github.com/SpeciesFileGroup/taxonworks/compare/v0.34.0...v0.34.1
[0.34.0]: https://github.com/SpeciesFileGroup/taxonworks/compare/v0.31.1...v0.34.0
[0.33.1]: https://github.com/SpeciesFileGroup/taxonworks/compare/v0.33.0...v0.33.1
[0.33.0]: https://github.com/SpeciesFileGroup/taxonworks/compare/v0.32.3...v0.33.0
[0.32.3]: https://github.com/SpeciesFileGroup/taxonworks/compare/v0.32.2...v0.32.3
[0.32.2]: https://github.com/SpeciesFileGroup/taxonworks/compare/v0.32.1...v0.32.2
[0.32.1]: https://github.com/SpeciesFileGroup/taxonworks/compare/v0.32.0...v0.32.1
[0.32.0]: https://github.com/SpeciesFileGroup/taxonworks/compare/v0.31.3...v0.32.0
[0.31.3]: https://github.com/SpeciesFileGroup/taxonworks/compare/v0.31.2...v0.31.3
[0.31.2]: https://github.com/SpeciesFileGroup/taxonworks/compare/v0.31.1...v0.31.2
[0.31.1]: https://github.com/SpeciesFileGroup/taxonworks/compare/v0.31.0...v0.31.1
[0.31.0]: https://github.com/SpeciesFileGroup/taxonworks/compare/v0.30.3...v0.31.0
[0.30.3]: https://github.com/SpeciesFileGroup/taxonworks/compare/v0.30.2...v0.30.3
[0.30.2]: https://github.com/SpeciesFileGroup/taxonworks/compare/v0.30.1...v0.30.2
[0.30.1]: https://github.com/SpeciesFileGroup/taxonworks/compare/v0.30.0...v0.30.1
[0.30.0]: https://github.com/SpeciesFileGroup/taxonworks/compare/v0.29.6...v0.30.0
[0.29.6]: https://github.com/SpeciesFileGroup/taxonworks/compare/v0.29.5...v0.29.6
[0.29.5]: https://github.com/SpeciesFileGroup/taxonworks/compare/v0.29.4...v0.29.5
[0.29.4]: https://github.com/SpeciesFileGroup/taxonworks/compare/v0.29.3...v0.29.4
[0.29.3]: https://github.com/SpeciesFileGroup/taxonworks/compare/v0.29.2...v0.29.3
[0.29.2]: https://github.com/SpeciesFileGroup/taxonworks/compare/v0.29.1...v0.29.2
[0.29.1]: https://github.com/SpeciesFileGroup/taxonworks/compare/v0.29.0...v0.29.1
[0.29.0]: https://github.com/SpeciesFileGroup/taxonworks/compare/v0.28.1...v0.29.0
[0.28.1]: https://github.com/SpeciesFileGroup/taxonworks/compare/v0.28.0...v0.28.1
[0.28.0]: https://github.com/SpeciesFileGroup/taxonworks/compare/v0.27.3...v0.28.0
[0.27.3]: https://github.com/SpeciesFileGroup/taxonworks/compare/v0.27.2...v0.27.3
[0.27.2]: https://github.com/SpeciesFileGroup/taxonworks/compare/v0.27.1...v0.27.2
[0.27.1]: https://github.com/SpeciesFileGroup/taxonworks/compare/v0.27.0...v0.27.1
[0.27.0]: https://github.com/SpeciesFileGroup/taxonworks/compare/v0.26.2...v0.27.0
[0.26.2]: https://github.com/SpeciesFileGroup/taxonworks/compare/v0.26.1...v0.26.2
[0.26.1]: https://github.com/SpeciesFileGroup/taxonworks/compare/v0.26.0...v0.26.1
[0.26.0]: https://github.com/SpeciesFileGroup/taxonworks/compare/v0.25.0...v0.26.0
[0.25.0]: https://github.com/SpeciesFileGroup/taxonworks/compare/v0.24.5...v0.25.0
[0.24.5]: https://github.com/SpeciesFileGroup/taxonworks/compare/v0.24.4...v0.24.5
[0.24.4]: https://github.com/SpeciesFileGroup/taxonworks/compare/v0.24.3...v0.24.4
[0.24.3]: https://github.com/SpeciesFileGroup/taxonworks/compare/v0.24.2...v0.24.3
[0.24.2]: https://github.com/SpeciesFileGroup/taxonworks/compare/v0.24.1...v0.24.2
[0.24.1]: https://github.com/SpeciesFileGroup/taxonworks/compare/v0.24.0...v0.24.1
[0.24.0]: https://github.com/SpeciesFileGroup/taxonworks/compare/v0.23.1...v0.24.0
[0.23.1]: https://github.com/SpeciesFileGroup/taxonworks/compare/v0.23.0...v0.23.1
[0.23.0]: https://github.com/SpeciesFileGroup/taxonworks/compare/v0.22.7...v0.23.0
[0.22.7]: https://github.com/SpeciesFileGroup/taxonworks/compare/v0.22.6...v0.22.7
[0.22.6]: https://github.com/SpeciesFileGroup/taxonworks/compare/v0.22.5...v0.22.6
[0.22.5]: https://github.com/SpeciesFileGroup/taxonworks/compare/v0.22.4...v0.22.5
[0.22.4]: https://github.com/SpeciesFileGroup/taxonworks/compare/v0.22.3...v0.22.4
[0.22.3]: https://github.com/SpeciesFileGroup/taxonworks/compare/v0.22.2...v0.22.3
[0.22.2]: https://github.com/SpeciesFileGroup/taxonworks/compare/v0.22.1...v0.22.2
[0.22.1]: https://github.com/SpeciesFileGroup/taxonworks/compare/v0.22.0...v0.22.1
[0.22.0]: https://github.com/SpeciesFileGroup/taxonworks/compare/v0.21.3...v0.22.0
[0.21.3]: https://github.com/SpeciesFileGroup/taxonworks/compare/v0.21.2...v0.21.3
[0.21.2]: https://github.com/SpeciesFileGroup/taxonworks/compare/v0.21.1...v0.21.2
[0.21.1]: https://github.com/SpeciesFileGroup/taxonworks/compare/v0.21.0...v0.21.1
[0.21.0]: https://github.com/SpeciesFileGroup/taxonworks/compare/v0.20.1...v0.21.0
[0.20.1]: https://github.com/SpeciesFileGroup/taxonworks/compare/v0.20.0...v0.20.1
[0.20.0]: https://github.com/SpeciesFileGroup/taxonworks/compare/v0.19.7...v0.20.0
[0.19.7]: https://github.com/SpeciesFileGroup/taxonworks/compare/v0.19.6...v0.19.7
[0.19.6]: https://github.com/SpeciesFileGroup/taxonworks/compare/v0.19.5...v0.19.6
[0.19.5]: https://github.com/SpeciesFileGroup/taxonworks/compare/v0.19.4...v0.19.5
[0.19.4]: https://github.com/SpeciesFileGroup/taxonworks/compare/v0.19.3...v0.19.4
[0.19.3]: https://github.com/SpeciesFileGroup/taxonworks/compare/v0.19.2...v0.19.3
[0.19.2]: https://github.com/SpeciesFileGroup/taxonworks/compare/v0.19.1...v0.19.2
[0.19.1]: https://github.com/SpeciesFileGroup/taxonworks/compare/v0.19.0...v0.19.1
[0.19.0]: https://github.com/SpeciesFileGroup/taxonworks/compare/v0.18.1...v0.19.0
[0.18.1]: https://github.com/SpeciesFileGroup/taxonworks/compare/v0.18.0...v0.18.1
[0.18.0]: https://github.com/SpeciesFileGroup/taxonworks/compare/v0.17.1...v0.18.0
[0.17.1]: https://github.com/SpeciesFileGroup/taxonworks/compare/v0.17.0...v0.17.1
[0.17.0]: https://github.com/SpeciesFileGroup/taxonworks/compare/v0.16.6...v0.17.0
[0.16.6]: https://github.com/SpeciesFileGroup/taxonworks/compare/v0.16.5...v0.16.6
[0.16.5]: https://github.com/SpeciesFileGroup/taxonworks/compare/v0.16.4...v0.16.5
[0.16.4]: https://github.com/SpeciesFileGroup/taxonworks/compare/v0.16.3...v0.16.4
[0.16.3]: https://github.com/SpeciesFileGroup/taxonworks/compare/v0.16.2...v0.16.3
[0.16.2]: https://github.com/SpeciesFileGroup/taxonworks/compare/v0.16.1...v0.16.2
[0.16.1]: https://github.com/SpeciesFileGroup/taxonworks/compare/v0.16.0...v0.16.1
[0.16.0]: https://github.com/SpeciesFileGroup/taxonworks/compare/v0.15.1...v0.16.0
[0.15.1]: https://github.com/SpeciesFileGroup/taxonworks/compare/v0.15.0...v0.15.1
[0.15.0]: https://github.com/SpeciesFileGroup/taxonworks/compare/v0.14.1...v0.15.0
[0.14.1]: https://github.com/SpeciesFileGroup/taxonworks/compare/v0.14.0...v0.14.1
[0.14.0]: https://github.com/SpeciesFileGroup/taxonworks/compare/v0.13.0...v0.14.0
[0.13.0]: https://github.com/SpeciesFileGroup/taxonworks/compare/v0.12.17...v0.13.0
[0.12.17]: https://github.com/SpeciesFileGroup/taxonworks/compare/v0.12.16...v0.12.17
[0.12.16]: https://github.com/SpeciesFileGroup/taxonworks/compare/v0.12.15...v0.12.16
[0.12.15]: https://github.com/SpeciesFileGroup/taxonworks/compare/v0.12.14...v0.12.15
[0.12.14]: https://github.com/SpeciesFileGroup/taxonworks/compare/v0.12.13...v0.12.14
[0.12.13]: https://github.com/SpeciesFileGroup/taxonworks/compare/v0.12.12...v0.12.13
[0.12.12]: https://github.com/SpeciesFileGroup/taxonworks/compare/v0.12.11...v0.12.12
[0.12.11]: https://github.com/SpeciesFileGroup/taxonworks/compare/v0.12.10...v0.12.11
[0.12.10]: https://github.com/SpeciesFileGroup/taxonworks/compare/v0.12.9...v0.12.10
[0.12.9]: https://github.com/SpeciesFileGroup/taxonworks/compare/v0.12.8...v0.12.9
[0.12.8]: https://github.com/SpeciesFileGroup/taxonworks/compare/v0.12.7...v0.12.8
[0.12.7]: https://github.com/SpeciesFileGroup/taxonworks/compare/v0.12.6...v0.12.7
[0.12.6]: https://github.com/SpeciesFileGroup/taxonworks/compare/v0.12.5...v0.12.6
[0.12.5]: https://github.com/SpeciesFileGroup/taxonworks/compare/v0.12.4...v0.12.5
[0.12.4]: https://github.com/SpeciesFileGroup/taxonworks/compare/v0.12.3...v0.12.4

---

The following versions predate this CHANGELOG. You may check the comparison reports generated by GitHub by clicking the versions below

| <!-- -->   | <!-- -->                                                                                                                                                                                                                                                                                                                                                                                                                                                                                                                            |
| ---------- | ----------------------------------------------------------------------------------------------------------------------------------------------------------------------------------------------------------------------------------------------------------------------------------------------------------------------------------------------------------------------------------------------------------------------------------------------------------------------------------------------------------------------------------- |
| 0.12.x     | [0.12.3](2020-06-04) [0.12.2](2020-06-02) [0.12.1](2020-05-29) [0.12.0](2020-05-15)                                                                                                                                                                                                                                                                                                                                                                                                                                                 |
| 0.11.x     | [0.11.0](2020-04-17)                                                                                                                                                                                                                                                                                                                                                                                                                                                                                                                |
| 0.10.x     | [0.10.9](2020-04-03) [0.10.8](2020-03-27) [0.10.7](2020-03-26) [0.10.6](2020-03-18) [0.10.5](2020-03-11) [0.10.4](2020-03-04) [0.10.3](2020-02-25) [0.10.2](2020-02-22) [0.10.1](2020-02-21) [0.10.0](2020-02-20)                                                                                                                                                                                                                                                                                                                   |
| 0.9.x      | [0.9.8](2020-02-05) [0.9.7](2020-02-03) [0.9.6](2020-01-29) [0.9.5](2020-01-14) [0.9.4](2020-01-10) [0.9.3](2019-12-23) [0.9.2](2019-12-18) [0.9.1](2019-12-16) [0.9.0](2019-12-13)                                                                                                                                                                                                                                                                                                                                                 |
| 0.8.x      | [0.8.9](2019-12-11) [0.8.8](2019-12-09) [0.8.7](2019-12-06) [0.8.6](2019-12-06) [0.8.5](2019-11-27) [0.8.4](2019-11-26) [0.8.3](2019-11-22) [0.8.2](2019-11-21) [0.8.1](2019-11-19) [0.8.0](2019-11-16)                                                                                                                                                                                                                                                                                                                             |
| 0.7.x      | [0.7.4](2019-10-23) [0.7.3](2019-10-19) [0.7.2](2019-10-05) [0.7.1](2019-10-02) [0.7.0](2019-09-30)                                                                                                                                                                                                                                                                                                                                                                                                                                 |
| 0.6.x      | [0.6.1](2019-06-16) [0.6.0](2019-06-14)                                                                                                                                                                                                                                                                                                                                                                                                                                                                                             |
| 0.5.x      | [0.5.4](2019-05-02) [0.5.3](2019-05-02) [0.5.2](2019-04-23) [0.5.1](2019-04-18) [0.5.0](2019-04-10)                                                                                                                                                                                                                                                                                                                                                                                                                                 |
| 0.4.x      | [0.4.5](2018-12-14) [0.4.4](2018-12-06) [0.4.3](2018-12-04) [0.4.2](2018-12-04) [0.4.1](2018-11-28) [0.4.0](2018-11-08)                                                                                                                                                                                                                                                                                                                                                                                                             |
| 0.3.x (\*) | [0.3.16](2018-09-24) [0.3.15](2018-09-17) [0.3.14](2018-09-11) [0.3.13](2018-09-11) [0.3.12](2018-05-14) [0.3.11](2018-05-11) [0.3.9](2018-05-11) [0.3.7](2018-05-10) [0.3.6](2018-05-10) [0.3.4](2018-05-02) [0.3.3](2018-05-02) [0.3.2](2018-03-27) [0.3.1](2018-03-08) [0.3.0](2018-03-08)                                                                                                                                                                                                                                       |
| 0.2.x (\*) | [0.2.29](2018-02-05) [0.2.28](2017-07-19) [0.2.27](2017-07-19) [0.2.26](2017-07-16) [0.2.25](2017-07-12) [0.2.24](2017-07-12) [0.2.23](2017-07-11) [0.2.22](2017-07-11) [0.2.21](2017-07-10) [0.2.20](2017-07-10) [0.2.19](2017-07-10) [0.2.18](2017-07-10) [0.2.17](2017-07-10) [0.2.15](2017-07-10) [0.2.11](2017-07-10) [0.2.10](2017-07-10) [0.2.9](2017-07-10) [0.2.8](2017-07-10) [0.2.6](2017-07-10) [0.2.5](2017-07-10) [0.2.4](2017-07-10) [0.2.3](2017-07-10) [0.2.2](2017-07-10) [0.2.1](2017-07-10) [0.2.0](2017-07-10) |
| 0.1.x      | _Unreleased_                                                                                                                                                                                                                                                                                                                                                                                                                                                                                                                        |
| 0.0.x      | [0.0.10](2017-06-23) [0.0.9](2017-06-23) [0.0.8](2017-06-09) [0.0.6](2017-06-09) [0.0.5](2017-06-09) [0.0.4](2017-06-09) [0.0.3](2017-06-02) [0.0.2](2017-06-01) 0.0.1(\*\*) (2017-06-01)                                                                                                                                                                                                                                                                                                                                           |

_(\*) Missing versions have not been released._

_(\*\*) Report cannot be provided as this is the first release._

[0.12.3]: https://github.com/SpeciesFileGroup/taxonworks/compare/v0.12.2...v0.12.3
[0.12.2]: https://github.com/SpeciesFileGroup/taxonworks/compare/v0.12.1...v0.12.2
[0.12.1]: https://github.com/SpeciesFileGroup/taxonworks/compare/v0.12.0...v0.12.1
[0.12.0]: https://github.com/SpeciesFileGroup/taxonworks/compare/v0.11.0...v0.12.0
[0.11.0]: https://github.com/SpeciesFileGroup/taxonworks/compare/v0.10.9...v0.11.0
[0.10.9]: https://github.com/SpeciesFileGroup/taxonworks/compare/v0.10.8...v0.10.9
[0.10.8]: https://github.com/SpeciesFileGroup/taxonworks/compare/v0.10.7...v0.10.8
[0.10.7]: https://github.com/SpeciesFileGroup/taxonworks/compare/v0.10.6...v0.10.7
[0.10.6]: https://github.com/SpeciesFileGroup/taxonworks/compare/v0.10.5...v0.10.6
[0.10.5]: https://github.com/SpeciesFileGroup/taxonworks/compare/v0.10.4...v0.10.5
[0.10.4]: https://github.com/SpeciesFileGroup/taxonworks/compare/v0.10.3...v0.10.4
[0.10.3]: https://github.com/SpeciesFileGroup/taxonworks/compare/v0.10.2...v0.10.3
[0.10.2]: https://github.com/SpeciesFileGroup/taxonworks/compare/v0.10.1...v0.10.2
[0.10.1]: https://github.com/SpeciesFileGroup/taxonworks/compare/v0.10.0...v0.10.1
[0.10.0]: https://github.com/SpeciesFileGroup/taxonworks/compare/v0.9.8...v0.10.0
[0.9.8]: https://github.com/SpeciesFileGroup/taxonworks/compare/v0.9.7...v0.9.8
[0.9.7]: https://github.com/SpeciesFileGroup/taxonworks/compare/v0.9.6...v0.9.7
[0.9.6]: https://github.com/SpeciesFileGroup/taxonworks/compare/v0.9.5...v0.9.6
[0.9.5]: https://github.com/SpeciesFileGroup/taxonworks/compare/v0.9.4...v0.9.5
[0.9.4]: https://github.com/SpeciesFileGroup/taxonworks/compare/v0.9.3...v0.9.4
[0.9.3]: https://github.com/SpeciesFileGroup/taxonworks/compare/v0.9.2...v0.9.3
[0.9.2]: https://github.com/SpeciesFileGroup/taxonworks/compare/v0.9.1...v0.9.2
[0.9.1]: https://github.com/SpeciesFileGroup/taxonworks/compare/v0.9.0...v0.9.1
[0.9.0]: https://github.com/SpeciesFileGroup/taxonworks/compare/v0.8.8...v0.9.0
[0.8.9]: https://github.com/SpeciesFileGroup/taxonworks/compare/v0.8.8...v0.8.9
[0.8.8]: https://github.com/SpeciesFileGroup/taxonworks/compare/v0.8.7...v0.8.8
[0.8.7]: https://github.com/SpeciesFileGroup/taxonworks/compare/v0.8.6...v0.8.7
[0.8.6]: https://github.com/SpeciesFileGroup/taxonworks/compare/v0.8.5...v0.8.6
[0.8.5]: https://github.com/SpeciesFileGroup/taxonworks/compare/v0.8.4...v0.8.5
[0.8.4]: https://github.com/SpeciesFileGroup/taxonworks/compare/v0.8.3...v0.8.4
[0.8.3]: https://github.com/SpeciesFileGroup/taxonworks/compare/v0.8.2...v0.8.3
[0.8.2]: https://github.com/SpeciesFileGroup/taxonworks/compare/v0.8.1...v0.8.2
[0.8.1]: https://github.com/SpeciesFileGroup/taxonworks/compare/v0.8.0...v0.8.1
[0.8.0]: https://github.com/SpeciesFileGroup/taxonworks/compare/v0.7.3...v0.8.0
[0.7.4]: https://github.com/SpeciesFileGroup/taxonworks/compare/v0.7.3...v0.7.4
[0.7.3]: https://github.com/SpeciesFileGroup/taxonworks/compare/v0.7.2...v0.7.3
[0.7.2]: https://github.com/SpeciesFileGroup/taxonworks/compare/v0.7.1...v0.7.2
[0.7.1]: https://github.com/SpeciesFileGroup/taxonworks/compare/v0.7.0...v0.7.1
[0.7.0]: https://github.com/SpeciesFileGroup/taxonworks/compare/v0.6.1...v0.7.0
[0.6.1]: https://github.com/SpeciesFileGroup/taxonworks/compare/v0.6.0...v0.6.1
[0.6.0]: https://github.com/SpeciesFileGroup/taxonworks/compare/v0.5.4...v0.6.0
[0.5.4]: https://github.com/SpeciesFileGroup/taxonworks/compare/v0.5.3...v0.5.4
[0.5.3]: https://github.com/SpeciesFileGroup/taxonworks/compare/v0.5.2...v0.5.3
[0.5.2]: https://github.com/SpeciesFileGroup/taxonworks/compare/v0.5.1...v0.5.2
[0.5.1]: https://github.com/SpeciesFileGroup/taxonworks/compare/v0.5.0...v0.5.1
[0.5.0]: https://github.com/SpeciesFileGroup/taxonworks/compare/v0.4.5...v0.5.0
[0.4.5]: https://github.com/SpeciesFileGroup/taxonworks/compare/v0.4.4...v0.4.5
[0.4.4]: https://github.com/SpeciesFileGroup/taxonworks/compare/v0.4.3...v0.4.4
[0.4.3]: https://github.com/SpeciesFileGroup/taxonworks/compare/v0.4.2...v0.4.3
[0.4.2]: https://github.com/SpeciesFileGroup/taxonworks/compare/v0.4.1...v0.4.2
[0.4.1]: https://github.com/SpeciesFileGroup/taxonworks/compare/v0.4.0...v0.4.1
[0.4.0]: https://github.com/SpeciesFileGroup/taxonworks/compare/v0.3.16...v0.4.0
[0.3.16]: https://github.com/SpeciesFileGroup/taxonworks/compare/v0.3.15...v0.3.16
[0.3.15]: https://github.com/SpeciesFileGroup/taxonworks/compare/v0.3.14...v0.3.15
[0.3.14]: https://github.com/SpeciesFileGroup/taxonworks/compare/v0.3.13...v0.3.14
[0.3.13]: https://github.com/SpeciesFileGroup/taxonworks/compare/v0.3.12...v0.3.13
[0.3.12]: https://github.com/SpeciesFileGroup/taxonworks/compare/v0.3.11...v0.3.12
[0.3.11]: https://github.com/SpeciesFileGroup/taxonworks/compare/v0.3.9...v0.3.11
[0.3.9]: https://github.com/SpeciesFileGroup/taxonworks/compare/v0.3.7...v0.3.9
[0.3.7]: https://github.com/SpeciesFileGroup/taxonworks/compare/v0.3.6...v0.3.7
[0.3.6]: https://github.com/SpeciesFileGroup/taxonworks/compare/v0.3.4...v0.3.6
[0.3.4]: https://github.com/SpeciesFileGroup/taxonworks/compare/v0.3.3...v0.3.4
[0.3.3]: https://github.com/SpeciesFileGroup/taxonworks/compare/v0.3.2...v0.3.3
[0.3.2]: https://github.com/SpeciesFileGroup/taxonworks/compare/v0.3.1...v0.3.2
[0.3.1]: https://github.com/SpeciesFileGroup/taxonworks/compare/v0.3.0...v0.3.1
[0.3.0]: https://github.com/SpeciesFileGroup/taxonworks/compare/v0.2.29...v0.3.0
[0.2.29]: https://github.com/SpeciesFileGroup/taxonworks/compare/v0.2.28...v0.2.29
[0.2.28]: https://github.com/SpeciesFileGroup/taxonworks/compare/v0.2.27...v0.2.28
[0.2.27]: https://github.com/SpeciesFileGroup/taxonworks/compare/v0.2.26...v0.2.27
[0.2.26]: https://github.com/SpeciesFileGroup/taxonworks/compare/v0.2.25...v0.2.26
[0.2.25]: https://github.com/SpeciesFileGroup/taxonworks/compare/v0.2.24...v0.2.25
[0.2.24]: https://github.com/SpeciesFileGroup/taxonworks/compare/v0.2.23...v0.2.24
[0.2.23]: https://github.com/SpeciesFileGroup/taxonworks/compare/v0.2.22...v0.2.23
[0.2.22]: https://github.com/SpeciesFileGroup/taxonworks/compare/v0.2.21...v0.2.22
[0.2.21]: https://github.com/SpeciesFileGroup/taxonworks/compare/v0.2.20...v0.2.21
[0.2.20]: https://github.com/SpeciesFileGroup/taxonworks/compare/v0.2.19...v0.2.20
[0.2.19]: https://github.com/SpeciesFileGroup/taxonworks/compare/v0.2.18...v0.2.19
[0.2.18]: https://github.com/SpeciesFileGroup/taxonworks/compare/v0.2.17...v0.2.18
[0.2.17]: https://github.com/SpeciesFileGroup/taxonworks/compare/v0.2.15...v0.2.17
[0.2.15]: https://github.com/SpeciesFileGroup/taxonworks/compare/v0.2.11...v0.2.15
[0.2.11]: https://github.com/SpeciesFileGroup/taxonworks/compare/v0.2.10...v0.2.11
[0.2.10]: https://github.com/SpeciesFileGroup/taxonworks/compare/v0.2.9...v0.2.10
[0.2.9]: https://github.com/SpeciesFileGroup/taxonworks/compare/v0.2.8...v0.2.9
[0.2.8]: https://github.com/SpeciesFileGroup/taxonworks/compare/v0.2.6...v0.2.8
[0.2.6]: https://github.com/SpeciesFileGroup/taxonworks/compare/v0.2.5...v0.2.6
[0.2.5]: https://github.com/SpeciesFileGroup/taxonworks/compare/v0.2.4...v0.2.5
[0.2.4]: https://github.com/SpeciesFileGroup/taxonworks/compare/v0.2.3...v0.2.4
[0.2.3]: https://github.com/SpeciesFileGroup/taxonworks/compare/v0.2.2...v0.2.3
[0.2.2]: https://github.com/SpeciesFileGroup/taxonworks/compare/v0.2.1...v0.2.2
[0.2.1]: https://github.com/SpeciesFileGroup/taxonworks/compare/v0.2.0...v0.2.1
[0.2.0]: https://github.com/SpeciesFileGroup/taxonworks/compare/v0.0.10...v0.2.0
[0.0.10]: https://github.com/SpeciesFileGroup/taxonworks/compare/v0.0.9...v0.0.10
[0.0.9]: https://github.com/SpeciesFileGroup/taxonworks/compare/v0.0.8...v0.0.9
[0.0.8]: https://github.com/SpeciesFileGroup/taxonworks/compare/v0.0.7...v0.0.8
[0.0.7]: https://github.com/SpeciesFileGroup/taxonworks/compare/v0.0.6...v0.0.7
[0.0.6]: https://github.com/SpeciesFileGroup/taxonworks/compare/v0.0.5...v0.0.6
[0.0.5]: https://github.com/SpeciesFileGroup/taxonworks/compare/v0.0.4...v0.0.5
[0.0.4]: https://github.com/SpeciesFileGroup/taxonworks/compare/v0.0.3...v0.0.4
[0.0.3]: https://github.com/SpeciesFileGroup/taxonworks/compare/v0.0.2...v0.0.3
[0.0.2]: https://github.com/SpeciesFileGroup/taxonworks/compare/v0.0.1...v0.0.2<|MERGE_RESOLUTION|>--- conflicted
+++ resolved
@@ -7,13 +7,6 @@
 
 ## [unreleased]
 
-<<<<<<< HEAD
-### Fixed
-
-- Determiner is not carrying over in locked, containerized COs in CSD [#4250]
-
-[#4250]: https://github.com/SpeciesFileGroup/taxonworks/issues/4250
-=======
 \-
 
 ### Fixed
@@ -26,7 +19,6 @@
 [#4255]: https://github.com/SpeciesFileGroup/taxonworks/issues/4255
 
 ## [0.49.0] - 2025-03-18
->>>>>>> 38100de0
 
 ### Added
 
