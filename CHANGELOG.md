--- conflicted
+++ resolved
@@ -8,9 +8,7 @@
 ## [unreleased]
 
 ### Added
-<<<<<<< HEAD
 - Handling for new unicode minutes, seconds symbols [#1526]
-=======
 - Descriptor object radial paths
 - Many specs related to dynamic observation matrix items
 - Improvements to Descriptor autocomplete labels [#1727]
@@ -23,6 +21,7 @@
 - Pagination on Filter noemnclature task [#1724]
 
 ### Changed
+- Return value format for Utilities::Geo.distance_in_meters changed from \[Float\] to \[String\]
 - Data migration updating all `type` column values for matrix row/column items
 - Tweaked JSON attribute response for matrix rows and columns very slightly
 - Updated observation item types to properly nest them, inc. all downstream changes (Factories, etc.)
@@ -33,6 +32,7 @@
 - Using custom geckodriver-helper for Firefox 80 support
 
 ## Fixed
+- Processing of values (in distance_in_meters) to limit significant digits of results of unit conversions. Decimal degrees not affected at this time. [#1512]
 - Character state order not correct in Nexus format [#1574]
 - Not able to destroy matrix rows or matrices [#1520], [#1123]
 - Dynamic observeratoin matrix items not properly scoped/behaving [#1125]
@@ -47,7 +47,8 @@
 - Enable search button after pick a collecting event date on Filter collection objects task [#1728]
 - Misppeling collecting_event_ids parameter [#1729]
 
-
+[#1512]: https://github.com/SpeciesFileGroup/taxonworks/issues/1512
+[#1526]: https://github.com/SpeciesFileGroup/taxonworks/issues/1526
 [#1727]: https://github.com/SpeciesFileGroup/taxonworks/issues/1727
 [#1574]: https://github.com/SpeciesFileGroup/taxonworks/issues/1574
 [#1520]: https://github.com/SpeciesFileGroup/taxonworks/issues/1520
@@ -184,7 +185,6 @@
 ## [0.12.13] - 2020-08-04
 
 ### Added
->>>>>>> 276915a6
 - Delete confirmation for original combinations [#1618]
 - Delete confirmation for type specimens in new type specimen task
 - Check if already exist an asserted combination with the same otu and geographic area in new asserted distribution task [#1329]
@@ -202,7 +202,6 @@
 - Lep staged 2 layout for staged images [#1635]
 
 ### Changed
-- Return value format for Utilities::Geo.distance_in_meters changed from \[Float\] to \[String\]
 - Use amazing_print instead of awesome_print gem
 - Cleanup and add spec basis for nomenclature tabular stats queries  
 - Improve/unify image modal [#1617]
@@ -216,7 +215,6 @@
 - Updated elliptic node package. [#1632]
 
 ### Fixed
-- Processing of values (in distance_in_meters) to limit significant digits of results of unit conversions. Decimal degrees not affected at this time. [#1512]
 - Flip object to subject label on type section in new taxon name task
 - Shapes are possible to drag even if this option is not set up
 - Columns size of georeference table [#1622]
@@ -232,8 +230,6 @@
 [#856]: https://github.com/SpeciesFileGroup/taxonworks/issues/856
 [#934]: https://github.com/SpeciesFileGroup/taxonworks/issues/934
 [#1329]: https://github.com/SpeciesFileGroup/taxonworks/issues/1329
-[#1512]: https://github.com/SpeciesFileGroup/taxonworks/issues/1512
-[#1526]: https://github.com/SpeciesFileGroup/taxonworks/issues/1526
 [#1527]: https://github.com/SpeciesFileGroup/taxonworks/issues/1527
 [#1552]: https://github.com/SpeciesFileGroup/taxonworks/issues/1552
 [#1576]: https://github.com/SpeciesFileGroup/taxonworks/issues/1576
@@ -631,4 +627,4 @@
 [0.0.5]: https://github.com/SpeciesFileGroup/taxonworks/compare/v0.0.4...v0.0.5
 [0.0.4]: https://github.com/SpeciesFileGroup/taxonworks/compare/v0.0.3...v0.0.4
 [0.0.3]: https://github.com/SpeciesFileGroup/taxonworks/compare/v0.0.2...v0.0.3
-[0.0.2]: https://github.com/SpeciesFileGroup/taxonworks/compare/v0.0.1...v0.0.2
+[0.0.2]: https://github.com/SpeciesFileGroup/taxonworks/compare/v0.0.1...v0.0.2