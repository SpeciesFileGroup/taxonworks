--- conflicted
+++ resolved
@@ -16,11 +16,7 @@
 - Cursor and text to reveal project preference predicates can be reordered [#3736]
 - DwC Exporter: export notes from most recent `TaxonDetermination` as `identificationRemarks`
 - Batch append collectors to Collecting Events within CE filter
-<<<<<<< HEAD
-- `is_long_term_loan` boolean to Loan, Long-term loan checkbox in Loan task [#3746]
 - DwC `superfamily`, `subfamily`, `tribe`, `subtribe` export support
-=======
->>>>>>> aff8893d
 
 ### Changed
 
