# Changelog

All (hopefully) notable changes to this project will be documented in this file.

The format is based on [Keep a Changelog](https://keepachangelog.com/en/1.0.0/),
This project <em>does not yet</em> adheres to [Semantic Versioning](https://semver.org/spec/v2.0.0.html) as the API is evolving and MINOR patches may be backwards incompatible.

## [unreleased]

### Added

- Otu RCC5 relationships to the COLDP exporter [#3569]
<<<<<<< HEAD
=======
- Filter images slice in radial linker [#3574]
- Name relations to Catalogue of Life data package exports [#1211]
- Type Materials to Catalogue of Life data package exports [#3213]

### Changed

- TaxonName stats metadata includes coordinate OTUs and synonyms of self 
- Change map position in Filter collecting events [#3571]
- Add type material button is now blue [#3579]

### Fixed

- Attribution rendering had cryptic license value [#3577]
- GeographicAreas not registering for some DWCA imports [#3575]
- New collecting event: georeference from verbatim button creates two identical georeferences [#3573]

[#3571]: https://github.com/SpeciesFileGroup/taxonworks/issues/3571
[#3573]: https://github.com/SpeciesFileGroup/taxonworks/issues/3573
[#3574]: https://github.com/SpeciesFileGroup/taxonworks/issues/3574
[#3577]: https://github.com/SpeciesFileGroup/taxonworks/issues/3577
[#3579]: https://github.com/SpeciesFileGroup/taxonworks/issues/3579

## [0.34.5] - 2023-09-26

### Added

>>>>>>> 058c6b35
- Cached map item report (linked from Filter OTUs)
- Depictions list on Filter image

### Changed

<<<<<<< HEAD
- Staged image metadata field format from JSON to JSONB [#3446]

### Fixed

=======
- Calls to `/api/v1` have a new key/value signature
- Staged image metadata field format from JSON to JSONB [#3446]
- Updated Ruby gems

### Fixed

- Batch import BibTeX failing on empty entries
- Chronology stats report
- ImportAttribute facet not working on any predicate searches
>>>>>>> 058c6b35
- Taxon name/otus filter order bug
- Staged image queries failing when multiple facets used [#3556]
- Citations list is truncated in Radial Annotator [#3560]
- DwC attributes are now showing in Stepwise determinations task
- Quick taxon name only works for species [#3554]
<<<<<<< HEAD

[#3556]: https://github.com/SpeciesFileGroup/taxonworks/issues/3556
=======
- Filter Images: Change `per` doesn't update the table [#3566]

[#3554]: https://github.com/SpeciesFileGroup/taxonworks/issues/3554
[#3556]: https://github.com/SpeciesFileGroup/taxonworks/issues/3556
[#3560]: https://github.com/SpeciesFileGroup/taxonworks/issues/3560
[#3566]: https://github.com/SpeciesFileGroup/taxonworks/issues/3566
>>>>>>> 058c6b35

## [0.34.4] - 2023-09-15

### Added

- ImportAttribute facets to various filters
- Project data curation issue tracking URL field (and to base API response) [#3550]
- Manual option to regenerate derivative images on Show Image
- API gallery endpoint `/depictions/gallery`
- Image quick forms, add depictions in the context of an image [#3540]
- Tables of data to nomenclature stats plots, with option to copy to clipboard
- With/out nomenclature date facet on filter nomenclature
- Determiners can be re-ordered (topmost, regardless of year, is preferred) [#1355]

### Changed

- Updated Gemfile
- Updated JS packages
- Derivative images strip EXIF and auto orient
- TaxonName autocomplete change to a strict match mode.
- Bold geographic levels in Type specimen panel in Browse OTU [#3544]

### Fixed

- Subqueries in unified filters were silently ignoring components of the query, e.g. fix spatial + subquery requests [#3552]
- Geographic level names not displaying on Browse OTU [#3553]
- Sqed images that fail processing will try again with slower method automatically [#3070] [#3443]
- TaxonName dynamic observation matrix row not properly scoped [#3454]
- OTU API autocomplete fails to sort results
- Duplicate type status per CollectionObject are not allowed [#3535]
- Edit/New taxon name: Author order for taxon name does not match author order of source [#3551]
- Some issues with order of roles (e.g. Determinations) in display [#1355]

[#1355]: https://github.com/SpeciesFileGroup/taxonworks/issues/1355
[#3443]: https://github.com/SpeciesFileGroup/taxonworks/issues/3443
[#3552]: https://github.com/SpeciesFileGroup/taxonworks/issues/3552
[#3553]: https://github.com/SpeciesFileGroup/taxonworks/issues/3553
[#3550]: https://github.com/SpeciesFileGroup/taxonworks/issues/3550
[#3070]: https://github.com/SpeciesFileGroup/taxonworks/issues/3070
[#3454]: https://github.com/SpeciesFileGroup/taxonworks/issues/3454
[#3535]: https://github.com/SpeciesFileGroup/taxonworks/issues/3535
[#3540]: https://github.com/SpeciesFileGroup/taxonworks/issues/3540
[#3544]: https://github.com/SpeciesFileGroup/taxonworks/issues/3544
[#3551]: https://github.com/SpeciesFileGroup/taxonworks/issues/3551

## [0.34.3] - 2023-09-05

### Added

- Task - Nomenclature by year plots [#2472]
- API for BiologicalRelationships -`api/v1/biological_relationships?extend[]=biological_property` [#3525]
- Organization to Attribution slice in Radial annotator [#3529]
- Delayed job queue `cached`, currently used in Role-related updates [#3437]
- Allow organization determiners in DwC occurrences importer

### Changed

- Error radius also captured as literal value in addition to conversion to error polygon [#3471]
- Batch update of collecting event geographic areas is now run in the background, limited to 250 record [#3527]
- Reverted index-based TaxonName autocomplete to comprehensive version
- Upgraded docker env to Postgis 3.4

### Fixed

- Missing synonym record for basionym in COLDP export [#3482]
- Fixed loan related links in several places [#3463]
- Common name language ISO when no language [#3530]
- Attribution displays owner/copyright holder Organization names [#3515]
- CollectingEvent filter fails on cached*geo*\* fields [#3526]
- Reviewing and Organization's related data
- CollectionObject timeline didn't show loans when object containerized [#3528]
- Browse Annotations "On" filter doesn't work [#3505]
- Georeferences are not cleaned after unset current collecting event in comprehensive specimen digitization task [#3533]
- Fix collection object pagination in Browse OTU

[#2472]: https://github.com/SpeciesFileGroup/taxonworks/issues/2472
[#3437]: https://github.com/SpeciesFileGroup/taxonworks/issues/3437
[#3471]: https://github.com/SpeciesFileGroup/taxonworks/issues/3471
[#3463]: https://github.com/SpeciesFileGroup/taxonworks/issues/3463
[#3527]: https://github.com/SpeciesFileGroup/taxonworks/issues/3527
[#3505]: https://github.com/SpeciesFileGroup/taxonworks/issues/3505
[#3515]: https://github.com/SpeciesFileGroup/taxonworks/issues/3515
[#3525]: https://github.com/SpeciesFileGroup/taxonworks/issues/3525
[#3526]: https://github.com/SpeciesFileGroup/taxonworks/issues/3526
[#3528]: https://github.com/SpeciesFileGroup/taxonworks/issues/3528
[#3529]: https://github.com/SpeciesFileGroup/taxonworks/issues/3529
[#3530]: https://github.com/SpeciesFileGroup/taxonworks/issues/3530
[#3533]: https://github.com/SpeciesFileGroup/taxonworks/issues/3533

## [0.34.2] - 2023-08-16

### Added

- Subsequent Name Form section in New taxon name [#3460]
- Original form section in New taxon name

### Changed

- New species name button is now always visible in Type section on New taxon name task
- Improve COLDP export delimiter usability [#3522]
- Updated Node packages and Ruby gems

### Fixed

- Role scoping broken, affecting things like Verifiers list [#3514]
- `api/v1/citation` failing on last page of results [#3524]
- Fix generation of Unit tray labels from Filter nomenclature
- Object graph view failing to render (controller object no longer available!?)
- People as sources missing missing relationship (broke object graph)
- Combinations in COLDP exports lack rank [#3516]
- Fix coldp.rb undefined method `iso8601` for nil:NilClass [#3512]
- Improve TaxonName autocomplete result prioritization [#3509]
- Clone button is not clearing input after cloning

[#3514]: https://github.com/SpeciesFileGroup/taxonworks/issues/3514
[#3524]: https://github.com/SpeciesFileGroup/taxonworks/issues/3524
[#3512]: https://github.com/SpeciesFileGroup/taxonworks/issues/3512
[#3516]: https://github.com/SpeciesFileGroup/taxonworks/issues/3516
[#3509]: https://github.com/SpeciesFileGroup/taxonworks/issues/3509
[#3460]: https://github.com/SpeciesFileGroup/taxonworks/issues/3460

## [0.34.1] - 2023-08-07

### Fixed

- No parent Otu returned for TaxonName with more than 1 OTU [#3414]
- Missing organization tab in Owner panel on New image task
- BibTeX download shows incorrect results on New source task [#3510]
- Asserted distribution API endpoint crashing when count is above 50

[#3510]: https://github.com/SpeciesFileGroup/taxonworks/issues/3510

## [0.34.0] - 2023-08-04

### Added

- `api/v1/data_attributes/brief` endpoint
- `api/v1/controlled_vocabulary_terms` endpoint
- Extracts are citable
- `modified` and `modifiedBy` fields to the COL data package exporter [#3464]
- Pagination to Labels and TypeMaterial .json endpoints [#3472]
- DataAttribute columns for CollectingEvent and TaxonName filters
- Added ranks for viruses
- CachedMap framework - compute low-resolution maps quickly [#3010]
- .json and .geojson endpoints implement CachedMaps at `/api/v1/otus/:id/inventory/distribution`
- Administrator dashboard for CachedMap status
- New indices for some name/cached related fields (Otu, TaxonName, Source)
- Batch update Geographic area radial to filter collecting events
- Customized API version of OTU autocomplete
- GBIF map tiles as an option on maps
- `Add related` option to nodes in Biological associations graph task
- Layout settings for New image task

### Changed

- Predicted adjectives for the epithets ending with -ger and -fer
- Optimized Gnfinder playground new-name detection
- Optimized `/api/v1/asserted_distribution`, also now uses `extend[]=geo_json` (disabled if > 50 records requested)
- Updated `/api/v1/biological_associations` to report full `taxonomy` [#3438]
- Updated Ruby gems
- Added date format recognition ####-##-## [#3453]
- Add hyperlinks to OTU labels in Filter biological associations table [#3444]
- Updated many relationships to validate based on presence of objects, rather than parameters
- Simplified behavior of Otu and TaxonName autocomplete to use new fuzzier indicies
- Clone loan button redirects to new loan task [#3462]
- Multiple improvements in DwC importers

### Fixed

- Georeference parsing didn't handle new Z
- Clearing PinboardItems by class
- Rendering TNT matrix labels
- Initializing new Extract when no Extracts present
- DataAttribute filter facet not working for non-exact matches
- Speed response for Filter's returning DataAttributes [#3452]
- Going from Image filter to others could result in duplicated rows
- DWCA Importer: Geographic Areas not imported [#1852]
- Error on catalog_helper: history_other_name
- Error on taxon_name_relationship on rank_name.
- Create new asserted distribution when `is_absent` is checked in New asserted distribution task
- Repository selection does not appear in Filter Collection Objects [#3430]
- Docker pointing to outdated base image.
- Global identifiers resolve check not honouring HTTPS
- Interactive keys were not properly scoping to projects in some cases
- Annotations were sometimes added to objects that no longer existed [#3445]
- Disable editing of imported rows in DwC importer task [#3469]
- Fixed URL hostname string matching in some places.
- Matrix Column Coder throws an error after autosave ends and observation to be saved no longer exists
- New line delimiter doesn't work in Filter collection object [#3480]

[#1852]: https://github.com/SpeciesFileGroup/taxonworks/issues/1852
[#3010]: https://github.com/SpeciesFileGroup/taxonworks/issues/3010
[#3430]: https://github.com/SpeciesFileGroup/taxonworks/issues/3430
[#3438]: https://github.com/SpeciesFileGroup/taxonworks/issues/3438
[#3444]: https://github.com/SpeciesFileGroup/taxonworks/issues/3444
[#3445]: https://github.com/SpeciesFileGroup/taxonworks/issues/3445
[#3452]: https://github.com/SpeciesFileGroup/taxonworks/issues/3452
[#3462]: https://github.com/SpeciesFileGroup/taxonworks/issues/3462
[#3464]: https://github.com/SpeciesFileGroup/taxonworks/issues/3464
[#3469]: https://github.com/SpeciesFileGroup/taxonworks/issues/3469
[#3472]: https://github.com/SpeciesFileGroup/taxonworks/issues/3472
[#3480]: https://github.com/SpeciesFileGroup/taxonworks/issues/3480

## [0.33.1] - 2023-05-25

### Added

- NOMEN batch importer error handling/reporting improvements [#3427]
- More annotation-related facets to Observations filter

### Changed

- Autocomplete requests optimized by speed
- NOMEN batch importer treats authors only as verbvatim, Roles are no longer created.
- Upgraded to Node 18 LTS

### Fixed

- Without depictions filter facets
- Descriptors facets referencing observation/matrix presence/absence
- Errors on taxon_name.rank_name and paper_catalogue.combination
- Documents facet in Source filter
- Documents from other projects appearing in count on radial annotator [#3348]
- Verbatim name contained 'Suffix' [#3425]
- Observation matrix facet doesn't work in Filter descriptors
- Lock Is original and Is absent checkboxes in citation form
- Pagination doesn't work correctly in Filter biological associations [#3426]
- Records per page doesn't work on page change in Citations by source task

[#3348]: https://github.com/SpeciesFileGroup/taxonworks/issues/3348
[#3425]: https://github.com/SpeciesFileGroup/taxonworks/issues/3425
[#3426]: https://github.com/SpeciesFileGroup/taxonworks/issues/3426
[#3427]: https://github.com/SpeciesFileGroup/taxonworks/issues/3427

## [0.33.0] - 2023-05-19

### Added

- Basic RCC5 support (= OtuRelationship) [#257]
- Unified filter to observation matrix integration [#3415]
- Biological associations can now be depicted
- Data depiction facets
- Biological associations filter annotation-based facets
- New stage-only staged image type [#3400]
- New left-t stage layout [#3367]
- `Add` button to add biological associations from `Related` modal in new biological associations task
- ImportDataset facet in Filter collection objects [#3419]

### Changed

- Updated author and year string for family-group names
- Recent predicate list
- Recent languages list
- People autocomplete
- GeographicArea autocomplete (exact match on alternate value)

### Fixed

- Nomen (was "castor") batch load was not assigning parent correctly [#3409]
- Source and People API endpoints don't try to authenticate [#3407]
- Date range in filter Collection Object not being applied [#3418]
- Year import in NOMEN (was "castor") import [#3411]
- PublicContent missing is_community? method preventing reporting.
- Loans dashboard fails to render when no loans are present
- Staged image processing when boundaries fail to be calculated and calculate incorrectly
- Bug with engine in interactive keys [#3416]
- Collection object classification summary [#3412]
- BibTeX typo [#3408]
- Includes `type material` and `type material observations` don't work in Filter images
- Changing the number of items per page or the page shows loan items that are not from the current loan in New/edit loan task [#3413]
- Sort by name gives an wrong order in filter nomenclature task

[#257]: https://github.com/SpeciesFileGroup/taxonworks/issues/257
[#3367]: https://github.com/SpeciesFileGroup/taxonworks/issues/3367
[#3400]: https://github.com/SpeciesFileGroup/taxonworks/issues/3400
[#3407]: https://github.com/SpeciesFileGroup/taxonworks/issues/3407
[#3408]: https://github.com/SpeciesFileGroup/taxonworks/issues/3408
[#3409]: https://github.com/SpeciesFileGroup/taxonworks/issues/3409
[#3411]: https://github.com/SpeciesFileGroup/taxonworks/issues/3411
[#3412]: https://github.com/SpeciesFileGroup/taxonworks/issues/3412
[#3413]: https://github.com/SpeciesFileGroup/taxonworks/issues/3413
[#3415]: https://github.com/SpeciesFileGroup/taxonworks/issues/3415
[#3416]: https://github.com/SpeciesFileGroup/taxonworks/issues/3416
[#3418]: https://github.com/SpeciesFileGroup/taxonworks/issues/3418
[#3419]: https://github.com/SpeciesFileGroup/taxonworks/issues/3419

## [0.32.3] - 2023-05-05

### Added

- Add/move/return collection objects from collection object filter [#3387]
- Interpretation help for `full name` facet in people filter [#3394]
- Total individuals to loan show/recipient form [#3398]
- Download SVG button in Biological associations graph task
- Related modal in Biological associations graph task
- Return BibTeX with `extend[]=bibtex` on calls to `/api/v1/sources`
- Related button to biological associations in Browse OTU
- Pagination for loan items in Edit/new loan task [#3391]
- Caption and figure label editable in Depictions list in Radial annotator [#3396]

### Changed

- Pagination headers are exposed via CORS [#3380]
- Updated bundle gems
- Ruby 3.2 is now required as minimum
- API /people and /sources resources no longer require authentication [#3385]
- The genus rank is allowed as incertae sedis
- Trigger filter after change records per page selector
- Always show pin button
- Browse OTU biological association table contains related modal

### Fixed

- Global identifiers not appearing on community data [#3393]
- Lag in selecting loan items on edit loan [#3399]
- Collection object was loanable 2x in some cases
- An issue when geo-json related facets were not being applied in Otu filter
- Image filter with `otu_id` only returns as expected
- Depictions/Images facet not consistent and broken [#3395]
- Missing pagination for asserted_distributions API endpoint [#3377]
- Delete wrong node in Biological associations graph [#3383]
- Cannot clear `Returned on date` input for loan items in Edit/new loan task [#3390]

[#3377]: https://github.com/SpeciesFileGroup/taxonworks/issues/3377
[#3380]: https://github.com/SpeciesFileGroup/taxonworks/issues/3380
[#3382]: https://github.com/SpeciesFileGroup/taxonworks/issues/3382
[#3383]: https://github.com/SpeciesFileGroup/taxonworks/issues/3383
[#3385]: https://github.com/SpeciesFileGroup/taxonworks/issues/3385
[#3387]: https://github.com/SpeciesFileGroup/taxonworks/issues/3387
[#3390]: https://github.com/SpeciesFileGroup/taxonworks/issues/3390
[#3391]: https://github.com/SpeciesFileGroup/taxonworks/issues/3391
[#3393]: https://github.com/SpeciesFileGroup/taxonworks/issues/3393
[#3394]: https://github.com/SpeciesFileGroup/taxonworks/issues/3394
[#3395]: https://github.com/SpeciesFileGroup/taxonworks/issues/3395
[#3396]: https://github.com/SpeciesFileGroup/taxonworks/issues/3396
[#3398]: https://github.com/SpeciesFileGroup/taxonworks/issues/3398
[#3399]: https://github.com/SpeciesFileGroup/taxonworks/issues/3399

## [0.32.2] - 2023-04-03

### Added

- Geographic area smart-selector has click-to-select map option [#3293]
- Add collection object quick forms in New type specimen task
- New layout for collection objects filter - Data attributes
- DarwinCore`asscociatedTaxa` indexing via data attributes [#3371]

### Fixed

- Paper catalog raised when rendering some type material records [#3364]
- Lock buttons are not working on New source task
- Some rows don't show name string in Citations by source task [#3370]
- Updating a data attributes updates related DwcOccurrences
- API catalog method call [#3368]
- Alternate values appear on community data [#3363]

### Changed

- Updated bundle gems
- New D3 engine for object graph greatly improves performance, new rendering options
- New DwC occurrence version reflecting [#3371]

[#3363]: https://github.com/SpeciesFileGroup/taxonworks/issues/3363
[#3364]: https://github.com/SpeciesFileGroup/taxonworks/issues/3364
[#3368]: https://github.com/SpeciesFileGroup/taxonworks/issues/3368
[#3293]: https://github.com/SpeciesFileGroup/taxonworks/issues/3293
[#3371]: https://github.com/SpeciesFileGroup/taxonworks/issues/3371
[#3370]: https://github.com/SpeciesFileGroup/taxonworks/issues/3370

## [0.32.1] - 2023-03-23

### Fixed

- Date related rendering error in Catalog

## [0.32.0] - 2023-03-22

### Added

- New biological association task [#1638], in part [#2143]
- New options to extend results in Nomenclature filter [#3361]
- New panels for Adminstrators User activity dashboard
- Deaccessioned layout for filter collection objects

### Changed

- Replace GeoJSON long/lat format to lat/long on interfaces [#3359]
- Returned ability to show TaxonNameClassifications (from `/taxon_name_classifications/list`)

### Fixed

- Deaccessioned facet in Filter collection objects [#3352]
- Reversed OTU taxon name facet [#3360]
- Relationships are not listed in biological associations form in Quick forms
- Topics are not listed after create them on Citation form in Quick forms
- Combination names are missing in Citations by source
- Handle another class of SQED raises
- TaxonNameClassification API call raises
- Raises related to cached_nomenclature_date
- PublicContent causing OTU destruction to raise
- Several paper-catalog rendering issues
- Geographic area smart selector is not rendering correctly on Common names slice in Quick Forms

[#1638]: https://github.com/SpeciesFileGroup/taxonworks/issues/1638
[#2143]: https://github.com/SpeciesFileGroup/taxonworks/issues/2143
[#3352]: https://github.com/SpeciesFileGroup/taxonworks/issues/3352
[#3359]: https://github.com/SpeciesFileGroup/taxonworks/issues/3359
[#3360]: https://github.com/SpeciesFileGroup/taxonworks/issues/3360
[#3361]: https://github.com/SpeciesFileGroup/taxonworks/issues/3361

## [0.31.3] - 2023-03-17

### Added

- JSON nomenclature inventory endpoint `/api/v1/taxon_names/:id/inventory/catalog`

### Fixed

- Serial name filter query doesn't work
- Serial facet <IN WHERE>
- Authors facet doesn't work on Filter nomenclature
- Fixed bug preventing combination update
- Loan facet doesn't work on Filter collection objects [#3345]
- Valid name is not provided for all matches on Match nomenclature task [#3343]
- Object links don't work on Interactive key
- Alternate values on ObservationMatrix name failing
- Start and End date in Collecting Event related facets

### Changed

- Updated Ruby gems
- nomenclature related validation changed from nomenclature_date to cached_nomenclature_date, which should speadup the process

[#3343]: https://github.com/SpeciesFileGroup/taxonworks/issues/3343
[#3345]: https://github.com/SpeciesFileGroup/taxonworks/issues/3345

## [0.31.2] - 2023-03-09

### Added

- Link from AssertedDistribution filter to BiologicalAssociations filter
- All tab to biological relationships facet [#3334]
- Biological Property to Manage controlled vocabulary terms

### Changed

- Add nomenclature code to relationships and statuses labels in Filter nomenclature [#3333]
- All Loan edit requests resolve to the edit task [#3330]

### Fixed

- Biological association filter raises [#3335]
- Mass annotator for Sources showed no options
- People filtering doesn't work on Filter nomenclature [#3332]
- Biological associations section shows incorrect results in Browse Otu [#3336]
- Error message on Combination [#3340]
- `Clone last citation` button doesn't work
- Missing asserted distributions in Browse OTU and Quick forms radial [#3337]

[#3330]: https://github.com/SpeciesFileGroup/taxonworks/issues/3330
[#3332]: https://github.com/SpeciesFileGroup/taxonworks/issues/3332
[#3333]: https://github.com/SpeciesFileGroup/taxonworks/issues/3333
[#3334]: https://github.com/SpeciesFileGroup/taxonworks/issues/3334
[#3335]: https://github.com/SpeciesFileGroup/taxonworks/issues/3335
[#3336]: https://github.com/SpeciesFileGroup/taxonworks/issues/3336
[#3337]: https://github.com/SpeciesFileGroup/taxonworks/issues/3337

## [0.31.1] - 2023-03-07

### Fixed

- Radial annotator documentation shows too much [#3326]
- Cached values not updated [#3324]
- Roles not displaying while edint loan [#3327]
- Loan autocomplete [#3329]
- `Set as current` button doesn't work on Original combination section in New taxon name task [#3325]
- Repository autocomplete [#3331]
- Some staged filter results failing to set size of window [#3328]
- Fixed repository, source, serial, people autocomplete with new project_id param. New specs added
- Short URLs not working due to Ruby 3.2 incompatibility.

### Changed

- `/combinations/<id>` redirects to `/taxon_names/<id>`

[#3328]: https://github.com/SpeciesFileGroup/taxonworks/issues/3328
[#3331]: https://github.com/SpeciesFileGroup/taxonworks/issues/3331
[#3329]: https://github.com/SpeciesFileGroup/taxonworks/issues/3329
[#3327]: https://github.com/SpeciesFileGroup/taxonworks/issues/3327
[#3326]: https://github.com/SpeciesFileGroup/taxonworks/issues/3326
[#3325]: https://github.com/SpeciesFileGroup/taxonworks/issues/3325
[#3324]: https://github.com/SpeciesFileGroup/taxonworks/issues/3324

## [0.31.0] - 2023-03-07

### Added

- Filter asserted distributions task [#1035]
- Filter biological associations task [#1156]
- Filter content task
- Filter descriptors task [#2802]
- Filter loans task [#2124]
- Filter observations task [#3291] [#3062]
- Filters can mass-annotate select rows (e.g. Notes, Citations) [#2257] [#2340]
- Filter collection objects with/out preparations [#2937]
- Filter collecting events with/out any date value, verbaitm or parsed [#2940]
- Filter collecting events with any/no value in field (covers, in part [#2756])
- Collection object filter - add with/out local identifiers facet [#2699]
- Collection object filter - de-accession facet [#3195]
- Data attributes facet returns results matching/without any predicate value
- Integrated filters (pass results from one to another) [#2652] Also in full/part [#1649] [#1744] [#2178] [#2147] [#2770]
- Match identifiers facet added across filters/API [#3151] [#3058]
- Nomenclature filter - facets for names with/out citations and with/out documentation [#2865]
- Nomenclature filter - facet for by year described [#2059]
- Nomenclature filter - facet to return names with/out (subsequent) combinations [#3051]
- Nomenclature filter - facet to for with/out original combination [#2496]
- Protocol facet to collection object, collecting event filters [#2803]
- Task - Loans dashboard [#2116] (in part)
- Task - Source citation totals (linked from Source filter) [#2305]
- Ability to "coordinatify" an OTU filter result [#3317]
- Figure label in label on image API response
- Input to create N records in Simple new specimen [#3269]
- Soft_validation for seniority of synonyms
- Added `cached_author` to TaxonName

### Fixed

- Local identifier facet in filter CollectionObject [#3275]
- Identifier within range includes +1,-1 results [#2179]
- Data attribute facets [#3075]
- Collection object filter finds objects by container identifiers [#1240]
- Clarified collection object loan facet [#3005]
- Radius based map searchers returned intersections, not covering results [#2552]
- Data attributes not appending to DwC export [#3280]
- DwC download from CollectionObject "not downloading"/closing [#3313]
- Filter nomenclature returns original combination when there is none [#3024]
- Staged image visualization incorrectly cropped [#3260]
- Staged images incorrectly returning records with local-identified containers [#3258]
- PK sequences was not setup in the correct dump stage in Export project task occasionally causing PK constraints errors on usage.
- Radial object redirects to `Data` page after destroy a collection object in Simple new specimen task [#3284]
- Wrong label for display unscored columns in Matrix column coder [#3292]
- Duplicate records in nomenclature match task [#3300]
- NeXML rendering bug
- Breaking CoL export bug [#3310]

### Changed

- Unified look and feel of all filters [#445] [#1677]
- Filter OTUs completely rebuilt, numerous new facets [#1633]
- Filter collection objects displays (customizable) columns of many types, not just DwC [#3197] [#2931]
- Unified form of filter/API `*_ids` and `*_id` parameters to always use singular [#2188]
- Merged 'Task - Overdue loans' with Loans dashboard [#2116]
- Export project task now removes hierarchies rows that don't belong to selected project [#3271]
- Export project task no longer includes `delayed_jobs` and `imports` tables.
- Clipboard hotkey combination [#3273]
- Recently used confidence levels improvements
- Multiple nomenclatural soft validation improvements
- Improvements to intelligence of various autocompletes
- Improved cursor focus on new source task
- Update Ruby to 3.2.1
- Updated Ruby gems
- Updated Docker container (including psql client version to 15)

[#445]: https://github.com/SpeciesFileGroup/taxonworks/issues/445
[#1035]: https://github.com/SpeciesFileGroup/taxonworks/issues/1035
[#1156]: https://github.com/SpeciesFileGroup/taxonworks/issues/1156
[#1240]: https://github.com/SpeciesFileGroup/taxonworks/issues/1240
[#1633]: https://github.com/SpeciesFileGroup/taxonworks/issues/1633
[#1649]: https://github.com/SpeciesFileGroup/taxonworks/issues/1649
[#1667]: https://github.com/SpeciesFileGroup/taxonworks/issues/1677
[#1744]: https://github.com/SpeciesFileGroup/taxonworks/issues/1744
[#2059]: https://github.com/SpeciesFileGroup/taxonworks/issues/2059
[#2116]: https://github.com/SpeciesFileGroup/taxonworks/issues/2116
[#2124]: https://github.com/SpeciesFileGroup/taxonworks/issues/2124
[#2147]: https://github.com/SpeciesFileGroup/taxonworks/issues/2147
[#2178]: https://github.com/SpeciesFileGroup/taxonworks/issues/2178
[#2179]: https://github.com/SpeciesFileGroup/taxonworks/issues/2179
[#2188]: https://github.com/SpeciesFileGroup/taxonworks/issues/2188
[#2257]: https://github.com/SpeciesFileGroup/taxonworks/issues/2257
[#2305]: https://github.com/SpeciesFileGroup/taxonworks/issues/2305
[#2340]: https://github.com/SpeciesFileGroup/taxonworks/issues/2340
[#2496]: https://github.com/SpeciesFileGroup/taxonworks/issues/2496
[#2552]: https://github.com/SpeciesFileGroup/taxonworks/issues/2552
[#2652]: https://github.com/SpeciesFileGroup/taxonworks/issues/2652
[#2699]: https://github.com/SpeciesFileGroup/taxonworks/issues/2699
[#2756]: https://github.com/SpeciesFileGroup/taxonworks/issues/2756
[#2770]: https://github.com/SpeciesFileGroup/taxonworks/issues/2770
[#2802]: https://github.com/SpeciesFileGroup/taxonworks/issues/2802
[#2803]: https://github.com/SpeciesFileGroup/taxonworks/issues/2803
[#2865]: https://github.com/SpeciesFileGroup/taxonworks/issues/2865
[#2931]: https://github.com/SpeciesFileGroup/taxonworks/issues/2931
[#2937]: https://github.com/SpeciesFileGroup/taxonworks/issues/2937
[#2940]: https://github.com/SpeciesFileGroup/taxonworks/issues/2940
[#3005]: https://github.com/SpeciesFileGroup/taxonworks/issues/3005
[#3024]: https://github.com/SpeciesFileGroup/taxonworks/issues/3024
[#3051]: https://github.com/SpeciesFileGroup/taxonworks/issues/3051
[#3058]: https://github.com/SpeciesFileGroup/taxonworks/issues/3058
[#3062]: https://github.com/SpeciesFileGroup/taxonworks/issues/3062
[#3075]: https://github.com/SpeciesFileGroup/taxonworks/issues/3075
[#3151]: https://github.com/SpeciesFileGroup/taxonworks/issues/3151
[#3195]: https://github.com/SpeciesFileGroup/taxonworks/issues/3195
[#3197]: https://github.com/SpeciesFileGroup/taxonworks/issues/3197
[#3258]: https://github.com/SpeciesFileGroup/taxonworks/issues/3258
[#3260]: https://github.com/SpeciesFileGroup/taxonworks/issues/3260
[#3269]: https://github.com/SpeciesFileGroup/taxonworks/issues/3269
[#3271]: https://github.com/SpeciesFileGroup/taxonworks/issues/3271
[#3273]: https://github.com/SpeciesFileGroup/taxonworks/issues/3273
[#3275]: https://github.com/SpeciesFileGroup/taxonworks/issues/3275
[#3280]: https://github.com/SpeciesFileGroup/taxonworks/issues/3280
[#3284]: https://github.com/SpeciesFileGroup/taxonworks/issues/3284
[#3291]: https://github.com/SpeciesFileGroup/taxonworks/issues/3291
[#3292]: https://github.com/SpeciesFileGroup/taxonworks/issues/3292
[#3300]: https://github.com/SpeciesFileGroup/taxonworks/issues/3300
[#3310]: https://github.com/SpeciesFileGroup/taxonworks/issues/3310
[#3313]: https://github.com/SpeciesFileGroup/taxonworks/issues/3313
[#3317]: https://github.com/SpeciesFileGroup/taxonworks/issues/3317

## [0.30.3] - 2023-01-04

### Added

- Search panel in New source task

### Fixed

- Programming error breaking loop with `exit` instead of `break` when calculating previous OTU.
- Crash when attempting to view a `Verbatim` source because BibTeX panel cannot work with that type of sources.

### Changed

- Updated Ruby gems.

## [0.30.2] - 2022-12-20

### Fixed

- Asserted distribution citation label in Browse OTU
- Records per page selector doesn't work in Filter Stage Images [#3259]
- In NeXML output, TIFF images were not converted to JPG
- Error when calculating previous OTU for navigation

### Changed

- Updated Ruby gems.

[#3259]: https://github.com/SpeciesFileGroup/taxonworks/issues/3259

## [0.30.1] - 2022-12-16

### Added

- BibTeX type facet for Filter sources task [#3218]
- With/without Source::Bibtex title in Filter source task [#3219]
- Hyperling names in Nomenclature match

### Fixed

- "Remarks" column displays in Browse collection object DwC/gbifference panel
- Browse OTU navigation dead ends [#3056]
- Setting a Namespace to virtual updates cache properly [#3256]
- Virtual namespaces identifier tags don't include duplicated Namespace [#3256]
- Virtual namespace identifier preview does not render namespace
- Incorrect valid name in Nomenclature match task

[#3056]: https://github.com/SpeciesFileGroup/taxonworks/issues/3056
[#3256]: https://github.com/SpeciesFileGroup/taxonworks/issues/3256
[#3218]: https://github.com/SpeciesFileGroup/taxonworks/issues/3218
[#3219]: https://github.com/SpeciesFileGroup/taxonworks/issues/3219

## [0.30.0] - 2022-12-15

### Added

- CoL data package improvements for Remarks, metadata,
- Integrated GBIF remarks flags into Browse collection object [#3136]
- Next/previous navigation arrows to Browse collection object [#3229]
- More details to steps in stepwise determinations task
- Added soft validation for duplicate family group name forms and misspellings [#3185]
- With/out local identifier facet for collection objects and stagd images [#3173]
- Filter by housekeeping and staged-image data attributes [#3171]
- Delete selected collection objects (and their related data) from filter [#3174]
- Collection object Autocomplete has loan and deaccession banners [#3192]
- Autocomplete on Browse collection object [#3189]
- Task - Collection object chronology, a plot of object by year collected, that's all
- Endpoint to return related data preventing or included in destroy, e.g. `/metadata/related_summary?klass=CollectionObject&id[]=16701&id[]...`
- Filter by gender and form classifications in filter nomenclature [#3212]
- Serial facet to Filter sources [#3211]
- `tooltips` and `actions` configuration properties to Map component [#3234]

### Fixed

- White-space around unit-tray headers [#3191]
- Stepwise determinations confounded by invisible white-space [#3009]
- OTU smart selector did not include items from the pinboard [#3139]
- Source in n project autocomplete response [#3142]
- 'Also create OTU' on batch taxon name upload causing raise
- Media observations removed if they have no more depictions via updates
- Citation link in biological association panel on Browse OTU
- Type relationship text/rendering is inverted in New taxon name task [#3182]
- Sqed processing failing to encode HEIC images [#3188]
- Common list component doesn't filter created status on New taxon name task [#3205]
- Collectors facet doesn't work on Filter collecting event [#3216]
- original combination label disappears when relationship doesn't include the current taxon name [#3067]
- Sometimes keyboard table is duplicating shortcuts
- Export Project Database task not exporting rows whose `project_id` is `NULL` [#3203]
- Close icon is difficult to distinguish when modal background is transparent [#3245]
- Missing identifiers and determinations on collection object table in New collecting event task [#3246]
- Click "Manage Synonymy" in Edit Taxon Name task does not redirect [#3250]

### Changed

- Behaviour of recent records (smart selectors) updated to reference updates, not just created timestamps
- Lock, navigation, UI, and code refreshments to Simple new specimen [#3190]
- "TODO list" now a faceted search named 'Filter staged images' [#3171]
- Refactored observation cell component for Image matrix
- Updated Ruby gems
- Webpack binaries: Replaced `npm bin` for `npm root` to allow compatibility with recent NPM versions
- Nomenclature match updates [#2176]
- Navigation key combination for radial annotator [#3233]
- Truncate smart selector lists
- Allow compare n objects in collection object match [#3238]
- Include total of match/unmatched in Collection object match [#3237]

[#2176]: https://github.com/SpeciesFileGroup/taxonworks/issues/2176
[#3009]: https://github.com/SpeciesFileGroup/taxonworks/issues/3009
[#3136]: https://github.com/SpeciesFileGroup/taxonworks/issues/3136
[#3139]: https://github.com/SpeciesFileGroup/taxonworks/issues/3139
[#3171]: https://github.com/SpeciesFileGroup/taxonworks/issues/3171
[#3173]: https://github.com/SpeciesFileGroup/taxonworks/issues/3173
[#3174]: https://github.com/SpeciesFileGroup/taxonworks/issues/3174
[#3182]: https://github.com/SpeciesFileGroup/taxonworks/issues/3182
[#3188]: https://github.com/SpeciesFileGroup/taxonworks/issues/3188
[#3189]: https://github.com/SpeciesFileGroup/taxonworks/issues/3189
[#3190]: https://github.com/SpeciesFileGroup/taxonworks/issues/3190
[#3191]: https://github.com/SpeciesFileGroup/taxonworks/issues/3191
[#3192]: https://github.com/SpeciesFileGroup/taxonworks/issues/3192
[#3203]: https://github.com/SpeciesFileGroup/taxonworks/issues/3203
[#3205]: https://github.com/SpeciesFileGroup/taxonworks/issues/3205
[#3211]: https://github.com/SpeciesFileGroup/taxonworks/issues/3211
[#3212]: https://github.com/SpeciesFileGroup/taxonworks/issues/3212
[#3216]: https://github.com/SpeciesFileGroup/taxonworks/issues/3216
[#3229]: https://github.com/SpeciesFileGroup/taxonworks/issues/3229
[#3233]: https://github.com/SpeciesFileGroup/taxonworks/issues/3233
[#3234]: https://github.com/SpeciesFileGroup/taxonworks/issues/3234
[#3238]: https://github.com/SpeciesFileGroup/taxonworks/issues/3238
[#3245]: https://github.com/SpeciesFileGroup/taxonworks/issues/3245
[#3246]: https://github.com/SpeciesFileGroup/taxonworks/issues/3246
[#3250]: https://github.com/SpeciesFileGroup/taxonworks/issues/3250

## [0.29.6] - 2022-11-08

### Added

- Print unit-tray headers from TaxonNames via Filter nomenclature [#3160]
- New radial "Filter" navigators facilitating cross-linking to filters [#2297]
- Option to force DwC indexing to prioritize names from Geographic Area [#3143]
- Functionality to update CollectingEvents in the context of Browse collection object
- Character state filter in Matrix Column Coder [#3141]
- Better error handling and reporting when parsing BibTeX
- Index for caching the numeric component of Identifiers

### Changed

- Updated Browse collection object interface [#2297]
- Reload New source task by pressing New and loading source
- Updated Ruby gems
- Updated node packages

### Fixed

- Incorrect soft validation message on TaxonName relationship [#3184]
- Browse nomenclature crashing when taxon name descendants have no cached author year
- Soft validation crashing when cached nomenclature date is absent
- Role picker is missing after create a source from BibTeX [#3180]

[#3160]: https://github.com/SpeciesFileGroup/taxonworks/issues/3160
[#2297]: https://github.com/SpeciesFileGroup/taxonworks/issues/2297
[#3143]: https://github.com/SpeciesFileGroup/taxonworks/issues/3143
[#3141]: https://github.com/SpeciesFileGroup/taxonworks/issues/3141
[#3180]: https://github.com/SpeciesFileGroup/taxonworks/issues/3180

## [0.29.5] - 2022-10-10

### Changed

- Source cached_value calculation [#3181]
- Changed author labels on Filter source [#3134]
- Minor changes to plots on administration activity dashboard
- Parallelize some indexing rake tasks

### Fixed

- Recent and Quick list are empty on Citation annotator [#3133]

[#3133]: https://github.com/SpeciesFileGroup/taxonworks/issues/3133
[#3134]: https://github.com/SpeciesFileGroup/taxonworks/issues/3134

## [0.29.4] - 2022-10-07

### Added

- Distribution, Material Examined sections, and zip download for paper catalog [#3098]
- Code full columns, destroy all observations in a column [#3117]
- "Display only unscored rows" on Matrix column coder [#3103]
- Previous and next links in Matrix row coder [#3107]
- Match identifiers facet to Filter extract task [#3089]
- `Clone previous citation` to citation panels [#3097]
- `scientificName` is now implied in `typeStatus` when only the type of type is specified in DwC occurrences importer
- Additional DwC classification terms [#3118]

### Fixed

- Broken URL for images in NeXML [#2811]
- Improved Confidence annotation speed [#3126]
- Destroying a Georefernce re-indexes related CollectingEvent [#3114]
- Numerous issues in "Castor" TaxonName batch load
- CollectingEvent cached geo-names (e.g. used in DwC export) missclassified [#2614]
- Order of descriptors in nexus and tnt output is updated to reflect the column ordering
- Homonyms without replacement name are now marked as invalid
- Visible identifiers raising (e.g. broken object graph)
- Presence Descriptor is not saving in Matrix row coder [#3099]
- Missing number of objects for presence/absence descriptors on Interactive keys [#3102]
- `New column` button doesn't add the new column to the interface [#3109]
- Taxonomy inventory API failing with common names when language is not set
- Missing taxon_name_relationships parameters [#3096]
- Create matrix row button redirects to wrong OTU in OTU radial
- Determinations not added to containers in "Edit Loan"task [#1935]
- OTU images disappear when moving other images to observation cells [#3111]
- Basic nomenclature failing to redirect when no name was selected
- List of All Topics is not displayed [#3125]
- Refactor confidence form [#3129]
- Destroy selected Labels does not work [#3127]
- Creating multiple type materials in comprehensive task [#3131]
- DwC occurrences importer not reporting error when `typeStatus` is non-empty and yet it doesn't have correct format
- Interactive key - Presence / absence descriptors are placed in non relevant list [#3100]

### Changed

- Removed New OTU link from New observation matrix task [#3101]
- Disabled horizontal resizing for textarea inputs on comprehensive

[#3100]: https://github.com/SpeciesFileGroup/taxonworks/issues/3100
[#3101]: https://github.com/SpeciesFileGroup/taxonworks/issues/3101
[#2811]: https://github.com/SpeciesFileGroup/taxonworks/issues/2811
[#3118]: https://github.com/SpeciesFileGroup/taxonworks/issues/3118
[#3126]: https://github.com/SpeciesFileGroup/taxonworks/issues/3126
[#3117]: https://github.com/SpeciesFileGroup/taxonworks/issues/3117
[#3114]: https://github.com/SpeciesFileGroup/taxonworks/issues/3114
[#2614]: https://github.com/SpeciesFileGroup/taxonworks/issues/2614
[#1935]: https://github.com/SpeciesFileGroup/taxonworks/issues/1935
[#3089]: https://github.com/SpeciesFileGroup/taxonworks/issues/3089
[#3096]: https://github.com/SpeciesFileGroup/taxonworks/issues/3096
[#3097]: https://github.com/SpeciesFileGroup/taxonworks/issues/3097
[#3099]: https://github.com/SpeciesFileGroup/taxonworks/issues/3099
[#3102]: https://github.com/SpeciesFileGroup/taxonworks/issues/3102
[#3103]: https://github.com/SpeciesFileGroup/taxonworks/issues/3103
[#3107]: https://github.com/SpeciesFileGroup/taxonworks/issues/3107
[#3109]: https://github.com/SpeciesFileGroup/taxonworks/issues/3109
[#3111]: https://github.com/SpeciesFileGroup/taxonworks/issues/3111
[#3125]: https://github.com/SpeciesFileGroup/taxonworks/issues/3125
[#3127]: https://github.com/SpeciesFileGroup/taxonworks/issues/3127
[#3129]: https://github.com/SpeciesFileGroup/taxonworks/issues/3129
[#3131]: https://github.com/SpeciesFileGroup/taxonworks/issues/3131

## [0.29.3] - 2022-09-13

### Fixed

- View image matrix button doesn't work in Interactive key task
- Missing collectors parameters in Filter collecting events.
- Pagination on Image Matrix task
- Project Preferences task causing internal server errors
- Boolean params not handled correctly on specific conditions in some filters

## [0.29.2] - 2022-09-08

### Added

- Administration level project classification visualization [#3092]
- Recent paramter to asserted distribution filter [#3086]

### Changed

- Updated Gemfile
- Handle long queries to match facets in filters [#3088]

### Fixed

- Collecting event filter matching user creator/updator broken [#3008]
- Rendering type material label with document label failed
- Failed attempts at destroying a Predicate no longer raise
- Prevent some breaking raises for Georeferences with invalid shapes
- Select all button doesn't work in Print labels task [#3093]

[#3088]: https://github.com/SpeciesFileGroup/taxonworks/issues/3088
[#3008]: https://github.com/SpeciesFileGroup/taxonworks/issues/3008
[#3086]: https://github.com/SpeciesFileGroup/taxonworks/issues/3086
[#3092]: https://github.com/SpeciesFileGroup/taxonworks/issues/3092
[#3093]: https://github.com/SpeciesFileGroup/taxonworks/issues/3093

## [0.29.1] - 2022-08-31

### Fixed

- Radial navigator for TaxonName broken [#3087]
- OTU link in New asserted distribution

[#3087]: https://github.com/SpeciesFileGroup/taxonworkseissues/3087

## [0.29.0] - 2022-08-30

### Added

- A simple paper catalog generator (preview!) [#1473]
- Functions to summarize distributions for catalogs
- GeographicAreas autocomplete references alternate values
- People filter, with many facets [#2876]
- Matches identifiers (results by delimited list of some identifier type) facet, to most filters [#3080]
- Crosslink by ID between CollectionObject and CollectingEvent filters
- `Open in filter collection object` button in Filter collecting event task
- Added `verbatim_label` support for Collecting Event Castor batch load. [#3059]
- Lock `is_original` and `is_absent` for Asserted distribution form in OTU quick forms [#3085]

### Fixed

- Local identifiers on community objects were displayed across projects
- Object type is missing when otu filter param is passed instead observation matrix id in Image matrix task

### Changed

- Alternate values can be used on GeographicAreas [#2506]
- Alternate values on community objects are shared by all projects
- Global identifiers on community objects are shared across all projects
- Optimized identifier next/previous, not fully resolved [#3078]
- Updated Ruby gems.
- Upgraded to newer Gnfinder service.
- Enabled 10km tolerance to geographic area validation for verbatim georeferences.

### Data

- Migrates annotations on Community objects to be accessilbe across projects

[#1473]: https://github.com/SpeciesFileGroup/taxonworks/issues/1473
[#2506]: https://github.com/SpeciesFileGroup/taxonworks/issues/2506
[#3078]: https://github.com/SpeciesFileGroup/taxonworks/issues/3078
[#2876]: https://github.com/SpeciesFileGroup/taxonworks/issues/2876
[#3059]: https://github.com/SpeciesFileGroup/taxonworks/pull/3059
[#3080]: https://github.com/SpeciesFileGroup/taxonworks/issues/3080
[#3085]: https://github.com/SpeciesFileGroup/taxonworks/issues/3085

## [0.28.1] - 2022-08-19

### Fixed

- Settings modal is scrolled to the bottom when the modal is open.
- `Edit in image matrix` and `Open in matrix` buttons don't open image matrix task on edit mode.
- `Create verbatim coordinates` button dissapears after create request fails in New collecting event task
- Depictions are not displayed correctly in Browse collecting event [#3012]
- Cloned georeference are not loaded after cloning a collecting event [#3076]

### Changed

- Updated Ruby gems.
- Updated Node packages.
- Expanded drag and drop section in observation cell in Image matrix

[#3012]: https://github.com/SpeciesFileGroup/taxonworks/issues/3012
[#3076]: https://github.com/SpeciesFileGroup/taxonworks/issues/3076

## [0.28.0] - 2022-08-08

### Added

- Added OriginallyInvalid relationship in ICN [#3315]
- Add `/api/v1/otus/123/inventory/content`, includes `embed[]=depictions` [#3004]
- Adds `data_attributes`, `data_attribute_value`, `data_attribute_predicate_id`, `data_attribute_exact` in filter concern [#2922]
- `/api/v1/tags` endpoint with `tag_object_type[]`,`tag_object_id[]`, `tag_object_type`, `object_global_id`, `keyword_id[]` [#3061]
- Added pagination in the image_matrix
- Matrix Column Coder - coding by descriptor [#1385]
- Soft validation and fix for adding subsequen combination when original combination is different [#3051]
- Added 'electronic only' field for the source to flag sources published in electronic only format
- Default `collectionCode` namespace mappings as falback when `institutionCode`:`collectionCode` mappings do not contain a match in DwC occurrences importer.

- Remove search box in observation matrix hub [#3032]
- Type material form allows multiple type species in comprehensive task. [#2584]
- Updated Ruby gems.Yes
- wikidata-client dependency is now fetching from RubyGems rather than custom fork.
- serrano has been changed to a new custom branch which is identical to official gem except `thor` dependency has been downgraded for TW compatibility.
- DwC occurrences importer mappings are not sorted by `institutionCode`:`collectionCode`

### Fixed

- Object global id param in identifiers API/filter
- Bad logic check on adding new user to project
- Dependency loop problem in DwC checklist importer
- Image matrix error

[#3004]: https://github.com/SpeciesFileGroup/taxonworks/issues/3004
[#3061]: https://github.com/SpeciesFileGroup/taxonworks/issues/3061
[#1385]: https://github.com/SpeciesFileGroup/taxonworks/issues/1385
[#2584]: https://github.com/SpeciesFileGroup/taxonworks/issues/2584
[#3032]: https://github.com/SpeciesFileGroup/taxonworks/issues/3032
[#3051]: https://github.com/SpeciesFileGroup/taxonworks/issues/3051
[#2922]: https://github.com/SpeciesFileGroup/taxonworks/issues/2922

## [0.27.3] - 2022-07-20

### Added

- Soft_validation for the year of taxon description compared to person years of life [#2595]
- Pagination to Image matrix task

### Fixed

- Fixes rendering the author string in the catalogue [#2825]
- Include facet is not working properly in Filter nomenclature [#3023]
- Role picker changes order of roles after removing one [#3003]
- Observation matrix TNT export failed due to undefined method error [#3034]
- Date start and Date end display flipped in "Filter Collecting Events" [#3039]
- Role picker list doesn't display suffix and preffix
- By user facet is passing member id
- Project user last seen at correctly reported

### Changed

- Softvalidation message for new combination is rewarded
- The genus rank is allowed as incertae sedis
- ElectronicPulbications moved from NomenNudum to Unavailable.
- Updated Ruby gems and Node packages
- OTU name string into link in Observation matrices dashboard task

[#2825]: https://github.com/SpeciesFileGroup/taxonworks/issues/2825
[#2595]: https://github.com/SpeciesFileGroup/taxonworks/issues/2595
[#3003]: https://github.com/SpeciesFileGroup/taxonworks/issues/3003
[#3023]: https://github.com/SpeciesFileGroup/taxonworks/issues/3023
[#3034]: https://github.com/SpeciesFileGroup/taxonworks/issues/3034
[#3039]: https://github.com/SpeciesFileGroup/taxonworks/issues/3039

## [0.27.2] - 2022-06-22

### Fixed

- Updated csv output for an observation matrix [#3040]
- Content panel in browse OTU not working properly
- Darwin Core Export failing on specific combinations of data attributes selection.

### Changed

- Updated Ruby gems and Node packages

## [0.27.1] - 2022-06-21

### Changed

- People/Name toggle remove historical option for name [#3028]

### Fixed

- Content attributes response

[#3028]: https://github.com/SpeciesFileGroup/taxonworks/issues/3028

## [0.27.0] - 2022-06-17

### Added

- Task to manage pubilcation of Content to PublicContent [#3004] in part
- Task to merge taxon name relationships from one taxon to another [#3022]
- Add `determiner_name_regex` to collection object filter [#3026]
- API interactive key engine endpoint `/api/v1/observation_matrices/123/key.json`
- API depictions endpoint `api/v1/depictions/123.json?extend[]=image&extend[]=sqed_depiction&extend[]=figures`
- Taxon determinations stats in stats API
- Setting tags for collecting events and collection objects in DwC occurrences importer [#3019], [#2855]

### Changed

- Column order in Observation matrices dashboard task
- Size of description input in Protocol form
- Error code for merge people response

### Fixed

- Annotations panel doesn't display notes in Browse nomenclature
- Wildcard matches on collecting event attributes failing
- Select row in Observation matrices dashboard assigns incorrect ID
- Last week citations stats in API showing values for images. [#3020]
- Annotations panel doesn't display notes in Browse nomenclature
- Geographic areas download failing to generate CSV
- Flip is not working propertly in Uniquify people task

[#3004]: https://github.com/SpeciesFileGroup/taxonworks/issues/3004
[#3022]: https://github.com/SpeciesFileGroup/taxonworks/issues/3022
[#3026]: https://github.com/SpeciesFileGroup/taxonworks/issues/3026
[#3020]: https://github.com/SpeciesFileGroup/taxonworks/issues/3020
[#3019]: https://github.com/SpeciesFileGroup/taxonworks/pull/3018
[#2855]: https://github.com/SpeciesFileGroup/taxonworks/issues/2855

## [0.26.2] - 2022-06-05

### Changed

- Updated Ruby gems

### Fixed

- Filter collection object not working when attempting to show the record

## [0.26.1] - 2022-06-03

### Changed

- Upgraded to Ruby 3.1 [#3011]
- Updated Ruby gems

[#3011]: https://github.com/SpeciesFileGroup/taxonworks/pull/3011

## [0.26.0] - 2022-05-30

### Added

- Task - Stepwise determinations, facilitate verbatim to parsed determinations en masse [#2911]
- Two more digitization stage types, "T" and "Inverted T" [#2863]
- Added soft_validation fix to missing collection_object determination, when the type is designated [#2907]
- Confirmation button for tags, preparation type and repository panels in CO Match [#2995]

### Changed

- Upgraded Node to version 16
- Replaced Webpacker for Shakapacker gem
- Upgrade PDF viewer library

### Fixed

- Nomenclature and observation matrix stats [#1124] [#1356]
- Cannot add a determination after editing one in comprehensive task [#2996]
- "In project" button is not updated after select a different source in Edit source task [#3000]

[#1356]: https://github.com/SpeciesFileGroup/taxonworks/issues/1356
[#1124]: https://github.com/SpeciesFileGroup/taxonworks/issues/1124
[#2911]: https://github.com/SpeciesFileGroup/taxonworks/issues/2911
[#2863]: https://github.com/SpeciesFileGroup/taxonworks/issues/2863
[#2995]: https://github.com/SpeciesFileGroup/taxonworks/issues/2995
[#2996]: https://github.com/SpeciesFileGroup/taxonworks/issues/2996
[#3000]: https://github.com/SpeciesFileGroup/taxonworks/issues/3000

## [0.25.0] - 2022-05-19

### Added

- Link to Download project in show project [#2775]
- OTU geo-json inventory API endpoint, `/api/v1/otus/123/inventory/distribution`.
- Collection object classification summary task [#1864]
- Notes facet to Collection Objects filter [#2966]
- Confirmation modal for clone button on New collecting event task [#2978]
- Minutes/record estimate in project activity task [#2979]
- Pagination in Citations by source task
- Current repository facet in collection object filter [#2975]

### Changed

- Identifiers added to print labels [2959]
- Improved Extract tables [#2884] [#2881]
- Improved Repository autocomplete [#2993]
- Refactor citations by source task
- Person autocomplete optimization
- Cleaned up Label UI text
- Removed some jQuery
- Updated Ruby gems via `bundle update`
- Use Catalog for API source of OTU nomenclature citations

### Fixed

- taxonworks.csl update for stated date [#3021]
- Improved project activity to include current session [#3013]
- Extract/protocol UI issues [#2990]
- Source year_suffix preventing cloning [#2992]
- Dwca eml.xml file validates locally [#2986]
- Missing params for api_nomenclature_citations added
- Converted wkt parsing errors from exceptions to validation
- DwcOccurrence version scope to project in Hub
- Fixed soft validation on Collection Object related to determination date [#2949]
- Original combination soft validations are not loaded when New taxon name task is opened
- ObservationMatrixRow|ColumnItem index view failing because new links are not available
- Author roles are no visible in Citations by source task
- Increasing number of labels to print while label is selected _adds_ that many to preview [#2973]
- Geographic areas are not suggested based on verbatim coordinates in comprehensive and new collecting event task [#2982]
- Cannot sort by column in filter collecting event task [#2970]
- "Recent" determiners not working in Comprehensive [#2985]
- Determiners locked are missing after press "Save and new" in comprehensive task [#2943]
- Crashing when creating georeferences with invalid WKT input
- ObservationMatrixRow|Column index and autocomplete calls
- Lock source button is not working in OTU radial - biological associations form [#2989]
- New type specimen duplicates specimen when updated after creating [#2994]
- Sort column option is not working on Filter collection objects
- Toggle members buttons is not working on Browse annotator

[#2959]: https://github.com/SpeciesFileGroup/taxonworks/issues/2959
[#2775]: https://github.com/SpeciesFileGroup/taxonworks/issues/2775
[#2881]: https://github.com/SpeciesFileGroup/taxonworks/issues/2881
[#2884]: https://github.com/SpeciesFileGroup/taxonworks/issues/2884
[#2990]: https://github.com/SpeciesFileGroup/taxonworks/issues/2990
[#2992]: https://github.com/SpeciesFileGroup/taxonworks/issues/2992
[#2993]: https://github.com/SpeciesFileGroup/taxonworks/issues/2993
[#2986]: https://github.com/SpeciesFileGroup/taxonworks/issues/2986
[#1864]: https://github.com/SpeciesFileGroup/taxonworks/issues/1864
[#2943]: https://github.com/SpeciesFileGroup/taxonworks/issues/2943
[#2949]: https://github.com/SpeciesFileGroup/taxonworks/issues/2949
[#2966]: https://github.com/SpeciesFileGroup/taxonworks/issues/2966
[#2970]: https://github.com/SpeciesFileGroup/taxonworks/issues/2970
[#2973]: https://github.com/SpeciesFileGroup/taxonworks/issues/2973
[#2975]: https://github.com/SpeciesFileGroup/taxonworks/issues/2975
[#2978]: https://github.com/SpeciesFileGroup/taxonworks/issues/2978
[#2979]: https://github.com/SpeciesFileGroup/taxonworks/issues/2979
[#2982]: https://github.com/SpeciesFileGroup/taxonworks/issues/2982
[#2985]: https://github.com/SpeciesFileGroup/taxonworks/issues/2985
[#2994]: https://github.com/SpeciesFileGroup/taxonworks/issues/2994

## [0.24.5] - 2022-05-03

### Fixed

- Previously loaned and returned CollectionObjects are unloanable [#2964]
- People smart selector doesn't work to add new roles [#2963]
- Type species section is empty in Browse OTU
- Missing depictions caption and figure label in Image matrix task [#2965]

[#2964]: https://github.com/SpeciesFileGroup/taxonworks/issues/2964
[#2963]: https://github.com/SpeciesFileGroup/taxonworks/issues/2963
[#2965]: https://github.com/SpeciesFileGroup/taxonworks/issues/2965

## [0.24.4] - 2022-05-02

### Added

- Organization roles to taxon determinations model

### Fixed

- Repository autocomplete raises [#2960]
- Duplicated text in TaxonDetermination link [#2947]
- Housekeeping facet in CollectingEvent filter broken [#2957]
- Cannot set Determiner of CO to department/organization [#2915]
- Combination view is broken on Browse nomenclature [#2952]
- Matrix row coder button in Observation matrix dashboard task redirect to a wrong OTU in Image Matrix task [#2956]
- Depiction radials are not working in Image matrix task [#2954]

[#2960]: https://github.com/SpeciesFileGroup/taxonworks/issues/2960
[#2947]: https://github.com/SpeciesFileGroup/taxonworks/issues/2947
[#2957]: https://github.com/SpeciesFileGroup/taxonworks/issues/2957
[#2915]: https://github.com/SpeciesFileGroup/taxonworks/issues/2915
[#2952]: https://github.com/SpeciesFileGroup/taxonworks/issues/2952
[#2954]: https://github.com/SpeciesFileGroup/taxonworks/issues/2954

## [0.24.3] - 2022-04-28

### Added

- DwC export includes `occurrenceStatus` [#2935]
- Tag panel for images in New images task [#2919]
- Repository section for Collection object match task [#2918]
- Preparations section for CO Match task [#2930]
- Match collection object button in Filter collection object [#2917]
- Lock button for By section in New extract task [#2926]
- With preparation facet in Filter collection objects [#2937]

### Changed

- Improved(?) behaviour of Extract autocomplete [#2923]
- New BiBTeX based Sources match and/or create Serials for some types [#2719]
- Improvements for taxon determinations in comprehensive task
- Observation Matrix CSV dump uses full object labels [#2912]
- Allow multiple origin relationships in New extract task [#2928]
- Enable biocuration buttons only for the current collection object in comprehensive task [#2946]
- Updated ruby gems

### Fixed

- Display full citation in image viewer [#2857]
- Extract filter OTU id match not matching determinations [#2925]
- Improve observation matrix row label handling [#2902]
- Showing related data for Descriptor broken [#2934]
- Collection object label is not updated after saving determinations in comprehensive task [#2899]
- Label form is not updated after loading a collecting event in Comprehensive task [#2898]
- Preferred catalog number for collection objects using first created rather than top of the list (also fixes wrong `otherCatalogNumbers` in DwC export) [#2904]
- Missing not fixable error message for automatically soft validations [#2877]
- Recent lists on Data have broken flex CSS [#2920]
- Generating label from collecting event with verbatim trip identifier duplicates tripcode [#2921]
- Leaflet map does not center the view on shapes
- Programming typos affecting error handling in some batch loaders
- PDF reading causing software crash with some PDF documents (e.g. encrypted and/or having unsupported features)
- "virtual" spelled "virutal" [#2938]
- Protocols should not display origin [#2927]
- Determination lock not working for "Add to container" in Comprehensive task [#2943]
- Role types table in uniquify people renders poorly when "show found people" or "show match people" enabled [#2894]
- Syntax error during code generating synonyms and descendants for catalogs

[#2719]: https://github.com/SpeciesFileGroup/taxonworks/issues/2719
[#2857]: https://github.com/SpeciesFileGroup/taxonworks/issues/2857
[#2857]: https://github.com/SpeciesFileGroup/taxonworks/issues/2857
[#2877]: https://github.com/SpeciesFileGroup/taxonworks/issues/2877
[#2894]: https://github.com/SpeciesFileGroup/taxonworks/issues/2894
[#2898]: https://github.com/SpeciesFileGroup/taxonworks/issues/2898
[#2899]: https://github.com/SpeciesFileGroup/taxonworks/issues/2899
[#2902]: https://github.com/SpeciesFileGroup/taxonworks/issues/2902
[#2904]: https://github.com/SpeciesFileGroup/taxonworks/issues/2904
[#2912]: https://github.com/SpeciesFileGroup/taxonworks/issues/2912
[#2917]: https://github.com/SpeciesFileGroup/taxonworks/issues/2917
[#2918]: https://github.com/SpeciesFileGroup/taxonworks/issues/2918
[#2919]: https://github.com/SpeciesFileGroup/taxonworks/issues/2919
[#2920]: https://github.com/SpeciesFileGroup/taxonworks/issues/2920
[#2921]: https://github.com/SpeciesFileGroup/taxonworks/issues/2921
[#2923]: https://github.com/SpeciesFileGroup/taxonworks/issues/2923
[#2925]: https://github.com/SpeciesFileGroup/taxonworks/issues/2925
[#2926]: https://github.com/SpeciesFileGroup/taxonworks/issues/2926
[#2927]: https://github.com/SpeciesFileGroup/taxonworks/issues/2927
[#2928]: https://github.com/SpeciesFileGroup/taxonworks/issues/2928
[#2930]: https://github.com/SpeciesFileGroup/taxonworks/issues/2930
[#2934]: https://github.com/SpeciesFileGroup/taxonworks/issues/2934
[#2935]: https://github.com/SpeciesFileGroup/taxonworks/issues/2935
[#2937]: https://github.com/SpeciesFileGroup/taxonworks/issues/2937
[#2938]: https://github.com/SpeciesFileGroup/taxonworks/issues/2938
[#2943]: https://github.com/SpeciesFileGroup/taxonworks/issues/2943

## [0.24.2] - 2022-04-15

### Added

- New units mg, µg, ng, ml, µl, nl, ng/µl, Ratio (for Descriptor, etc.) [#2887]
- Project activity report includes community data (but not scoped to project) [#2893]
- Protocols for Observations [#2889]
- Increment tripcode in New collecting event task [#2441]
- Now and today buttons for time/date made [#2888]
- Radial navigator to New extract task [#2885]

### Changed

- Refactor Uniquify People task. Added improvements [#2858]
- Removed PDF viewer broad channel event
- Updated Ruby gems

### Fixed

- Extract -> show rendering raising [#2886]
- People being set as invalid during automatic activity updates
- Project activity session report shows hours properly [#2878]
- xAxis category ordering of Project activity [#2891]
- Sometimes it's not possible move images from one cell to another in Image matrix task [#2874]
- Uniquify people task are not merging all selected match people [#2892]
- Media observations are not displayed after creating them using drag and drop box in Matrix row coder task. [#2880]
- New extract task loads incorrect repository for existing extracts [#2883]
- Extract edit link in New observation matrix task [#2896]
- Incorrect matrix list is displayed on Observation matrix slice in Radial object [#2901]
- Pages label is not displayed in citation form in comprehensive task [#2903]

[#2886]: https://github.com/SpeciesFileGroup/taxonworks/issues/2886
[#2887]: https://github.com/SpeciesFileGroup/taxonworks/issues/2887
[#2878]: https://github.com/SpeciesFileGroup/taxonworks/issues/2878
[#2891]: https://github.com/SpeciesFileGroup/taxonworks/issues/2891
[#2893]: https://github.com/SpeciesFileGroup/taxonworks/issues/2893
[#2889]: https://github.com/SpeciesFileGroup/taxonworks/issues/2889
[#2441]: https://github.com/SpeciesFileGroup/taxonworks/issues/2441
[#2858]: https://github.com/SpeciesFileGroup/taxonworks/issues/2858
[#2883]: https://github.com/SpeciesFileGroup/taxonworks/issues/2883
[#2885]: https://github.com/SpeciesFileGroup/taxonworks/issues/2885
[#2888]: https://github.com/SpeciesFileGroup/taxonworks/issues/2888
[#2892]: https://github.com/SpeciesFileGroup/taxonworks/issues/2892
[#2896]: https://github.com/SpeciesFileGroup/taxonworks/issues/2896
[#2901]: https://github.com/SpeciesFileGroup/taxonworks/issues/2901
[#2903]: https://github.com/SpeciesFileGroup/taxonworks/issues/2903

## [0.24.1] - 2022-04-04

### Changed

- Time ranges for `eventTime` in DwC occurrences importer are now supported
- Updated Ruby gems

### Fixed

- Observation matrix row filter generalized to work for all observation object types [#2873]

[#2873]: https://github.com/SpeciesFileGroup/taxonworks/issues/2873

## [0.24.0] - 2022-03-31

### Added

- Collection object `current_repository_id` and interface toggle [#2866]
- Use Namespace as DwC `collectionCode` [#2726]
- Notes on CollectionObject export to DwC `occurrenceRemarks` [#2850]
- Link to comprehensive digitization collection object via `?dwc_occurrence_object_id=123` [#2851]
- Project user activity report task [#50] [#1062]
- 'Inferred combination' to Browse taxon name header, when required [#2836]
- Extract autocomplete
- Matrix row coder supports mutiple Quantitative and Sample observations per "cell"
- Extracts are observable [#2037]
- Download observation matrix descriptors as text
- Download observation matrix observations in .tab format
- Observations have `made_year|month|day|time` attributes
- Qualitative descriptor batch loader (Data->Descriptors->Batch load) [#1831] (in part)
- Modal depictions for all descriptors in Matrix row coder [#2847]
- New georeference type for user-supplied points [#2843]
- Extract rows in New observation matrix
- Depiction modal for all descriptors in Interactive key
- Link CollectionObject batch load to DwCA importer [#2868]

### Changed

- Administration activity report
- DwC export uses a "sorted" column order [#2844]
- Observations now are polymorphic [#2037]
- Replace autocompletes by smart selectors in Common Name form on OTU radial [#2840]
- Updated Ruby gems
- DwC importer sex mapped changed to prioritize `http://rs.tdwg.org/dwc/terms/sex` DwC URI and also create sex biocuration group with such URI if none exist.
- Taxon name label for original combination label in Citations by source task.
- Add separate scrollbars to row and column tables in New observation matrix task [#2799]
- Change form fields order in OTU radial - Biological associations
- Updated ruby gems
- Close modal after select a status in New taxon name
- Escape new additional pseudo-LaTeX encodings from BibTex data

### Fixed

- DwC georeferencedProtocol references Protocols properly [#2842]
- DwC georeferencedBy references Georeferencers properly [#2846]
- Administration activity report raising [#2864]
- OTUs and collection objects batch-loaders failing to initialize due to Ruby syntax error
- Sqed depictions crash on cache update when no processing results are available
- Asserted distributions on OTU radial is_absent no longer locks [#2848]
- After saving an area with 'is absent' flag, the form stays locked in OTU radial Asserted distribution
- Uniquify people roles list is missing role_object_tag [#2853]
- Large list of taxon names are not loaded in Citations by source
- Missing source_id parameter in Citation by source link on New asserted distribution and Browse OTU
- New CO assigns a wrong Identifier type in New collecting event task [#2862]

[#2866]: https://github.com/SpeciesFileGroup/taxonworks/issues/2866
[#2726]: https://github.com/SpeciesFileGroup/taxonworks/issues/2726
[#2850]: https://github.com/SpeciesFileGroup/taxonworks/pull/2850
[#2851]: https://github.com/SpeciesFileGroup/taxonworks/pull/2851
[#2868]: https://github.com/SpeciesFileGroup/taxonworks/pull/2868
[#2842]: https://github.com/SpeciesFileGroup/taxonworks/pull/2842
[#2846]: https://github.com/SpeciesFileGroup/taxonworks/pull/2846
[#50]: https://github.com/SpeciesFileGroup/taxonworks/pull/50
[#1062]: https://github.com/SpeciesFileGroup/taxonworks/pull/1062
[#2864]: https://github.com/SpeciesFileGroup/taxonworks/pull/2864
[#2844]: https://github.com/SpeciesFileGroup/taxonworks/pull/2844
[#2836]: https://github.com/SpeciesFileGroup/taxonworks/pull/2836
[#2037]: https://github.com/SpeciesFileGroup/taxonworks/pull/2037
[#1831]: https://github.com/SpeciesFileGroup/taxonworks/pull/1831
[#2799]: https://github.com/SpeciesFileGroup/taxonworks/pull/2799
[#2840]: https://github.com/SpeciesFileGroup/taxonworks/pull/2840
[#2843]: https://github.com/SpeciesFileGroup/taxonworks/pull/2843
[#2847]: https://github.com/SpeciesFileGroup/taxonworks/pull/2847
[#2848]: https://github.com/SpeciesFileGroup/taxonworks/pull/2848
[#2853]: https://github.com/SpeciesFileGroup/taxonworks/pull/2853
[#2862]: https://github.com/SpeciesFileGroup/taxonworks/pull/2862

## [0.23.1] - 2022-03-01

### Added

- Qualitative descriptor modal in matrix row coder [#2763]
- Pin button for organization in attribution annotator [#2551]
- Image inventory/filter endpoint for OTUs `/api/v1/otus/123/inventory/images` [#2656]
- Option to error records if `typeStatus` is unprocessable in DwC occurrences importer [#2829]
- Several taxon name classifications in DwC checklist importer [#2732]

### Changed

- Allow matching protonyms in DwC occurrences importer even on cases where the imported classification is a subset of the existing one [#2740]
- Updated Ruby gems
- Copying observations from object to object also copies their depictions [#2823]

### Fixed

- Not all year metadata automatically updated Person active metadata [#2854]
- DwC importer looking up collecting events outside the scope of the current project
- Missing names in hierarchy tree on Browse nomenclature task [#2827]
- DwC importer finding names by original combination without project scope [#2828]
- DwC export month field exporting day value rather than month [#2835]
- Use unofficial serrano repo to fix problems with citeproc-json responses
- DwC Occurrence Importer settings modal lags on open when many namespaces set [#2834]
- Destroying last Depiction for Observation::Media destroys Observations [#2269]
- Allowing to use same Namespace short name with different casing (e.g. 'alpha', 'Alpha')

[#2854]: https://github.com/SpeciesFileGroup/taxonworks/issues/2854
[#2823]: https://github.com/SpeciesFileGroup/taxonworks/issues/2823
[#2269]: https://github.com/SpeciesFileGroup/taxonworks/issues/2269
[#2656]: https://github.com/SpeciesFileGroup/taxonworks/issues/2656
[#2551]: https://github.com/SpeciesFileGroup/taxonworks/issues/2551
[#2732]: https://github.com/SpeciesFileGroup/taxonworks/pull/2732
[#2740]: https://github.com/SpeciesFileGroup/taxonworks/pull/2740
[#2763]: https://github.com/SpeciesFileGroup/taxonworks/issues/2763
[#2827]: https://github.com/SpeciesFileGroup/taxonworks/issues/2827
[#2828]: https://github.com/SpeciesFileGroup/taxonworks/pull/2828
[#2829]: https://github.com/SpeciesFileGroup/taxonworks/pull/2829
[#2834]: https://github.com/SpeciesFileGroup/taxonworks/pull/2834
[#2835]: https://github.com/SpeciesFileGroup/taxonworks/pull/2835

## [0.23.0] - 2022-02-18

### Added

- Extract Filter [#2270]
- Protocol facets for filters, currently on Extract filter
- OTU descendants API endpoint `.../otus/123/inventory/descendants` [#2791]
- Download SVG button in object graph task [#2804]
- Rake task to generate docs.taxonworks.org Data documentation [#2352]
- Confirmation window for delete documentation in radial annotator [#2820]
- Drag and drop to sort predicates in project preferences [#2821]
- Endpoints for observation matrix row and column labels [#2800]
- Matrix row navigation in Matrix row coder [#2800]
- Download enabled for controlled vocabulary terms [#2809]
- Type materials metadata extension for /api/v1/otus

### Changed

- Tweaked how Extracts are displayed in various views
- Browse nomenclature task was renamed to Browse nomenclature and classifications [#2638]
- Add origin citations for taxon name relationships/classifications, renames route [#2790]
- Add Download customization [#2748]
- Show Images section in Browse OTU for GenusGroup [#2786]
- User facet: `Now` button sets end date in Filter interfaces [#2788]
- Changes content and layout ouf hierarchy navigator in Browse nomenclature task [#2797]
- Scroll tables in New observation matrix task [#2799]
- Updated Ruby gems
- Replace autocomplete with OTU picker in biological associations form in radial object

### Fixed

- Author string for incorrect original spelling [#2743]
- Type species section doesn't work in new taxon name [#2785]
- Missing Variety and Form ranks in original combination section for ICZN in New taxon name task [#2795]
- Check if current identifier is the same as current in comprehensive task [#2550]
- Comprehensive digitization - entering '0' in total breaks the interface [#2807]
- Download link doesn't work in data list view
- Edit in Browse collecting event [#2814]
- DwC importer is more robust to invalid taxon names

[#2743]: https://github.com/SpeciesFileGroup/taxonworks/issues/2743
[#2638]: https://github.com/SpeciesFileGroup/taxonworks/issues/2638
[#2270]: https://github.com/SpeciesFileGroup/taxonworks/issues/2270
[#2800]: https://github.com/SpeciesFileGroup/taxonworks/issues/2800
[#2352]: https://github.com/SpeciesFileGroup/taxonworks/issues/2552
[#2550]: https://github.com/SpeciesFileGroup/taxonworks/issues/2550
[#2790]: https://github.com/SpeciesFileGroup/taxonworks/issues/2790
[#2748]: https://github.com/SpeciesFileGroup/taxonworks/issues/2748
[#2791]: https://github.com/SpeciesFileGroup/taxonworks/issues/2791
[#2785]: https://github.com/SpeciesFileGroup/taxonworks/issues/2785
[#2786]: https://github.com/SpeciesFileGroup/taxonworks/issues/2786
[#2788]: https://github.com/SpeciesFileGroup/taxonworks/issues/2788
[#2795]: https://github.com/SpeciesFileGroup/taxonworks/issues/2795
[#2797]: https://github.com/SpeciesFileGroup/taxonworks/issues/2797
[#2804]: https://github.com/SpeciesFileGroup/taxonworks/issues/2804
[#2807]: https://github.com/SpeciesFileGroup/taxonworks/issues/2807
[#2809]: https://github.com/SpeciesFileGroup/taxonworks/issues/2809
[#2814]: https://github.com/SpeciesFileGroup/taxonworks/issues/2814
[#2799]: https://github.com/SpeciesFileGroup/taxonworks/issues/2799
[#2800]: https://github.com/SpeciesFileGroup/taxonworks/issues/2800
[#2820]: https://github.com/SpeciesFileGroup/taxonworks/issues/2820
[#2821]: https://github.com/SpeciesFileGroup/taxonworks/issues/2821

## [0.22.7] - 2022-01-26

### Added

- Add more date (redundant) fields to DwC export [#2780]
- Import and export custom label style in print label task
- Attributions in Filter images [#2639]
- People, role, images stats to `/api/v1/stats`
- `basisOfRecord` in DwC exports can be `FossilSpecimen` via biocuration
- Classification section for Combination in New taxon name (botanical nomenclature support) [#2681]
- API `/api/v1/otus/:id` includes `&extend[]` for `parents`

### Changed

- New interface for biocuration groups and classes
- DwCA export is _much_ faster
- CSV export optimized
- `basisOfRecord` now maps as `http://rs.tdwg.org/dwc/terms/FossilSpecimen` biocuration classification in DwC occurrences importer.
- Updated ruby gems
- Updated js packages
- cached_is_valid is now used in interfaces to show if a taxon is valid or invalid
- Refactor Manage biocuration classes and groups task [#83]

### Fixed

- `occurrenceID` missing from DwC exports. [#2766]
- Cloning columns from matrices sometimes partially failed [#2772]
- Missing `Custom style` button in Print label task [#2764]
- Missing valid/invalid/combination mark in citation by source task [#2760]
- Missing observation matrices in copy columns/rows from another matrix in New observation matrix task [#2753]
- Handing of family names starting with `O'` being recognized as given names [#2747]
- Error 500 deleting a biocuration term [#2181]
- Uniquify people task shows "0" in used column and no roles [#2769]

[#83]: https://github.com/SpeciesFileGroup/taxonworks/issues/83
[#2181]: https://github.com/SpeciesFileGroup/taxonworks/issues/2181
[#2780]: https://github.com/SpeciesFileGroup/taxonworks/issues/2780
[#2766]: https://github.com/SpeciesFileGroup/taxonworks/issues/2766
[#2772]: https://github.com/SpeciesFileGroup/taxonworks/pull/2772
[#2639]: https://github.com/SpeciesFileGroup/taxonworks/pull/2639
[#2681]: https://github.com/SpeciesFileGroup/taxonworks/issues/2681
[#2747]: https://github.com/SpeciesFileGroup/taxonworks/issues/2747
[#2753]: https://github.com/SpeciesFileGroup/taxonworks/issues/2753
[#2760]: https://github.com/SpeciesFileGroup/taxonworks/issues/2760
[#2764]: https://github.com/SpeciesFileGroup/taxonworks/issues/2764
[#2769]: https://github.com/SpeciesFileGroup/taxonworks/issues/2769

## [0.22.6] - 2022-01-10

### Added

- Option to select all and quick tag in Filter image task [#2744]

### Changed

- Perform georeferences caching in background for faster DwC occurrences import [#2741]
- Permit use of Ruby 3.1
- Updated Ruby gems.
- DwC occurrences importer: When matching protonyms also consider their alternate gender names if there are no matches by exact name. [#2738]
- Allow import of specimens with empty `catalogNumber` even when `institutionCode` and/or `collectionCode` are set.

### Fixed

- Several batch loaders not working due to syntax incompatibility with currently used Ruby version. [#2739]

[#2739]: https://github.com/SpeciesFileGroup/taxonworks/pull/2739
[#2741]: https://github.com/SpeciesFileGroup/taxonworks/pull/2741
[#2738]: https://github.com/SpeciesFileGroup/taxonworks/issues/2738
[#2744]: https://github.com/SpeciesFileGroup/taxonworks/issues/2744

## [0.22.5] - 2021-12-22

### Fixed

- Fixed "eye" validation crash when activated in Browse Nomenclature task [#2736]

[#2736]: https://github.com/SpeciesFileGroup/taxonworks/issues/2736

## [0.22.4] - 2021-12-21

### Added

- Add `reset filters` button in DwC import task [#2730]

### Changed

- Add space on navbar in New taxon name [#2701]
- Updated ruby gems and node packages.
- Tabindex in model view

### Fixed

- Overdue loan date time ago [#2712]
- Descriptor character state destroy raising [#2713]
- Loan items status not updatable (also new specs) [#2714]
- Collecting event filter `depictions` facet [#2720]
- Taxonifi wrapper init was broken
- Character order selector sends null value on blank selection [#2707]
- Interactive keys is loading two matrices on autocomplete search [#2706]
- `Select observation matrix` is not displaying all observation matrices [#2708]
- Crashing when attempting to download DwC results from Filter Collection Objects task with 'Treat geographic areas as spatial' set.
- Stats response contains `projects` count when project token is set.
- Menu options broken when right-click on matrices in Observation matrix hub [#2716]
- Copy rows from matrix in New observation matrix
- GnFinder playground incompatibility with current GnFinder API
- DwC checklist importer issue with synonyms have wrong rank [#2715]
- Scientific name not cached properly when the taxon name is classified as part of speech [#2721]
- Depictions dropzone tries to create Depictions before saving collecting event
- Clipboard is not releasing key combination when the user clicks outside the window and release keys [#2724]
- Removed `destroy!` pattern from various controllers
- Unable to create loan items in Collection object match task [#2731]
- DwC import search criteria is missing when search box is reopen [#2729]
- Unable to download CoLDP exports
- Otu facet in Filter image task

[#2712]: https://github.com/SpeciesFileGroup/taxonworks/issues/2712
[#2713]: https://github.com/SpeciesFileGroup/taxonworks/issues/2713
[#2714]: https://github.com/SpeciesFileGroup/taxonworks/issues/2714
[#2720]: https://github.com/SpeciesFileGroup/taxonworks/issues/2720
[#2701]: https://github.com/SpeciesFileGroup/taxonworks/issues/2701
[#2706]: https://github.com/SpeciesFileGroup/taxonworks/issues/2706
[#2707]: https://github.com/SpeciesFileGroup/taxonworks/issues/2707
[#2708]: https://github.com/SpeciesFileGroup/taxonworks/issues/2708
[#2715]: https://github.com/SpeciesFileGroup/taxonworks/pull/2715
[#2716]: https://github.com/SpeciesFileGroup/taxonworks/issues/2716
[#2721]: https://github.com/SpeciesFileGroup/taxonworks/pull/2721
[#2724]: https://github.com/SpeciesFileGroup/taxonworks/pull/2724
[#2729]: https://github.com/SpeciesFileGroup/taxonworks/pull/2729
[#2730]: https://github.com/SpeciesFileGroup/taxonworks/issues/2730
[#2731]: https://github.com/SpeciesFileGroup/taxonworks/issues/2731

## [0.22.3] - 2021-12-03

### Added

- Ability to inject links into Content via hot-key searching [#1674]

### Changed

- Upgraded to Postgres 12 in Docker Compose development environment. Postgres 10 container and volume are still present to allow for automatic data migration.

### Fixed

- Identifier form elements on SQED breakdown [#2700]

[#2700]: https://github.com/SpeciesFileGroup/taxonworks/issues/2700
[#1674]: https://github.com/SpeciesFileGroup/taxonworks/issues/1674

## [0.22.2] - 2021-12-02

### Changed

- Upped from 40 to 500 the cutoff point at which updating a collecing event will trigger a DwcOccurrence rebuild
- Added a `url_base` option when rendering metadata partial

### Fixed

- Author by first letter (/people.json) [2697]
- Loan recipient helper methods were confused with loan helper methods
- Subsequent combination link in new taxon name task [#2695]
- Unable to create tags in batches due to Ruby 3 syntax changes.
- Observation matrices crashing due to response pagination bug.
- Unable to create namespaces due to debug code accidentally added.

[#2697]: https://github.com/SpeciesFileGroup/taxonworks/issues/2697
[#2695]: https://github.com/SpeciesFileGroup/taxonworks/issues/2695

## [0.22.1] - 2021-12-01

### Added

- Georeferences can link to Protocols

### Changed

- API -added extend character_state option to /observations

### Fixed

- Updated reference string for 'classified as' relationship in Browse nomenclature
- Custom attributes are not cleared on new record [#2692]
- API - /api/v1/observation_matrices with no params failed
- Asserted distribution link wasn't HTML safe

[#2692]: https://github.com/SpeciesFileGroup/taxonworks/issues/2692

## [0.22.0] - 2021-11-30

### Added

- Indecies on taxon name hierarchies table
- Batch create user admin task [#2680]
- Radial navigation in loan task
- `is_gift` boolean to Loan
- Loan item notes, type status, and recipient form layout improvements [#2657]
- Recipient form link in Edit loan task
- Gift checkbox in Loan task
- API routes for data attributes via `/api/v1/data_attributes` [#2366]
- API routes for observation matrices via `/api/v1/observation_matrices`
- API route "status" for taxon names `/taxon_names/api/v1/123/status` [#2243]
- API route "activity" for recent records/project `/api/v1/activity?project_token=123&past_days=9` [#2207]
- Indecies for updated_at on some large models
- Observation matrix query filter (minimal)
- Add download table button in DwC Importer
- Confidence button on subsequent combination in New taxon name task
- Create and new button in New descriptor task [#2594]
- Content text is cropped on edit in OTU radial [#2676]
- Diagnosis status in matrix row coder [#2674]
- Layout preferences in comprehensive task [#2673]
- API `/api/v1/collection_objects` includes &extend[] for `dwc_fields` and `type_material`
- API `/api/v1/taxon_names/123/status` endpoint for human readable taxon name data and metadata (in part [#2665])
- `is_virtual` option to Namespace

### Changed

- Upgraded to Ruby 3.0.2
- OTUs can be loaned 2x [#2648]
- Upgraded gems
- `/collection_objects.json` response uses `&extend[]=dwc_fields` to return DwC fields; includes metadata
- Removed a loan item status 'Loaned on' (it's inferrred)
- Replaced Webrick with Puma (developers-only change)
- Improved loan autocomplete metadata [#2485]
- API observation responses are now isolated from internal
- DwC occurrences importer now accepts `|`, `:`, `;` and `,` as separators for `higherClassification`.
- Restrict subsequent combination fields for genus and subgenus. [#2677]
- Moved matrix autocomplete into `Include in matrix` section in New descriptor task [#2685]

### Fixed

- Update Source autocomplete [#2693]
- Containerized specimens export their identifier to DwC
- Biological association objects could be destroyed when referenced in biological association
- Reordering matrices by nomenclature when some rows have none
- Tag facet bug affecting all filters but Source [#2678]
- View errors on rows with no metadata in DwC importer
- Scrollbar in alternate values annotator [#2651]
- Missing data on response in citations annotator [#2653]
- Missing author and year in taxon name on Citation by source [#2650]
- Duplicate combinations in subsequent combination on New taxon name [#2654]
- Missing documents in source filter [#2661]
- Clonning source does not clean the doccumentation section [#2663]
- Extra scrollbar in asserted distributions annotator [#2662]
- The citations annotator sometimes displays a created citations that are not part of the object
- Move synonyms section not visible [#2670]
- Collecting Event collectors are not loaded when CE is selected using smart selector in Comprehensive task [#2669]
- Genus descriptor interface
- Free text character not saved if pasted from clipboard in Matrix Row Coder [#2672]
- DwC importer crashing on invalid nomenclatural code
- DwC exporter swapped `decimalLatitude`/`decimalLongitude`
- Error in Filter Collecting Event task when filtering by attributes that are stored as numbers in database
- `Set as current` button it isn't working when taxon parent is root on Subsequent combination [#2688]
- DwC checklist importing: original combination having wrong genus in some cases [#2684]

[#2286]: https://github.com/SpeciesFileGroup/taxonworks/issues/2286
[#2666]: https://github.com/SpeciesFileGroup/taxonworks/issues/2665
[#2665]: https://github.com/SpeciesFileGroup/taxonworks/issues/2665
[#2680]: https://github.com/SpeciesFileGroup/taxonworks/issues/2680
[#2678]: https://github.com/SpeciesFileGroup/taxonworks/issues/2678
[#2207]: https://github.com/SpeciesFileGroup/taxonworks/issues/2207
[#2243]: https://github.com/SpeciesFileGroup/taxonworks/issues/2243
[#2366]: https://github.com/SpeciesFileGroup/taxonworks/issues/2366
[#2485]: https://github.com/SpeciesFileGroup/taxonworks/issues/2485
[#2594]: https://github.com/SpeciesFileGroup/taxonworks/issues/2594
[#2648]: https://github.com/SpeciesFileGroup/taxonworks/issues/2648
[#2657]: https://github.com/SpeciesFileGroup/taxonworks/issues/2657
[#2650]: https://github.com/SpeciesFileGroup/taxonworks/issues/2650
[#2651]: https://github.com/SpeciesFileGroup/taxonworks/issues/2651
[#2653]: https://github.com/SpeciesFileGroup/taxonworks/issues/2653
[#2654]: https://github.com/SpeciesFileGroup/taxonworks/issues/2654
[#2661]: https://github.com/SpeciesFileGroup/taxonworks/issues/2661
[#2662]: https://github.com/SpeciesFileGroup/taxonworks/issues/2662
[#2663]: https://github.com/SpeciesFileGroup/taxonworks/issues/2663
[#2669]: https://github.com/SpeciesFileGroup/taxonworks/issues/2669
[#2670]: https://github.com/SpeciesFileGroup/taxonworks/issues/2670
[#2672]: https://github.com/SpeciesFileGroup/taxonworks/issues/2672
[#2673]: https://github.com/SpeciesFileGroup/taxonworks/issues/2673
[#2674]: https://github.com/SpeciesFileGroup/taxonworks/issues/2674
[#2676]: https://github.com/SpeciesFileGroup/taxonworks/issues/2676
[#2677]: https://github.com/SpeciesFileGroup/taxonworks/issues/2677
[#2684]: https://github.com/SpeciesFileGroup/taxonworks/pull/2684
[#2685]: https://github.com/SpeciesFileGroup/taxonworks/issues/2685
[#2688]: https://github.com/SpeciesFileGroup/taxonworks/issues/2688

## [0.21.3] - 2021-11-12

### Changed

- Loan addresses don't strip line-endings, and display in form [#2641]
- Replace radial navigator icon [#2645]
- Update smart selector tab selected on refresh

### Fixed

- Loan id facet [#2632]
- Roles in Image viewer
- Missing roles after trigger page autosave in new taxon name [#2631]
- Tag smart selector in new image task

[#2632]: https://github.com/SpeciesFileGroup/taxonworks/issues/2632
[#2631]: https://github.com/SpeciesFileGroup/taxonworks/issues/2631
[#2641]: https://github.com/SpeciesFileGroup/taxonworks/issues/2641
[#2645]: https://github.com/SpeciesFileGroup/taxonworks/issues/2645

## [0.21.2] - 2021-11-11

### Added

- Support for DwC terms on body of water depth [#2628]
- Filter Collection Objects by a specific Loan [#2632]

### Changed

- Updated ruby gems.

### Fixed

- Containerized specimens display catalog number in tag correctly [#2623]
- Improved CrossRef parsing for a new source [#997] [#2620]
- Container label shows catalog number for loan items [#1275]
- Determiners are not saved after lock the list in comprehensive form [#2626]
- Wrong rank for original combinations in DwC checklist importer [#2621]
- No longer exposing exception data for _failed_ records (not to be confused with _errored_) in DwC importer.
- Smart selector is not working in Browse Annotations
- Biological associations in OTU radial [#2630]
- Fix citations on asserted distribution list in OTU radial [#2629]
- Subsequent combinations are not scoped [#2634]
- Missing scroll in alternate value annotator [#2635]
- Smart selectors are not refreshing in New source [#2636]
- Radial navigation doesn't work on source in New taxon name task [#2633]
- Determiner is not selectable on Grid Digitizer after "Create and new" [#2637]
- DwC Dashboard data version counts correct now [#2627]
- Common statuses are not displayed in New taxon name task [#2642]
- Nomenclature and OTU (biology) display the same thing on Browse OTU page [#2644]
- New combination task hangs editing a combination [#2646]

[#2623]: https://github.com/SpeciesFileGroup/taxonworks/issues/2623
[#2627]: https://github.com/SpeciesFileGroup/taxonworks/issues/2627
[#1275]: https://github.com/SpeciesFileGroup/taxonworks/issues/1275
[#2628]: https://github.com/SpeciesFileGroup/taxonworks/issues/2628
[#2626]: https://github.com/SpeciesFileGroup/taxonworks/issues/2626
[#2621]: https://github.com/SpeciesFileGroup/taxonworks/pull/2621
[#2629]: https://github.com/SpeciesFileGroup/taxonworks/issues/2629
[#2630]: https://github.com/SpeciesFileGroup/taxonworks/issues/2630
[#2633]: https://github.com/SpeciesFileGroup/taxonworks/issues/2633
[#2634]: https://github.com/SpeciesFileGroup/taxonworks/issues/2634
[#2635]: https://github.com/SpeciesFileGroup/taxonworks/issues/2635
[#2636]: https://github.com/SpeciesFileGroup/taxonworks/issues/2636
[#2637]: https://github.com/SpeciesFileGroup/taxonworks/issues/2637
[#2642]: https://github.com/SpeciesFileGroup/taxonworks/issues/2642
[#2644]: https://github.com/SpeciesFileGroup/taxonworks/issues/2644
[#2646]: https://github.com/SpeciesFileGroup/taxonworks/issues/2646

## [0.21.1] - 2021-11-05

### Fixed

- Citations in image viewer

## [0.21.0] - 2021-11-04

### Added

- Added new handling for plant name author_string.
- Added new `Combination` section to handle historical protonym combination.
- Add new task 'Object graph', visualize and navigate your Things via a force-directed-graph (network) [#2587]
- New combination editing, including support for multiple authors in plant names [#666] [#2407]
- Add new global identifier class for glbio repositories
- New parameters for fine-tuning the API responses, `&extend[]=` and `&embed[]` [#2531]
- Parameter value `origin_citation` via `&extend[]=` to all basic GET `/object(/:id)` requests [#2531]
- Parameter value `pinboard_item` via `&extend[]=` to all basic GET `/object(/:id)` requests [#2531]
- Parameter value `citations` via `&extend[]=` to all basic GET `/object/:id` requests [#2531]
- Parameter values `roles` and `documents` via `&extend[]=` to `/sources(/:id).json` [#2531]
- Parameter values `protonyms` and `placement` via `&extend[]=` to `/combinations(/:id).json [#2531]
- Parameter values `parent`, `otus`, `roles`, `ancestor_ids`, `children`, `type_taxon_name_relationship` via `&extend[]=` to `/taxon_names(/:id).json` [#2531]
- Parameter values `level_names`, `geographic_area_type`, `parent` via `&extend[]=` and `shape` via `&embed[]=` to `/geographic_areas(/:id).json` [#2531]
- Parameter value `subject`, `object`, `biological_relationship`, `family_names` via `&extend[]=` to `/biological_associations(/:id).json` [#2531]
- Parameter value `citation_object`, `citation_topics`, `source`, `target_document` via `&extend[]=` to `/citations(/:id).json` [#2531]
- API route `/taxon_names/parse?query_string=Aus bus` for resolving names to Protonyms
- Parameter value `roles` via `&extend[]=` to `/collecting_events(/:id).json` [#2531]
- Param to isolate TaxonName smart select to Protonym if optional
- Resize column in Filter tasks [#2606]
- Confirmation banner in 'Collection Object Match'

### Changed

- Added new DwcOccurrence date-version
- dwcSex and dwcStage are now referenced by BiocurationGroup [#2615]
- Improved autocomplete search for Serials, Sources and Repositories [#2612]
- Ordering of GeorgaphicArea autocomplete results. Used areas and areas with shapes are prioritized
- Basic (REST) endpoints send less information, use `&extend[]` and `&embed[]` to return more [#2531]
- Numerous tasks updated to use the new REST pattern
- Objects in basic show/index JSON endpoints are represented by their metadata, rather than all their attributes in many cases now [#2531]
- Metadata in extensions does not cascade and return metadata of metadata [#2531]
- JSON smart-selector data (`/sources/select_options`) includes base attributes, not metadata [#2531]
- Updated corresponding ap1/v1 endpoints to use the `&extend[]` pattern for `/otus`, `/taxon_names`, `/combinations`, `/sources`, `/citations` (in part) and `biological_associations` to match the new parameter values above
- API `/api/v1/biological_associations` uses metadata for related objects
- Optimized Source smart selection queries
- Added option in DwC importer to specific the dataset type (defaults to auto-detection).
- Replace autocomplete for smart selector in alternate values annotator [#2610]

### Fixed

- DwC recordedBy not referencing verbatim_collectors, only collectors [#2617]
- DwC recordedByID returning delimiter only records
- DwC decimalLatitude/Longitude incorrectly mapped [#2616]
- Citation style taxonworks.csl is updated [#2600]
- `collector_id` broken in CollecitonObject filter
- Failure when setting up namespaces in DwC importer with datasets having _unnamed_ columns
- Namespace settings are not cleared when unmatched and re-opened in DwC Import [#2586]
- ScientificNameAuthorship parsing issues in DwC importer [#2589]
- Author and editor roles are missing after save or create a source in New source task [#2607]
- Rank genus not being auto-detected when uninomial name in scientificName matches genus term value exactly
- Soft validation block is displayed when is empty in New source task [#2611]
- Clipboard shortcut hot-keys were broken
- Serial raises on failed destroy gracefully handled
- CrossRef assigns the wrong serial when journal is not present (partial) [#2620]

[#666]: https://github.com/SpeciesFileGroup/taxonworks/issues/666
[#2407]: https://github.com/SpeciesFileGroup/taxonworks/issues/2407
[#2612]: https://github.com/SpeciesFileGroup/taxonworks/issues/2612
[#2613]: https://github.com/SpeciesFileGroup/taxonworks/issues/2613
[#2615]: https://github.com/SpeciesFileGroup/taxonworks/issues/2615
[#2617]: https://github.com/SpeciesFileGroup/taxonworks/issues/2617
[#2616]: https://github.com/SpeciesFileGroup/taxonworks/issues/2616
[#2587]: https://github.com/SpeciesFileGroup/taxonworks/issues/2587
[#2531]: https://github.com/SpeciesFileGroup/taxonworks/issues/2531
[#2586]: https://github.com/SpeciesFileGroup/taxonworks/issues/2586
[#2589]: https://github.com/SpeciesFileGroup/taxonworks/issues/2589
[#2606]: https://github.com/SpeciesFileGroup/taxonworks/issues/2606
[#2608]: https://github.com/SpeciesFileGroup/taxonworks/issues/2608
[#2610]: https://github.com/SpeciesFileGroup/taxonworks/issues/2610
[#2611]: https://github.com/SpeciesFileGroup/taxonworks/issues/2611
[#2620]: https://github.com/SpeciesFileGroup/taxonworks/issues/2620

## [0.20.1] - 2021-10-15

### Added

- Added missing OTU soft_validation for protonym
- Added recent values on keywords
- Added Attribution attributes to `/images` API show responses
- API `/images` can return images by `image_file_fingerprint` (MD5), in addition to id

### Changed

- Updated author string for misspellings
- Removed footprintWKT from DwcOccurrence. It will be re-instated as optional in the future.
- Removed GeographicArea from consideration as a _georeference_ in DwcOccurrence
- Changed `associatedMedia` format, pointed it to
- Removed redundant 'Rebuild' button from Browse collection objects

### Fixed

- DwC Dashboard past links are properly scoped
- DwC Dashboard graphs show proper count ranges
- DwC archive no longer truncated at 10k records
- OccurrenceID was not being added to DwcOccurrence attributes in all cases [#2573]
- Observation matrix show expand was referencing the wrong id [#2540]
- Copy pasting into verbatim year with alphanumeric gives error even though numeric are all that are visible in New taxon name [#2577]
- Record doesn't sync/update the list in OTU quick forms [#2576]
- TIFF images are not visible in filter image task [#2575]
- Repository input shows value, when not set [#2574]
- Images don't load after expand depictions sections in comprehensive task
- DwC occurrences importer being too strict when checking against existing nomenclature [#2581]

[#2573]: https://github.com/SpeciesFileGroup/taxonworks/issues/2573
[#2540]: https://github.com/SpeciesFileGroup/taxonworks/issues/2540
[#2574]: https://github.com/SpeciesFileGroup/taxonworks/issues/2574
[#2575]: https://github.com/SpeciesFileGroup/taxonworks/issues/2575
[#2576]: https://github.com/SpeciesFileGroup/taxonworks/issues/2576
[#2577]: https://github.com/SpeciesFileGroup/taxonworks/issues/2577
[#2581]: https://github.com/SpeciesFileGroup/taxonworks/issues/2581

## [0.20.0] - 2021-10-12

### Added

- Task `DwC Import` for importing DwC Archive files
- Task `DwC Dashboard` facilitating DwCA download, metadata reporting, and "health" checks [#1467]
- Updated framework for producing and downloading DwC Archives (DwCA) [#1775] [#1303]
- Increased from 21 to 53 the number of fields referenced in the (DwCA) dump, including `identifiedByID` and `recordedByID` [#1269] [#1230]
- Auto-generation of UUIDs for instances that don't have global identifiers during DwcOccurrence record building [#2186]
- Wikidata (Q) and ORCiD support for people references in DwCA dumps
- Georeferences can have Confidences assigned to them [#1772]
- CSL style 'taxonworks.csl' used as the default style for displaying sources [#2517]
- Custom CSL citation support for reference formating (see styles at bottom of select format list). New .cls submitted via issue tracker and integrated to source.
- New .csl style 'world_chalcidoidea_book.csl"
- BibTeX fields support verbatim values using "{}" for fields otherwise processed in BibTeX sources (e.g. author)
- New specs for rendering Source citations
- `&extend[]` and `&embed[]` helper methods for REST responses [#2532]
- A new soft validation option to auto fix for objective synonym that must share the same type
- Add `Download`, `Full size` and `Radial navigation` buttons in Image viewer [#2423]
- Endpoint `/tasks/dwc/dashboard/index_versions` returns the dates at which DwcOccurrence indexing was modified. !! TODO: update date of merge.
- Endpoint `/dwc_occurrences/metadata`, for stats on the state of DwcOccurrence index
- Endpoint `/dwc_occurrencs/predicates` to return a list of Predicates used on CollectionObjects and CollectingEvents
- Endpoint `/dwc_occurrences/status` to check whether DwcOccurrence records are up-to-date
- Endpoint `/dwc_occurrences/collector_id_metadata` to check whether People referenced in DwcOccurences have GUIDs
- Task on Administration panel, "Reindex", with (temporary) options to re-index small blocks of DwcOccurrence records
- Button on CollectionObject filter to download filter result as DwC Archive [#1303]
- User can select a corresponding Person as their data representation (facilitates Identifiers for Users) [#1486]
- Centroid index on GeographicItem
- Field `total_records` on Download
- Index on polymorphic fields of DwcIndex (e.g. faster queries to CollectionObject)
- Index on `data_origin` for GeographicAreasGeographicItem
- Identifiers for AssertedDistributions
- Various relationships enabling the joining of DwcOccurrence directly to other classes of data (e.g. Georeferences)
- Isolated Georeference related utilities into their own module CollectingEvent::Georeference
- A Taxonomy module that caches classification values, used in CollectionObject, and Otu
- Methods to return when a record attribute was updated (e.g. verbatim_locality changed), and who did it for Papertrail including classes of data
- Methods to handle multiple classes of globally unique identifiers on DwcOccurrence records
- Pattern for isolating modules that aid DwC serialization per class of data
- Optimized `to_wkt` to quickly return well-known-text for geo-shapes (in part, [#2526])
- New subclass of UUID `Identifier::Global::Uuid::TaxonworksDwcOccurrence`
- Clarified, via`georeferenceSources` and `georeferenceProtocol` why there are many decimal points in DwC latitude/longitude referencing fields [#915] [#1175]
- Option to rebuild single DwcOccurrence record for CollectionObject [#2563]
- Ability to show observation matrices > 10k cells in size [#1790]
- Rake task to rebuild source cached
- Add download and radial buttons for image viewer in filter image

### Fixed

- Downloading formatted sources with mixed types (BibTeX/Verbatim) failed [#2512]
- Collection object filter type material param
- Taxon name filter type metadata param fails [#2511]
- Cloning a collecting event fails [#2533]
- Modified recordedBy fields to only reference collector [#2567] [#2558]
- Many TDWG gazeteer references will now be properly categorized into state and country labels [#2542]
- In Browse Nomenclature removed link to self for invalid taxon names with no synonymy [#2327]
- Add missing original citation to synonym names in CoLDP export [#2543]
- Uniquify people slow when many roles present [#2528]
- Match combination when protonym has synonym relationships [#2525]
- TaxonNameRelationsip `type_method` returns nil properly on unmatched types [#2504]
- Taxon determinations list in comprehensive task
- The clone button doesn't trigger update taxon name after authors were cloned [#2513]
- Georeference count in new collecting event task [#2519]
- Autofocus in New taxon name task [#2523]
- Geographic area counts as georeference. Soft validations are sometimes loaded before saving georeferences [#2519]
- `import_dataset_id` parameter persist on after resetState in DwC Importer [#2529]
- Updated Ruby gems and Node packages
- In project button [#2530]
- View image matrix is passing wrong ids [#2537]
- Observations with depictions sometimes are removed after move a depiction [#2549]
- Relationship facet in Filter nomenclature
- Determiner facet (param) in Filter collection objects
- Verbatim year input allows alphanumeric numbers in New taxon name
- Labels list renders for those linked to objects, or not

### Changed

- Updated "ICZN binomial" to "ICZN binominal" following the Code dictionary
- Radial annotator Tag form uses a Keyword smart selector [#2564]
- DwcOccurrence is rebuilt/refreshed each time Browse Collection Object is hit
- `footprintWKT` is hidden in Browse CollectionOjbect [#2559]
- Tweak geo coordinate matching on verbatim labels
- Year suffix, stated year, language, translated title and notes added to bibliography rendering via `to_citeproc`
- Removed `label_html` from `/people` responses
- `/people` JSON param from `&include_roles=true` to `&extend[]=roles`
- Prefer project sources in source autocomplete
- Status name 'not for nomenclature' changed to 'not in published work'
- Year letter is no longer appended to year in BibTeX exports
- Include project's name in CoLDP exports filename [#2509]
- Implemented STI for downloads [#2498]\
- Upgraded gnfinder gem that makes use of new REST API
- Refactor help code
- Unified various DwC value returning methods in their own explicitly named extensions
- Isolated CollectionObject filter and API param handling to their own module for reference in multiple controllers
- DwcOccurrence `individualCount` is now Integer
- Database ConnectionTimeoutErrors now result in a 503 response rather than a raise/email-warning
- Added various `:inverse_of` across collection objects related models
- `DwcOccurrence#individualCount` is integer now
- Simplified SQL for ordering GeographicArea shapes
- Tweak validation of ORCIDid format
- Move autocomplete and lookup keyword to CVT controller [#2571]
- Task `Content by nomenclature` can be customized by selecting a Topic
- Remove identifier section in New type specimen
- Nill strings ("\u0000") are stripped from fields before writing

[#2564]: https://github.com/SpeciesFileGroup/taxonworks/issues/2564
[#2512]: https://github.com/SpeciesFileGroup/taxonworks/issues/2512
[#2517]: https://github.com/SpeciesFileGroup/taxonworks/issues/2517
[#915]: https://github.com/SpeciesFileGroup/taxonworks/issues/915
[#1175]: https://github.com/SpeciesFileGroup/taxonworks/issues/1175
[#1230]: https://github.com/SpeciesFileGroup/taxonworks/issues/1230
[#1269]: https://github.com/SpeciesFileGroup/taxonworks/issues/1269
[#1303]: https://github.com/SpeciesFileGroup/taxonworks/issues/1303
[#1467]: https://github.com/SpeciesFileGroup/taxonworks/issues/1467
[#1486]: https://github.com/SpeciesFileGroup/taxonworks/issues/1486
[#1772]: https://github.com/SpeciesFileGroup/taxonworks/issues/1772
[#1775]: https://github.com/SpeciesFileGroup/taxonworks/issues/1775
[#1943]: https://github.com/SpeciesFileGroup/taxonworks/issues/1943
[#2084]: https://github.com/SpeciesFileGroup/taxonworks/issues/2084
[#2186]: https://github.com/SpeciesFileGroup/taxonworks/issues/2186
[#2327]: https://github.com/SpeciesFileGroup/taxonworks/issues/2327
[#2423]: https://github.com/SpeciesFileGroup/taxonworks/issues/2423
[#2498]: https://github.com/SpeciesFileGroup/taxonworks/pull/2498
[#2509]: https://github.com/SpeciesFileGroup/taxonworks/issues/2509
[#2511]: https://github.com/SpeciesFileGroup/taxonworks/issues/2511
[#2519]: https://github.com/SpeciesFileGroup/taxonworks/pull/2519
[#2519]: https://github.com/SpeciesFileGroup/taxonworks/pull/2519
[#2523]: https://github.com/SpeciesFileGroup/taxonworks/pull/2523
[#2526]: https://github.com/SpeciesFileGroup/taxonworks/issues/2526
[#2528]: https://github.com/SpeciesFileGroup/taxonworks/issues/2528
[#2529]: https://github.com/SpeciesFileGroup/taxonworks/pull/2529
[#2530]: https://github.com/SpeciesFileGroup/taxonworks/pull/2530
[#2532]: https://github.com/SpeciesFileGroup/taxonworks/issues/2532
[#2533]: https://github.com/SpeciesFileGroup/taxonworks/issues/2533
[#2542]: https://github.com/SpeciesFileGroup/taxonworks/issues/2542
[#2543]: https://github.com/SpeciesFileGroup/taxonworks/issues/2543
[#2549]: https://github.com/SpeciesFileGroup/taxonworks/pull/2549
[#2558]: https://github.com/SpeciesFileGroup/taxonworks/issues/2558
[#2559]: https://github.com/SpeciesFileGroup/taxonworks/issues/2559
[#2562]: https://github.com/SpeciesFileGroup/taxonworks/issues/2562
[#2563]: https://github.com/SpeciesFileGroup/taxonworks/issues/2563
[#2567]: https://github.com/SpeciesFileGroup/taxonworks/issues/2567
[#2571]: https://github.com/SpeciesFileGroup/taxonworks/issues/1771

## [0.19.7] - 2021-09-09

### Add

- Add link to new type specimen task from type material form
- Export Observation::Media depictions as proxies for Otu depictions in NeXML [#2142]
- Protonym `verbatim_author` parens should be properly closed when present [#2453]
- Protonym `verbatim_author` can not contain digits (like years) [#2452]
- Generic date field component [#2451]
- New taxon determination component
- Smart selectors in asserted distribution and biological association quick forms.

### Changed

- Cleaned up taxon name navigator appearance
- Destroying a loanable object destroys corresponding LoanItems automatically [#2319]
- NeXML image URLs use shortened URLs
- Reorder date fields in comprehensive, extract and new collecting event tasks [#2450]
- Set Vue 3 reactive vuex state in comprehensive store, removed unnecesary mutations and getters
- Updated Ruby gems and Node packages
- Bumped database_cleaner
- Upgraded to ruby 6.1 [#2474]
- Remove Taxon determination slice from OTU quick forms(Radial object)
- Set active author tab in New taxon name [#2461]
- Moved `data-project-id` to project name
- Moved collection object soft validations in comprehensive task [#2491]
- Remove reactivity in map component. Maps should render much faster now

### Fixed

- Tazon name hierarchical navigation broken [#2487]
- CollectionObject filter type material facet bug
- Trim buttons in comprehensive task
- Trip code fields are empty after save.
- Confidence button
- spring not working on MacOS. Now RGeo/Proj is warmed up at initialization time
- Combination preview label in New combination task
- Smart selector is not refreshing after save [#2468]
- Group and formation fields in comprehensive task
- Changed date label [#2473]
- Warning message persists when date exists in User facet [#2480]
- Collection Object TODO List Task does not append right identifier number [#2486]
- Loan item checkboxes reset when loan items "Updated" [#2492]
- Loan item "select/deselect all" buttons missing after vue 3 migration [#2493]
- Checkbox unbinding is not synced with update in Loan task [#2495]
- Filter collection objects shortcuts
- Prevent duplicate shortcuts
- Observation matrix render error
- Fix identifier update in new type specimen task
- Radial menus are inheriting CSS properties in some cases [#2505]
- Taxon determinations list in comprehensive task

[#2487]: https://github.com/SpeciesFileGroup/taxonworks/issues/2487
[#2319]: https://github.com/SpeciesFileGroup/taxonworks/issues/2319
[#2142]: https://github.com/SpeciesFileGroup/taxonworks/issues/2142
[#2453]: https://github.com/SpeciesFileGroup/taxonworks/issues/2453
[#2452]: https://github.com/SpeciesFileGroup/taxonworks/issues/2452
[#2450]: https://github.com/SpeciesFileGroup/taxonworks/pull/2450
[#2451]: https://github.com/SpeciesFileGroup/taxonworks/issues/2451
[#2461]: https://github.com/SpeciesFileGroup/taxonworks/issues/2461
[#2468]: https://github.com/SpeciesFileGroup/taxonworks/issues/2468
[#2473]: https://github.com/SpeciesFileGroup/taxonworks/issues/2473
[#2474]: https://github.com/SpeciesFileGroup/taxonworks/pull/2474
[#2480]: https://github.com/SpeciesFileGroup/taxonworks/issues/2480
[#2486]: https://github.com/SpeciesFileGroup/taxonworks/issues/2486
[#2491]: https://github.com/SpeciesFileGroup/taxonworks/issues/2491
[#2492]: https://github.com/SpeciesFileGroup/taxonworks/issues/2492
[#2493]: https://github.com/SpeciesFileGroup/taxonworks/issues/2493
[#2495]: https://github.com/SpeciesFileGroup/taxonworks/issues/2495
[#2505]: https://github.com/SpeciesFileGroup/taxonworks/issues/2505

## [0.19.6] - 2021-08-20

### Added

- New namespace task [#1891]
- Taxon determination list lock button in comprehensive task [#2088] [#2443]
- Add elevation accuracy parsing for verbatim labels [#2448]

### Changed

- Date fields order in comprehensive task
- Auto advance date fields in comprehensive task
- Changed checkbox label `sortable fields` to `reorder fields` [#2442]
- Modified behaviour of Source autocomplete and pattern for limiting results
- Removed deprecated Travis CI files.

### Fixed

- Source autocomplete exact ID was not prioritized and/or skipped
- Keyboard shortcuts modal reopens when closing help [#2436]
- Title attribute contains html tags on citations in browse OTU
- Increment identifier in CO editor keeps number of leading zeros, changing length of number [#2435]
- Collecting event lock in comprehensive task
- Georeferences are not locked with collecting event [#2449]
- Elevation not being parsed from labels properly [#2447]

[#2088]: https://github.com/SpeciesFileGroup/taxonworks/issues/2088
[#1891]: https://github.com/SpeciesFileGroup/taxonworks/issues/1891
[#2435]: https://github.com/SpeciesFileGroup/taxonworks/issues/2435
[#2436]: https://github.com/SpeciesFileGroup/taxonworks/issues/2436
[#2442]: https://github.com/SpeciesFileGroup/taxonworks/pull/2442
[#2443]: https://github.com/SpeciesFileGroup/taxonworks/issues/2443
[#2447]: https://github.com/SpeciesFileGroup/taxonworks/pull/2447
[#2448]: https://github.com/SpeciesFileGroup/taxonworks/pull/2448
[#2449]: https://github.com/SpeciesFileGroup/taxonworks/issues/2443

## [0.19.5] - 2021-08-18

### Added

- Content smart selector
- Biological association list lock button in comprehensive task
- Dynamic shortcuts for radial annotator and radial object. Shortcut is the first letter of the slice

### Changed

- Replaced panels with modals in Content editor task
- Soft validation panel in new type specimen task
- Replaced create predicate with link to project attributes customization page in custom attributes section [#2426]
- Editing from Browse Collecting Event now redirects to Collecting Event task.

### Fixed

- Create georeference from verbatim does not take uncertainty into account [#2421]
- Cannot edit Georeference uncertainty in New collecting event task [#2420]
- Georeference edit/delete button does not show up immediately on creation [#2422]
- Unable to create a type specimen with an existing collection object
- Catalog number is not updating after selecting another type specimen
- Duplicate verbatim georeference on generate label in New collecting event and comprehensive tasks [#2427]
- Biological association list persist after save and create a new collection object in comprehensive task
- Comprehensive specimen task reset button adds false history entry in browser [#2432]
- Whitespace chars in label preventing georefs to be properly parsed [#2415]
- Rubocop broken settings
- Extra semicolon in collecting event label when verbatim locality is blank

[#2415]: https://github.com/SpeciesFileGroup/taxonworks/issues/2415
[#2420]: https://github.com/SpeciesFileGroup/taxonworks/issues/2420
[#2421]: https://github.com/SpeciesFileGroup/taxonworks/issues/2421
[#2422]: https://github.com/SpeciesFileGroup/taxonworks/issues/2422
[#2426]: https://github.com/SpeciesFileGroup/taxonworks/issues/2426
[#2432]: https://github.com/SpeciesFileGroup/taxonworks/issues/2432

## [0.19.4] - 2021-08-13

### Fixed

- Geographic areas not scoped in Georeferences pane until georeference added [#2408]
- Georeference from previous collecting event shows up on new collecting event [#2411]
- Fix biological associations in comprehensive form
- Removed events for links in radial navigation [#2412]

### Added

- Storage for PDF viewer

[#2408]: https://github.com/SpeciesFileGroup/taxonworks/issues/2408
[#2411]: https://github.com/SpeciesFileGroup/taxonworks/issues/2411
[#2412]: https://github.com/SpeciesFileGroup/taxonworks/issues/2412

## [0.19.3] - 2021-08-10

### Added

- Added soft-validation for loan if no docummentation
- Added validation on 5 date fields in the loan, setting the priority of events.
- Added search on alternative title in the Sorce autocomplete
- Pdf icon in citation by source
- Cancel function for http requests
- Edit mode for contents in Quick forms [#2385]
- Soft validation for collection object, type material, biological association, georeferences and taxon determinations in comprehensive task [#2396]
- Pinned icon for images in radial annotator [#1919]

### Fixed

- Biological association link_tag entities not metamorphosized [#2392]
- Updated sorting for sources in autocomplete. Sources used in the same project are prioritized
- Updated sorting for people in autocomplete. People used in the same project are prioritized
- Autocomplete in Interactive key task
- Copy and clone option in Matrix Row Coder
- Edit biological associations form, broken HTML and fields incorrectly mapped [#2370]
- Hidden pin and lock icons in asserted distribution quick form
- biological_association_link helper
- Confidence button
- Dynamic rows/columns are not destroyable [#2375]
- Asserted distribution edit view [#2371]
- Missing citation and soft validation icons in New asserted distribution task
- Typo preventing labels listings from working
- Refresh summary in data view after use radial annotator
- Collecting event soft validation in comprehensive task [#2091]
- Missing param for BibTex [#2397]
- Citation source not added to project if already in another project
- Incorrect TypeMaterial type type validation for ICN [#2378]

### Changed

- Biological association links now link to subject, association (click middle) and object
- Sort property, `name` to `cached` in Filter nomenclature [#2372]
- Replaced property `verbatim_author` to `cached_author_year` for csv download [#2373]
- Refactor notification code, replaced jQuery for js vanilla
- Keyboard shortcuts code, replaced jQuery with vanilla JS
- Pinboard code, replaced jQuery with vanilla JS
- Annotations code, replaced jQuery with vanilla JS
- Dropzone timeout [#2384]
- Edit link redirect to new collecting event task [#2387]
- Edit link redirect to comprehensive specimen digitization [#2394]
- Add source to project when tagged [#1436]
- Updated Ruby gems and Node packages
- Updated ruby gems

[#1436]: https://github.com/SpeciesFileGroup/taxonworks/issues/1436
[#2392]: https://github.com/SpeciesFileGroup/taxonworks/issues/2392
[#1919]: https://github.com/SpeciesFileGroup/taxonworks/issues/1919
[#2091]: https://github.com/SpeciesFileGroup/taxonworks/issues/2091
[#2370]: https://github.com/SpeciesFileGroup/taxonworks/issues/2370
[#2371]: https://github.com/SpeciesFileGroup/taxonworks/issues/2371
[#2372]: https://github.com/SpeciesFileGroup/taxonworks/issues/2372
[#2373]: https://github.com/SpeciesFileGroup/taxonworks/issues/2373
[#2375]: https://github.com/SpeciesFileGroup/taxonworks/issues/2375
[#2378]: https://github.com/SpeciesFileGroup/taxonworks/pull/2378
[#2384]: https://github.com/SpeciesFileGroup/taxonworks/issues/2384
[#2385]: https://github.com/SpeciesFileGroup/taxonworks/issues/2385
[#2387]: https://github.com/SpeciesFileGroup/taxonworks/issues/2387
[#2391]: https://github.com/SpeciesFileGroup/taxonworks/issues/2391
[#2394]: https://github.com/SpeciesFileGroup/taxonworks/issues/2394
[#2397]: https://github.com/SpeciesFileGroup/taxonworks/issues/2397

## [0.19.2] - 2021-07-27

### Added

- OriginRelationship display in Browse collection object [#2362]
- Accession/Deaccession section in Collection object match task [#2353]
- Similar objects section in MRC
- Soft validation in Edit/new matrix task
- Update download form [#2335]
- Check and question icons

### Changed

- Upgraded from Ruby version 2.7.3 to 2.7.4
- Updated ruby gems
- Object validation component

### Fixed

- Autocomplete in Interactive key task
- Copy and clone option in Matrix Row Coder
- Edit biological associations form [#2370]

[#2370]: https://github.com/SpeciesFileGroup/taxonworks/issues/2370

## [0.19.2] - 2021-07-27

### Added

- OriginRelationship display in Browse collection object [#2362]
- Accession/Deaccession section in Collection object match task [#2353]
- Similar objects section in MRC
- Soft validation in Edit/new matrix task
- Update download form [#2335]
- Check and question icons

### Changed

- Upgraded from Ruby version 2.7.3 to 2.7.4
- Updated ruby gems
- Object validation component

### Fixed

- Help plugin
- Original relationships in Collection object quick form
- CO Quick forms in comprehensive specimen digitization [#2354]
- Biological associations in OTU quick forms
- Update type species in new taxon name task

[#2362]: https://github.com/SpeciesFileGroup/taxonworks/issues/2362
[#2353]: https://github.com/SpeciesFileGroup/taxonworks/issues/2353
[#2354]: https://github.com/SpeciesFileGroup/taxonworks/issues/2354

## [0.19.1] - 2021-07-15

### Added

- Autogenerated description for OTU based on observation_matrix
- Description section in Browse OTU
- `observation_matrix_id` param in Browse OTU task
- Description in Matrix row coder

### Changed

- Update `per` value from 5 to 500 in citations controller [#2336]
- Updated ruby gems
- Upgraded biodiversity gem to 5.3.1 (uses named params)

### Fixed

- Show selected options for biological associations in comprehensive specimen digitization task [#2332]
- Option to hide "Attributes", "Buffered", "Citations" and "Depictions" sections in comprehensive specimen digitization task [#2333]
- Missing fields in comprehensive form
- Fields not showing in "original combination and rank" section in New taxon name [#2346]

[#2332]: https://github.com/SpeciesFileGroup/taxonworks/issues/2332
[#2333]: https://github.com/SpeciesFileGroup/taxonworks/issues/2333
[#2336]: https://github.com/SpeciesFileGroup/taxonworks/issues/2336
[#2346]: https://github.com/SpeciesFileGroup/taxonworks/issues/2346

## [0.19.0] - 2021-07-08

### Added

- Added new ICZN status: Invalid family group name due to synonymy of type genus replaced before 1961
- Edit image matrix and view image matrix in observation matrices dashboard
- WTK component in comprehensive digitization form [#2245]
- Add invalid relationship checkbox on clone button in New taxon name task [#2171]
- Download PDF button for documents in New source task [#2102]
- Padial annotator for sources in New asserted distribution task [#2105]
- Radial annotator for references in Browse Nomenclature/OTU tasks [#2103]
- Depict person in New image task [#2321]
- Move to `person` option for Depictions slice in Radial annotator
- Sort by nomenclature in edit/new observation matrix task [#1748]
- Added authors facet in Filter nomenclature task
- Citations panel for Collection object section with lock option in comprehensive specimen digitization task [#2328]

### Changed

- Updated ruby gems
- Migrate Vue 2.6 to Vue 3.1.4
- `geographic_area_ids` to `geographic_area_id` in collection objects controller
- Manage synonyms display only one level children in New taxon name [#2213]
- Filter status and relationships according nomenclatural code in Filter nomenclature task [#2157]
- User facet data range now allows to search for both criteria (`updated_at`, `created_at`) [#2317]

### Fixed

- Updated author string for botanical names
- Timeline rendering error in Browse OTU
- Fix wildcard by attribute in Filter collection object
- Confidences modal height in radial annotator [#2304]
- Fix empty search in Filter collection objects
- Clean documents list on reset in New source
- Missing hexagon soft validation in comprehensive specimen digitization task
- Match by collection object is and tag creation in Collection object match
- Destroy container when all other objects in container are deleted [#2322]
- Clicking on "Tag" in Filter collection objects does not add tag [#2323]

[#1748]: https://github.com/SpeciesFileGroup/taxonworks/issues/1748
[#2102]: https://github.com/SpeciesFileGroup/taxonworks/issues/2102
[#2103]: https://github.com/SpeciesFileGroup/taxonworks/issues/2103
[#2105]: https://github.com/SpeciesFileGroup/taxonworks/issues/2105
[#2157]: https://github.com/SpeciesFileGroup/taxonworks/issues/2157
[#2171]: https://github.com/SpeciesFileGroup/taxonworks/issues/2171
[#2213]: https://github.com/SpeciesFileGroup/taxonworks/issues/2213
[#2245]: https://github.com/SpeciesFileGroup/taxonworks/issues/2245
[#2304]: https://github.com/SpeciesFileGroup/taxonworks/issues/2304
[#2317]: https://github.com/SpeciesFileGroup/taxonworks/issues/2317
[#2321]: https://github.com/SpeciesFileGroup/taxonworks/issues/2321
[#2322]: https://github.com/SpeciesFileGroup/taxonworks/issues/2322
[#2323]: https://github.com/SpeciesFileGroup/taxonworks/issues/2323

## [0.18.1] - 2021-06-09

### Added

- Params for `/api/v1/images/` [#1906]
- Params referenced in `/collection_objects` to `/collecting_events`
- `/api/v1/taxon_name_classifications/` endpoint [#2276]
- `/api/v1/taxon_name_relationships/` endpoint [#2277]
- TaxonName cached_is_valid boolean, takes into account Relationships and Classifications
- Status to TaxonName autocomplete [#2086]
- otu_filter param to interactive keys task
- Radial annotator in New extract [#2272]

### Fixed

- Fix for author string for unjustified emendation
- Scope has_many related data to project properly [#2265]
- Refresh event for smart selectors [#2255]
- Edit type material in comprehensive form [#2253]
- Reset selected ids on new search in observation matrices dashboard
- Tiff images are not render on image viewer
- Removed reachable `byebug` call
- Protocol not displayed after select it [#2279]
- image aspect ratio in Transcribe depiction trask [#2273]

### Changed

- Unify Task Collecting Event filter look/feel [#2203]
- Params to `/taxon_name_relationships`, see [#2277]
- CoL Data Package scoping updates
- Removed incompatible identifier object type check for Identifier filter concerns
- Unified some CollectingEvent filter param to singular pattern (collector_ids, otu_ids, geographic_area_ids)
- Plural params for identifiers API endpoint merged to array single form. e.g., identifier_object_ids[]=47&identifier_object_ids[]=2232 => identifier_object_id[]=47&identifier_object_id[]=2232. [#2195]
- Updated Ruby gems and node packages
- `that_is_valid` scope now references `cached_is_valid` [#2242]
- `that_is_invalid` scope now references `cached_is_valid` [#2242]
- `calculated_valid` replaces `that_is_valid` [#2242]
- `calculated_invalid` replaces `that_is_invalid` [#2242]
- remove unused TaxonName#cached_higher_classification

[#2265]: https://github.com/SpeciesFileGroup/taxonworks/issues/2265
[#1906]: https://github.com/SpeciesFileGroup/taxonworks/issues/1906
[#2203]: https://github.com/SpeciesFileGroup/taxonworks/issues/2203
[#2276]: https://github.com/SpeciesFileGroup/taxonworks/issues/2276
[#2277]: https://github.com/SpeciesFileGroup/taxonworks/issues/2277
[#2195]: https://github.com/SpeciesFileGroup/taxonworks/pull/2195
[#2242]: https://github.com/SpeciesFileGroup/taxonworks/issues/2242
[#2086]: https://github.com/SpeciesFileGroup/taxonworks/pull/2086
[#2253]: https://github.com/SpeciesFileGroup/taxonworks/issues/2253
[#2255]: https://github.com/SpeciesFileGroup/taxonworks/issues/2255
[#2272]: https://github.com/SpeciesFileGroup/taxonworks/issues/2272
[#2273]: https://github.com/SpeciesFileGroup/taxonworks/issues/2273
[#2279]: https://github.com/SpeciesFileGroup/taxonworks/issues/2279

## [0.18.0] - 2021-05-14

### Added

- Added `destroyed_redirect` to object radial JSON
- "Not specified" facet to Filter nomenclature [#2226]
- New extract task interface [#1934]
- citation experiment `/api/v1/cite/count_valid_species?taxon_name=Pteromalus` [#2230]
- jsconfig.json for Visual Studio Code
- Image matrix viewer in Image matrix
- Image matrix button in observation dashboard task
- Image matrix link in Interactive keys task
- Export scss vars to javascript
- Pagination count in Filter nomenclature
- OTU depictions column on view mode in Image matrix task
- Grid table component
- SVG Icon component
- OTU depictions draggable in image matrix
- Observations depictions in Browse OTU
- `Ctrl/Alt + V` shortcut for New Collecting event in Comprehensive task [#2248]
- Zoom button in comprehensive form

### Changed

- CollectingEvent autocomplete/object_Tag only shows verbatim lat/long
- Removed `allow_destroy` from object radial JSON
- Made returning count from /controlled_vocabulary_terms optional # @jlpereira Potentially UI breaking check for use, and add &count=true to request if required
- Removed quantification fields from Extract
- Warning message on nuke action in Grid digitize task [#2229]
- Upgraded from Ruby version 2.7.2 to 2.7.3
- Upgraded to Node 14 LTS
- Updated Ruby gems and Node packages
- node-sass to dart-sass
- Refactor image matrix edit table
- Webpack configuration to export sass vars
- Images size in image section on Browse otu

### Fixed

- JSON for geographic area parents (no parent raise)
- Hide soft validation section if is empty in New collecting events task
- 404 error when deleting records from data interfaces [#2223]
- Rank order on New combination preview
- Redirect after destroy a combination [#2169]
- Drag and drop depictions in Image Matrix
- Georeference error message in comprehensive task [#2222]
- Number of uses not displayed in Uniquify people task [#2219]
- SVG Image box in comprehensive [#2262]

[#1934]: https://github.com/SpeciesFileGroup/taxonworks/issues/1934
[#2169]: https://github.com/SpeciesFileGroup/taxonworks/issues/2169
[#2219]: https://github.com/SpeciesFileGroup/taxonworks/issues/2219
[#2222]: https://github.com/SpeciesFileGroup/taxonworks/issues/2222
[#2223]: https://github.com/SpeciesFileGroup/taxonworks/pull/2223
[#2226]: https://github.com/SpeciesFileGroup/taxonworks/pull/2226
[#2229]: https://github.com/SpeciesFileGroup/taxonworks/issues/2229
[#2230]: https://github.com/SpeciesFileGroup/taxonworks/issues/2230
[#2248]: https://github.com/SpeciesFileGroup/taxonworks/issues/2248

## [0.17.1] - 2021-04-30

### Added

- Moved endpoints to own model file
- Permit params on client side
- OTU picker on new observation matrix [#2209]

### Fixed

- Frame overlaps in interactive key task [#2202]
- Parse coordinate characters on comprehensive and new collecting event tasks
- Hide row/column panel on new observation matrix
- Soft validation section is always visible [#2211]
- Ambiguous column problem in query for previous/next collecting event navigation.
- Merge people count [#2218]

### Changed

- Replaced 1KB minimum image file size restriction with dimensions check (16 pixels minimum each) [#2201]
- Switch selector on new observation matrix
- Increment pdf filesize to 512MB [#2212]
- Updated gems and npm packages

[#2201]: https://github.com/SpeciesFileGroup/taxonworks/issues/2201
[#2202]: https://github.com/SpeciesFileGroup/taxonworks/issues/2202
[#2209]: https://github.com/SpeciesFileGroup/taxonworks/issues/2209
[#2211]: https://github.com/SpeciesFileGroup/taxonworks/issues/2211
[#2212]: https://github.com/SpeciesFileGroup/taxonworks/issues/2212
[#2218]: https://github.com/SpeciesFileGroup/taxonworks/issues/2218

## [0.17.0] - 2021-04-23

### Added

- Adds SoftValidation component with fix buttons, and wrench (goto fix) links [#207]
- Database index on `Identifiers#cached`
- Tests for base #next/#previous [#2163]
- `create_backup_directory` flag to create backup directory if it does not exist for taxonworks rake tasks requiring `backup_directory`.
- Edit inline options on edit/new loan task [#2184]
- Shortcut legend on new taxon name task
- Help tip and placeholder for definition in Manage controlled vocabulary task [#2196]

### Fixed

- Bad `project_token` to API should not raise
- Descriptor::Qualitative destruction destroys rather than raises when character states unused.
- Previous navigation [#2163]
- Documenting source doesn't add source to project [#2172]
- Added missing params biocuration_class_ids and biological_relationship_ids to collection_objects_controller filter params. [skip-ci]
- incorrect author string for misspelled combination is fixed
- Missing data migration for `ObservationMatrixColumnItem::SingleDescriptor` to `ObservationMatrixColumnItem::Single:Descriptor`
- Show observation matrices count on radial object [#2158]
- Overflow on New observation matrix [#2168]
- Clear geographic area after reset [#2174]
- PK sequence not set up properly on project export
- Local identifiers' cached values not being updated when updating namespace [#2175]
- Uncertainty sign not populating in label [#2109]
- Pressing the reset button doesn't reset the by attribute facet in Filter collection object [#2180]
- Fix routes in edit/new observation matrices task [#2198]

### Changed

- Refactor SoftValidations and params including specs [#1972][#768]
- Removed legacy non TaxonWorks agnostic import rake tasks (moving to their own repos)
- Updated script predicting masculine, feminine and neuter species name forms
- Changed how `GeographicArea#find_by_lat_long` is built (UNION, not OR)
- Changed TaxonName string for superspecies names
- Updated y18n node package to version 4.0.1 [#2160]
- Replaced Canvas for SVG radial menu
- Close radial object after select a matrix on observation matrices slice [#2165]
- Radial menu slices position

[#768]: https://github.com/SpeciesFileGroup/taxonworks/issues/768
[#207]: https://github.com/SpeciesFileGroup/taxonworks/issues/207
[#1972]: https://github.com/SpeciesFileGroup/taxonworks/issues/1972
[#2109]: https://github.com/SpeciesFileGroup/taxonworks/issues/2109
[#2163]: https://github.com/SpeciesFileGroup/taxonworks/issues/2163
[#2160]: https://github.com/SpeciesFileGroup/taxonworks/issues/2160
[#2168]: https://github.com/SpeciesFileGroup/taxonworks/issues/2168
[#2172]: https://github.com/SpeciesFileGroup/taxonworks/issues/2172
[#2175]: https://github.com/SpeciesFileGroup/taxonworks/issues/2175
[#2174]: https://github.com/SpeciesFileGroup/taxonworks/issues/2174
[#2184]: https://github.com/SpeciesFileGroup/taxonworks/issues/2184
[#2196]: https://github.com/SpeciesFileGroup/taxonworks/issues/2196
[#2198]: https://github.com/SpeciesFileGroup/taxonworks/issues/2198

## [0.16.6] - 2021-03-26

### Added

- Community stats for `/api/v1/stats` [#2061]
- Add by-project param for `/api/v1/stats` [#2056]

### Fixed

- `browse_otu_link` handles nil [#2155]

[#2056]: https://github.com/SpeciesFileGroup/taxonworks/issues/2056
[#2061]: https://github.com/SpeciesFileGroup/taxonworks/issues/2061
[#2155]: https://github.com/SpeciesFileGroup/taxonworks/issues/2155
[#2158]: https://github.com/SpeciesFileGroup/taxonworks/issues/2158
[#2165]: https://github.com/SpeciesFileGroup/taxonworks/issues/2165

## [0.16.5] - 2021-03-25

### Added

- softvalidation fix for transfer of type species into coordinate subgenus
- Link from Browse colleciton object to Browse OTU for current OTU det [#2154]
- Collection object filter params for preparation and buffered fields [#2118]
- Added soft_validations and fixes for coordinate name citations and roles.
- `/collection_objects/123/navigation.json` route/view
- Determination, OTU and repository smart selectors on New image task [#2101]
- Georeferences coordinates in label generate on New collecting event [#2107]
- Lock buttons on New image [#2101]
- Open PDF slider in all tabs [#2106]
- TaxonName autocomplete by internal id
- bind `alt/ctrl + f` to focus the search autocomplete [#2132]
- Annotations on Browse nomenclature
- Collectors facet on Filter collection objects task
- Preview use panel on Manage controlled vocabulary [#2135]

### Changed

- Renamed -`otus_redirect` to `browse_otu_link`
- Updated Protonym.list_of_coordinate_names query. It helps for soft validation.
- Nexus output file was modified to present full name of the of the taxon. TNT export was not changed.
- Lock background color [#2112]
- sortArray function now return a natural sort
- Open confirmation modal and focus new button on New taxon name
- Next and previous links for id and identifier on comprehensive task [#2134]
- Determiner facet on Filter collection objects task
- Updated gems (`bundle update` without altering `Gemfile`)

### Fixed

- updated softvalidation for non binominal names
- updated label for species-group rank TaxonName
- Compute print column divisions with barcode style labels [#1993]
- Object tag for TaxonNameRelationship inverted [#2100]
- Collection object filter, collecting event related params were not being passed [#1807]
- Collection object filter with/out facets, in part [#1455]
- CoLDP missing values for names without original combinations [#2146]
- Multiple parent OTUs via parent_otu_id raised in CoLDp export [#2011]
- Not being able to get pinboard items on some circumstances
- `Request-URI Too Large` loading georeferences on Browse OTU
- Tab order near parent when name is pinned [#2130]
- Spinner in distribution section on Browse OTU
- Destroying a container goes to 404 page [#2133]
- Missing Determiner param [#2119]
- Refresh status and relationship list on rank change [#2010]
- Remove map shapes after reset form on Filter collection objects
- Disabled `Create georeference from verbatim` button when latitude and longitude are not available [#2152]
- Fix create determinations and biocurations before turn off the spinner [#1991]

[#1993]: https://github.com/SpeciesFileGroup/taxonworks/issues/1993
[#1991]: https://github.com/SpeciesFileGroup/taxonworks/issues/1991
[#2100]: https://github.com/SpeciesFileGroup/taxonworks/issues/2100
[#2154]: https://github.com/SpeciesFileGroup/taxonworks/issues/2154
[#1455]: https://github.com/SpeciesFileGroup/taxonworks/issues/1455
[#1807]: https://github.com/SpeciesFileGroup/taxonworks/issues/1807
[#2114]: https://github.com/SpeciesFileGroup/taxonworks/issues/2114
[#2146]: https://github.com/SpeciesFileGroup/taxonworks/issues/2146
[#2010]: https://github.com/SpeciesFileGroup/taxonworks/issues/2010
[#2011]: https://github.com/SpeciesFileGroup/taxonworks/issues/2011
[#2101]: https://github.com/SpeciesFileGroup/taxonworks/issues/2101
[#2106]: https://github.com/SpeciesFileGroup/taxonworks/issues/2101
[#2107]: https://github.com/SpeciesFileGroup/taxonworks/issues/2107
[#2112]: https://github.com/SpeciesFileGroup/taxonworks/issues/2112
[#2118]: https://github.com/SpeciesFileGroup/taxonworks/issues/2118
[#2119]: https://github.com/SpeciesFileGroup/taxonworks/issues/2119
[#2130]: https://github.com/SpeciesFileGroup/taxonworks/issues/2130
[#2131]: https://github.com/SpeciesFileGroup/taxonworks/issues/2131
[#2132]: https://github.com/SpeciesFileGroup/taxonworks/issues/2132
[#2133]: https://github.com/SpeciesFileGroup/taxonworks/issues/2133
[#2152]: https://github.com/SpeciesFileGroup/taxonworks/issues/2133
[#2135]: https://github.com/SpeciesFileGroup/taxonworks/issues/2135

## [0.16.4] - 2021-03-09

### Added

- Multiple presnece/absence params for collection objects filter [#2080]
- Buffered field facets for collection object [#1456], [#1835]
- Filter collection objects by determiner (Person) [#1835]
- Tag smart selector on create collection object in New collecting event task [#2066]
- Year field on person source in new source task
- Create new biocuration and in relationship links in filter collection object
- Determiner in filter collection object
- HEIC image format support
- PDF drop box on new source task [#2094]
- Confirmation modal to clone source [#2099]
- Smart selector on attributions in Radial annotator [#2081]

### Fixed

- Soft validation scope for AssertedDistributions not scoped to taxon [#1971]
- Uniquifying 2 people attached to the same source raises [#2078]
- Render Source::Human cached with year, udpate `citation_tag` [#2067]
- Qualitative states in matrix row coder order correctly [#2076]
- Better source cached filter wildcards [#1557]
- Observation matrices hub link [#2071]
- Refresh button component [#2085]
- Update comprehensive url [#2096]
- `/units.json` called 2x [#2089]
- Edit `error radius` of a georeference in new collecting event task [#2087]
- Previous and next navigate navigation links [#2039]

### Changed

- Now using ImageMagick 7 instead of 6
- Production and development docker images are now based off a single base image
- Development docker environment uses rvm instead of rbenv (matching version manager that has been used for production)
- Updated npm packages

[#1971]: https://github.com/SpeciesFileGroup/taxonworks/issues/1971
[#2039]: https://github.com/SpeciesFileGroup/taxonworks/issues/2039
[#2078]: https://github.com/SpeciesFileGroup/taxonworks/issues/2078
[#2067]: https://github.com/SpeciesFileGroup/taxonworks/issues/2067
[#2076]: https://github.com/SpeciesFileGroup/taxonworks/issues/2076
[#1557]: https://github.com/SpeciesFileGroup/taxonworks/issues/1557
[#1835]: https://github.com/SpeciesFileGroup/taxonworks/issues/1835
[#1456]: https://github.com/SpeciesFileGroup/taxonworks/issues/1456
[#2080]: https://github.com/SpeciesFileGroup/taxonworks/issues/2080
[#2066]: https://github.com/SpeciesFileGroup/taxonworks/issues/2066
[#2071]: https://github.com/SpeciesFileGroup/taxonworks/issues/2071
[#2081]: https://github.com/SpeciesFileGroup/taxonworks/issues/2081
[#2085]: https://github.com/SpeciesFileGroup/taxonworks/issues/2085
[#2087]: https://github.com/SpeciesFileGroup/taxonworks/issues/2087
[#2089]: https://github.com/SpeciesFileGroup/taxonworks/issues/2089
[#2094]: https://github.com/SpeciesFileGroup/taxonworks/issues/2094
[#2096]: https://github.com/SpeciesFileGroup/taxonworks/issues/2096
[#2099]: https://github.com/SpeciesFileGroup/taxonworks/issues/2099

## [0.16.3] - 2021-02-26

### Added

- Additional date recognition format in date RegEx
- Pagination on Browse Annotations [#1438]
- New combination for subgenus [#748]
- Warn about unsaved changes on Accession metadata [#1858]

### Fixed

- `eventDate`/`eventTime` output format not being ISO8601-compliant [#1939]
- Some value label in Filter sources
- Dropzone error message
- Redirect to Image Matrix on OTU Radial [#2033]
- Race condition problem when generating dwc_occurrences indexing

### Changed

- Pagination in Filter sources
- Replaced geckodriver-helper with webdrivers gem
- Improvement sort table on collection object, source and nomenclature filters

[#748]: https://github.com/SpeciesFileGroup/taxonworks/issues/748
[#1438]: https://github.com/SpeciesFileGroup/taxonworks/issues/1438
[#1858]: https://github.com/SpeciesFileGroup/taxonworks/issues/1858
[#1939]: https://github.com/SpeciesFileGroup/taxonworks/issues/1939
[#2033]: https://github.com/SpeciesFileGroup/taxonworks/issues/2033

## [0.16.2] - 2021-02-18

### Added

- Additional date recognition format in date RegEx
- Fields with/out some value facet for Source filter [#2023]
- Keyword params to TaxonName API
- Adds database index to Sour title, year, author
- Keyword and/or logic in Tag facets (throughout) [#2026], [#2032]
- `/ap1/v1/stats` endpoint [#1871]
- `papertrail.json?object_global_id=`
- Quick label on collection object quick form [#2003]
- Lock biological relationship in radial object [#2036]
- Confirmation popup to delete a type material in comprehensive
- Tag facet to filter nomenclature [#2047]

### Changed

- Checkmark on verbatim should visible only
- Updated gems (`bundle update` without altering `Gemfile`)
- Updated node packages (`npm update` without altering `packages.json`)
- Changed `verbatim author` for `cached_author_year` in filter nomenclature
- Keywords styled after choice in Tag facet
- Keywords removed from all list after choice in Tag facet

### Fix

- Model LoanItem - Tagged batch adds tag, not object [#2051]
- Prevent non-loanable things being loaned [#2043]
- `ancestors` param properly permitted TaxonName api/filter
- TaxonName#name allowed spaces [#2009]
- Fix help tip of pinboard navigator shortcut
- Generate label button [#2002]
- Save collectors in new collecting event task [#2016]
- Fix image viewer on filter image task
- Image caption modal size [#2030]
- Set created loan object [#2042]
- Refactor edit load items [#2044]

[#2032]: https://github.com/SpeciesFileGroup/taxonworks/issues/2032
[#2051]: https://github.com/SpeciesFileGroup/taxonworks/issues/2051
[#2043]: https://github.com/SpeciesFileGroup/taxonworks/issues/2043
[#2026]: https://github.com/SpeciesFileGroup/taxonworks/issues/2026
[#2023]: https://github.com/SpeciesFileGroup/taxonworks/issues/2023
[#2009]: https://github.com/SpeciesFileGroup/taxonworks/issues/2009
[#1871]: https://github.com/SpeciesFileGroup/taxonworks/issues/1871
[#2002]: https://github.com/SpeciesFileGroup/taxonworks/issues/2002
[#2003]: https://github.com/SpeciesFileGroup/taxonworks/issues/2003
[#2012]: https://github.com/SpeciesFileGroup/taxonworks/issues/2012
[#2016]: https://github.com/SpeciesFileGroup/taxonworks/issues/2016
[#2030]: https://github.com/SpeciesFileGroup/taxonworks/issues/2030
[#2042]: https://github.com/SpeciesFileGroup/taxonworks/issues/2042
[#2044]: https://github.com/SpeciesFileGroup/taxonworks/issues/2044
[#2045]: https://github.com/SpeciesFileGroup/taxonworks/issues/2045
[#2047]: https://github.com/SpeciesFileGroup/taxonworks/issues/2047

## [0.16.1] - 2021-01-26

### Fixed

- Missing `depiction_object_type` on New image task [#1995]
- Sort case-insensitive [#1985]

[#1985]: https://github.com/SpeciesFileGroup/taxonworks/issues/1985
[#1995]: https://github.com/SpeciesFileGroup/taxonworks/issues/1995

## [0.16.0] - 2021-01-25

### Added

- New collecting event task [#1530]
- "Quick" collection objects options from new collecting event task
- New WKT georeference inputs
- Auto-georeference and date Collecting Events by depicting images with pertinent EXIF data
- Route linting specs
- Generate label (alpha), pastes values into print label input
- Collecting event navigation options (next/previous with/out <many things>
- Nested_attributes for Labels
- Collection object/and collecting event navigation options/bridges
- `/collecting_events/preview?<filter_params>` a preview look for brief tables
- Subclasses for labels:`Label::QrCode`, `Label::Code128`
- Include `rqrcode`, `barby` for barcode rendering
- Add `label` attribute to Label JSON response that renders QR code
- Add accommodation for printing pages of barcode-based labels
- Add `Georeference::Wkt` an anonymous WKT based georeference assertion
- Add option to disable name-casing when Person is created from `/people/new` [#1967]
- Full CASTOR (taxon names batch load) example template, CASTOR preview notices
- New ICZN class added: NoDiagnosisAfter1930AndRejectedBefore2000 for family-group names
- Add image attributions, original citation and editor options in image viewer [#1978]
- Browse current OTU button in Browse OTU

### Changed

- Moved buttons in collecting event on comprehensive task [#1986]
- Improved collecting event status in smart selector on comprehensive digitization
- Some tasks route names were "malformed" and renamed
- ENV variable`TAXONWORKS_TEST_LINTING=true` must now be `true`, not anything, to trigger linting specs
- Setting `Identifier#cached` uses a build getter to enable Label building
- Georeference validation requires CollectingEvent (enabled by proper use of `:inverse_of`)
- Tweak to how `pinned?` is calculated trying to eliminate database calls
- Minor cleanup of batch preview layouts
- Changed softvalidation message for names being on Official ICZN lists
- Fetch codecov, seedback and closure_tree gems from RubyGems.
- Updated gems (`bundle update` without altering `Gemfile`).
- Remove `no_leaves`= true from taxon name on filter images task [#1953]
- Turn off autocomplete feature on vue autocomplete [#1956]
- Limited CoLDP exports runtime to 1 hour and 2 attemps.
- Turn off autocomplete on new taxon name task
- Replaced display name attribute for object_label in parent autocomplete on New taxon name task
- Filter task by name only [#1962]
- Search geographic area by verbatim coordinates on new collecting event
- Show coordinates from verbatim georeference
- Parsed verbatim label to fields
- Parsed EXIF coordinates to verbatim fields
- Changed autocomplete label [#1988]
- Using newer biodiversity gem from official source
- Updated gems (`bundle update` without altering `Gemfile`)

### Fixed

- CoLDP [sic], errant chresonym, and basionym ids for misspellings
- Loan items reference proper housekeeping in table
- Line links of batch-preview results
- broken API download link for exported references [#1908]
- removed BASIS task stub [#1716]
- `/api/v1/notes` project scoping [#1958]
- `is_community?` reporting `false` for some models without `project_id`
- New source after cloning not display changes on authors / editors lists
- Edit taxon name firing multiple updates when updating gender [#1970]
- Correct image size on image viewer
- Save pages before clone person on new taxon name [#1977]
- Correct count display of attributions [#1979]
- Uncheck collecting event option [#1980]
- Trip Code/Identifier not visible in header of Edit collecting event [#1990]

[#1530]: https://github.com/SpeciesFileGroup/taxonworks/issues/1530
[#1716]: https://github.com/SpeciesFileGroup/taxonworks/issues/1716
[#1908]: https://github.com/SpeciesFileGroup/taxonworks/issues/1908
[#1949]: https://github.com/SpeciesFileGroup/taxonworks/issues/1949
[#1953]: https://github.com/SpeciesFileGroup/taxonworks/issues/1953
[#1956]: https://github.com/SpeciesFileGroup/taxonworks/issues/1956
[#1958]: https://github.com/SpeciesFileGroup/taxonworks/issues/1958
[#1963]: https://github.com/SpeciesFileGroup/taxonworks/issues/1963
[#1967]: https://github.com/SpeciesFileGroup/taxonworks/issues/1967
[#1970]: https://github.com/SpeciesFileGroup/taxonworks/issues/1970
[#1977]: https://github.com/SpeciesFileGroup/taxonworks/issues/1977
[#1978]: https://github.com/SpeciesFileGroup/taxonworks/issues/1978
[#1979]: https://github.com/SpeciesFileGroup/taxonworks/issues/1979
[#1980]: https://github.com/SpeciesFileGroup/taxonworks/issues/1980
[#1986]: https://github.com/SpeciesFileGroup/taxonworks/issues/1986
[#1988]: https://github.com/SpeciesFileGroup/taxonworks/issues/1988
[#1990]: https://github.com/SpeciesFileGroup/taxonworks/issues/1990

## [0.15.1] - 2020-12-14

### Added

- `Person` can not be active for > 119 years
- Show buffered values in `Task - Browse collection objects` [#1931]
- Default pin button on Uniquify people task
- Checkbox to Select/unselect all match people on Uniquify people task [#1921]
- Pixels to centimeter on new image task

### Changed

- Clean timeline display in `Task - Browse collection objects`
- `db:seed` displays password for created users and adds admin to Default project [#1913]
- Start date needs to be set before set end date on Housekeeping facet
- Bump node package `ini` from 1.3.5 to 1.3.7

### Fixed

- CVT smart selectors/pinboard scope broken [#1940][#1941]
- Image filter `ancestor_id` was to be `taxon_name_id` or `taxon_name_id[]` [#1916]
- Bad Image select_option sort [#1930]
- Housekeeping filter params now less restrictive [#1920] PENDING UI TEST
- ShallowPolymorphic called in `.json` form [#1928]
- Documentation of param names, examples, for the "CASTOR" taxon name batch load [#1926]
- `tw:db:load` task not handling settings reliably. [#1914]
- Set `pulse` attribute true on radial annotator for object with annotations on data views and Browse nomenclature task
- Invalid attribute `:note` in Note API result view.
- Malformed PDF exception handling in Document model.
- Clipboard copy shortcut
- Source hub link on Citations by source task
- Clean content editor after change a topic

[#1941]: https://github.com/SpeciesFileGroup/taxonworks/issues/1941
[#1940]: https://github.com/SpeciesFileGroup/taxonworks/issues/1940
[#1916]: https://github.com/SpeciesFileGroup/taxonworks/issues/1916
[#1931]: https://github.com/SpeciesFileGroup/taxonworks/issues/1931
[#1930]: https://github.com/SpeciesFileGroup/taxonworks/issues/1930
[#1920]: https://github.com/SpeciesFileGroup/taxonworks/issues/1920
[#1928]: https://github.com/SpeciesFileGroup/taxonworks/issues/1928
[#1926]: https://github.com/SpeciesFileGroup/taxonworks/issues/1926
[#1913]: https://github.com/SpeciesFileGroup/taxonworks/issues/1913
[#1914]: https://github.com/SpeciesFileGroup/taxonworks/issues/1914
[#1921]: https://github.com/SpeciesFileGroup/taxonworks/issues/1921

## [0.15.0] - 2020-11-30

### Added

- Export project database task [#1868]
- Additional collecting methods recognized from the collecting event label
- Added content filter, API endpoints [#1905]
- New greatly simplified controller concern `ShallowPolymorphic` for handling link b/w shallow routes and filters
- Note filter improvements, specs, new params, API exposure [#XXX]
- `person#sources` `has_many` (very slight potential for issues)
- Multiple new people filter params, see `lib/queries/person/filter.rb` [#1859]
- People can be Tagged
- Added image filter [#1454]
- Added image smart selector [#1832]
- Added `pixels_to_centimeter` to images [#1785]
- PENDING TEST - API - `sort` (with `classification`, `alphabetical` options) to `/taxon_names` [#1865]
- Taxon determination, citations and collecting event information in specimen record on browse OTU
- Serial facet on filter sources
- Pulse animation for radial annotator [#1822]
- OTU column in asserted distribution on Browse OTU [#1846]
- Radial annotator on Uniquify people task
- History title on Browse nomenclature
- otu_ids param on Image matrix task
- Open image matrix button on Interactive keys task
- Citations on image response
- View mode on image matrix
- Lock view option for smart selector
- Sortable option to lock column/rows on edit/new observation matrix task [#1895]
- Media Descriptor support on Matrix Row Coder [#1896]
- Free Text Descriptor support on Matrix Row Coder [#1896]
- Search source on New source task [#1899]
- Link to Browse OTU on New asserted distribution task [#1893]
- Link to Browse OTU on comprehensive specimen digitization [#1889]

### Fixed

- Potential issue (may be others) with CoLDP raising in the midst of large exports
- People filter role + name [#1662]
- Fix family synonym validation [#1892]
- Fix matrix view row order [#1881]
- CVT view helper bug with predicates
- Fixed database seeding bugs.
- Fixed display problem of OTUs without taxon name on Browse OTU
- Edit asserted distribution on quick forms
- Reference overflow on Browse nomenclature
- Date requested filled automatically [#1872]
- Remove collecting event on comprehensive specimen digitization [#1878]
- Loan smart selector DB query.
- Label overlap on menu on observation matrices view [#1894]
- Remove repository on comprehensive specimen digitization [#1897]

### Changed

- change the order of TaxonName softvalidation to bring the duplicate message on the top
- tweaked CoLDP `reified` id concept and use
- removed `most_recent_upates` from Content params
- removed `/contents/filter.json` endpoint, use `/contents.json`
- Deprecating `Concerns::Polymorphic` for `ShallowPolymorphic`, in progress, see Notes controller
- Note filter params `query_string` => `text`, `note_object_types[]` => `note_object_type[]`, `note_object_ids[]` => `note_object_id[]`, added corresponding non-array versions
- Moved `levenshtein_distance` to Query for general use
- Remove `people/123/similar` endpoint (used `/index`)
- Person filter `person_wildcards` is `person_wildcard`
- Person filter behaviour vs. `levenshtein_cuttof`
- cached_valid_taxon_name_id updated for combination after valid status is assigned.
- updated soft validation for 'Uncertain placement'
- [sic] changed to (sic) for misspelled bacterial names
- Additional date and geographical coordinate formats added to the Verbatim label RegEx parsers
- Observation matrix could be resolved without observation_matrix_id, only with otu_filter
- Running `rake db:seed` without `user_id`/`project_id` is now possible.
- Disabled hamburger menu when no functionality behind it on Browse OTU [#1737]
- No longer needed set user on User facet in filters
- Autocomplete label for original combination on New taxon name task
- Changed "n/a" to combination label on Browse nomenclature
- Create original citation in image matrix task
- Autocomplete list style
- Edit button color on type material species task [#1898]
- GitHub Actions used as main CI/CD provider
- Updated vulnerable node packages [#1912]

[#1905]: https://github.com/SpeciesFileGroup/taxonworks/issues/1905
[#1662]: https://github.com/SpeciesFileGroup/taxonworks/issues/1662
[#1859]: https://github.com/SpeciesFileGroup/taxonworks/issues/1859
[#1881]: https://github.com/SpeciesFileGroup/taxonworks/issues/1881
[#1454]: https://github.com/SpeciesFileGroup/taxonworks/issues/1454
[#1832]: https://github.com/SpeciesFileGroup/taxonworks/issues/1832
[#1785]: https://github.com/SpeciesFileGroup/taxonworks/issues/1785
[#1737]: https://github.com/SpeciesFileGroup/taxonworks/issues/1737
[#1865]: https://github.com/SpeciesFileGroup/taxonworks/issues/1865
[#1822]: https://github.com/SpeciesFileGroup/taxonworks/issues/1822
[#1846]: https://github.com/SpeciesFileGroup/taxonworks/issues/1846
[#1868]: https://github.com/SpeciesFileGroup/taxonworks/issues/1868
[#1872]: https://github.com/SpeciesFileGroup/taxonworks/issues/1872
[#1889]: https://github.com/SpeciesFileGroup/taxonworks/issues/1889
[#1893]: https://github.com/SpeciesFileGroup/taxonworks/issues/1893
[#1894]: https://github.com/SpeciesFileGroup/taxonworks/issues/1894
[#1895]: https://github.com/SpeciesFileGroup/taxonworks/issues/1895
[#1896]: https://github.com/SpeciesFileGroup/taxonworks/issues/1896
[#1897]: https://github.com/SpeciesFileGroup/taxonworks/issues/1897
[#1898]: https://github.com/SpeciesFileGroup/taxonworks/issues/1898
[#1899]: https://github.com/SpeciesFileGroup/taxonworks/issues/1899
[#1912]: https://github.com/SpeciesFileGroup/taxonworks/pull/1912

## [0.14.1] - 2020-10-22

### Added

- API - `type` to /roles/:id
- API - `year` to /taxon_names
- API - `include_roles` param to /people
- API - `taxon_name_author_ids[]=`, `taxon_name_author_ids_or` params to /taxon_names
- API - `collector_ids[]=`, `collector_ids_or` params to /collecting_events
- Shape on asserted distribution list [#1828]
- Row filter on Interactive keys task
- Interactive keys and image matrix buttons on observation matrix dashboard

### Fixed

- Wrong param attribute in topic smart selector on radial annotator [#1829]
- Show repository on Browse OTU
- Enable search after fill collecting event fields [#1833]
- Missing geo_json param on geographic_area request [#1840]

### Changed

- Exclude Roles from response from /api/v1/people by default
- Increased `max_per_page` to 10000
- Random words clashes mitigation: Project factory names made longer and `Faker` unique generator is reset only between specs instead of before each test.
- Removed pages field on topic section
- Improved verbatim date parsing
- Georeference scope over geographic area scope [#1841]

[#1454]: https://github.com/SpeciesFileGroup/taxonworks/issues/1454
[#1832]: https://github.com/SpeciesFileGroup/taxonworks/issues/1832
[#1785]: https://github.com/SpeciesFileGroup/taxonworks/issues/1785
[#1828]: https://github.com/SpeciesFileGroup/taxonworks/issues/1828
[#1829]: https://github.com/SpeciesFileGroup/taxonworks/issues/1829
[#1833]: https://github.com/SpeciesFileGroup/taxonworks/issues/1833
[#1840]: https://github.com/SpeciesFileGroup/taxonworks/issues/1840
[#1841]: https://github.com/SpeciesFileGroup/taxonworks/issues/1841
[#1878]: https://github.com/SpeciesFileGroup/taxonworks/issues/1878

## [0.14.0] - 2020-10-16

### Added

- Added additional date recognition format for RegEx
- Added OTU filter in the interactive key API
- Collecting Event API endpoints
- Collection Object API endpoints
- Biological Assertion API endpoints
- Asserted Distribution API endpoints
- New Otu API params
- People filter API endpoints [#1509]
- Identifier filter API endpoints [#1510]
- Source filter API endpoints [#1511]
- New Interactive Key task [#1810]
- New model for matrix based interactive keys which produce JSON for the Interactive Key task [#1810]
- `weight` field to descriptor
- Ancestors facet on filter nomenclature [#1791]
- TW_DISABLE_DB_BACKUP_AT_DEPLOY_TIME env var to disable built-in backup functionality at deploy/database-update time.
- Display coordinate type specimens [#1811]
- Changed background color header for invalid names on Browse OTU
- Taxonworks version in header bar when not running in sandbox mode

### Fixed

- Fixed radial navigator broken for some data [#1824]
- Fixed IsData position [#1805]
- Collecting event object radial metadata settings
- Webpack resolved_paths deprecation warning
- Missing /otus/:otu_id/taxon_determinations route
- tw:db:restore task not picking up database host settings
- Create citation on new combination without pages
- Param descriptor id on new descriptor task [#1798]
- Filter by user on filter nomenclature [#1780]
- Optimized selector queries for Loan model

### Changed

- Fix original author string for Plant names
- Additional date format added for date recognition RegEx
- Removed some attributes from api/v1 endpoints to simplify responses
- type_materials/:id.json includes `original_combination` string
- CoLDP references are full cached values, not partially passed
- Combination nomenclatural code inference drawn from members, not parent
- Some nomenclature rank related simbols moved to constants
- Load Images for coordinate OTUs [#1787]
- Extended New Image task upload timeout from 30 seconds to 10 minutes
- Updated rgeo-proj4 gem

[#1824]: https://github.com/SpeciesFileGroup/taxonworks/issues/1824
[#1805]: https://github.com/SpeciesFileGroup/taxonworks/issues/1805
[#1509]: https://github.com/SpeciesFileGroup/taxonworks/issues/1509
[#1510]: https://github.com/SpeciesFileGroup/taxonworks/issues/1510
[#1511]: https://github.com/SpeciesFileGroup/taxonworks/issues/1511
[#1780]: https://github.com/SpeciesFileGroup/taxonworks/issues/1780
[#1791]: https://github.com/SpeciesFileGroup/taxonworks/issues/1791
[#1787]: https://github.com/SpeciesFileGroup/taxonworks/issues/1787
[#1798]: https://github.com/SpeciesFileGroup/taxonworks/issues/1798
[#1810]: https://github.com/SpeciesFileGroup/taxonworks/pull/1810
[#1811]: https://github.com/SpeciesFileGroup/taxonworks/issues/1811

## [0.13.0] - 2020-09-22

### Changed

- Removed forced dependency on google-protobuf gem
- Updated gems
- Browse OTU page unifies coordinate OTUs for Asserted Distribution and Biological Associations [#1570]
- Handling for new unicode minutes, seconds symbols [#1526]
- Descriptor object radial paths
- Many specs related to dynamic observation matrix items
- Improvements to Descriptor autocomplete labels [#1727]
- Added `rake tw:maintenance:otus:missplaced_references` [#1439]
- Pdf viewer button on Documentation and Source views [#1693]
- Spinner for when converting verbatim to bibtex [#1710]
- Set OTU in determination when otu_id param is present on comprehensive task
- "Create georeference from verbatim" button in Parsed column on comprehensive task
- Sortable order for Type material, Biological association and Determinations on comprehensive task
- User facet on Filter nomenclature task [#1720]
- Pagination on Filter noemnclature task [#1724]
- Biological associations filter on Browse OTU

### Changed

- AssertedDistribution filter `otu_id` and `geographic_area_id` can now also take array form, e.g. `otu_id[]=`
- Preload all CSL styles via fixed constant, increasing boot speed [#1749]
- Return value format for Utilities::Geo.distance_in_meters changed from \[Float\] to \[String\]
- Data migration updating all `type` column values for matrix row/column items
- Tweaked JSON attribute response for matrix rows and columns very slightly
- Updated observation item types to properly nest them, inc. all downstream changes (Factories, etc.)
- Unfied matrix hooks in various places
- Updated some matrix related routes to point to tasks
- Updated respec `matrix` tag to `observation_matrix`
- Methods that write to cached should not fire callbacks, potential for [#1701]
- Using custom geckodriver-helper for Firefox 80 support
- Override browser shortcuts on task hotkeys [#1738]
- Biological associations section on Browse OTU
- TW now supports Postgres 12 [#1305]
- Replaced biodiversity with custom gem repo using IPC with gnparser processes
- Updated gems
- Character "΄" also accepted as minute specifier in coordinates parsing.

## Fixed

- Fixed LOW_PROBABILITY constant message
- Matrix rows/items prevent OTU (and collection object) from being destroyed [#1159]
- Scope of dynamic taxon name row item [#1747]
- Processing of values (in distance_in_meters) to limit significant digits of results of unit conversions. Decimal degrees not affected at this time. [#1512]
- Character state order not correct in Nexus format [#1574]
- Not able to destroy matrix rows or matrices [#1520], [#1123]
- Dynamic observeratoin matrix items not properly scoped/behaving [#1125]
- Destroy pdf pages before create new ones [#1680]
- Serial multiple updates did not update bibtex author field [#1709]
- Fix (likely) for pinboard items failing to remove [#1690]
- Better response for failed collecting event cloning [#1705]
- Cleaned up deprecated biological associations graph autcomplete [#1707]
- Colliding `namespace` method for identifiers breaks identifiers list [#1702]
- Graceful failed serial destroy response [#1703]
- Restored Show -> edit link [#1699]
- Enable search button after pick a collecting event date on Filter collection objects task [#1728]
- Misppeling collecting_event_ids parameter [#1729]
- Non-original combination authorship lacking parentheses [#1686]

[#1570]: https://github.com/SpeciesFileGroup/taxonworks/issues/1570
[#1749]: https://github.com/SpeciesFileGroup/taxonworks/issues/1749
[#1159]: https://github.com/SpeciesFileGroup/taxonworks/issues/1159
[#1747]: https://github.com/SpeciesFileGroup/taxonworks/issues/1747
[#1512]: https://github.com/SpeciesFileGroup/taxonworks/issues/1512
[#1526]: https://github.com/SpeciesFileGroup/taxonworks/issues/1526
[#1727]: https://github.com/SpeciesFileGroup/taxonworks/issues/1727
[#1574]: https://github.com/SpeciesFileGroup/taxonworks/issues/1574
[#1520]: https://github.com/SpeciesFileGroup/taxonworks/issues/1520
[#1123]: https://github.com/SpeciesFileGroup/taxonworks/issues/1123
[#1125]: https://github.com/SpeciesFileGroup/taxonworks/issues/1125
[#1439]: https://github.com/SpeciesFileGroup/taxonworks/issues/1439
[#1709]: https://github.com/SpeciesFileGroup/taxonworks/issues/1709
[#1680]: https://github.com/SpeciesFileGroup/taxonworks/issues/1680
[#1690]: https://github.com/SpeciesFileGroup/taxonworks/issues/1690
[#1693]: https://github.com/SpeciesFileGroup/taxonworks/issues/1693
[#1699]: https://github.com/SpeciesFileGroup/taxonworks/issues/1699
[#1701]: https://github.com/SpeciesFileGroup/taxonworks/issues/1701
[#1705]: https://github.com/SpeciesFileGroup/taxonworks/issues/1705
[#1707]: https://github.com/SpeciesFileGroup/taxonworks/issues/1707
[#1702]: https://github.com/SpeciesFileGroup/taxonworks/issues/1702
[#1703]: https://github.com/SpeciesFileGroup/taxonworks/issues/1703
[#1710]: https://github.com/SpeciesFileGroup/taxonworks/issues/1710
[#1720]: https://github.com/SpeciesFileGroup/taxonworks/issues/1720
[#1724]: https://github.com/SpeciesFileGroup/taxonworks/issues/1724
[#1738]: https://github.com/SpeciesFileGroup/taxonworks/issues/1738
[#1686]: https://github.com/SpeciesFileGroup/taxonworks/issues/1686
[#1305]: https://github.com/SpeciesFileGroup/taxonworks/pull/1305

## [0.12.17] - 2020-02-02

### Added

- Successfull source destroy message
- Pending - Definition field to BiologicalRelationship model and views [#1672]
- New button to (attempt to) convert verbatim sources to Bibtex via Crossref
- Model methods and attribute to change Source Verbatim to Bibtex [#1673]
- DOMPurify package to sanitize html
- List all Keyword and Topics in smart selector on filter source [#1675]
- Added data links tool in markdown editor (Ctrl/Alt-Shift-L) [#1674]
- Definition field on composer biological relationship task [#1672]

### Changed

- Unified can_destroy/edit methods
- Improved Source autocomplete with metadata/markup [#1681]
- Changed CoLDP download to use Catalog::Nomenclature as name source
- Replace SimpleMDE for EasyMDE
- Sort alphabetically bibliography style list on filter source
- Removed limit of download bibtex on filter source [#1683]
- Disable/enable destroy button from metadata on radial navigator [#1696]

### Fixed

- Non admins not able to destroy shared data [#1098]
- Pending confirmation: Include original combinations in CoLDP [#1204]
- Pending confirmation: Include forma/variety properly in CoLDP [#1203]
- Docker: Fixed path typo on clean up command
- Tag button on filter source [#1692]
- Overflow in taxon names list in new taxon name [#1688]
- Confidence button overlapped in new combination [#1687]

[#1098]: https://github.com/SpeciesFileGroup/taxonworks/issues/1098
[#1672]: https://github.com/SpeciesFileGroup/taxonworks/issues/1672
[#1673]: https://github.com/SpeciesFileGroup/taxonworks/issues/1673
[#1674]: https://github.com/SpeciesFileGroup/taxonworks/issues/1674
[#1681]: https://github.com/SpeciesFileGroup/taxonworks/issues/1681
[#1203]: https://github.com/SpeciesFileGroup/taxonworks/issues/1203
[#1204]: https://github.com/SpeciesFileGroup/taxonworks/issues/1204
[#1672]: https://github.com/SpeciesFileGroup/taxonworks/issues/1672
[#1675]: https://github.com/SpeciesFileGroup/taxonworks/issues/1675
[#1683]: https://github.com/SpeciesFileGroup/taxonworks/issues/1683
[#1687]: https://github.com/SpeciesFileGroup/taxonworks/issues/1687
[#1688]: https://github.com/SpeciesFileGroup/taxonworks/issues/1688
[#1692]: https://github.com/SpeciesFileGroup/taxonworks/issues/1692
[#1696]: https://github.com/SpeciesFileGroup/taxonworks/issues/1696

## [0.12.16] - 2020-08-24

### Added

- Highlight metadata that is not in this project in uniquify people task [#1648]
- Locks buttons on grid digitizer task [#1599]
- Option to export styled bibliography on filter sources task [#1652]
- Edit button in content section on radial object [#1670]

### Changed

- Drag button style on new taxon name [#1669]
- Removed SimpleMDE lib from ruby assets and added to npm dependencies
- Allow taxon name type relationships to be cited [#1667]

### Fixed

- BibTex html no longer escaped [#1657]
- Some of the elements of the form are not accessible on overflow. [#1661]
- Populate masculine, feminine and neuter on gender form [#1665]
- Markdown render on Browse OTU [#1671]

[#1599]: https://github.com/SpeciesFileGroup/taxonworks/issues/1599
[#1648]: https://github.com/SpeciesFileGroup/taxonworks/issues/1648
[#1652]: https://github.com/SpeciesFileGroup/taxonworks/issues/1652
[#1657]: https://github.com/SpeciesFileGroup/taxonworks/issues/1657
[#1661]: https://github.com/SpeciesFileGroup/taxonworks/issues/1661
[#1665]: https://github.com/SpeciesFileGroup/taxonworks/issues/1665
[#1667]: https://github.com/SpeciesFileGroup/taxonworks/issues/1667
[#1669]: https://github.com/SpeciesFileGroup/taxonworks/issues/1669
[#1670]: https://github.com/SpeciesFileGroup/taxonworks/issues/1670
[#1671]: https://github.com/SpeciesFileGroup/taxonworks/issues/1671

## [0.12.15] - 2020-08-18

### Fixed

- Sqed hook initiated with String, not Class [#1654]

[#1654]: https://github.com/SpeciesFileGroup/taxonworks/issues/1654

## [0.12.14] - 2020-08-17

### Added

- Help tips in comprehensive specimen digitization task
- Help tips in new source task
- Type section in Browse OTUs task [#1615]
- Automatically filter sections by taxon rank in Browse OTUs task
- Rank string in browse nomenclature
- Pinboard navigator (Ctrl/Alt + G) [#1647]
- Filter by repository in filter collection objects [#1650]
- Hotkey for add element to pinboard (Ctrl/Alt + P)

### Fixed

- Collectors order in comprehensive specimen digitization
- Losses data of etymology form after set a gender
- Autocomplete component not encoding query params properly
- Random RGeo deserialization errors [#1553]

### Changed

- New combination redirect to the valid name [#1639]
- Rename comprehensive specimen digitization task card
- Updated chartkick gem [#1646]
- Improved verbatim date and geographic coordinates recognition
- Improved soft validation messages for coordinated species-group

[#1553]: https://github.com/SpeciesFileGroup/taxonworks/issues/1553
[#1615]: https://github.com/SpeciesFileGroup/taxonworks/issues/1615
[#1639]: https://github.com/SpeciesFileGroup/taxonworks/issues/1639
[#1646]: https://github.com/SpeciesFileGroup/taxonworks/pull/1646
[#1647]: https://github.com/SpeciesFileGroup/taxonworks/issues/1647
[#1650]: https://github.com/SpeciesFileGroup/taxonworks/issues/1650

## [0.12.13] - 2020-08-04

### Added

- Delete confirmation for original combinations [#1618]
- Delete confirmation for type specimens in new type specimen task
- Check if already exist an asserted combination with the same otu and geographic area in new asserted distribution task [#1329]
- Modal on duplicate original citations in radial annotator [#1576]
- Soft validations component for citations in radial annotator and tasks [#1552]
- Redirect to valid name in browse nomenclature [#446]
- sessionStorage for browse nomenclature autocomplete [#446]
- Observation matrices in radial object [#1527]
- Comprehensive task to taxon name radial [#934]
- Map on OTU radial in asserted distribution form [#856]
- Pin objects from list in filter sources
- Checkbox to make document public on list in radial annotator
- Title legend for "make default" icon in pinboard slide
- Checkbox to alternative between AND/OR filter for authors in filter sources
- Lep staged 2 layout for staged images [#1635]

### Changed

- Use amazing_print instead of awesome_print gem
- Cleanup and add spec basis for nomenclature tabular stats queries
- Improve/unify image modal [#1617]
- Replace repository and source autocompletes for smart selectors in new type material task
- Changed autosave behaviour in new asserted distribution task
- Gender list order in new taxon name task
- Page range soft validation message made less strict
- Original citation-related UI text
- Moved taxon name input search to right column in new taxon name
- Persons autosave in new taxon name
- Updated elliptic node package. [#1632]

### Fixed

- Flip object to subject label on type section in new taxon name task
- Shapes are possible to drag even if this option is not set up
- Columns size of georeference table [#1622]
- Webpacker host and port bind on docker container
- Wrong taxon name relationship soft validation message for genera
- Modal confirmation its not displaying in manage synonyms section [#1627]
- Manage synonyms includes combinations [#1628]
- Recent and per params in source filter and controller
- Missing ZIP dependency for docker images
- Attempting to return geographic areas in OTU smart selector on certain conditions

[#446]: https://github.com/SpeciesFileGroup/taxonworks/issues/446
[#856]: https://github.com/SpeciesFileGroup/taxonworks/issues/856
[#934]: https://github.com/SpeciesFileGroup/taxonworks/issues/934
[#1329]: https://github.com/SpeciesFileGroup/taxonworks/issues/1329
[#1527]: https://github.com/SpeciesFileGroup/taxonworks/issues/1527
[#1552]: https://github.com/SpeciesFileGroup/taxonworks/issues/1552
[#1576]: https://github.com/SpeciesFileGroup/taxonworks/issues/1576
[#1617]: https://github.com/SpeciesFileGroup/taxonworks/issues/1617
[#1618]: https://github.com/SpeciesFileGroup/taxonworks/issues/1618
[#1622]: https://github.com/SpeciesFileGroup/taxonworks/issues/1622
[#1627]: https://github.com/SpeciesFileGroup/taxonworks/issues/1627
[#1628]: https://github.com/SpeciesFileGroup/taxonworks/issues/1628
[#1632]: https://github.com/SpeciesFileGroup/taxonworks/pull/1632
[#1635]: https://github.com/SpeciesFileGroup/taxonworks/issues/1635

## [0.12.12] - 2020-07-22

### Fixed

- Seeing OTUs in Recent that do not belong to project [#1626]

[#1626]: https://github.com/SpeciesFileGroup/taxonworks/issues/1626

## [0.12.11] - 2020-07-14

### Changed

- Type material designations are now grouped by collection object in Browse OTUs (refs [#1614])

### Fixed

- Protonym parent priority soft validation [#1613]
- Type specimens count in Browse OTUs task
- Attempting to update containers as if them were collection objects in Grid Digitizer task [#1601]

[#1601]: https://github.com/SpeciesFileGroup/taxonworks/issues/1601
[#1613]: https://github.com/SpeciesFileGroup/taxonworks/issues/1613
[#1614]: https://github.com/SpeciesFileGroup/taxonworks/issues/1614

## [0.12.10] - 2020-07-07

### Added

- Smart selection source on new combination and citations annotator
- Parsed verbatim label on comprehensive specimen digitization task
- Soft validation in timeline on Browse OTUs [#1593]
- Topic facet in Filter Sources task [#1589]
- Counts on type specimen and specimen records sections on Browse OTUs
- Collecting method parsing in verbatim label text

### Changed

- Replaced vue-resource package by axios
- Disabled parallel upload on new image task [#1596]
- Default verbatim fields order on comprehensive specimen digitization
- Set radius error in verbatim georeference [#1602]
- Timeline filter.
- Missing High classification ranks on classfication autocomplete on new taxon name [#1595]
- Date and geo-coordinates parsing improvements
- Also update cached taxon name fields when Adjective or Participle is selected
- Repositories and Serials smart selectors' recent entries optimizations

### Fixed

- Filter collecting events was passing a wrong (changed name) parameters and structure for maps and geographic area
- Not showing up people list after a crossref source [#1597]
- Scroller in georeferences map modal
- Grid Digitizer task failing to update containerized specimens matched by identifiers [#1601]
- Specimen not associate with genus after create it in type section on new taxon name [#1604]
- Volume field only accepted numbers [#1606]
- Smart selectors not remove the previous selection after press new on New source task [#1605]
- Georeference methods `latitude` returning longitude and `longitude` latitude
- Smart selector overrides custom list after lists are loaded [#1608]
- Duplicate shortcut, using the same one for comprehensive specimen digitization and clipboard [#1612]
- Typo in taxon name relationship soft validation message.

[#1589]: https://github.com/SpeciesFileGroup/taxonworks/issues/1589
[#1593]: https://github.com/SpeciesFileGroup/taxonworks/issues/1593
[#1595]: https://github.com/SpeciesFileGroup/taxonworks/issues/1595
[#1596]: https://github.com/SpeciesFileGroup/taxonworks/issues/1596
[#1597]: https://github.com/SpeciesFileGroup/taxonworks/issues/1597
[#1601]: https://github.com/SpeciesFileGroup/taxonworks/issues/1601
[#1602]: https://github.com/SpeciesFileGroup/taxonworks/issues/1602
[#1604]: https://github.com/SpeciesFileGroup/taxonworks/issues/1604
[#1605]: https://github.com/SpeciesFileGroup/taxonworks/issues/1605
[#1606]: https://github.com/SpeciesFileGroup/taxonworks/issues/1606
[#1608]: https://github.com/SpeciesFileGroup/taxonworks/issues/1608
[#1612]: https://github.com/SpeciesFileGroup/taxonworks/issues/1612

## [0.12.9] - 2020-07-01

### Added

- Endpoint for verbatim label parsing (dates and geographic coordinates)

### Changed

- Display `[sic]` on misspellings of family-group full taxon names

### Fixed

- Containerized objects not showing up together [#1590]
- Citations by Source task not loading taxon names list [#1591]

[#1590]: https://github.com/SpeciesFileGroup/taxonworks/issues/1590
[#1591]: https://github.com/SpeciesFileGroup/taxonworks/issues/1591

## [0.12.8] - 2020-06-29

### Added

- Set autofocus on source and geographic area in OTU radial asserted distribution form
- `/otus/123/coordinate.json` endpoint - all OTUs coordinate with this one (refs [#1585])
- Autosave on new asserted distribution task

### Changed

- Unauthorized json response
- Better error handle for vue-autocomplete
- Replaced old method to handle ajax call in all tasks
- Updated relationships filter param on new taxon name task (refs [#1584])
- ControlledVocabularyTerm model no longer requires SKOS with URI (refs [#1562], [#1561])
- Improved sorting of objects in the Browse Nomenclatue task
- Updated dwc-archive gem to version 1.1.1

### Fixed

- Topic `select_optimized` controller method crash
- Recent list of biological associations not working due to the use of incorrect table

[#1561]: https://github.com/SpeciesFileGroup/taxonworks/issues/1561
[#1562]: https://github.com/SpeciesFileGroup/taxonworks/issues/1562
[#1584]: https://github.com/SpeciesFileGroup/taxonworks/issues/1584
[#1585]: https://github.com/SpeciesFileGroup/taxonworks/issues/1585

## [0.12.7] - 2020-06-26

### Added

- Taxon name status and relationships soft validations display in Browse Nomenclature task
- Interface to select OTUs and create rows in Observation Matrices Dashboard task
- Autosave system in New Taxon Name task (refs [#649])
- Etymology filter in Nomenclature Filter task (refs [#1549])
- Added new shortcuts for Comprehensive Digitization, New Type Specimen, New Taxon Name and Browse Nomenclature tasks
- Classification section in New Taxon Name task
- Spec to test md5 of multi-line verbatim labels (refs [#1572])
- Display classifications alongside relationships in Browse Nomenclature task
- Add children and add sibling buttons in New Taxon Name task (refs [#1503])
- Link to create new serial on smart selector of New Source tast
- Semantic section coloration in Browse OTU task (refs [#1571])
- Rank prediction in New Taxon Name task (refs [#1054])

### Changed

- Optimized recently used geographic area and sources search
- Improved part of speech and etymology soft validation messages
- Year suffix and pages are now also used when sorting citations in Browse Nomenclature task
- Replaced old geographic area smart selector with newer version
- Swapped 'Masculine' and 'Femenine' positions in New Taxon Name task (refs [#660])
- Replaced uses of `find_each` with `each` (refs [#1548])
- Refactored New Taxon Name front end code
- Display text of some taxon name relationships
- Autocomplete visible in all tabs of smart selector
- OTU autocomplete searches now also matches by common names (refs [#869])
- Browse Taxa task renamed to Browse OTU
- Using unreleased closure_tree code from official repo to address deprecation warning messages
- "valid by default" no longer displayed when a relationship exists in New Taxon Name task (refs [#1525])
- Improvements in BibTex and New Source task UI
- Improvements in role picker and smart selectors in Comprehensive Collection Object Form and New Source tasks
- Optimized some filters for some smart selectors (refs [#1534])
- Smart selector for sources no longer ordered by name
- Some minor UI tweaks in some places
- Updated ruby gems

### Fixed

- Recently used objects code on some models
- Collection Object Filter task not filternig by type material type ([#1551])
- Forms not being cleared when pressing `new` on Compose Biological Relationships task ([#1563])
- Not getting the full list of topics when clicking all in `Radial annotator -> Citation -> Topic` ([#1566])
- Showing name instead of the short name in `Radial Annotator -> Identifiers -> Preview` ([#1567])
- `create` button keeps disabled when creating a new citation fails in `Radial annotator -> Citation` ([#1568])
- Incorrect method call in Match Georeference task view
- Display of misspellings on taxon name relationships
- Femenine and neuter names ending in '-or' not being accepted ([#1575])
- Spinner not disabled when entering malformed URIs in Manage Controlled Vocabulary task form ([#1561])
- "--None--" results obscuring buttons until clicking off the record ([#1558])

[#649]: https://github.com/SpeciesFileGroup/taxonworks/issues/649
[#660]: https://github.com/SpeciesFileGroup/taxonworks/issues/660
[#869]: https://github.com/SpeciesFileGroup/taxonworks/issues/869
[#1054]: https://github.com/SpeciesFileGroup/taxonworks/issues/1054
[#1503]: https://github.com/SpeciesFileGroup/taxonworks/issues/1503
[#1525]: https://github.com/SpeciesFileGroup/taxonworks/issues/1525
[#1534]: https://github.com/SpeciesFileGroup/taxonworks/issues/1534
[#1548]: https://github.com/SpeciesFileGroup/taxonworks/issues/1548
[#1549]: https://github.com/SpeciesFileGroup/taxonworks/issues/1549
[#1551]: https://github.com/SpeciesFileGroup/taxonworks/issues/1551
[#1558]: https://github.com/SpeciesFileGroup/taxonworks/issues/1558
[#1561]: https://github.com/SpeciesFileGroup/taxonworks/issues/1561
[#1563]: https://github.com/SpeciesFileGroup/taxonworks/issues/1563
[#1566]: https://github.com/SpeciesFileGroup/taxonworks/issues/1566
[#1567]: https://github.com/SpeciesFileGroup/taxonworks/issues/1567
[#1568]: https://github.com/SpeciesFileGroup/taxonworks/issues/1568
[#1571]: https://github.com/SpeciesFileGroup/taxonworks/issues/1571
[#1572]: https://github.com/SpeciesFileGroup/taxonworks/issues/1572
[#1575]: https://github.com/SpeciesFileGroup/taxonworks/issues/1575

## [0.12.6] - 2020-06-12

### Added

- CHANGELOG.md
- Matrix observation filters
- Full backtrace in exception notification
- `count` and several other basic default units to Descriptors [#1501]
- Basic Observation::Continuous operators
- Linked new Descriptor form to Task - New descriptor

### Changed

- Updated node packages and changed webpacker configuration
- Progress on fix for [#1420]: CoLDP - Name element columns only getting populated for not valid names
- Made TaxonNameClassification scopes more specific to allow citation ordering (refs [#1040])

### Fixed

- Minor fix in observation matrix dashboard
- Potential fix for `PG::TRDeadlockDetected` when updating taxon name-related data

[#1420]: https://github.com/SpeciesFileGroup/taxonworks/issues/1420
[#1040]: https://github.com/SpeciesFileGroup/taxonworks/issues/1040
[#1501]: https://github.com/SpeciesFileGroup/taxonworks/issues/1501

## [0.12.5] - 2020-06-08

### Added

- Default unit selector for sample character in New Descriptor task ([#1533])
- 'None' option for unit selector in Matrix Row Encoder task
- New Descriptor units

### Changed

- Updated websocket-extensions node package
- Optimized smart selector refresh
- Improved removal error message when source is still in use by some project

### Fixed

- Language selector backend bug
- Sort by page on Citations by Source task ([#1536])
- Removed duplicate `destroy` on project sources controller

[#1533]: https://github.com/SpeciesFileGroup/taxonworks/issues/1533
[#1536]: https://github.com/SpeciesFileGroup/taxonworks/issues/1536

## [0.12.4] - 2020-06-05

### Added

- Pagination on New Observation Matrix task
- Hyperlink to Observation Matrices Dashboard task on New Observation Matrix task (#1532)
- New deletion warning messages on New Observation Matrix task

### Changed

- Renamed New Matrix task to New Observation Matrix
- Citations are now saved without locking on New Taxon Name task
- Updated gems (`bundle update` without altering `Gemfile`)
- Several optimizations on recently used objects retrieval for smart selectors

### Fixed

- Loosing input page numbers when switching tabs on New Taxon Name task

[#1532]: https://github.com/SpeciesFileGroup/taxonworks/issues/1532
<<<<<<< HEAD
[unreleased]: https://github.com/SpeciesFileGroup/taxonworks/compare/v0.34.4...development
=======
[unreleased]: https://github.com/SpeciesFileGroup/taxonworks/compare/v0.34.5...development
[0.34.5]: https://github.com/SpeciesFileGroup/taxonworks/compare/v0.34.4...v0.34.5
>>>>>>> 058c6b35
[0.34.4]: https://github.com/SpeciesFileGroup/taxonworks/compare/v0.34.3...v0.34.4
[0.34.3]: https://github.com/SpeciesFileGroup/taxonworks/compare/v0.34.2...v0.34.3
[0.34.2]: https://github.com/SpeciesFileGroup/taxonworks/compare/v0.34.1...v0.34.2
[0.34.1]: https://github.com/SpeciesFileGroup/taxonworks/compare/v0.34.0...v0.34.1
[0.34.0]: https://github.com/SpeciesFileGroup/taxonworks/compare/v0.31.1...v0.34.0
[0.33.1]: https://github.com/SpeciesFileGroup/taxonworks/compare/v0.33.0...v0.33.1
[0.33.0]: https://github.com/SpeciesFileGroup/taxonworks/compare/v0.32.3...v0.33.0
[0.32.3]: https://github.com/SpeciesFileGroup/taxonworks/compare/v0.32.2...v0.32.3
[0.32.2]: https://github.com/SpeciesFileGroup/taxonworks/compare/v0.32.1...v0.32.2
[0.32.1]: https://github.com/SpeciesFileGroup/taxonworks/compare/v0.32.0...v0.32.1
[0.32.0]: https://github.com/SpeciesFileGroup/taxonworks/compare/v0.31.3...v0.32.0
[0.31.3]: https://github.com/SpeciesFileGroup/taxonworks/compare/v0.31.2...v0.31.3
[0.31.2]: https://github.com/SpeciesFileGroup/taxonworks/compare/v0.31.1...v0.31.2
[0.31.1]: https://github.com/SpeciesFileGroup/taxonworks/compare/v0.31.0...v0.31.1
[0.31.0]: https://github.com/SpeciesFileGroup/taxonworks/compare/v0.30.3...v0.31.0
[0.30.3]: https://github.com/SpeciesFileGroup/taxonworks/compare/v0.30.2...v0.30.3
[0.30.2]: https://github.com/SpeciesFileGroup/taxonworks/compare/v0.30.1...v0.30.2
[0.30.1]: https://github.com/SpeciesFileGroup/taxonworks/compare/v0.30.0...v0.30.1
[0.30.0]: https://github.com/SpeciesFileGroup/taxonworks/compare/v0.29.6...v0.30.0
[0.29.6]: https://github.com/SpeciesFileGroup/taxonworks/compare/v0.29.5...v0.29.6
[0.29.5]: https://github.com/SpeciesFileGroup/taxonworks/compare/v0.29.4...v0.29.5
[0.29.4]: https://github.com/SpeciesFileGroup/taxonworks/compare/v0.29.3...v0.29.4
[0.29.3]: https://github.com/SpeciesFileGroup/taxonworks/compare/v0.29.2...v0.29.3
[0.29.2]: https://github.com/SpeciesFileGroup/taxonworks/compare/v0.29.1...v0.29.2
[0.29.1]: https://github.com/SpeciesFileGroup/taxonworks/compare/v0.29.0...v0.29.1
[0.29.0]: https://github.com/SpeciesFileGroup/taxonworks/compare/v0.28.1...v0.29.0
[0.28.1]: https://github.com/SpeciesFileGroup/taxonworks/compare/v0.28.0...v0.28.1
[0.28.0]: https://github.com/SpeciesFileGroup/taxonworks/compare/v0.27.3...v0.28.0
[0.27.3]: https://github.com/SpeciesFileGroup/taxonworks/compare/v0.27.2...v0.27.3
[0.27.2]: https://github.com/SpeciesFileGroup/taxonworks/compare/v0.27.1...v0.27.2
[0.27.1]: https://github.com/SpeciesFileGroup/taxonworks/compare/v0.27.0...v0.27.1
[0.27.0]: https://github.com/SpeciesFileGroup/taxonworks/compare/v0.26.2...v0.27.0
[0.26.2]: https://github.com/SpeciesFileGroup/taxonworks/compare/v0.26.1...v0.26.2
[0.26.1]: https://github.com/SpeciesFileGroup/taxonworks/compare/v0.26.0...v0.26.1
[0.26.0]: https://github.com/SpeciesFileGroup/taxonworks/compare/v0.25.0...v0.26.0
[0.25.0]: https://github.com/SpeciesFileGroup/taxonworks/compare/v0.24.5...v0.25.0
[0.24.5]: https://github.com/SpeciesFileGroup/taxonworks/compare/v0.24.4...v0.24.5
[0.24.4]: https://github.com/SpeciesFileGroup/taxonworks/compare/v0.24.3...v0.24.4
[0.24.3]: https://github.com/SpeciesFileGroup/taxonworks/compare/v0.24.2...v0.24.3
[0.24.2]: https://github.com/SpeciesFileGroup/taxonworks/compare/v0.24.1...v0.24.2
[0.24.1]: https://github.com/SpeciesFileGroup/taxonworks/compare/v0.24.0...v0.24.1
[0.24.0]: https://github.com/SpeciesFileGroup/taxonworks/compare/v0.23.1...v0.24.0
[0.23.1]: https://github.com/SpeciesFileGroup/taxonworks/compare/v0.23.0...v0.23.1
[0.23.0]: https://github.com/SpeciesFileGroup/taxonworks/compare/v0.22.7...v0.23.0
[0.22.7]: https://github.com/SpeciesFileGroup/taxonworks/compare/v0.22.6...v0.22.7
[0.22.6]: https://github.com/SpeciesFileGroup/taxonworks/compare/v0.22.5...v0.22.6
[0.22.5]: https://github.com/SpeciesFileGroup/taxonworks/compare/v0.22.4...v0.22.5
[0.22.4]: https://github.com/SpeciesFileGroup/taxonworks/compare/v0.22.3...v0.22.4
[0.22.3]: https://github.com/SpeciesFileGroup/taxonworks/compare/v0.22.2...v0.22.3
[0.22.2]: https://github.com/SpeciesFileGroup/taxonworks/compare/v0.22.1...v0.22.2
[0.22.1]: https://github.com/SpeciesFileGroup/taxonworks/compare/v0.22.0...v0.22.1
[0.22.0]: https://github.com/SpeciesFileGroup/taxonworks/compare/v0.21.3...v0.22.0
[0.21.3]: https://github.com/SpeciesFileGroup/taxonworks/compare/v0.21.2...v0.21.3
[0.21.2]: https://github.com/SpeciesFileGroup/taxonworks/compare/v0.21.1...v0.21.2
[0.21.1]: https://github.com/SpeciesFileGroup/taxonworks/compare/v0.21.0...v0.21.1
[0.21.0]: https://github.com/SpeciesFileGroup/taxonworks/compare/v0.20.1...v0.21.0
[0.20.1]: https://github.com/SpeciesFileGroup/taxonworks/compare/v0.20.0...v0.20.1
[0.20.0]: https://github.com/SpeciesFileGroup/taxonworks/compare/v0.19.7...v0.20.0
[0.19.7]: https://github.com/SpeciesFileGroup/taxonworks/compare/v0.19.6...v0.19.7
[0.19.6]: https://github.com/SpeciesFileGroup/taxonworks/compare/v0.19.5...v0.19.6
[0.19.5]: https://github.com/SpeciesFileGroup/taxonworks/compare/v0.19.4...v0.19.5
[0.19.4]: https://github.com/SpeciesFileGroup/taxonworks/compare/v0.19.3...v0.19.4
[0.19.3]: https://github.com/SpeciesFileGroup/taxonworks/compare/v0.19.2...v0.19.3
[0.19.2]: https://github.com/SpeciesFileGroup/taxonworks/compare/v0.19.1...v0.19.2
[0.19.1]: https://github.com/SpeciesFileGroup/taxonworks/compare/v0.19.0...v0.19.1
[0.19.0]: https://github.com/SpeciesFileGroup/taxonworks/compare/v0.18.1...v0.19.0
[0.18.1]: https://github.com/SpeciesFileGroup/taxonworks/compare/v0.18.0...v0.18.1
[0.18.0]: https://github.com/SpeciesFileGroup/taxonworks/compare/v0.17.1...v0.18.0
[0.17.1]: https://github.com/SpeciesFileGroup/taxonworks/compare/v0.17.0...v0.17.1
[0.17.0]: https://github.com/SpeciesFileGroup/taxonworks/compare/v0.16.6...v0.17.0
[0.16.6]: https://github.com/SpeciesFileGroup/taxonworks/compare/v0.16.5...v0.16.6
[0.16.5]: https://github.com/SpeciesFileGroup/taxonworks/compare/v0.16.4...v0.16.5
[0.16.4]: https://github.com/SpeciesFileGroup/taxonworks/compare/v0.16.3...v0.16.4
[0.16.3]: https://github.com/SpeciesFileGroup/taxonworks/compare/v0.16.2...v0.16.3
[0.16.2]: https://github.com/SpeciesFileGroup/taxonworks/compare/v0.16.1...v0.16.2
[0.16.1]: https://github.com/SpeciesFileGroup/taxonworks/compare/v0.16.0...v0.16.1
[0.16.0]: https://github.com/SpeciesFileGroup/taxonworks/compare/v0.15.1...v0.16.0
[0.15.1]: https://github.com/SpeciesFileGroup/taxonworks/compare/v0.15.0...v0.15.1
[0.15.0]: https://github.com/SpeciesFileGroup/taxonworks/compare/v0.14.1...v0.15.0
[0.14.1]: https://github.com/SpeciesFileGroup/taxonworks/compare/v0.14.0...v0.14.1
[0.14.0]: https://github.com/SpeciesFileGroup/taxonworks/compare/v0.13.0...v0.14.0
[0.13.0]: https://github.com/SpeciesFileGroup/taxonworks/compare/v0.12.17...v0.13.0
[0.12.17]: https://github.com/SpeciesFileGroup/taxonworks/compare/v0.12.16...v0.12.17
[0.12.16]: https://github.com/SpeciesFileGroup/taxonworks/compare/v0.12.15...v0.12.16
[0.12.15]: https://github.com/SpeciesFileGroup/taxonworks/compare/v0.12.14...v0.12.15
[0.12.14]: https://github.com/SpeciesFileGroup/taxonworks/compare/v0.12.13...v0.12.14
[0.12.13]: https://github.com/SpeciesFileGroup/taxonworks/compare/v0.12.12...v0.12.13
[0.12.12]: https://github.com/SpeciesFileGroup/taxonworks/compare/v0.12.11...v0.12.12
[0.12.11]: https://github.com/SpeciesFileGroup/taxonworks/compare/v0.12.10...v0.12.11
[0.12.10]: https://github.com/SpeciesFileGroup/taxonworks/compare/v0.12.9...v0.12.10
[0.12.9]: https://github.com/SpeciesFileGroup/taxonworks/compare/v0.12.8...v0.12.9
[0.12.8]: https://github.com/SpeciesFileGroup/taxonworks/compare/v0.12.7...v0.12.8
[0.12.7]: https://github.com/SpeciesFileGroup/taxonworks/compare/v0.12.6...v0.12.7
[0.12.6]: https://github.com/SpeciesFileGroup/taxonworks/compare/v0.12.5...v0.12.6
[0.12.5]: https://github.com/SpeciesFileGroup/taxonworks/compare/v0.12.4...v0.12.5
[0.12.4]: https://github.com/SpeciesFileGroup/taxonworks/compare/v0.12.3...v0.12.4

---

The following versions predate this CHANGELOG. You may check the comparison reports generated by GitHub by clicking the versions below

| <!-- -->   | <!-- -->                                                                                                                                                                                                                                                                                                                                                                                                                                                                                                                            |
| ---------- | ----------------------------------------------------------------------------------------------------------------------------------------------------------------------------------------------------------------------------------------------------------------------------------------------------------------------------------------------------------------------------------------------------------------------------------------------------------------------------------------------------------------------------------- |
| 0.12.x     | [0.12.3](2020-06-04) [0.12.2](2020-06-02) [0.12.1](2020-05-29) [0.12.0](2020-05-15)                                                                                                                                                                                                                                                                                                                                                                                                                                                 |
| 0.11.x     | [0.11.0](2020-04-17)                                                                                                                                                                                                                                                                                                                                                                                                                                                                                                                |
| 0.10.x     | [0.10.9](2020-04-03) [0.10.8](2020-03-27) [0.10.7](2020-03-26) [0.10.6](2020-03-18) [0.10.5](2020-03-11) [0.10.4](2020-03-04) [0.10.3](2020-02-25) [0.10.2](2020-02-22) [0.10.1](2020-02-21) [0.10.0](2020-02-20)                                                                                                                                                                                                                                                                                                                   |
| 0.9.x      | [0.9.8](2020-02-05) [0.9.7](2020-02-03) [0.9.6](2020-01-29) [0.9.5](2020-01-14) [0.9.4](2020-01-10) [0.9.3](2019-12-23) [0.9.2](2019-12-18) [0.9.1](2019-12-16) [0.9.0](2019-12-13)                                                                                                                                                                                                                                                                                                                                                 |
| 0.8.x      | [0.8.9](2019-12-11) [0.8.8](2019-12-09) [0.8.7](2019-12-06) [0.8.6](2019-12-06) [0.8.5](2019-11-27) [0.8.4](2019-11-26) [0.8.3](2019-11-22) [0.8.2](2019-11-21) [0.8.1](2019-11-19) [0.8.0](2019-11-16)                                                                                                                                                                                                                                                                                                                             |
| 0.7.x      | [0.7.4](2019-10-23) [0.7.3](2019-10-19) [0.7.2](2019-10-05) [0.7.1](2019-10-02) [0.7.0](2019-09-30)                                                                                                                                                                                                                                                                                                                                                                                                                                 |
| 0.6.x      | [0.6.1](2019-06-16) [0.6.0](2019-06-14)                                                                                                                                                                                                                                                                                                                                                                                                                                                                                             |
| 0.5.x      | [0.5.4](2019-05-02) [0.5.3](2019-05-02) [0.5.2](2019-04-23) [0.5.1](2019-04-18) [0.5.0](2019-04-10)                                                                                                                                                                                                                                                                                                                                                                                                                                 |
| 0.4.x      | [0.4.5](2018-12-14) [0.4.4](2018-12-06) [0.4.3](2018-12-04) [0.4.2](2018-12-04) [0.4.1](2018-11-28) [0.4.0](2018-11-08)                                                                                                                                                                                                                                                                                                                                                                                                             |
| 0.3.x (\*) | [0.3.16](2018-09-24) [0.3.15](2018-09-17) [0.3.14](2018-09-11) [0.3.13](2018-09-11) [0.3.12](2018-05-14) [0.3.11](2018-05-11) [0.3.9](2018-05-11) [0.3.7](2018-05-10) [0.3.6](2018-05-10) [0.3.4](2018-05-02) [0.3.3](2018-05-02) [0.3.2](2018-03-27) [0.3.1](2018-03-08) [0.3.0](2018-03-08)                                                                                                                                                                                                                                       |
| 0.2.x (\*) | [0.2.29](2018-02-05) [0.2.28](2017-07-19) [0.2.27](2017-07-19) [0.2.26](2017-07-16) [0.2.25](2017-07-12) [0.2.24](2017-07-12) [0.2.23](2017-07-11) [0.2.22](2017-07-11) [0.2.21](2017-07-10) [0.2.20](2017-07-10) [0.2.19](2017-07-10) [0.2.18](2017-07-10) [0.2.17](2017-07-10) [0.2.15](2017-07-10) [0.2.11](2017-07-10) [0.2.10](2017-07-10) [0.2.9](2017-07-10) [0.2.8](2017-07-10) [0.2.6](2017-07-10) [0.2.5](2017-07-10) [0.2.4](2017-07-10) [0.2.3](2017-07-10) [0.2.2](2017-07-10) [0.2.1](2017-07-10) [0.2.0](2017-07-10) |
| 0.1.x      | _Unreleased_                                                                                                                                                                                                                                                                                                                                                                                                                                                                                                                        |
| 0.0.x      | [0.0.10](2017-06-23) [0.0.9](2017-06-23) [0.0.8](2017-06-09) [0.0.6](2017-06-09) [0.0.5](2017-06-09) [0.0.4](2017-06-09) [0.0.3](2017-06-02) [0.0.2](2017-06-01) 0.0.1(\*\*) (2017-06-01)                                                                                                                                                                                                                                                                                                                                           |

_(\*) Missing versions have not been released._

_(\*\*) Report cannot be provided as this is the first release._

[0.12.3]: https://github.com/SpeciesFileGroup/taxonworks/compare/v0.12.2...v0.12.3
[0.12.2]: https://github.com/SpeciesFileGroup/taxonworks/compare/v0.12.1...v0.12.2
[0.12.1]: https://github.com/SpeciesFileGroup/taxonworks/compare/v0.12.0...v0.12.1
[0.12.0]: https://github.com/SpeciesFileGroup/taxonworks/compare/v0.11.0...v0.12.0
[0.11.0]: https://github.com/SpeciesFileGroup/taxonworks/compare/v0.10.9...v0.11.0
[0.10.9]: https://github.com/SpeciesFileGroup/taxonworks/compare/v0.10.8...v0.10.9
[0.10.8]: https://github.com/SpeciesFileGroup/taxonworks/compare/v0.10.7...v0.10.8
[0.10.7]: https://github.com/SpeciesFileGroup/taxonworks/compare/v0.10.6...v0.10.7
[0.10.6]: https://github.com/SpeciesFileGroup/taxonworks/compare/v0.10.5...v0.10.6
[0.10.5]: https://github.com/SpeciesFileGroup/taxonworks/compare/v0.10.4...v0.10.5
[0.10.4]: https://github.com/SpeciesFileGroup/taxonworks/compare/v0.10.3...v0.10.4
[0.10.3]: https://github.com/SpeciesFileGroup/taxonworks/compare/v0.10.2...v0.10.3
[0.10.2]: https://github.com/SpeciesFileGroup/taxonworks/compare/v0.10.1...v0.10.2
[0.10.1]: https://github.com/SpeciesFileGroup/taxonworks/compare/v0.10.0...v0.10.1
[0.10.0]: https://github.com/SpeciesFileGroup/taxonworks/compare/v0.9.8...v0.10.0
[0.9.8]: https://github.com/SpeciesFileGroup/taxonworks/compare/v0.9.7...v0.9.8
[0.9.7]: https://github.com/SpeciesFileGroup/taxonworks/compare/v0.9.6...v0.9.7
[0.9.6]: https://github.com/SpeciesFileGroup/taxonworks/compare/v0.9.5...v0.9.6
[0.9.5]: https://github.com/SpeciesFileGroup/taxonworks/compare/v0.9.4...v0.9.5
[0.9.4]: https://github.com/SpeciesFileGroup/taxonworks/compare/v0.9.3...v0.9.4
[0.9.3]: https://github.com/SpeciesFileGroup/taxonworks/compare/v0.9.2...v0.9.3
[0.9.2]: https://github.com/SpeciesFileGroup/taxonworks/compare/v0.9.1...v0.9.2
[0.9.1]: https://github.com/SpeciesFileGroup/taxonworks/compare/v0.9.0...v0.9.1
[0.9.0]: https://github.com/SpeciesFileGroup/taxonworks/compare/v0.8.8...v0.9.0
[0.8.9]: https://github.com/SpeciesFileGroup/taxonworks/compare/v0.8.8...v0.8.9
[0.8.8]: https://github.com/SpeciesFileGroup/taxonworks/compare/v0.8.7...v0.8.8
[0.8.7]: https://github.com/SpeciesFileGroup/taxonworks/compare/v0.8.6...v0.8.7
[0.8.6]: https://github.com/SpeciesFileGroup/taxonworks/compare/v0.8.5...v0.8.6
[0.8.5]: https://github.com/SpeciesFileGroup/taxonworks/compare/v0.8.4...v0.8.5
[0.8.4]: https://github.com/SpeciesFileGroup/taxonworks/compare/v0.8.3...v0.8.4
[0.8.3]: https://github.com/SpeciesFileGroup/taxonworks/compare/v0.8.2...v0.8.3
[0.8.2]: https://github.com/SpeciesFileGroup/taxonworks/compare/v0.8.1...v0.8.2
[0.8.1]: https://github.com/SpeciesFileGroup/taxonworks/compare/v0.8.0...v0.8.1
[0.8.0]: https://github.com/SpeciesFileGroup/taxonworks/compare/v0.7.3...v0.8.0
[0.7.4]: https://github.com/SpeciesFileGroup/taxonworks/compare/v0.7.3...v0.7.4
[0.7.3]: https://github.com/SpeciesFileGroup/taxonworks/compare/v0.7.2...v0.7.3
[0.7.2]: https://github.com/SpeciesFileGroup/taxonworks/compare/v0.7.1...v0.7.2
[0.7.1]: https://github.com/SpeciesFileGroup/taxonworks/compare/v0.7.0...v0.7.1
[0.7.0]: https://github.com/SpeciesFileGroup/taxonworks/compare/v0.6.1...v0.7.0
[0.6.1]: https://github.com/SpeciesFileGroup/taxonworks/compare/v0.6.0...v0.6.1
[0.6.0]: https://github.com/SpeciesFileGroup/taxonworks/compare/v0.5.4...v0.6.0
[0.5.4]: https://github.com/SpeciesFileGroup/taxonworks/compare/v0.5.3...v0.5.4
[0.5.3]: https://github.com/SpeciesFileGroup/taxonworks/compare/v0.5.2...v0.5.3
[0.5.2]: https://github.com/SpeciesFileGroup/taxonworks/compare/v0.5.1...v0.5.2
[0.5.1]: https://github.com/SpeciesFileGroup/taxonworks/compare/v0.5.0...v0.5.1
[0.5.0]: https://github.com/SpeciesFileGroup/taxonworks/compare/v0.4.5...v0.5.0
[0.4.5]: https://github.com/SpeciesFileGroup/taxonworks/compare/v0.4.4...v0.4.5
[0.4.4]: https://github.com/SpeciesFileGroup/taxonworks/compare/v0.4.3...v0.4.4
[0.4.3]: https://github.com/SpeciesFileGroup/taxonworks/compare/v0.4.2...v0.4.3
[0.4.2]: https://github.com/SpeciesFileGroup/taxonworks/compare/v0.4.1...v0.4.2
[0.4.1]: https://github.com/SpeciesFileGroup/taxonworks/compare/v0.4.0...v0.4.1
[0.4.0]: https://github.com/SpeciesFileGroup/taxonworks/compare/v0.3.16...v0.4.0
[0.3.16]: https://github.com/SpeciesFileGroup/taxonworks/compare/v0.3.15...v0.3.16
[0.3.15]: https://github.com/SpeciesFileGroup/taxonworks/compare/v0.3.14...v0.3.15
[0.3.14]: https://github.com/SpeciesFileGroup/taxonworks/compare/v0.3.13...v0.3.14
[0.3.13]: https://github.com/SpeciesFileGroup/taxonworks/compare/v0.3.12...v0.3.13
[0.3.12]: https://github.com/SpeciesFileGroup/taxonworks/compare/v0.3.11...v0.3.12
[0.3.11]: https://github.com/SpeciesFileGroup/taxonworks/compare/v0.3.9...v0.3.11
[0.3.9]: https://github.com/SpeciesFileGroup/taxonworks/compare/v0.3.7...v0.3.9
[0.3.7]: https://github.com/SpeciesFileGroup/taxonworks/compare/v0.3.6...v0.3.7
[0.3.6]: https://github.com/SpeciesFileGroup/taxonworks/compare/v0.3.4...v0.3.6
[0.3.4]: https://github.com/SpeciesFileGroup/taxonworks/compare/v0.3.3...v0.3.4
[0.3.3]: https://github.com/SpeciesFileGroup/taxonworks/compare/v0.3.2...v0.3.3
[0.3.2]: https://github.com/SpeciesFileGroup/taxonworks/compare/v0.3.1...v0.3.2
[0.3.1]: https://github.com/SpeciesFileGroup/taxonworks/compare/v0.3.0...v0.3.1
[0.3.0]: https://github.com/SpeciesFileGroup/taxonworks/compare/v0.2.29...v0.3.0
[0.2.29]: https://github.com/SpeciesFileGroup/taxonworks/compare/v0.2.28...v0.2.29
[0.2.28]: https://github.com/SpeciesFileGroup/taxonworks/compare/v0.2.27...v0.2.28
[0.2.27]: https://github.com/SpeciesFileGroup/taxonworks/compare/v0.2.26...v0.2.27
[0.2.26]: https://github.com/SpeciesFileGroup/taxonworks/compare/v0.2.25...v0.2.26
[0.2.25]: https://github.com/SpeciesFileGroup/taxonworks/compare/v0.2.24...v0.2.25
[0.2.24]: https://github.com/SpeciesFileGroup/taxonworks/compare/v0.2.23...v0.2.24
[0.2.23]: https://github.com/SpeciesFileGroup/taxonworks/compare/v0.2.22...v0.2.23
[0.2.22]: https://github.com/SpeciesFileGroup/taxonworks/compare/v0.2.21...v0.2.22
[0.2.21]: https://github.com/SpeciesFileGroup/taxonworks/compare/v0.2.20...v0.2.21
[0.2.20]: https://github.com/SpeciesFileGroup/taxonworks/compare/v0.2.19...v0.2.20
[0.2.19]: https://github.com/SpeciesFileGroup/taxonworks/compare/v0.2.18...v0.2.19
[0.2.18]: https://github.com/SpeciesFileGroup/taxonworks/compare/v0.2.17...v0.2.18
[0.2.17]: https://github.com/SpeciesFileGroup/taxonworks/compare/v0.2.15...v0.2.17
[0.2.15]: https://github.com/SpeciesFileGroup/taxonworks/compare/v0.2.11...v0.2.15
[0.2.11]: https://github.com/SpeciesFileGroup/taxonworks/compare/v0.2.10...v0.2.11
[0.2.10]: https://github.com/SpeciesFileGroup/taxonworks/compare/v0.2.9...v0.2.10
[0.2.9]: https://github.com/SpeciesFileGroup/taxonworks/compare/v0.2.8...v0.2.9
[0.2.8]: https://github.com/SpeciesFileGroup/taxonworks/compare/v0.2.6...v0.2.8
[0.2.6]: https://github.com/SpeciesFileGroup/taxonworks/compare/v0.2.5...v0.2.6
[0.2.5]: https://github.com/SpeciesFileGroup/taxonworks/compare/v0.2.4...v0.2.5
[0.2.4]: https://github.com/SpeciesFileGroup/taxonworks/compare/v0.2.3...v0.2.4
[0.2.3]: https://github.com/SpeciesFileGroup/taxonworks/compare/v0.2.2...v0.2.3
[0.2.2]: https://github.com/SpeciesFileGroup/taxonworks/compare/v0.2.1...v0.2.2
[0.2.1]: https://github.com/SpeciesFileGroup/taxonworks/compare/v0.2.0...v0.2.1
[0.2.0]: https://github.com/SpeciesFileGroup/taxonworks/compare/v0.0.10...v0.2.0
[0.0.10]: https://github.com/SpeciesFileGroup/taxonworks/compare/v0.0.9...v0.0.10
[0.0.9]: https://github.com/SpeciesFileGroup/taxonworks/compare/v0.0.8...v0.0.9
[0.0.8]: https://github.com/SpeciesFileGroup/taxonworks/compare/v0.0.7...v0.0.8
[0.0.7]: https://github.com/SpeciesFileGroup/taxonworks/compare/v0.0.6...v0.0.7
[0.0.6]: https://github.com/SpeciesFileGroup/taxonworks/compare/v0.0.5...v0.0.6
[0.0.5]: https://github.com/SpeciesFileGroup/taxonworks/compare/v0.0.4...v0.0.5
[0.0.4]: https://github.com/SpeciesFileGroup/taxonworks/compare/v0.0.3...v0.0.4
[0.0.3]: https://github.com/SpeciesFileGroup/taxonworks/compare/v0.0.2...v0.0.3
[0.0.2]: https://github.com/SpeciesFileGroup/taxonworks/compare/v0.0.1...v0.0.2<|MERGE_RESOLUTION|>--- conflicted
+++ resolved
@@ -10,8 +10,6 @@
 ### Added
 
 - Otu RCC5 relationships to the COLDP exporter [#3569]
-<<<<<<< HEAD
-=======
 - Filter images slice in radial linker [#3574]
 - Name relations to Catalogue of Life data package exports [#1211]
 - Type Materials to Catalogue of Life data package exports [#3213]
@@ -38,18 +36,11 @@
 
 ### Added
 
->>>>>>> 058c6b35
 - Cached map item report (linked from Filter OTUs)
 - Depictions list on Filter image
 
 ### Changed
 
-<<<<<<< HEAD
-- Staged image metadata field format from JSON to JSONB [#3446]
-
-### Fixed
-
-=======
 - Calls to `/api/v1` have a new key/value signature
 - Staged image metadata field format from JSON to JSONB [#3446]
 - Updated Ruby gems
@@ -59,23 +50,17 @@
 - Batch import BibTeX failing on empty entries
 - Chronology stats report
 - ImportAttribute facet not working on any predicate searches
->>>>>>> 058c6b35
 - Taxon name/otus filter order bug
 - Staged image queries failing when multiple facets used [#3556]
 - Citations list is truncated in Radial Annotator [#3560]
 - DwC attributes are now showing in Stepwise determinations task
 - Quick taxon name only works for species [#3554]
-<<<<<<< HEAD
-
-[#3556]: https://github.com/SpeciesFileGroup/taxonworks/issues/3556
-=======
 - Filter Images: Change `per` doesn't update the table [#3566]
 
 [#3554]: https://github.com/SpeciesFileGroup/taxonworks/issues/3554
 [#3556]: https://github.com/SpeciesFileGroup/taxonworks/issues/3556
 [#3560]: https://github.com/SpeciesFileGroup/taxonworks/issues/3560
 [#3566]: https://github.com/SpeciesFileGroup/taxonworks/issues/3566
->>>>>>> 058c6b35
 
 ## [0.34.4] - 2023-09-15
 
@@ -3931,12 +3916,8 @@
 - Loosing input page numbers when switching tabs on New Taxon Name task
 
 [#1532]: https://github.com/SpeciesFileGroup/taxonworks/issues/1532
-<<<<<<< HEAD
-[unreleased]: https://github.com/SpeciesFileGroup/taxonworks/compare/v0.34.4...development
-=======
 [unreleased]: https://github.com/SpeciesFileGroup/taxonworks/compare/v0.34.5...development
 [0.34.5]: https://github.com/SpeciesFileGroup/taxonworks/compare/v0.34.4...v0.34.5
->>>>>>> 058c6b35
 [0.34.4]: https://github.com/SpeciesFileGroup/taxonworks/compare/v0.34.3...v0.34.4
 [0.34.3]: https://github.com/SpeciesFileGroup/taxonworks/compare/v0.34.2...v0.34.3
 [0.34.2]: https://github.com/SpeciesFileGroup/taxonworks/compare/v0.34.1...v0.34.2
