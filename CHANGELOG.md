# Changelog
All (hopefully) notable changes to this project will be documented in this file.

The format is based on [Keep a Changelog](https://keepachangelog.com/en/1.0.0/),
This project <em>does not yet</em> adheres to [Semantic Versioning](https://semver.org/spec/v2.0.0.html) as the API is evolving and MINOR patches may be backwards incompatible.

## [unreleased]

### Added
- "Display only unsecored rows" on Matrix column coder [#3103]
- Previous and next links in Matrix row coder [#3107]
- Match identifiers facet to Filter extract task  [#3089]
- `Clone previous citation` to citation panels [#3097]

### Fixed
<<<<<<< HEAD
- CollectingEvent cached geo-names (e.g. used in DwC export) missclassified [#2614]
=======
- Order of tescriptors in nexus and tnt output is updated to reflect the column ordering
- Homonyms without replacement name are now marked as invalid
>>>>>>> 978213b3
- Visible identifiers raising (e.g. broken object graph)
- Presence Descriptor is not saving in Matrix row coder [#3099]
- Missing number of objects for presence/absence descriptors on Interactive keys [#3102]
- `New column` button deson't add the new column to the interface [#3109]
- Taxonomy inventory API failing with common names when language is not set
- Missing taxon_name_relationships parameters [#3096]
- Create matrix row button redirects to wrong OTU in OTU radial
- Determinations not added to containers in "Edit Loan"task [#1935]
- OTU images disappear when moving other images to observation cells [#3111]

### Changed
- Removed New OTU link from New observation matrix task [#3101]
- Disabled horizontal resizing for textarea inputs on comprehensive

[#2614]: https://github.com/SpeciesFileGroup/taxonworks/issues/2614
[#1935]: https://github.com/SpeciesFileGroup/taxonworks/issues/1935
[#3089]: https://github.com/SpeciesFileGroup/taxonworks/issues/3089
[#3096]: https://github.com/SpeciesFileGroup/taxonworks/issues/3096
[#3097]: https://github.com/SpeciesFileGroup/taxonworks/issues/3097
[#3099]: https://github.com/SpeciesFileGroup/taxonworks/issues/3099
[#3102]: https://github.com/SpeciesFileGroup/taxonworks/issues/3102
[#3103]: https://github.com/SpeciesFileGroup/taxonworks/issues/3103
[#3107]: https://github.com/SpeciesFileGroup/taxonworks/issues/3107
[#3109]: https://github.com/SpeciesFileGroup/taxonworks/issues/3109
[#3111]: https://github.com/SpeciesFileGroup/taxonworks/issues/3111

## [0.29.3] - 2022-09-13

### Fixed
- View image matrix button doesn't work in Interactive key task
- Missing collectors parameters in Filter collecting events.
- Pagination on Image Matrix task
- Project Preferences task causing internal server errors
- Boolean params not handled correctly on specific conditions in some filters

## [0.29.2] - 2022-09-08
### Added
- Administration level project classification visualization [#3092]
- Recent paramter to asserted distribution filter [#3086]

### Changed
- Updated Gemfile
- Handle long queries to match facets in filters [#3088]

### Fixed
- Collecting event filter matching user creator/updator broken [#3008]
- Rendering type material label with document label failed
- Failed attempts at destroying a Predicate no longer raise
- Prevent some breaking raises for Georeferences with invalid shapes
- Select all button doesn't work in Print labels task [#3093]

[#3088]: https://github.com/SpeciesFileGroup/taxonworks/issues/3088
[#3008]: https://github.com/SpeciesFileGroup/taxonworks/issues/3008
[#3086]: https://github.com/SpeciesFileGroup/taxonworks/issues/3086
[#3092]: https://github.com/SpeciesFileGroup/taxonworks/issues/3092
[#3093]: https://github.com/SpeciesFileGroup/taxonworks/issues/3093

## [0.29.1] - 2022-08-31

### Fixed
- Radial navigator for TaxonName broken [#3087]
- OTU link in New asserted distribution

[#3087]: https://github.com/SpeciesFileGroup/taxonworkseissues/3087

## [0.29.0] - 2022-08-30

### Added
- A simple paper catalog generator (preview!) [#1473]
- Functions to summarize distributions for catalogs
- GeographicAreas autocomplete references alternate values
- People filter, with many facets [#2876]
- Matches identifiers (results by delimited list of some identifier type) facet, to most filters [#3080]
- Crosslink by ID between CollectionObject and CollectingEvent filters
- `Open in filter collection object` button in Filter collecting event task
- Added `verbatim_label` support for Collecting Event Castor batch load. [#3059]
- Lock `is_original` and `is_absent` for Asserted distribution form in OTU quick forms [#3085]

### Fixed
- Local identifiers on community objects were displayed across projects
- Object type is missing when otu filter param is passed instead observation matrix id in Image matrix task

### Changed
- Alternate values can be used on GeographicAreas [#2506]
- Alternate values on community objects are shared by all projects
- Global identifiers on community objects are shared across all projects
- Optimized identifier next/previous, not fully resolved [#3078]
- Updated Ruby gems.
- Upgraded to newer Gnfinder service.
- Enabled 10km tolerance to geographic area validation for verbatim georeferences.

### Data
- Migrates annotations on Community objects to be accessilbe across projects

[#1473]: https://github.com/SpeciesFileGroup/taxonworks/issues/1473
[#2506]: https://github.com/SpeciesFileGroup/taxonworks/issues/2506
[#3078]: https://github.com/SpeciesFileGroup/taxonworks/issues/3078
[#2876]: https://github.com/SpeciesFileGroup/taxonworks/issues/2876
[#3059]: https://github.com/SpeciesFileGroup/taxonworks/pull/3059
[#3080]: https://github.com/SpeciesFileGroup/taxonworks/issues/3080
[#3085]: https://github.com/SpeciesFileGroup/taxonworks/issues/3085

## [0.28.1] - 2022-08-19

### Fixed
- Settings modal is scrolled to the bottom when the modal is open.
- `Edit in image matrix` and `Open in matrix` buttons don't open image matrix task on edit mode.
- `Create verbatim coordinates` button dissapears after create request fails in New collecting event task
- Depictions are not displayed correctly in Browse collecting event [#3012]
- Cloned georeference are not loaded after cloning a collecting event [#3076]

### Changed
- Updated Ruby gems.
- Updated Node packages.
- Expanded drag and drop section in observation cell in Image matrix

[#3012]: https://github.com/SpeciesFileGroup/taxonworks/issues/3012
[#3076]: https://github.com/SpeciesFileGroup/taxonworks/issues/3076

## [0.28.0] - 2022-08-08

### Added
- Add `/api/v1/otus/123/inventory/content`, includes `embed[]=depictions`  [#3004]
- Adds `data_attributes`, `data_attribute_value`, `data_attribute_predicate_id`, `data_attribute_exact` in filter concern [#2922]
- `/api/v1/tags` endpoint with `tag_object_type[]`,`tag_object_id[]`, `tag_object_type`, `object_global_id`, `keyword_id[]` [#3061]
- Added pagination in the image_matrix
- Matrix Column Coder - coding by descriptor [#1385]
- Soft validation and fix for adding subsequen combination when original combination is different [#3051]
- Added 'electronic only' field for the source to flag sources published in electronic only format
- Default `collectionCode` namespace mappings as falback when `institutionCode`:`collectionCode` mappings do not contain a match in DwC occurrences importer.

### Changed
- Remove search box in observation matrix hub [#3032]
- Type material form allows multiple type species in comprehensive task. [#2584]
- Updated Ruby gems.
- wikidata-client dependency is now fetching from RubyGems rather than custom fork.
- serrano has been changed to a new custom branch which is identical to official gem except `thor` dependency has been downgraded for TW compatibility.
- DwC occurrences importer mappings are not sorted by `institutionCode`:`collectionCode`

### Fixed
- Object global id param in identifiers API/filter
- Bad logic check on adding new user to project
- Dependency loop problem in DwC checklist importer

[#3004]: https://github.com/SpeciesFileGroup/taxonworks/issues/3004
[#3061]: https://github.com/SpeciesFileGroup/taxonworks/issues/3061
[#1385]: https://github.com/SpeciesFileGroup/taxonworks/issues/1385
[#2584]: https://github.com/SpeciesFileGroup/taxonworks/issues/2584
[#3032]: https://github.com/SpeciesFileGroup/taxonworks/issues/3032
[#3051]: https://github.com/SpeciesFileGroup/taxonworks/issues/3051
[#2922]: https://github.com/SpeciesFileGroup/taxonworks/issues/2922

## [0.27.3] - 2022-07-20

### Added
- Soft_validation for the year of taxon description compared to person years of life [#2595]
- Pagination to Image matrix task

### Fixed
- Fixes rendering the author string in the catalogue [#2825]
- Include facet is not working properly in Filter nomenclature [#3023]
- Role picker changes order of roles after removing one [#3003]
- Observation matrix TNT export failed due to undefined method error [#3034]
- Date start and Date end display flipped in "Filter Collecting Events" [#3039]
- Role picker list doesn't display suffix and preffix
- By user facet is passing member id
- Project user last seen at correctly reported

### Changed
- ElectronicPulbications moved from NomenNudum to Unavailable.
- Updated Ruby gems and Node packages
- OTU name string into link in Observation matrices dashboard task

[#2825]: https://github.com/SpeciesFileGroup/taxonworks/issues/2825
[#2595]: https://github.com/SpeciesFileGroup/taxonworks/issues/2595
[#3003]: https://github.com/SpeciesFileGroup/taxonworks/issues/3003
[#3023]: https://github.com/SpeciesFileGroup/taxonworks/issues/3023
[#3034]: https://github.com/SpeciesFileGroup/taxonworks/issues/3034
[#3039]: https://github.com/SpeciesFileGroup/taxonworks/issues/3039

## [0.27.2] - 2022-06-22

### Fixed

- Updated csv output for an observation matrix [#3040]
- Content panel in browse OTU not working properly
- Darwin Core Export failing on specific combinations of data attributes selection.

### Changed
- Updated Ruby gems and Node packages

## [0.27.1] - 2022-06-21
### Changed
- People/Name toggle remove historical option for name [#3028]

### Fixed 
- Content attributes response

[#3028]: https://github.com/SpeciesFileGroup/taxonworks/issues/3028

## [0.27.0] - 2022-06-17

### Added
- Task to manage pubilcation of Content to PublicContent [#3004] in part
- Task to merge taxon name relationships from one taxon to another [#3022]
- Add `determiner_name_regex` to collection object filter [#3026]
- API interactive key engine endpoint `/api/v1/observation_matrices/123/key.json`
- API depictions endpoint `api/v1/depictions/123.json?extend[]=image&extend[]=sqed_depiction&extend[]=figures` 
- Taxon determinations stats in stats API
- Setting tags for collecting events and collection objects in DwC occurrences importer [#3019], [#2855]

### Changed
- Column order in Observation matrices dashboard task
- Size of description input in Protocol form
- Error code for merge people response

### Fixed
- Annotations panel doesn't display notes in Browse nomenclature
- Wildcard matches on collecting event attributes failing
- Select row in Observation matrices dashboard assigns incorrect ID
- Last week citations stats in API showing values for images. [#3020]
- Annotations panel doesn't display notes in Browse nomenclature
- Geographic areas download failing to generate CSV
- Flip is not working propertly in Uniquify people task

[#3004]: https://github.com/SpeciesFileGroup/taxonworks/issues/3004
[#3022]: https://github.com/SpeciesFileGroup/taxonworks/issues/3022
[#3026]: https://github.com/SpeciesFileGroup/taxonworks/issues/3026
[#3020]: https://github.com/SpeciesFileGroup/taxonworks/issues/3020
[#3019]: https://github.com/SpeciesFileGroup/taxonworks/pull/3018
[#2855]: https://github.com/SpeciesFileGroup/taxonworks/issues/2855

## [0.26.2] - 2022-06-05

### Changed
- Updated Ruby gems
### Fixed
- Filter collection object not working when attempting to show the record

## [0.26.1] - 2022-06-03

### Changed
- Upgraded to Ruby 3.1 [#3011]
- Updated Ruby gems

[#3011]: https://github.com/SpeciesFileGroup/taxonworks/pull/3011

## [0.26.0] - 2022-05-30
### Added 
- Task - Stepwise determinations, facilitate verbatim to parsed determinations en masse [#2911]
- Two more digitization stage types, "T" and "Inverted T" [#2863]
- Added soft_validation fix to missing collection_object determination, when the type is designated [#2907]
- Confirmation button for tags, preparation type and repository panels in CO Match [#2995]

### Changed
- Upgraded Node to version 16
- Replaced Webpacker for Shakapacker gem
- Upgrade PDF viewer library

### Fixed
- Nomenclature and observation matrix stats [#1124] [#1356]
- Cannot add a determination after editing one in comprehensive task [#2996]
- "In project" button is not updated after select a different source in Edit source task [#3000]

[#1356]: https://github.com/SpeciesFileGroup/taxonworks/issues/1356
[#1124]: https://github.com/SpeciesFileGroup/taxonworks/issues/1124
[#2911]: https://github.com/SpeciesFileGroup/taxonworks/issues/2911
[#2863]: https://github.com/SpeciesFileGroup/taxonworks/issues/2863
[#2995]: https://github.com/SpeciesFileGroup/taxonworks/issues/2995
[#2996]: https://github.com/SpeciesFileGroup/taxonworks/issues/2996
[#3000]: https://github.com/SpeciesFileGroup/taxonworks/issues/3000

## [0.25.0] - 2022-05-19

### Added
- Link to Download project in show project [#2775]
- OTU geo-json inventory API endpoint, `/api/v1/otus/123/inventory/distribution`.
- Collection object classification summary task [#1864]
- Notes facet to Collection Objects filter [#2966]
- Confirmation modal for clone button on New collecting event task [#2978]
- Minutes/record estimate in project activity task [#2979]
- Pagination in Citations by source task
- Current repository facet in collection object filter [#2975]

### Changed
- Identifiers added to print labels [2959]
- Improved Extract tables [#2884] [#2881]
- Improved Repository autocomplete [#2993]
- Refactor citations by source task
- Person autocomplete optimization
- Cleaned up Label UI text
- Removed some jQuery
- Updated Ruby gems via `bundle update`
- Use Catalog for API source of OTU nomenclature citations

### Fixed
- taxonworks.csl update for stated date [#3021]
- Improved project activity to include current session [#3013]
- Extract/protocol UI issues [#2990]
- Source year_suffix preventing cloning [#2992]
- Dwca eml.xml file validates locally [#2986]
- Missing params for api_nomenclature_citations added
- Converted wkt parsing errors from exceptions to validation
- DwcOccurrence version scope to project in Hub
- Fixed soft validation on Collection Object related to determination date [#2949]
- Original combination soft validations are not loaded when New taxon name task is opened
- ObservationMatrixRow|ColumnItem index view failing because new links are not available
- Author roles are no visible in Citations by source task
- Increasing number of labels to print while label is selected *adds* that many to preview [#2973]
- Geographic areas are not suggested based on verbatim coordinates in comprehensive and new collecting event task [#2982]
- Cannot sort by column in filter collecting event task [#2970]
- "Recent" determiners not working in Comprehensive [#2985]
- Determiners locked are missing after press "Save and new" in comprehensive task [#2943]
- Crashing when creating georeferences with invalid WKT input
- ObservationMatrixRow|Column index and autocomplete calls
- Lock source button is not working in OTU radial - biological associations form [#2989]
- New type specimen duplicates specimen when updated after creating [#2994]
- Sort column option is not working on Filter collection objects
- Toggle members buttons is not working on Browse annotator

[#2959]: https://github.com/SpeciesFileGroup/taxonworks/issues/2959
[#2775]: https://github.com/SpeciesFileGroup/taxonworks/issues/2775
[#2881]: https://github.com/SpeciesFileGroup/taxonworks/issues/2881
[#2884]: https://github.com/SpeciesFileGroup/taxonworks/issues/2884
[#2990]: https://github.com/SpeciesFileGroup/taxonworks/issues/2990
[#2992]: https://github.com/SpeciesFileGroup/taxonworks/issues/2992
[#2993]: https://github.com/SpeciesFileGroup/taxonworks/issues/2993
[#2986]: https://github.com/SpeciesFileGroup/taxonworks/issues/2986
[#1864]: https://github.com/SpeciesFileGroup/taxonworks/issues/1864
[#2943]: https://github.com/SpeciesFileGroup/taxonworks/issues/2943
[#2949]: https://github.com/SpeciesFileGroup/taxonworks/issues/2949
[#2966]: https://github.com/SpeciesFileGroup/taxonworks/issues/2966
[#2970]: https://github.com/SpeciesFileGroup/taxonworks/issues/2970
[#2973]: https://github.com/SpeciesFileGroup/taxonworks/issues/2973
[#2975]: https://github.com/SpeciesFileGroup/taxonworks/issues/2975
[#2978]: https://github.com/SpeciesFileGroup/taxonworks/issues/2978
[#2979]: https://github.com/SpeciesFileGroup/taxonworks/issues/2979
[#2982]: https://github.com/SpeciesFileGroup/taxonworks/issues/2982
[#2985]: https://github.com/SpeciesFileGroup/taxonworks/issues/2985
[#2994]: https://github.com/SpeciesFileGroup/taxonworks/issues/2994

## [0.24.5] - 2022-05-03

### Fixed
- Previously loaned and returned CollectionObjects are unloanable [#2964]
- People smart selector doesn't work to add new roles [#2963]
- Type species section is empty in Browse OTU
- Missing depictions caption and figure label in Image matrix task [#2965]

[#2964]: https://github.com/SpeciesFileGroup/taxonworks/issues/2964
[#2963]: https://github.com/SpeciesFileGroup/taxonworks/issues/2963
[#2965]: https://github.com/SpeciesFileGroup/taxonworks/issues/2965

## [0.24.4] - 2022-05-02

### Added
- Organization roles to taxon determinations model

### Fixed
- Repository autocomplete raises [#2960]
- Duplicated text in TaxonDetermination link [#2947]
- Housekeeping facet in CollectingEvent filter broken [#2957]
- Cannot set Determiner of CO to department/organization [#2915]
- Combination view is broken on Browse nomenclature [#2952]
- Matrix row coder button in Observation matrix dashboard task redirect to a wrong OTU in Image Matrix task [#2956]
- Depiction radials are not working in Image matrix task [#2954]

[#2960]: https://github.com/SpeciesFileGroup/taxonworks/issues/2960
[#2947]: https://github.com/SpeciesFileGroup/taxonworks/issues/2947
[#2957]: https://github.com/SpeciesFileGroup/taxonworks/issues/2957
[#2915]: https://github.com/SpeciesFileGroup/taxonworks/issues/2915
[#2952]: https://github.com/SpeciesFileGroup/taxonworks/issues/2952
[#2954]: https://github.com/SpeciesFileGroup/taxonworks/issues/2954

## [0.24.3] - 2022-04-28
### Added
- DwC export includes `occurrenceStatus` [#2935]
- Tag panel for images in New images task [#2919]
- Repository section for Collection object match task [#2918]
- Preparations section for CO Match task [#2930]
- Match collection object button in Filter collection object [#2917]
- Lock button for By section in New extract task [#2926]
- With preparation facet in Filter collection objects [#2937]

### Changed
- Improved(?) behaviour of Extract autocomplete [#2923]
- New BiBTeX based Sources match and/or create Serials for some types [#2719]
- Improvements for taxon determinations in comprehensive task
- Observation Matrix CSV dump uses full object labels [#2912]
- Allow multiple origin relationships in New extract task [#2928]
- Enable biocuration buttons only for the current collection object in comprehensive task [#2946]
- Updated ruby gems

### Fixed
- Display full citation in image viewer [#2857]
- Extract filter OTU id match not matching determinations [#2925]
- Improve observation matrix row label handling [#2902]
- Showing related data for Descriptor broken [#2934]
- Collection object label is not updated after saving determinations in comprehensive task [#2899]
- Label form is not updated after loading a collecting event in Comprehensive task [#2898]
- Preferred catalog number for collection objects using first created rather than top of the list (also fixes wrong `otherCatalogNumbers` in DwC export) [#2904]
- Missing not fixable error message for automatically soft validations [#2877]
- Recent lists on Data have broken flex CSS [#2920]
- Generating label from collecting event with verbatim trip identifier duplicates tripcode [#2921]
- Leaflet map does not center the view on shapes
- Programming typos affecting error handling in some batch loaders
- PDF reading causing software crash with some PDF documents (e.g. encrypted and/or having unsupported features)
- "virtual" spelled "virutal" [#2938]
- Protocols should not display origin [#2927]
- Determination lock not working for "Add to container" in Comprehensive task [#2943]
- Role types table in uniquify people renders poorly when "show found people" or "show match people" enabled [#2894]
- Syntax error during code generating synonyms and descendants for catalogs

[#2719]: https://github.com/SpeciesFileGroup/taxonworks/issues/2719
[#2857]: https://github.com/SpeciesFileGroup/taxonworks/issues/2857
[#2857]: https://github.com/SpeciesFileGroup/taxonworks/issues/2857
[#2877]: https://github.com/SpeciesFileGroup/taxonworks/issues/2877
[#2894]: https://github.com/SpeciesFileGroup/taxonworks/issues/2894
[#2898]: https://github.com/SpeciesFileGroup/taxonworks/issues/2898
[#2899]: https://github.com/SpeciesFileGroup/taxonworks/issues/2899
[#2902]: https://github.com/SpeciesFileGroup/taxonworks/issues/2902
[#2904]: https://github.com/SpeciesFileGroup/taxonworks/issues/2904
[#2912]: https://github.com/SpeciesFileGroup/taxonworks/issues/2912
[#2917]: https://github.com/SpeciesFileGroup/taxonworks/issues/2917
[#2918]: https://github.com/SpeciesFileGroup/taxonworks/issues/2918
[#2919]: https://github.com/SpeciesFileGroup/taxonworks/issues/2919
[#2920]: https://github.com/SpeciesFileGroup/taxonworks/issues/2920
[#2921]: https://github.com/SpeciesFileGroup/taxonworks/issues/2921
[#2923]: https://github.com/SpeciesFileGroup/taxonworks/issues/2923
[#2925]: https://github.com/SpeciesFileGroup/taxonworks/issues/2925
[#2926]: https://github.com/SpeciesFileGroup/taxonworks/issues/2926
[#2927]: https://github.com/SpeciesFileGroup/taxonworks/issues/2927
[#2928]: https://github.com/SpeciesFileGroup/taxonworks/issues/2928
[#2930]: https://github.com/SpeciesFileGroup/taxonworks/issues/2930
[#2934]: https://github.com/SpeciesFileGroup/taxonworks/issues/2934
[#2935]: https://github.com/SpeciesFileGroup/taxonworks/issues/2935
[#2937]: https://github.com/SpeciesFileGroup/taxonworks/issues/2937
[#2938]: https://github.com/SpeciesFileGroup/taxonworks/issues/2938
[#2943]: https://github.com/SpeciesFileGroup/taxonworks/issues/2943

## [0.24.2] - 2022-04-15

### Added
- New units mg, µg, ng, ml, µl, nl, ng/µl, Ratio (for Descriptor, etc.) [#2887]
- Project activity report includes community data (but not scoped to project) [#2893]
- Protocols for Observations [#2889]
- Increment tripcode in New collecting event task [#2441]
- Now and today buttons for time/date made [#2888]
- Radial navigator to New extract task [#2885]

### Changed
- Refactor Uniquify People task. Added improvements [#2858]
- Removed PDF viewer broad channel event
- Updated Ruby gems

### Fixed
- Extract -> show rendering raising [#2886]
- People being set as invalid during automatic activity updates
- Project activity session report shows hours properly [#2878]
- xAxis category ordering of Project activity [#2891]
- Sometimes it's not possible move images from one cell to another in Image matrix task [#2874]
- Uniquify people task are not merging all selected match people [#2892]
- Media observations are not displayed after creating them using drag and drop box in Matrix row coder task. [#2880]
- New extract task loads incorrect repository for existing extracts [#2883]
- Extract edit link in New observation matrix task [#2896]
- Incorrect matrix list is displayed on Observation matrix slice in Radial object [#2901]
- Pages label is not displayed in citation form in comprehensive task [#2903]

[#2886]: https://github.com/SpeciesFileGroup/taxonworks/issues/2886
[#2887]: https://github.com/SpeciesFileGroup/taxonworks/issues/2887
[#2878]: https://github.com/SpeciesFileGroup/taxonworks/issues/2878
[#2891]: https://github.com/SpeciesFileGroup/taxonworks/issues/2891
[#2893]: https://github.com/SpeciesFileGroup/taxonworks/issues/2893
[#2889]: https://github.com/SpeciesFileGroup/taxonworks/issues/2889
[#2441]: https://github.com/SpeciesFileGroup/taxonworks/issues/2441
[#2858]: https://github.com/SpeciesFileGroup/taxonworks/issues/2858
[#2883]: https://github.com/SpeciesFileGroup/taxonworks/issues/2883
[#2885]: https://github.com/SpeciesFileGroup/taxonworks/issues/2885
[#2888]: https://github.com/SpeciesFileGroup/taxonworks/issues/2888
[#2892]: https://github.com/SpeciesFileGroup/taxonworks/issues/2892
[#2896]: https://github.com/SpeciesFileGroup/taxonworks/issues/2896
[#2901]: https://github.com/SpeciesFileGroup/taxonworks/issues/2901
[#2903]: https://github.com/SpeciesFileGroup/taxonworks/issues/2903

## [0.24.1] - 2022-04-04

### Changed
- Time ranges for `eventTime` in DwC occurrences importer are now supported
- Updated Ruby gems

### Fixed
- Observation matrix row filter generalized to work for all observation object types [#2873]

[#2873]: https://github.com/SpeciesFileGroup/taxonworks/issues/2873

## [0.24.0] - 2022-03-31

### Added
- Collection object `current_repository_id` and interface toggle [#2866]
- Use Namespace as DwC `collectionCode` [#2726]
- Notes on CollectionObject export to DwC `occurrenceRemarks` [#2850]
- Link to comprehensive digitization collection object via `?dwc_occurrence_object_id=123` [#2851]
- Project user activity report task [#50] [#1062]
- 'Inferred combination' to Browse taxon name header, when required [#2836]
- Extract autocomplete
- Matrix row coder supports mutiple Quantitative and Sample observations per "cell"
- Extracts are observable [#2037]
- Download observation matrix descriptors as text
- Download observation matrix observations in .tab format
- Observations have `made_year|month|day|time` attributes
- Qualitative descriptor batch loader (Data->Descriptors->Batch load) [#1831] (in part)
- Modal depictions for all descriptors in Matrix row coder [#2847]
- New georeference type for user-supplied points [#2843]
- Extract rows in New observation matrix
- Depiction modal for all descriptors in Interactive key
- Link CollectionObject batch load to DwCA importer [#2868]

### Changed
- Administration activity report
- DwC export uses a "sorted" column order [#2844]
- Observations now are polymorphic [#2037]
- Replace autocompletes by smart selectors in Common Name form on OTU radial [#2840]
- Updated Ruby gems
- DwC importer sex mapped changed to prioritize `http://rs.tdwg.org/dwc/terms/sex` DwC URI and also create sex biocuration group with such URI if none exist.
- Taxon name label for original combination label in Citations by source task.
- Add separate scrollbars to row and column tables in New observation matrix task [#2799]
- Change form fields order in OTU radial - Biological associations
- Updated ruby gems
- Close modal after select a status in New taxon name
- Escape new additional pseudo-LaTeX encodings from BibTex data

### Fixed
- DwC georeferencedProtocol references Protocols properly [#2842]
- DwC georeferencedBy references Georeferencers properly [#2846]
- Administration activity report raising [#2864]
- OTUs and collection objects batch-loaders failing to initialize due to Ruby syntax error
- Sqed depictions crash on cache update when no processing results are available
- Asserted distributions on OTU radial is_absent no longer locks [#2848]
- After saving an area with 'is absent' flag, the form stays locked in OTU radial Asserted distribution
- Uniquify people roles list is missing role_object_tag [#2853]
- Large list of taxon names are not loaded in Citations by source
- Missing source_id parameter in Citation by source link on New asserted distribution and Browse OTU
- New CO assigns a wrong Identifier type in New collecting event task [#2862]

[#2866]: https://github.com/SpeciesFileGroup/taxonworks/issues/2866
[#2726]: https://github.com/SpeciesFileGroup/taxonworks/issues/2726
[#2850]: https://github.com/SpeciesFileGroup/taxonworks/pull/2850
[#2851]: https://github.com/SpeciesFileGroup/taxonworks/pull/2851
[#2868]: https://github.com/SpeciesFileGroup/taxonworks/pull/2868
[#2842]: https://github.com/SpeciesFileGroup/taxonworks/pull/2842
[#2846]: https://github.com/SpeciesFileGroup/taxonworks/pull/2846
[#50]: https://github.com/SpeciesFileGroup/taxonworks/pull/50
[#1062]: https://github.com/SpeciesFileGroup/taxonworks/pull/1062
[#2864]: https://github.com/SpeciesFileGroup/taxonworks/pull/2864
[#2844]: https://github.com/SpeciesFileGroup/taxonworks/pull/2844
[#2836]: https://github.com/SpeciesFileGroup/taxonworks/pull/2836
[#2037]: https://github.com/SpeciesFileGroup/taxonworks/pull/2037
[#1831]: https://github.com/SpeciesFileGroup/taxonworks/pull/1831
[#2799]: https://github.com/SpeciesFileGroup/taxonworks/pull/2799
[#2840]: https://github.com/SpeciesFileGroup/taxonworks/pull/2840
[#2843]: https://github.com/SpeciesFileGroup/taxonworks/pull/2843
[#2847]: https://github.com/SpeciesFileGroup/taxonworks/pull/2847
[#2848]: https://github.com/SpeciesFileGroup/taxonworks/pull/2848
[#2853]: https://github.com/SpeciesFileGroup/taxonworks/pull/2853
[#2862]: https://github.com/SpeciesFileGroup/taxonworks/pull/2862

## [0.23.1] - 2022-03-01

### Added
- Qualitative descriptor modal in matrix row coder [#2763]
- Pin button for organization in attribution annotator [#2551]
- Image inventory/filter endpoint for OTUs `/api/v1/otus/123/inventory/images` [#2656]
- Option to error records if `typeStatus` is unprocessable in DwC occurrences importer [#2829]
- Several taxon name classifications in DwC checklist importer [#2732]

### Changed
- Allow matching protonyms in DwC occurrences importer even on cases where the imported classification is a subset of the existing one [#2740]
- Updated Ruby gems
- Copying observations from object to object also copies their depictions [#2823]

### Fixed
- Not all year metadata automatically updated Person active metadata [#2854]
- DwC importer looking up collecting events outside the scope of the current project
- Missing names in hierarchy tree on Browse nomenclature task [#2827]
- DwC importer finding names by original combination without project scope [#2828]
- DwC export month field exporting day value rather than month [#2835]
- Use unofficial serrano repo to fix problems with citeproc-json responses
- DwC Occurrence Importer settings modal lags on open when many namespaces set [#2834]
- Destroying last Depiction for Observation::Media destroys Observations [#2269]
- Allowing to use same Namespace short name with different casing (e.g. 'alpha', 'Alpha')


[#2854]: https://github.com/SpeciesFileGroup/taxonworks/issues/2854
[#2823]: https://github.com/SpeciesFileGroup/taxonworks/issues/2823
[#2269]: https://github.com/SpeciesFileGroup/taxonworks/issues/2269
[#2656]: https://github.com/SpeciesFileGroup/taxonworks/issues/2656
[#2551]: https://github.com/SpeciesFileGroup/taxonworks/issues/2551
[#2732]: https://github.com/SpeciesFileGroup/taxonworks/pull/2732
[#2740]: https://github.com/SpeciesFileGroup/taxonworks/pull/2740
[#2763]: https://github.com/SpeciesFileGroup/taxonworks/issues/2763
[#2827]: https://github.com/SpeciesFileGroup/taxonworks/issues/2827
[#2828]: https://github.com/SpeciesFileGroup/taxonworks/pull/2828
[#2829]: https://github.com/SpeciesFileGroup/taxonworks/pull/2829
[#2834]: https://github.com/SpeciesFileGroup/taxonworks/pull/2834
[#2835]: https://github.com/SpeciesFileGroup/taxonworks/pull/2835

## [0.23.0] - 2022-02-18

### Added
- Extract Filter [#2270]
- Protocol facets for filters, currently on Extract filter
- OTU descendants API endpoint `.../otus/123/inventory/descendants` [#2791]
- Download SVG button in object graph task [#2804]
- Rake task to generate docs.taxonworks.org Data documentation [#2352]
- Confirmation window for delete documentation in radial annotator [#2820]
- Drag and drop to sort predicates in project preferences [#2821]
- Endpoints for observation matrix row and column labels [#2800]
- Matrix row navigation in Matrix row coder [#2800]
- Download enabled for controlled vocabulary terms [#2809]
- Type materials metadata extension for /api/v1/otus

### Changed
- Tweaked how Extracts are displayed in various views
- Browse nomenclature task was renamed to Browse nomenclature and classifications [#2638]
- Add origin citations for taxon name relationships/classifications, renames route [#2790]
- Add Download customization [#2748]
- Show Images section in Browse OTU for GenusGroup [#2786]
- User facet: `Now` button sets end date in Filter interfaces [#2788]
- Changes content and layout ouf hierarchy navigator in Browse nomenclature task [#2797]
- Scroll tables in New observation matrix task [#2799]
- Updated Ruby gems
- Replace autocomplete with OTU picker in biological associations form in radial object

### Fixed
- Author string for incorrect original spelling [#2743]
- Type species section doesn't work in new taxon name [#2785]
- Missing Variety and Form ranks in original combination section for ICZN in New taxon name task [#2795]
- Check if current identifier is the same as current in comprehensive task [#2550]
- Comprehensive digitization - entering '0' in total breaks the interface [#2807]
- Download link doesn't work in data list view
- Edit in Browse collecting event [#2814]
- DwC importer is more robust to invalid taxon names

[#2743]: https://github.com/SpeciesFileGroup/taxonworks/issues/2743
[#2638]: https://github.com/SpeciesFileGroup/taxonworks/issues/2638
[#2270]: https://github.com/SpeciesFileGroup/taxonworks/issues/2270
[#2800]: https://github.com/SpeciesFileGroup/taxonworks/issues/2800
[#2352]: https://github.com/SpeciesFileGroup/taxonworks/issues/2552
[#2550]: https://github.com/SpeciesFileGroup/taxonworks/issues/2550
[#2790]: https://github.com/SpeciesFileGroup/taxonworks/issues/2790
[#2748]: https://github.com/SpeciesFileGroup/taxonworks/issues/2748
[#2791]: https://github.com/SpeciesFileGroup/taxonworks/issues/2791
[#2785]: https://github.com/SpeciesFileGroup/taxonworks/issues/2785
[#2786]: https://github.com/SpeciesFileGroup/taxonworks/issues/2786
[#2788]: https://github.com/SpeciesFileGroup/taxonworks/issues/2788
[#2795]: https://github.com/SpeciesFileGroup/taxonworks/issues/2795
[#2797]: https://github.com/SpeciesFileGroup/taxonworks/issues/2797
[#2804]: https://github.com/SpeciesFileGroup/taxonworks/issues/2804
[#2807]: https://github.com/SpeciesFileGroup/taxonworks/issues/2807
[#2809]: https://github.com/SpeciesFileGroup/taxonworks/issues/2809
[#2814]: https://github.com/SpeciesFileGroup/taxonworks/issues/2814
[#2799]: https://github.com/SpeciesFileGroup/taxonworks/issues/2799
[#2800]: https://github.com/SpeciesFileGroup/taxonworks/issues/2800
[#2820]: https://github.com/SpeciesFileGroup/taxonworks/issues/2820
[#2821]: https://github.com/SpeciesFileGroup/taxonworks/issues/2821

## [0.22.7] - 2022-01-26

### Added
- Add more date (redundant) fields to DwC export [#2780]
- Import and export custom label style in print label task
- Attributions in Filter images [#2639]
- People, role, images stats to `/api/v1/stats`
- `basisOfRecord` in DwC exports can be `FossilSpecimen` via biocuration
- Classification section for Combination in New taxon name (botanical nomenclature support) [#2681]
- API `/api/v1/otus/:id` includes `&extend[]` for `parents`

### Changed
- New interface for biocuration groups and classes
- DwCA export is *much* faster
- CSV export optimized
- `basisOfRecord` now maps as `http://rs.tdwg.org/dwc/terms/FossilSpecimen` biocuration classification in DwC occurrences importer.
- Updated ruby gems
- Updated js packages
- cached_is_valid is now used in interfaces to show if a taxon is valid or invalid
- Refactor Manage biocuration classes and groups task [#83]

### Fixed
- `occurrenceID` missing from DwC exports. [#2766]
- Cloning columns from matrices sometimes partially failed [#2772]
- Missing `Custom style` button in Print label task [#2764]
- Missing valid/invalid/combination mark in citation by source task [#2760]
- Missing observation matrices in copy columns/rows from another matrix in New observation matrix task [#2753]
- Handing of family names starting with `O'` being recognized as given names [#2747]
- Error 500 deleting a biocuration term [#2181]
- Uniquify people task shows "0" in used column and no roles [#2769]


[#83]: https://github.com/SpeciesFileGroup/taxonworks/issues/83
[#2181]: https://github.com/SpeciesFileGroup/taxonworks/issues/2181
[#2780]: https://github.com/SpeciesFileGroup/taxonworks/issues/2780
[#2766]: https://github.com/SpeciesFileGroup/taxonworks/issues/2766
[#2772]: https://github.com/SpeciesFileGroup/taxonworks/pull/2772
[#2639]: https://github.com/SpeciesFileGroup/taxonworks/pull/2639
[#2681]: https://github.com/SpeciesFileGroup/taxonworks/issues/2681
[#2747]: https://github.com/SpeciesFileGroup/taxonworks/issues/2747
[#2753]: https://github.com/SpeciesFileGroup/taxonworks/issues/2753
[#2760]: https://github.com/SpeciesFileGroup/taxonworks/issues/2760
[#2764]: https://github.com/SpeciesFileGroup/taxonworks/issues/2764
[#2769]: https://github.com/SpeciesFileGroup/taxonworks/issues/2769

## [0.22.6] - 2022-01-10

### Added
- Option to select all and quick tag in Filter image task [#2744]

### Changed
- Perform georeferences caching in background for faster DwC occurrences import [#2741]
- Permit use of Ruby 3.1
- Updated Ruby gems.
- DwC occurrences importer: When matching protonyms also consider their alternate gender names if there are no matches by exact name. [#2738]
- Allow import of specimens with empty `catalogNumber` even when `institutionCode` and/or `collectionCode` are set.

### Fixed
- Several batch loaders not working due to syntax incompatibility with currently used Ruby version. [#2739]

[#2739]: https://github.com/SpeciesFileGroup/taxonworks/pull/2739
[#2741]: https://github.com/SpeciesFileGroup/taxonworks/pull/2741
[#2738]: https://github.com/SpeciesFileGroup/taxonworks/issues/2738
[#2744]: https://github.com/SpeciesFileGroup/taxonworks/issues/2744

## [0.22.5] - 2021-12-22

### Fixed
- Fixed "eye" validation crash when activated in Browse Nomenclature task [#2736]

[#2736]: https://github.com/SpeciesFileGroup/taxonworks/issues/2736

## [0.22.4] - 2021-12-21

### Added
- Add `reset filters` button in DwC import task [#2730]

### Changed
- Add space on navbar in New taxon name [#2701]
- Updated ruby gems and node packages.
- Tabindex in model view

### Fixed
- Overdue loan date time ago [#2712]
- Descriptor character state destroy raising [#2713]
- Loan items status not updatable (also new specs) [#2714]
- Collecting event filter `depictions` facet [#2720]
- Taxonifi wrapper init was broken
- Character order selector sends null value on blank selection [#2707]
- Interactive keys is loading two matrices on autocomplete search [#2706]
- `Select observation matrix` is not displaying all observation matrices [#2708]
- Crashing when attempting to download DwC results from Filter Collection Objects task with 'Treat geographic areas as spatial' set.
- Stats response contains `projects` count when project token is set.
- Menu options broken when right-click on matrices in Observation matrix hub [#2716]
- Copy rows from matrix in New observation matrix
- GnFinder playground incompatibility with current GnFinder API
- DwC checklist importer issue with synonyms have wrong rank [#2715]
- Scientific name not cached properly when the taxon name is classified as part of speech [#2721]
- Depictions dropzone tries to create Depictions before saving collecting event
- Clipboard is not releasing key combination when the user clicks outside the window and release keys [#2724]
- Removed `destroy!` pattern from various controllers
- Unable to create loan items in Collection object match task [#2731]
- DwC import search criteria is missing when search box is reopen [#2729]
- Unable to download CoLDP exports
- Otu facet in Filter image task

[#2712]: https://github.com/SpeciesFileGroup/taxonworks/issues/2712
[#2713]: https://github.com/SpeciesFileGroup/taxonworks/issues/2713
[#2714]: https://github.com/SpeciesFileGroup/taxonworks/issues/2714
[#2720]: https://github.com/SpeciesFileGroup/taxonworks/issues/2720
[#2701]: https://github.com/SpeciesFileGroup/taxonworks/issues/2701
[#2706]: https://github.com/SpeciesFileGroup/taxonworks/issues/2706
[#2707]: https://github.com/SpeciesFileGroup/taxonworks/issues/2707
[#2708]: https://github.com/SpeciesFileGroup/taxonworks/issues/2708
[#2715]: https://github.com/SpeciesFileGroup/taxonworks/pull/2715
[#2716]: https://github.com/SpeciesFileGroup/taxonworks/issues/2716
[#2721]: https://github.com/SpeciesFileGroup/taxonworks/pull/2721
[#2724]: https://github.com/SpeciesFileGroup/taxonworks/pull/2724
[#2729]: https://github.com/SpeciesFileGroup/taxonworks/pull/2729
[#2730]: https://github.com/SpeciesFileGroup/taxonworks/issues/2730
[#2731]: https://github.com/SpeciesFileGroup/taxonworks/issues/2731

## [0.22.3] - 2021-12-03

### Added
- Ability to inject links into Content via hot-key searching [#1674]

### Changed
- Upgraded to Postgres 12 in Docker Compose development environment. Postgres 10 container and volume are still present to allow for automatic data migration.

### Fixed
- Identifier form elements on SQED breakdown [#2700]

[#2700]: https://github.com/SpeciesFileGroup/taxonworks/issues/2700
[#1674]: https://github.com/SpeciesFileGroup/taxonworks/issues/1674

## [0.22.2] - 2021-12-02

### Changed
- Upped from 40 to 500 the cutoff point at which updating a collecing event will trigger a DwcOccurrence rebuild
- Added a `url_base` option when rendering metadata partial

### Fixed
- Author by first letter (/people.json) [2697]
- Loan recipient helper methods were confused with loan helper methods
- Subsequent combination link in new taxon name task [#2695]
- Unable to create tags in batches due to Ruby 3 syntax changes.
- Observation matrices crashing due to response pagination bug.
- Unable to create namespaces due to debug code accidentally added.

[#2697]: https://github.com/SpeciesFileGroup/taxonworks/issues/2697
[#2695]: https://github.com/SpeciesFileGroup/taxonworks/issues/2695

## [0.22.1] - 2021-12-01

### Added
- Georeferences can link to Protocols

### Changed
- API -added extend character_state option to /observations

### Fixed
- Updated reference string for 'classified as' relationship in Browse nomenclature
- Custom attributes are not cleared on new record [#2692]
- API - /api/v1/observation_matrices with no params failed
- Asserted distribution link wasn't HTML safe


[#2692]: https://github.com/SpeciesFileGroup/taxonworks/issues/2692

## [0.22.0] - 2021-11-30

### Added
- Indecies on taxon name hierarchies table
- Batch create user admin task [#2680]
- Radial navigation in loan task
- `is_gift` boolean to Loan
- Loan item notes, type status, and recipient form layout improvements [#2657]
- Recipient form link in Edit loan task
- Gift checkbox in Loan task
- API routes for data attributes via `/api/v1/data_attributes` [#2366]
- API routes for observation matrices  via `/api/v1/observation_matrices`
- API route "status" for taxon names `/taxon_names/api/v1/123/status` [#2243]
- API route "activity" for recent records/project `/api/v1/activity?project_token=123&past_days=9` [#2207]
- Indecies for updated_at on some large models
- Observation matrix query filter (minimal)
- Add download table button in DwC Importer
- Confidence button on subsequent combination in New taxon name task
- Create and new button in New descriptor task [#2594]
- Content text is cropped on edit in OTU radial [#2676]
- Diagnosis status in matrix row coder [#2674]
- Layout preferences in comprehensive task [#2673]
- API `/api/v1/collection_objects` includes &extend[] for `dwc_fields` and `type_material`
- API `/api/v1/taxon_names/123/status` endpoint for human readable taxon name data and metadata (in part [#2665])
- `is_virtual` option to Namespace

### Changed
- Upgraded to Ruby 3.0.2
- OTUs can be loaned 2x [#2648]
- Upgraded gems
- `/collection_objects.json` response uses `&extend[]=dwc_fields` to return DwC fields; includes metadata
- Removed a loan item status 'Loaned on' (it's inferrred)
- Replaced Webrick with Puma (developers-only change)
- Improved loan autocomplete metadata [#2485]
- API observation responses are now isolated from internal
- DwC occurrences importer now accepts `|`, `:`, `;` and `,` as separators for `higherClassification`.
- Restrict subsequent combination fields for genus and subgenus. [#2677]
- Moved matrix autocomplete into `Include in matrix` section in New descriptor task [#2685]

### Fixed
- Update Source autocomplete [#2693]
- Containerized specimens export their identifier to DwC
- Biological association objects could be destroyed when referenced in biological association
- Reordering matrices by nomenclature when some rows have none
- Tag facet bug affecting all filters but Source [#2678]
- View errors on rows with no metadata in DwC importer
- Scrollbar in alternate values annotator [#2651]
- Missing data on response in citations annotator [#2653]
- Missing author and year in taxon name on Citation by source [#2650]
- Duplicate combinations in subsequent combination on New taxon name [#2654]
- Missing documents in source filter [#2661]
- Clonning source does not clean the doccumentation section [#2663]
- Extra scrollbar in asserted distributions annotator [#2662]
- The citations annotator sometimes displays a created citations that are not part of the object
- Move synonyms section not visible [#2670]
- Collecting Event collectors are not loaded when CE is selected using smart selector in Comprehensive task [#2669]
- Genus descriptor interface
- Free text character not saved if pasted from clipboard in Matrix Row Coder [#2672]
- DwC importer crashing on invalid nomenclatural code
- DwC exporter swapped `decimalLatitude`/`decimalLongitude`
- Error in Filter Collecting Event task when filtering by attributes that are stored as numbers in database
- `Set as current` button it isn't working when taxon parent is root on Subsequent combination [#2688]
- DwC checklist importing: original combination having wrong genus in some cases [#2684]

[#2286]: https://github.com/SpeciesFileGroup/taxonworks/issues/2286
[#2666]: https://github.com/SpeciesFileGroup/taxonworks/issues/2665
[#2665]: https://github.com/SpeciesFileGroup/taxonworks/issues/2665
[#2680]: https://github.com/SpeciesFileGroup/taxonworks/issues/2680
[#2678]: https://github.com/SpeciesFileGroup/taxonworks/issues/2678
[#2207]: https://github.com/SpeciesFileGroup/taxonworks/issues/2207
[#2243]: https://github.com/SpeciesFileGroup/taxonworks/issues/2243
[#2366]: https://github.com/SpeciesFileGroup/taxonworks/issues/2366
[#2485]: https://github.com/SpeciesFileGroup/taxonworks/issues/2485
[#2594]: https://github.com/SpeciesFileGroup/taxonworks/issues/2594
[#2648]: https://github.com/SpeciesFileGroup/taxonworks/issues/2648
[#2657]: https://github.com/SpeciesFileGroup/taxonworks/issues/2657
[#2650]: https://github.com/SpeciesFileGroup/taxonworks/issues/2650
[#2651]: https://github.com/SpeciesFileGroup/taxonworks/issues/2651
[#2653]: https://github.com/SpeciesFileGroup/taxonworks/issues/2653
[#2654]: https://github.com/SpeciesFileGroup/taxonworks/issues/2654
[#2661]: https://github.com/SpeciesFileGroup/taxonworks/issues/2661
[#2662]: https://github.com/SpeciesFileGroup/taxonworks/issues/2662
[#2663]: https://github.com/SpeciesFileGroup/taxonworks/issues/2663
[#2669]: https://github.com/SpeciesFileGroup/taxonworks/issues/2669
[#2670]: https://github.com/SpeciesFileGroup/taxonworks/issues/2670
[#2672]: https://github.com/SpeciesFileGroup/taxonworks/issues/2672
[#2673]: https://github.com/SpeciesFileGroup/taxonworks/issues/2673
[#2674]: https://github.com/SpeciesFileGroup/taxonworks/issues/2674
[#2676]: https://github.com/SpeciesFileGroup/taxonworks/issues/2676
[#2677]: https://github.com/SpeciesFileGroup/taxonworks/issues/2677
[#2684]: https://github.com/SpeciesFileGroup/taxonworks/pull/2684
[#2685]: https://github.com/SpeciesFileGroup/taxonworks/issues/2685
[#2688]: https://github.com/SpeciesFileGroup/taxonworks/issues/2688

## [0.21.3] - 2021-11-12

### Changed
- Loan addresses don't strip line-endings, and display in form [#2641]
- Replace radial navigator icon [#2645]
- Update smart selector tab selected on refresh

### Fixed
- Loan id facet [#2632]
- Roles in Image viewer
- Missing roles after trigger page autosave in new taxon name [#2631]
- Tag smart selector in new image task

[#2632]: https://github.com/SpeciesFileGroup/taxonworks/issues/2632
[#2631]: https://github.com/SpeciesFileGroup/taxonworks/issues/2631
[#2641]: https://github.com/SpeciesFileGroup/taxonworks/issues/2641
[#2645]: https://github.com/SpeciesFileGroup/taxonworks/issues/2645

## [0.21.2] - 2021-11-11

### Added
- Support for DwC terms on body of water depth [#2628]
- Filter Collection Objects by a specific Loan [#2632]

### Changed
- Updated ruby gems.

### Fixed
- Containerized specimens display catalog number in tag correctly [#2623]
- Improved CrossRef parsing for a new source [#997] [#2620]
- Container label shows catalog number for loan items [#1275]
- Determiners are not saved after lock the list in comprehensive form [#2626]
- Wrong rank for original combinations in DwC checklist importer [#2621]
- No longer exposing exception data for *failed* records (not to be confused with *errored*) in DwC importer.
- Smart selector is not working in Browse Annotations
- Biological associations in OTU radial [#2630]
- Fix citations on asserted distribution list in OTU radial [#2629]
- Subsequent combinations are not scoped [#2634]
- Missing scroll in alternate value annotator [#2635]
- Smart selectors are not refreshing in New source [#2636]
- Radial navigation doesn't work on source in New taxon name task [#2633]
- Determiner is not selectable on Grid Digitizer after "Create and new" [#2637]
- DwC Dashboard data version counts correct now [#2627]
- Common statuses are not displayed in New taxon name task [#2642]
- Nomenclature and OTU (biology) display the same thing on Browse OTU page [#2644]
- New combination task hangs editing a combination [#2646]

[#2623]: https://github.com/SpeciesFileGroup/taxonworks/issues/2623
[#2627]: https://github.com/SpeciesFileGroup/taxonworks/issues/2627
[#1275]: https://github.com/SpeciesFileGroup/taxonworks/issues/1275
[#2628]: https://github.com/SpeciesFileGroup/taxonworks/issues/2628
[#2626]: https://github.com/SpeciesFileGroup/taxonworks/issues/2626
[#2621]: https://github.com/SpeciesFileGroup/taxonworks/pull/2621
[#2629]: https://github.com/SpeciesFileGroup/taxonworks/issues/2629
[#2630]: https://github.com/SpeciesFileGroup/taxonworks/issues/2630
[#2633]: https://github.com/SpeciesFileGroup/taxonworks/issues/2633
[#2634]: https://github.com/SpeciesFileGroup/taxonworks/issues/2634
[#2635]: https://github.com/SpeciesFileGroup/taxonworks/issues/2635
[#2636]: https://github.com/SpeciesFileGroup/taxonworks/issues/2636
[#2637]: https://github.com/SpeciesFileGroup/taxonworks/issues/2637
[#2642]: https://github.com/SpeciesFileGroup/taxonworks/issues/2642
[#2644]: https://github.com/SpeciesFileGroup/taxonworks/issues/2644
[#2646]: https://github.com/SpeciesFileGroup/taxonworks/issues/2646

## [0.21.1] - 2021-11-05
### Fixed
- Citations in image viewer

## [0.21.0] - 2021-11-04
### Added
- Added new handling for plant name author_string.
- Added new `Combination` section to handle historical protonym combination.
- Add new task 'Object graph', visualize and navigate your Things via a force-directed-graph (network) [#2587]
- New combination editing, including support for multiple authors in plant names [#666] [#2407]
- Add new global identifier class for glbio repositories
- New parameters for fine-tuning the API responses, `&extend[]=` and `&embed[]` [#2531]
- Parameter value `origin_citation` via `&extend[]=` to all basic GET `/object(/:id)` requests [#2531]
- Parameter value `pinboard_item` via `&extend[]=` to all basic GET `/object(/:id)` requests [#2531]
- Parameter value `citations` via `&extend[]=` to all basic GET `/object/:id` requests [#2531]
- Parameter values `roles` and `documents` via `&extend[]=` to `/sources(/:id).json` [#2531]
- Parameter values `protonyms` and `placement` via `&extend[]=` to `/combinations(/:id).json [#2531]
- Parameter values `parent`, `otus`, `roles`, `ancestor_ids`, `children`, `type_taxon_name_relationship` via `&extend[]=` to `/taxon_names(/:id).json` [#2531]
- Parameter values `level_names`, `geographic_area_type`, `parent` via `&extend[]=` and `shape` via `&embed[]=` to `/geographic_areas(/:id).json` [#2531]
- Parameter value `subject`, `object`, `biological_relationship`, `family_names` via `&extend[]=` to `/biological_associations(/:id).json` [#2531]
- Parameter value `citation_object`, `citation_topics`, `source`, `target_document` via `&extend[]=` to `/citations(/:id).json` [#2531]
- API route `/taxon_names/parse?query_string=Aus bus` for resolving names to Protonyms
- Parameter value `roles` via `&extend[]=` to `/collecting_events(/:id).json` [#2531]
- Param to isolate TaxonName smart select to Protonym if optional
- Resize column in Filter tasks [#2606]
- Confirmation banner in 'Collection Object Match'

### Changed
- Added new DwcOccurrence date-version
- dwcSex and dwcStage are now referenced by BiocurationGroup [#2615]
- Improved autocomplete search for Serials, Sources and Repositories [#2612]
- Ordering of GeorgaphicArea autocomplete results. Used areas and areas with shapes are prioritized
- Basic (REST) endpoints send less information, use `&extend[]` and `&embed[]` to return more [#2531]
- Numerous tasks updated to use the new REST pattern
- Objects in basic show/index JSON endpoints are represented by their metadata, rather than all their attributes in many cases now [#2531]
- Metadata in extensions does not cascade and return metadata of metadata [#2531]
- JSON smart-selector data (`/sources/select_options`) includes base attributes, not metadata [#2531]
- Updated corresponding ap1/v1 endpoints to use the `&extend[]` pattern for `/otus`, `/taxon_names`, `/combinations`, `/sources`, `/citations` (in part) and `biological_associations` to match the new parameter values above
- API `/api/v1/biological_associations` uses metadata for related objects
- Optimized Source smart selection queries
- Added option in DwC importer to specific the dataset type (defaults to auto-detection).
- Replace autocomplete for smart selector in alternate values annotator [#2610]

### Fixed
- DwC recordedBy not referencing verbatim_collectors, only collectors [#2617]
- DwC recordedByID returning delimiter only records
- DwC decimalLatitude/Longitude incorrectly mapped [#2616]
- Citation style taxonworks.csl is updated [#2600]
- `collector_id` broken in CollecitonObject filter
- Failure when setting up namespaces in DwC importer with datasets having *unnamed* columns
- Namespace settings are not cleared when unmatched and re-opened in DwC Import [#2586]
- ScientificNameAuthorship parsing issues in DwC importer [#2589]
- Author and editor roles are missing after save or create a source in New source task [#2607]
- Rank genus not being auto-detected when uninomial name in scientificName matches genus term value exactly
- Soft validation block is displayed when is empty in New source task [#2611]
- Clipboard shortcut hot-keys were broken
- Serial raises on failed destroy gracefully handled
- CrossRef assigns the wrong serial when journal is not present (partial) [#2620]

[#666]: https://github.com/SpeciesFileGroup/taxonworks/issues/666
[#2407]: https://github.com/SpeciesFileGroup/taxonworks/issues/2407
[#2612]: https://github.com/SpeciesFileGroup/taxonworks/issues/2612
[#2613]: https://github.com/SpeciesFileGroup/taxonworks/issues/2613
[#2615]: https://github.com/SpeciesFileGroup/taxonworks/issues/2615
[#2617]: https://github.com/SpeciesFileGroup/taxonworks/issues/2617
[#2616]: https://github.com/SpeciesFileGroup/taxonworks/issues/2616
[#2587]: https://github.com/SpeciesFileGroup/taxonworks/issues/2587
[#2531]: https://github.com/SpeciesFileGroup/taxonworks/issues/2531
[#2586]: https://github.com/SpeciesFileGroup/taxonworks/issues/2586
[#2589]: https://github.com/SpeciesFileGroup/taxonworks/issues/2589
[#2606]: https://github.com/SpeciesFileGroup/taxonworks/issues/2606
[#2608]: https://github.com/SpeciesFileGroup/taxonworks/issues/2608
[#2610]: https://github.com/SpeciesFileGroup/taxonworks/issues/2610
[#2611]: https://github.com/SpeciesFileGroup/taxonworks/issues/2611
[#2620]: https://github.com/SpeciesFileGroup/taxonworks/issues/2620

## [0.20.1] - 2021-10-15

### Added
- Added missing OTU soft_validation for protonym
- Added recent values on keywords
- Added Attribution attributes to `/images` API show responses
- API `/images` can return images by `image_file_fingerprint` (MD5), in addition to id

### Changed
- Updated author string for misspellings
- Removed footprintWKT from DwcOccurrence.  It will be re-instated as optional in the future.
- Removed GeographicArea from consideration as a _georeference_ in DwcOccurrence
- Changed `associatedMedia` format, pointed it to
- Removed redundant 'Rebuild' button from Browse collection objects

### Fixed
- DwC Dashboard past links are properly scoped
- DwC Dashboard graphs show proper count ranges
- DwC archive no longer truncated at 10k records
- OccurrenceID was not being added to DwcOccurrence attributes in all cases [#2573]
- Observation matrix show expand was referencing the wrong id  [#2540]
- Copy pasting into verbatim year with alphanumeric gives error even though numeric are all that are visible in New taxon name [#2577]
- Record doesn't sync/update the list in OTU quick forms [#2576]
- TIFF images are not visible in filter image task [#2575]
- Repository input shows value, when not set [#2574]
- Images don't load after expand depictions sections in comprehensive task
- DwC occurrences importer being too strict when checking against existing nomenclature [#2581]

[#2573]: https://github.com/SpeciesFileGroup/taxonworks/issues/2573
[#2540]: https://github.com/SpeciesFileGroup/taxonworks/issues/2540
[#2574]: https://github.com/SpeciesFileGroup/taxonworks/issues/2574
[#2575]: https://github.com/SpeciesFileGroup/taxonworks/issues/2575
[#2576]: https://github.com/SpeciesFileGroup/taxonworks/issues/2576
[#2577]: https://github.com/SpeciesFileGroup/taxonworks/issues/2577
[#2581]: https://github.com/SpeciesFileGroup/taxonworks/issues/2581

## [0.20.0] - 2021-10-12

### Added
- Task `DwC Import` for importing DwC Archive files
- Task `DwC Dashboard` facilitating DwCA download, metadata reporting, and "health" checks [#1467]
- Updated framework for producing and downloading DwC Archives (DwCA) [#1775] [#1303]
- Increased from 21 to 53 the number of fields referenced in the (DwCA) dump, including `identifiedByID` and `recordedByID` [#1269] [#1230]
- Auto-generation of UUIDs for instances that don't have global identifiers during DwcOccurrence record building [#2186]
- Wikidata (Q) and ORCiD support for people references in DwCA dumps
- Georeferences can have Confidences assigned to them [#1772]
- CSL style 'taxonworks.csl' used as the default style for displaying sources [#2517]
- Custom CSL citation support for reference formating (see styles at bottom of select format list). New .cls submitted via issue tracker and integrated to source.
- New .csl style 'world_chalcidoidea_book.csl"
- BibTeX fields support verbatim values using "{}" for fields otherwise processed in BibTeX sources (e.g. author)
- New specs for rendering Source citations
- `&extend[]` and `&embed[]` helper methods for REST responses [#2532]
- A new soft validation option to auto fix for objective synonym that must share the same type
- Add `Download`, `Full size` and `Radial navigation` buttons in Image viewer [#2423]
- Endpoint `/tasks/dwc/dashboard/index_versions` returns the dates at which DwcOccurrence indexing was modified. !! TODO: update date of merge.
- Endpoint `/dwc_occurrences/metadata`, for stats on the state of DwcOccurrence index
- Endpoint `/dwc_occurrencs/predicates` to return a list of Predicates used on CollectionObjects and CollectingEvents
- Endpoint `/dwc_occurrences/status` to check whether DwcOccurrence records are up-to-date
- Endpoint `/dwc_occurrences/collector_id_metadata` to check whether People referenced in DwcOccurences have GUIDs
- Task on Administration panel, "Reindex", with (temporary) options to re-index small blocks of DwcOccurrence records
- Button on CollectionObject filter to download filter result as DwC Archive [#1303]
- User can select a corresponding Person as their data representation (facilitates Identifiers for Users) [#1486]
- Centroid index on GeographicItem
- Field `total_records` on Download
- Index on polymorphic fields of DwcIndex (e.g. faster queries to CollectionObject)
- Index on `data_origin` for GeographicAreasGeographicItem
- Identifiers for AssertedDistributions
- Various relationships enabling the joining of DwcOccurrence directly to other classes of data (e.g. Georeferences)
- Isolated Georeference related utilities into their own module CollectingEvent::Georeference
- A Taxonomy module that caches classification values, used in CollectionObject, and Otu
- Methods to return when a record attribute was updated (e.g. verbatim_locality changed), and who did it for Papertrail including classes of data
- Methods to handle multiple classes of globally unique identifiers on DwcOccurrence records
- Pattern for isolating modules that aid DwC serialization per class of data
- Optimized `to_wkt` to quickly return well-known-text for geo-shapes (in part, [#2526])
- New subclass of UUID `Identifier::Global::Uuid::TaxonworksDwcOccurrence`
- Clarified, via`georeferenceSources` and `georeferenceProtocol` why there are many decimal points in DwC latitude/longitude referencing fields [#915] [#1175]
- Option to rebuild single DwcOccurrence record for CollectionObject [#2563]
- Ability to show observation matrices > 10k cells in size [#1790]
- Rake task to rebuild source cached
- Add download and radial buttons for image viewer in filter image

### Fixed
- Downloading formatted sources with mixed types (BibTeX/Verbatim) failed [#2512]
- Collection object filter type material param
- Taxon name filter type metadata param fails [#2511]
- Cloning a collecting event fails [#2533]
- Modified recordedBy fields to only reference collector [#2567] [#2558]
- Many TDWG gazeteer references will now be properly categorized into state and country labels [#2542]
- In Browse Nomenclature removed link to self for invalid taxon names with no synonymy [#2327]
- Add missing original citation to synonym names in CoLDP export [#2543]
- Uniquify people slow when many roles present [#2528]
- Match combination when protonym has synonym relationships [#2525]
- TaxonNameRelationsip `type_method` returns nil properly on unmatched types [#2504]
- Taxon determinations list in comprehensive task
- The clone button doesn't trigger update taxon name after authors were cloned [#2513]
- Georeference count in new collecting event task [#2519]
- Autofocus in New taxon name task [#2523]
- Geographic area counts as georeference. Soft validations are sometimes loaded before saving georeferences [#2519]
- `import_dataset_id` parameter persist on after resetState in DwC Importer [#2529]
- Updated Ruby gems and Node packages
- In project button [#2530]
- View image matrix is passing wrong ids [#2537]
- Observations with depictions sometimes are removed after move a depiction [#2549]
- Relationship facet in Filter nomenclature
- Determiner facet (param) in Filter collection objects
- Verbatim year input allows alphanumeric numbers in New taxon name
- Labels list renders for those linked to objects, or not

### Changed
- Updated "ICZN binomial" to "ICZN binominal" following the Code dictionary
- Radial annotator Tag form uses a Keyword smart selector [#2564]
- DwcOccurrence is rebuilt/refreshed each time Browse Collection Object is hit
- `footprintWKT` is hidden in Browse CollectionOjbect [#2559]
- Tweak geo coordinate matching on verbatim labels
- Year suffix, stated year, language, translated title and notes added to bibliography rendering via `to_citeproc`
- Removed `label_html` from `/people` responses
- `/people` JSON param from `&include_roles=true` to `&extend[]=roles`
- Prefer project sources in source autocomplete
- Status name 'not for nomenclature' changed to 'not in published work'
- Year letter is no longer appended to year in BibTeX exports
- Include project's name in CoLDP exports filename [#2509]
- Implemented STI for downloads [#2498]\
- Upgraded gnfinder gem that makes use of new REST API
- Refactor help code
- Unified various DwC value returning methods in their own explicitly named extensions
- Isolated CollectionObject filter and API param handling to their own module for reference in multiple controllers
- DwcOccurrence `individualCount` is now Integer
- Database ConnectionTimeoutErrors now result in a 503 response rather than a raise/email-warning
- Added various `:inverse_of` across collection objects related models
- `DwcOccurrence#individualCount` is integer now
- Simplified SQL for ordering GeographicArea shapes
- Tweak validation of ORCIDid format
- Move autocomplete and lookup keyword to CVT controller [#2571]
- Task `Content by nomenclature` can be customized by selecting a Topic
- Remove identifier section in New type specimen
- Nill strings ("\u0000") are stripped from fields before writing

[#2564]: https://github.com/SpeciesFileGroup/taxonworks/issues/2564
[#2512]: https://github.com/SpeciesFileGroup/taxonworks/issues/2512
[#2517]: https://github.com/SpeciesFileGroup/taxonworks/issues/2517
[#915]: https://github.com/SpeciesFileGroup/taxonworks/issues/915
[#1175]: https://github.com/SpeciesFileGroup/taxonworks/issues/1175
[#1230]: https://github.com/SpeciesFileGroup/taxonworks/issues/1230
[#1269]: https://github.com/SpeciesFileGroup/taxonworks/issues/1269
[#1303]: https://github.com/SpeciesFileGroup/taxonworks/issues/1303
[#1467]: https://github.com/SpeciesFileGroup/taxonworks/issues/1467
[#1486]: https://github.com/SpeciesFileGroup/taxonworks/issues/1486
[#1772]: https://github.com/SpeciesFileGroup/taxonworks/issues/1772
[#1775]: https://github.com/SpeciesFileGroup/taxonworks/issues/1775
[#1943]: https://github.com/SpeciesFileGroup/taxonworks/issues/1943
[#2084]: https://github.com/SpeciesFileGroup/taxonworks/issues/2084
[#2186]: https://github.com/SpeciesFileGroup/taxonworks/issues/2186
[#2327]: https://github.com/SpeciesFileGroup/taxonworks/issues/2327
[#2423]: https://github.com/SpeciesFileGroup/taxonworks/issues/2423
[#2498]: https://github.com/SpeciesFileGroup/taxonworks/pull/2498
[#2509]: https://github.com/SpeciesFileGroup/taxonworks/issues/2509
[#2511]: https://github.com/SpeciesFileGroup/taxonworks/issues/2511
[#2519]: https://github.com/SpeciesFileGroup/taxonworks/pull/2519
[#2519]: https://github.com/SpeciesFileGroup/taxonworks/pull/2519
[#2523]: https://github.com/SpeciesFileGroup/taxonworks/pull/2523
[#2526]: https://github.com/SpeciesFileGroup/taxonworks/issues/2526
[#2528]: https://github.com/SpeciesFileGroup/taxonworks/issues/2528
[#2529]: https://github.com/SpeciesFileGroup/taxonworks/pull/2529
[#2530]: https://github.com/SpeciesFileGroup/taxonworks/pull/2530
[#2532]: https://github.com/SpeciesFileGroup/taxonworks/issues/2532
[#2533]: https://github.com/SpeciesFileGroup/taxonworks/issues/2533
[#2542]: https://github.com/SpeciesFileGroup/taxonworks/issues/2542
[#2543]: https://github.com/SpeciesFileGroup/taxonworks/issues/2543
[#2549]: https://github.com/SpeciesFileGroup/taxonworks/pull/2549
[#2558]: https://github.com/SpeciesFileGroup/taxonworks/issues/2558
[#2559]: https://github.com/SpeciesFileGroup/taxonworks/issues/2559
[#2562]: https://github.com/SpeciesFileGroup/taxonworks/issues/2562
[#2563]: https://github.com/SpeciesFileGroup/taxonworks/issues/2563
[#2567]: https://github.com/SpeciesFileGroup/taxonworks/issues/2567
[#2571]: https://github.com/SpeciesFileGroup/taxonworks/issues/1771


## [0.19.7] - 2021-09-09

### Add
- Add link to new type specimen task from type material form
- Export Observation::Media depictions as proxies for Otu depictions in NeXML [#2142]
- Protonym `verbatim_author` parens should be properly closed when present [#2453]
- Protonym `verbatim_author` can not contain digits (like years) [#2452]
- Generic date field component [#2451]
- New taxon determination component
- Smart selectors in asserted distribution and biological association quick forms.

### Changed
- Cleaned up taxon name navigator appearance
- Destroying a loanable object destroys corresponding LoanItems automatically [#2319]
- NeXML image URLs use shortened URLs
- Reorder date fields in comprehensive, extract and new collecting event tasks [#2450]
- Set Vue 3 reactive vuex state in comprehensive store, removed unnecesary mutations and getters
- Updated Ruby gems and Node packages
- Bumped database_cleaner
- Upgraded to ruby 6.1 [#2474]
- Remove Taxon determination slice from OTU quick forms(Radial object)
- Set active author tab in New taxon name [#2461]
- Moved `data-project-id` to project name
- Moved collection object soft validations in comprehensive task [#2491]
- Remove reactivity in map component. Maps should render much faster now

### Fixed
- Tazon name hierarchical navigation broken [#2487]
- CollectionObject filter type material facet bug
- Trim buttons in comprehensive task
- Trip code fields are empty after save.
- Confidence button
- spring not working on MacOS. Now RGeo/Proj is warmed up at initialization time
- Combination preview label in New combination task
- Smart selector is not refreshing after save [#2468]
- Group and formation fields in comprehensive task
- Changed date label [#2473]
- Warning message persists when date exists in User facet [#2480]
- Collection Object TODO List Task does not append right identifier number [#2486]
- Loan item checkboxes reset when loan items "Updated" [#2492]
- Loan item "select/deselect all" buttons missing after vue 3 migration [#2493]
- Checkbox unbinding is not synced with update in Loan task [#2495]
- Filter collection objects shortcuts
- Fix identifier update in new type specimen task
- Radial menus are inheriting CSS properties in some cases [#2505]
- Taxon determinations list in comprehensive task

[#2487]: https://github.com/SpeciesFileGroup/taxonworks/issues/2487
[#2319]: https://github.com/SpeciesFileGroup/taxonworks/issues/2319
[#2142]: https://github.com/SpeciesFileGroup/taxonworks/issues/2142
[#2453]: https://github.com/SpeciesFileGroup/taxonworks/issues/2453
[#2452]: https://github.com/SpeciesFileGroup/taxonworks/issues/2452
[#2450]: https://github.com/SpeciesFileGroup/taxonworks/pull/2450
[#2451]: https://github.com/SpeciesFileGroup/taxonworks/issues/2451
[#2461]: https://github.com/SpeciesFileGroup/taxonworks/issues/2461
[#2468]: https://github.com/SpeciesFileGroup/taxonworks/issues/2468
[#2473]: https://github.com/SpeciesFileGroup/taxonworks/issues/2473
[#2474]: https://github.com/SpeciesFileGroup/taxonworks/pull/2474
[#2480]: https://github.com/SpeciesFileGroup/taxonworks/issues/2480
[#2486]: https://github.com/SpeciesFileGroup/taxonworks/issues/2486
[#2491]: https://github.com/SpeciesFileGroup/taxonworks/issues/2491
[#2492]: https://github.com/SpeciesFileGroup/taxonworks/issues/2492
[#2493]: https://github.com/SpeciesFileGroup/taxonworks/issues/2493
[#2495]: https://github.com/SpeciesFileGroup/taxonworks/issues/2495
[#2505]: https://github.com/SpeciesFileGroup/taxonworks/issues/2505

## [0.19.6] - 2021-08-20

### Added

- New namespace task [#1891]
- Taxon determination list lock button in comprehensive task [#2088] [#2443]
- Add elevation accuracy parsing for verbatim labels [#2448]

### Changed

- Date fields order in comprehensive task
- Auto advance date fields in comprehensive task
- Changed checkbox label `sortable fields` to `reorder fields` [#2442]
- Modified behaviour of Source autocomplete and pattern for limiting results
- Removed deprecated Travis CI files.

### Fixed

- Source autocomplete exact ID was not prioritized and/or skipped
- Keyboard shortcuts modal reopens when closing help [#2436]
- Title attribute contains html tags on citations in browse OTU
- Increment identifier in CO editor keeps number of leading zeros, changing length of number [#2435]
- Collecting event lock in comprehensive task
- Georeferences are not locked with collecting event [#2449]
- Elevation not being parsed from labels properly [#2447]

[#2088]: https://github.com/SpeciesFileGroup/taxonworks/issues/2088
[#1891]: https://github.com/SpeciesFileGroup/taxonworks/issues/1891
[#2435]: https://github.com/SpeciesFileGroup/taxonworks/issues/2435
[#2436]: https://github.com/SpeciesFileGroup/taxonworks/issues/2436
[#2442]: https://github.com/SpeciesFileGroup/taxonworks/pull/2442
[#2443]: https://github.com/SpeciesFileGroup/taxonworks/issues/2443
[#2447]: https://github.com/SpeciesFileGroup/taxonworks/pull/2447
[#2448]: https://github.com/SpeciesFileGroup/taxonworks/pull/2448
[#2449]: https://github.com/SpeciesFileGroup/taxonworks/issues/2443

## [0.19.5] - 2021-08-18

### Added

- Content smart selector
- Biological association list lock button in comprehensive task
- Dynamic shortcuts for radial annotator and radial object. Shortcut is the first letter of the slice

### Changed

- Replaced panels with modals in Content editor task
- Soft validation panel in new type specimen task
- Replaced create predicate with link to project attributes customization page in custom attributes section [#2426]
- Editing from Browse Collecting Event now redirects to Collecting Event task.

### Fixed

- Create georeference from verbatim does not take uncertainty into account [#2421]
- Cannot edit Georeference uncertainty in New collecting event task [#2420]
- Georeference edit/delete button does not show up immediately on creation [#2422]
- Unable to create a type specimen with an existing collection object
- Catalog number is not updating after selecting another type specimen
- Duplicate verbatim georeference on generate label in New collecting event and comprehensive tasks [#2427]
- Biological association list persist after save and create a new collection object in comprehensive task
- Comprehensive specimen task reset button adds false history entry in browser [#2432]
- Whitespace chars in label preventing georefs to be properly parsed [#2415]
- Rubocop broken settings
- Extra semicolon in collecting event label when verbatim locality is blank

[#2415]: https://github.com/SpeciesFileGroup/taxonworks/issues/2415
[#2420]: https://github.com/SpeciesFileGroup/taxonworks/issues/2420
[#2421]: https://github.com/SpeciesFileGroup/taxonworks/issues/2421
[#2422]: https://github.com/SpeciesFileGroup/taxonworks/issues/2422
[#2426]: https://github.com/SpeciesFileGroup/taxonworks/issues/2426
[#2432]: https://github.com/SpeciesFileGroup/taxonworks/issues/2432

## [0.19.4] - 2021-08-13

### Fixed

- Geographic areas not scoped in Georeferences pane until georeference added [#2408]
- Georeference from previous collecting event shows up on new collecting event [#2411]
- Fix biological associations in comprehensive form
- Removed events for links in radial navigation [#2412]

### Added

- Storage for PDF viewer

[#2408]: https://github.com/SpeciesFileGroup/taxonworks/issues/2408
[#2411]: https://github.com/SpeciesFileGroup/taxonworks/issues/2411
[#2412]: https://github.com/SpeciesFileGroup/taxonworks/issues/2412

## [0.19.3] - 2021-08-10

### Added

- Added soft-validation for loan if no docummentation
- Added validation on 5 date fields in the loan, setting the priority of events.
- Added search on alternative title in the Sorce autocomplete
- Pdf icon in citation by source
- Cancel function for http requests
- Edit mode for contents in Quick forms [#2385]
- Soft validation for collection object, type material, biological association, georeferences and taxon determinations in comprehensive task [#2396]
- Pinned icon for images in radial annotator [#1919]

### Fixed

- Biological association link_tag entities not metamorphosized [#2392]
- Updated sorting for sources in autocomplete. Sources used in the same project are prioritized
- Updated sorting for people in autocomplete. People used in the same project are prioritized
- Autocomplete in Interactive key task
- Copy and clone option in Matrix Row Coder
- Edit biological associations form, broken HTML and fields incorrectly mapped [#2370]
- Hidden pin and lock icons in asserted distribution quick form
- biological_association_link helper
- Confidence button
- Dynamic rows/columns are not destroyable [#2375]
- Asserted distribution edit view [#2371]
- Missing citation and soft validation icons in New asserted distribution task
- Typo preventing labels listings from working
- Refresh summary in data view after use radial annotator
- Collecting event soft validation in comprehensive task [#2091]
- Missing param for BibTex [#2397]
- Citation source not added to project if already in another project
- Incorrect TypeMaterial type type validation for ICN [#2378]

### Changed

- Biological association links now link to subject, association (click middle) and object
- Sort property, `name` to `cached` in Filter nomenclature [#2372]
- Replaced property `verbatim_author` to `cached_author_year` for csv download [#2373]
- Refactor notification code, replaced jQuery for js vanilla
- Keyboard shortcuts code, replaced jQuery with vanilla JS
- Pinboard code, replaced jQuery with vanilla JS
- Annotations code, replaced jQuery with vanilla JS
- Dropzone timeout [#2384]
- Edit link redirect to new collecting event task [#2387]
- Edit link redirect to comprehensive specimen digitization [#2394]
- Add source to project when tagged [#1436]
- Updated Ruby gems and Node packages
- Updated ruby gems

[#1436]: https://github.com/SpeciesFileGroup/taxonworks/issues/1436
[#2392]: https://github.com/SpeciesFileGroup/taxonworks/issues/2392
[#1919]: https://github.com/SpeciesFileGroup/taxonworks/issues/1919
[#2091]: https://github.com/SpeciesFileGroup/taxonworks/issues/2091
[#2370]: https://github.com/SpeciesFileGroup/taxonworks/issues/2370
[#2371]: https://github.com/SpeciesFileGroup/taxonworks/issues/2371
[#2372]: https://github.com/SpeciesFileGroup/taxonworks/issues/2372
[#2373]: https://github.com/SpeciesFileGroup/taxonworks/issues/2373
[#2375]: https://github.com/SpeciesFileGroup/taxonworks/issues/2375
[#2378]: https://github.com/SpeciesFileGroup/taxonworks/pull/2378
[#2384]: https://github.com/SpeciesFileGroup/taxonworks/issues/2384
[#2385]: https://github.com/SpeciesFileGroup/taxonworks/issues/2385
[#2387]: https://github.com/SpeciesFileGroup/taxonworks/issues/2387
[#2391]: https://github.com/SpeciesFileGroup/taxonworks/issues/2391
[#2394]: https://github.com/SpeciesFileGroup/taxonworks/issues/2394
[#2397]: https://github.com/SpeciesFileGroup/taxonworks/issues/2397

## [0.19.2] - 2021-07-27

### Added

- OriginRelationship display in Browse collection object [#2362]
- Accession/Deaccession section in Collection object match task [#2353]
- Similar objects section in MRC
- Soft validation in Edit/new matrix task
- Update download form [#2335]
- Check and question icons

### Changed

- Upgraded from Ruby version 2.7.3 to 2.7.4
- Updated ruby gems
- Object validation component

### Fixed

- Autocomplete in Interactive key task
- Copy and clone option in Matrix Row Coder
- Edit biological associations form [#2370]

[#2370]: https://github.com/SpeciesFileGroup/taxonworks/issues/2370

## [0.19.2] - 2021-07-27

### Added

- OriginRelationship display in Browse collection object [#2362]
- Accession/Deaccession section in Collection object match task [#2353]
- Similar objects section in MRC
- Soft validation in Edit/new matrix task
- Update download form [#2335]
- Check and question icons

### Changed

- Upgraded from Ruby version 2.7.3 to 2.7.4
- Updated ruby gems
- Object validation component

### Fixed

- Help plugin
- Original relationships in Collection object quick form
- CO Quick forms in comprehensive specimen digitization [#2354]
- Biological associations in OTU quick forms
- Update type species in new taxon name task

[#2362]: https://github.com/SpeciesFileGroup/taxonworks/issues/2362
[#2353]: https://github.com/SpeciesFileGroup/taxonworks/issues/2353
[#2354]: https://github.com/SpeciesFileGroup/taxonworks/issues/2354

## [0.19.1] - 2021-07-15

### Added

- Autogenerated description for OTU based on observation_matrix
- Description section in Browse OTU
- `observation_matrix_id` param in Browse OTU task
- Description in Matrix row coder

### Changed

- Update `per` value from 5 to 500 in citations controller [#2336]
- Updated ruby gems
- Upgraded biodiversity gem to 5.3.1 (uses named params)

### Fixed

- Show selected options for biological associations in comprehensive specimen digitization task [#2332]
- Option to hide "Attributes", "Buffered", "Citations" and "Depictions" sections in comprehensive specimen digitization task [#2333]
- Missing fields in comprehensive form
- Fields not showing in "original combination and rank" section in New taxon name [#2346]

[#2332]: https://github.com/SpeciesFileGroup/taxonworks/issues/2332
[#2333]: https://github.com/SpeciesFileGroup/taxonworks/issues/2333
[#2336]: https://github.com/SpeciesFileGroup/taxonworks/issues/2336
[#2346]: https://github.com/SpeciesFileGroup/taxonworks/issues/2346

## [0.19.0] - 2021-07-08

### Added

- Added new ICZN status: Invalid family group name due to synonymy of type genus replaced before 1961
- Edit image matrix and view image matrix in observation matrices dashboard
- WTK component in comprehensive digitization form [#2245]
- Add invalid relationship checkbox on clone button in New taxon name task [#2171]
- Download PDF button for documents in New source task [#2102]
- Padial annotator for sources in New asserted distribution task [#2105]
- Radial annotator for references in Browse Nomenclature/OTU tasks [#2103]
- Depict person in New image task [#2321]
- Move to `person` option for Depictions slice in Radial annotator
- Sort by nomenclature in edit/new observation matrix task [#1748]
- Added authors facet in Filter nomenclature task
- Citations panel for Collection object section with lock option in comprehensive specimen digitization task [#2328]

### Changed

- Updated ruby gems
- Migrate Vue 2.6 to Vue 3.1.4
- `geographic_area_ids` to `geographic_area_id` in collection objects controller
- Manage synonyms display only one level children in New taxon name [#2213]
- Filter status and relationships according nomenclatural code in Filter nomenclature task [#2157]
- User facet data range now allows to search for both criteria (`updated_at`, `created_at`) [#2317]

### Fixed

- Updated author string for botanical names
- Timeline rendering error in Browse OTU
- Fix wildcard by attribute in Filter collection object
- Confidences modal height in radial annotator [#2304]
- Fix empty search in Filter collection objects
- Clean documents list on reset in New source
- Missing hexagon soft validation in comprehensive specimen digitization task
- Match by collection object is and tag creation in Collection object match
- Destroy container when all other objects in container are deleted [#2322]
- Clicking on "Tag" in Filter collection objects does not add tag [#2323]

[#1748]: https://github.com/SpeciesFileGroup/taxonworks/issues/1748
[#2102]: https://github.com/SpeciesFileGroup/taxonworks/issues/2102
[#2103]: https://github.com/SpeciesFileGroup/taxonworks/issues/2103
[#2105]: https://github.com/SpeciesFileGroup/taxonworks/issues/2105
[#2157]: https://github.com/SpeciesFileGroup/taxonworks/issues/2157
[#2171]: https://github.com/SpeciesFileGroup/taxonworks/issues/2171
[#2213]: https://github.com/SpeciesFileGroup/taxonworks/issues/2213
[#2245]: https://github.com/SpeciesFileGroup/taxonworks/issues/2245
[#2304]: https://github.com/SpeciesFileGroup/taxonworks/issues/2304
[#2317]: https://github.com/SpeciesFileGroup/taxonworks/issues/2317
[#2321]: https://github.com/SpeciesFileGroup/taxonworks/issues/2321
[#2322]: https://github.com/SpeciesFileGroup/taxonworks/issues/2322
[#2323]: https://github.com/SpeciesFileGroup/taxonworks/issues/2323

## [0.18.1] - 2021-06-09

### Added

- Params for `/api/v1/images/` [#1906]
- Params referenced in `/collection_objects` to `/collecting_events`
- `/api/v1/taxon_name_classifications/` endpoint [#2276]
- `/api/v1/taxon_name_relationships/` endpoint [#2277]
- TaxonName cached_is_valid boolean, takes into account Relationships and Classifications
- Status to TaxonName autocomplete [#2086]
- otu_filter param to interactive keys task
- Radial annotator in New extract [#2272]

### Fixed

- Fix for author string for unjustified emendation
- Scope has_many related data to project properly [#2265]
- Refresh event for smart selectors [#2255]
- Edit type material in comprehensive form [#2253]
- Reset selected ids on new search in observation matrices dashboard
- Tiff images are not render on image viewer
- Removed reachable `byebug` call
- Protocol not displayed after select it [#2279]
- image aspect ratio in Transcribe depiction trask [#2273]

### Changed

- Unify Task Collecting Event filter look/feel [#2203]
- Params to `/taxon_name_relationships`, see [#2277]
- CoL Data Package scoping updates
- Removed incompatible identifier object type check for Identifier filter concerns
- Unified some CollectingEvent filter param to singular pattern (collector_ids, otu_ids, geographic_area_ids)
- Plural params for identifiers API endpoint merged to array single form. e.g., identifier_object_ids[]=47&identifier_object_ids[]=2232 => identifier_object_id[]=47&identifier_object_id[]=2232. [#2195]
- Updated Ruby gems and node packages
- `that_is_valid` scope now references `cached_is_valid` [#2242]
- `that_is_invalid` scope now references `cached_is_valid` [#2242]
- `calculated_valid` replaces `that_is_valid` [#2242]
- `calculated_invalid` replaces `that_is_invalid` [#2242]
- remove unused TaxonName#cached_higher_classification

[#2265]: https://github.com/SpeciesFileGroup/taxonworks/issues/2265
[#1906]: https://github.com/SpeciesFileGroup/taxonworks/issues/1906
[#2203]: https://github.com/SpeciesFileGroup/taxonworks/issues/2203
[#2276]: https://github.com/SpeciesFileGroup/taxonworks/issues/2276
[#2277]: https://github.com/SpeciesFileGroup/taxonworks/issues/2277
[#2195]: https://github.com/SpeciesFileGroup/taxonworks/pull/2195
[#2242]: https://github.com/SpeciesFileGroup/taxonworks/issues/2242
[#2086]: https://github.com/SpeciesFileGroup/taxonworks/pull/2086
[#2253]: https://github.com/SpeciesFileGroup/taxonworks/issues/2253
[#2255]: https://github.com/SpeciesFileGroup/taxonworks/issues/2255
[#2272]: https://github.com/SpeciesFileGroup/taxonworks/issues/2272
[#2273]: https://github.com/SpeciesFileGroup/taxonworks/issues/2273
[#2279]: https://github.com/SpeciesFileGroup/taxonworks/issues/2279

## [0.18.0] - 2021-05-14

### Added

- Added `destroyed_redirect` to object radial JSON
- "Not specified" facet to Filter nomenclature [#2226]
- New extract task interface [#1934]
- citation experiment `/api/v1/cite/count_valid_species?taxon_name=Pteromalus` [#2230]
- jsconfig.json for Visual Studio Code
- Image matrix viewer in Image matrix
- Image matrix button in observation dashboard task
- Image matrix link in Interactive keys task
- Export scss vars to javascript
- Pagination count in Filter nomenclature
- OTU depictions column on view mode in Image matrix task
- Grid table component
- SVG Icon component
- OTU depictions draggable in image matrix
- Observations depictions in Browse OTU
- `Ctrl/Alt + V` shortcut for New Collecting event in Comprehensive task [#2248]
- Zoom button in comprehensive form

### Changed

- CollectingEvent autocomplete/object_Tag only shows verbatim lat/long
- Removed `allow_destroy` from object radial JSON
- Made returning count from /controlled_vocabulary_terms optional # @jlpereira Potentially UI breaking check for use, and add &count=true to request if required
- Removed quantification fields from Extract
- Warning message on nuke action in Grid digitize task [#2229]
- Upgraded from Ruby version 2.7.2 to 2.7.3
- Upgraded to Node 14 LTS
- Updated Ruby gems and Node packages
- node-sass to dart-sass
- Refactor image matrix edit table
- Webpack configuration to export sass vars
- Images size in image section on Browse otu

### Fixed

- JSON for geographic area parents (no parent raise)
- Hide soft validation section if is empty in New collecting events task
- 404 error when deleting records from data interfaces [#2223]
- Rank order on New combination preview
- Redirect after destroy a combination [#2169]
- Drag and drop depictions in Image Matrix
- Georeference error message in comprehensive task [#2222]
- Number of uses not displayed in Uniquify people task [#2219]
- SVG Image box in comprehensive [#2262]

[#1934]: https://github.com/SpeciesFileGroup/taxonworks/issues/1934
[#2169]: https://github.com/SpeciesFileGroup/taxonworks/issues/2169
[#2219]: https://github.com/SpeciesFileGroup/taxonworks/issues/2219
[#2222]: https://github.com/SpeciesFileGroup/taxonworks/issues/2222
[#2223]: https://github.com/SpeciesFileGroup/taxonworks/pull/2223
[#2226]: https://github.com/SpeciesFileGroup/taxonworks/pull/2226
[#2229]: https://github.com/SpeciesFileGroup/taxonworks/issues/2229
[#2230]: https://github.com/SpeciesFileGroup/taxonworks/issues/2230
[#2248]: https://github.com/SpeciesFileGroup/taxonworks/issues/2248

## [0.17.1] - 2021-04-30

### Added

- Moved endpoints to own model file
- Permit params on client side
- OTU picker on new observation matrix [#2209]

### Fixed

- Frame overlaps in interactive key task [#2202]
- Parse coordinate characters on comprehensive and new collecting event tasks
- Hide row/column panel on new observation matrix
- Soft validation section is always visible [#2211]
- Ambiguous column problem in query for previous/next collecting event navigation.
- Merge people count [#2218]

### Changed

- Replaced 1KB minimum image file size restriction with dimensions check (16 pixels minimum each) [#2201]
- Switch selector on new observation matrix
- Increment pdf filesize to 512MB [#2212]
- Updated gems and npm packages

[#2201]: https://github.com/SpeciesFileGroup/taxonworks/issues/2201
[#2202]: https://github.com/SpeciesFileGroup/taxonworks/issues/2202
[#2209]: https://github.com/SpeciesFileGroup/taxonworks/issues/2209
[#2211]: https://github.com/SpeciesFileGroup/taxonworks/issues/2211
[#2212]: https://github.com/SpeciesFileGroup/taxonworks/issues/2212
[#2218]: https://github.com/SpeciesFileGroup/taxonworks/issues/2218

## [0.17.0] - 2021-04-23

### Added

- Adds SoftValidation component with fix buttons, and wrench (goto fix) links [#207]
- Database index on `Identifiers#cached`
- Tests for base #next/#previous [#2163]
- `create_backup_directory` flag to create backup directory if it does not exist for taxonworks rake tasks requiring `backup_directory`.
- Edit inline options on edit/new loan task [#2184]
- Shortcut legend on new taxon name task
- Help tip and placeholder for definition in Manage controlled vocabulary task [#2196]

### Fixed

- Bad `project_token` to API should not raise
- Descriptor::Qualitative destruction destroys rather than raises when character states unused.
- Previous navigation [#2163]
- Documenting source doesn't add source to project [#2172]
- Added missing params biocuration_class_ids and biological_relationship_ids to collection_objects_controller filter params. [skip-ci]
- incorrect author string for misspelled combination is fixed
- Missing data migration for `ObservationMatrixColumnItem::SingleDescriptor` to `ObservationMatrixColumnItem::Single:Descriptor`
- Show observation matrices count on radial object [#2158]
- Overflow on New observation matrix [#2168]
- Clear geographic area after reset [#2174]
- PK sequence not set up properly on project export
- Local identifiers' cached values not being updated when updating namespace [#2175]
- Uncertainty sign not populating in label [#2109]
- Pressing the reset button doesn't reset the by attribute facet in Filter collection object [#2180]
- Fix routes in edit/new observation matrices task [#2198]

### Changed

- Refactor SoftValidations and params including specs [#1972][#768]
- Removed legacy non TaxonWorks agnostic import rake tasks (moving to their own repos)
- Updated script predicting masculine, feminine and neuter species name forms
- Changed how `GeographicArea#find_by_lat_long` is built (UNION, not OR)
- Changed TaxonName string for superspecies names
- Updated y18n node package to version 4.0.1 [#2160]
- Replaced Canvas for SVG radial menu
- Close radial object after select a matrix on observation matrices slice [#2165]
- Radial menu slices position

[#768]: https://github.com/SpeciesFileGroup/taxonworks/issues/768
[#207]: https://github.com/SpeciesFileGroup/taxonworks/issues/207
[#1972]: https://github.com/SpeciesFileGroup/taxonworks/issues/1972
[#2109]: https://github.com/SpeciesFileGroup/taxonworks/issues/2109
[#2163]: https://github.com/SpeciesFileGroup/taxonworks/issues/2163
[#2160]: https://github.com/SpeciesFileGroup/taxonworks/issues/2160
[#2168]: https://github.com/SpeciesFileGroup/taxonworks/issues/2168
[#2172]: https://github.com/SpeciesFileGroup/taxonworks/issues/2172
[#2175]: https://github.com/SpeciesFileGroup/taxonworks/issues/2175
[#2174]: https://github.com/SpeciesFileGroup/taxonworks/issues/2174
[#2184]: https://github.com/SpeciesFileGroup/taxonworks/issues/2184
[#2196]: https://github.com/SpeciesFileGroup/taxonworks/issues/2196
[#2198]: https://github.com/SpeciesFileGroup/taxonworks/issues/2198

## [0.16.6] - 2021-03-26

### Added

- Community stats for `/api/v1/stats` [#2061]
- Add by-project param for `/api/v1/stats` [#2056]

### Fixed

- `browse_otu_link` handles nil [#2155]

[#2056]: https://github.com/SpeciesFileGroup/taxonworks/issues/2056
[#2061]: https://github.com/SpeciesFileGroup/taxonworks/issues/2061
[#2155]: https://github.com/SpeciesFileGroup/taxonworks/issues/2155
[#2158]: https://github.com/SpeciesFileGroup/taxonworks/issues/2158
[#2165]: https://github.com/SpeciesFileGroup/taxonworks/issues/2165

## [0.16.5] - 2021-03-25

### Added

- softvalidation fix for transfer of type species into coordinate subgenus
- Link from Browse colleciton object to Browse OTU for current OTU det [#2154]
- Collection object filter params for preparation and buffered fields [#2118]
- Added soft_validations and fixes for coordinate name citations and roles.
- `/collection_objects/123/navigation.json` route/view
- Determination, OTU and repository smart selectors on New image task [#2101]
- Georeferences coordinates in label generate on New collecting event [#2107]
- Lock buttons on New image [#2101]
- Open PDF slider in all tabs [#2106]
- TaxonName autocomplete by internal id
- bind `alt/ctrl + f` to focus the search autocomplete [#2132]
- Annotations on Browse nomenclature
- Collectors facet on Filter collection objects task
- Preview use panel on Manage controlled vocabulary [#2135]

### Changed

- Renamed -`otus_redirect` to `browse_otu_link`
- Updated Protonym.list_of_coordinate_names query. It helps for soft validation.
- Nexus output file was modified to present full name of the of the taxon. TNT export was not changed.
- Lock background color [#2112]
- sortArray function now return a natural sort
- Open confirmation modal and focus new button on New taxon name
- Next and previous links for id and identifier on comprehensive task [#2134]
- Determiner facet on Filter collection objects task
- Updated gems (`bundle update` without altering `Gemfile`)

### Fixed

- updated softvalidation for non binominal names
- updated label for species-group rank TaxonName
- Compute print column divisions with barcode style labels [#1993]
- Object tag for TaxonNameRelationship inverted [#2100]
- Collection object filter, collecting event related params were not being passed [#1807]
- Collection object filter with/out facets, in part [#1455]
- CoLDP missing values for names without original combinations [#2146]
- Multiple parent OTUs via parent_otu_id raised in CoLDp export [#2011]
- Not being able to get pinboard items on some circumstances
- `Request-URI Too Large` loading georeferences on Browse OTU
- Tab order near parent when name is pinned [#2130]
- Spinner in distribution section on Browse OTU
- Destroying a container goes to 404 page [#2133]
- Missing Determiner param [#2119]
- Refresh status and relationship list on rank change [#2010]
- Remove map shapes after reset form on Filter collection objects
- Disabled `Create georeference from verbatim` button when latitude and longitude are not available [#2152]
- Fix create determinations and biocurations before turn off the spinner [#1991]

[#1993]: https://github.com/SpeciesFileGroup/taxonworks/issues/1993
[#1991]: https://github.com/SpeciesFileGroup/taxonworks/issues/1991
[#2100]: https://github.com/SpeciesFileGroup/taxonworks/issues/2100
[#2154]: https://github.com/SpeciesFileGroup/taxonworks/issues/2154
[#1455]: https://github.com/SpeciesFileGroup/taxonworks/issues/1455
[#1807]: https://github.com/SpeciesFileGroup/taxonworks/issues/1807
[#2114]: https://github.com/SpeciesFileGroup/taxonworks/issues/2114
[#2146]: https://github.com/SpeciesFileGroup/taxonworks/issues/2146
[#2010]: https://github.com/SpeciesFileGroup/taxonworks/issues/2010
[#2011]: https://github.com/SpeciesFileGroup/taxonworks/issues/2011
[#2101]: https://github.com/SpeciesFileGroup/taxonworks/issues/2101
[#2106]: https://github.com/SpeciesFileGroup/taxonworks/issues/2101
[#2107]: https://github.com/SpeciesFileGroup/taxonworks/issues/2107
[#2112]: https://github.com/SpeciesFileGroup/taxonworks/issues/2112
[#2118]: https://github.com/SpeciesFileGroup/taxonworks/issues/2118
[#2119]: https://github.com/SpeciesFileGroup/taxonworks/issues/2119
[#2130]: https://github.com/SpeciesFileGroup/taxonworks/issues/2130
[#2131]: https://github.com/SpeciesFileGroup/taxonworks/issues/2131
[#2132]: https://github.com/SpeciesFileGroup/taxonworks/issues/2132
[#2133]: https://github.com/SpeciesFileGroup/taxonworks/issues/2133
[#2152]: https://github.com/SpeciesFileGroup/taxonworks/issues/2133
[#2135]: https://github.com/SpeciesFileGroup/taxonworks/issues/2135

## [0.16.4] - 2021-03-09

### Added

- Multiple presnece/absence params for collection objects filter [#2080]
- Buffered field facets for collection object [#1456], [#1835]
- Filter collection objects by determiner (Person) [#1835]
- Tag smart selector on create collection object in New collecting event task [#2066]
- Year field on person source in new source task
- Create new biocuration and in relationship links in filter collection object
- Determiner in filter collection object
- HEIC image format support
- PDF drop box on new source task [#2094]
- Confirmation modal to clone source [#2099]
- Smart selector on attributions in Radial annotator [#2081]

### Fixed

- Soft validation scope for AssertedDistributions not scoped to taxon [#1971]
- Uniquifying 2 people attached to the same source raises [#2078]
- Render Source::Human cached with year, udpate `citation_tag` [#2067]
- Qualitative states in matrix row coder order correctly [#2076]
- Better source cached filter wildcards [#1557]
- Observation matrices hub link [#2071]
- Refresh button component [#2085]
- Update comprehensive url [#2096]
- `/units.json` called 2x [#2089]
- Edit `error radius` of a georeference in new collecting event task [#2087]
- Previous and next navigate navigation links [#2039]

### Changed

- Now using ImageMagick 7 instead of 6
- Production and development docker images are now based off a single base image
- Development docker environment uses rvm instead of rbenv (matching version manager that has been used for production)
- Updated npm packages

[#1971]: https://github.com/SpeciesFileGroup/taxonworks/issues/1971
[#2039]: https://github.com/SpeciesFileGroup/taxonworks/issues/2039
[#2078]: https://github.com/SpeciesFileGroup/taxonworks/issues/2078
[#2067]: https://github.com/SpeciesFileGroup/taxonworks/issues/2067
[#2076]: https://github.com/SpeciesFileGroup/taxonworks/issues/2076
[#1557]: https://github.com/SpeciesFileGroup/taxonworks/issues/1557
[#1835]: https://github.com/SpeciesFileGroup/taxonworks/issues/1835
[#1456]: https://github.com/SpeciesFileGroup/taxonworks/issues/1456
[#2080]: https://github.com/SpeciesFileGroup/taxonworks/issues/2080
[#2066]: https://github.com/SpeciesFileGroup/taxonworks/issues/2066
[#2071]: https://github.com/SpeciesFileGroup/taxonworks/issues/2071
[#2081]: https://github.com/SpeciesFileGroup/taxonworks/issues/2081
[#2085]: https://github.com/SpeciesFileGroup/taxonworks/issues/2085
[#2087]: https://github.com/SpeciesFileGroup/taxonworks/issues/2087
[#2089]: https://github.com/SpeciesFileGroup/taxonworks/issues/2089
[#2094]: https://github.com/SpeciesFileGroup/taxonworks/issues/2094
[#2096]: https://github.com/SpeciesFileGroup/taxonworks/issues/2096
[#2099]: https://github.com/SpeciesFileGroup/taxonworks/issues/2099

## [0.16.3] - 2021-02-26

### Added

- Additional date recognition format in date RegEx
- Pagination on Browse Annotations [#1438]
- New combination for subgenus [#748]
- Warn about unsaved changes on Accession metadata [#1858]

### Fixed

- `eventDate`/`eventTime` output format not being ISO8601-compliant [#1939]
- Some value label in Filter sources
- Dropzone error message
- Redirect to Image Matrix on OTU Radial [#2033]
- Race condition problem when generating dwc_occurrences indexing

### Changed

- Pagination in Filter sources
- Replaced geckodriver-helper with webdrivers gem
- Improvement sort table on collection object, source and nomenclature filters

[#748]: https://github.com/SpeciesFileGroup/taxonworks/issues/748
[#1438]: https://github.com/SpeciesFileGroup/taxonworks/issues/1438
[#1858]: https://github.com/SpeciesFileGroup/taxonworks/issues/1858
[#1939]: https://github.com/SpeciesFileGroup/taxonworks/issues/1939
[#2033]: https://github.com/SpeciesFileGroup/taxonworks/issues/2033

## [0.16.2] - 2021-02-18

### Added

- Additional date recognition format in date RegEx
- Fields with/out some value facet for Source filter [#2023]
- Keyword params to TaxonName API
- Adds database index to Sour title, year, author
- Keyword and/or logic in Tag facets (throughout) [#2026], [#2032]
- `/ap1/v1/stats` endpoint [#1871]
- `papertrail.json?object_global_id=`
- Quick label on collection object quick form [#2003]
- Lock biological relationship in radial object [#2036]
- Confirmation popup to delete a type material in comprehensive
- Tag facet to filter nomenclature [#2047]

### Changed

- Checkmark on verbatim should visible only
- Updated gems (`bundle update` without altering `Gemfile`)
- Updated node packages (`npm update` without altering `packages.json`)
- Changed `verbatim author` for `cached_author_year` in filter nomenclature
- Keywords styled after choice in Tag facet
- Keywords removed from all list after choice in Tag facet

### Fix

- Model LoanItem - Tagged batch adds tag, not object [#2051]
- Prevent non-loanable things being loaned [#2043]
- `ancestors` param properly permitted TaxonName api/filter
- TaxonName#name allowed spaces [#2009]
- Fix help tip of pinboard navigator shortcut
- Generate label button [#2002]
- Save collectors in new collecting event task [#2016]
- Fix image viewer on filter image task
- Image caption modal size [#2030]
- Set created loan object [#2042]
- Refactor edit load items [#2044]

[#2032]: https://github.com/SpeciesFileGroup/taxonworks/issues/2032
[#2051]: https://github.com/SpeciesFileGroup/taxonworks/issues/2051
[#2043]: https://github.com/SpeciesFileGroup/taxonworks/issues/2043
[#2026]: https://github.com/SpeciesFileGroup/taxonworks/issues/2026
[#2023]: https://github.com/SpeciesFileGroup/taxonworks/issues/2023
[#2009]: https://github.com/SpeciesFileGroup/taxonworks/issues/2009
[#1871]: https://github.com/SpeciesFileGroup/taxonworks/issues/1871
[#2002]: https://github.com/SpeciesFileGroup/taxonworks/issues/2002
[#2003]: https://github.com/SpeciesFileGroup/taxonworks/issues/2003
[#2012]: https://github.com/SpeciesFileGroup/taxonworks/issues/2012
[#2016]: https://github.com/SpeciesFileGroup/taxonworks/issues/2016
[#2030]: https://github.com/SpeciesFileGroup/taxonworks/issues/2030
[#2042]: https://github.com/SpeciesFileGroup/taxonworks/issues/2042
[#2044]: https://github.com/SpeciesFileGroup/taxonworks/issues/2044
[#2045]: https://github.com/SpeciesFileGroup/taxonworks/issues/2045
[#2047]: https://github.com/SpeciesFileGroup/taxonworks/issues/2047

## [0.16.1] - 2021-01-26

### Fixed

- Missing `depiction_object_type` on New image task [#1995]
- Sort case-insensitive [#1985]

[#1985]: https://github.com/SpeciesFileGroup/taxonworks/issues/1985
[#1995]: https://github.com/SpeciesFileGroup/taxonworks/issues/1995

## [0.16.0] - 2021-01-25

### Added

- New collecting event task [#1530]
- "Quick" collection objects options from new collecting event task
- New WKT georeference inputs
- Auto-georeference and date Collecting Events by depicting images with pertinent EXIF data
- Route linting specs
- Generate label (alpha), pastes values into print label input
- Collecting event navigation options (next/previous with/out <many things>
- Nested_attributes for Labels
- Collection object/and collecting event navigation options/bridges
- `/collecting_events/preview?<filter_params>` a preview look for brief tables
- Subclasses for labels:`Label::QrCode`, `Label::Code128`
- Include `rqrcode`, `barby` for barcode rendering
- Add `label` attribute to Label JSON response that renders QR code
- Add accommodation for printing pages of barcode-based labels
- Add `Georeference::Wkt` an anonymous WKT based georeference assertion
- Add option to disable name-casing when Person is created from `/people/new` [#1967]
- Full CASTOR (taxon names batch load) example template, CASTOR preview notices
- New ICZN class added: NoDiagnosisAfter1930AndRejectedBefore2000 for family-group names
- Add image attributions, original citation and editor options in image viewer [#1978]
- Browse current OTU button in Browse OTU

### Changed

- Moved buttons in collecting event on comprehensive task [#1986]
- Improved collecting event status in smart selector on comprehensive digitization
- Some tasks route names were "malformed" and renamed
- ENV variable`TAXONWORKS_TEST_LINTING=true` must now be `true`, not anything, to trigger linting specs
- Setting `Identifier#cached` uses a build getter to enable Label building
- Georeference validation requires CollectingEvent (enabled by proper use of `:inverse_of`)
- Tweak to how `pinned?` is calculated trying to eliminate database calls
- Minor cleanup of batch preview layouts
- Changed softvalidation message for names being on Official ICZN lists
- Fetch codecov, seedback and closure_tree gems from RubyGems.
- Updated gems (`bundle update` without altering `Gemfile`).
- Remove `no_leaves`= true from taxon name on filter images task [#1953]
- Turn off autocomplete feature on vue autocomplete [#1956]
- Limited CoLDP exports runtime to 1 hour and 2 attemps.
- Turn off autocomplete on new taxon name task
- Replaced display name attribute for object_label in parent autocomplete on New taxon name task
- Filter task by name only [#1962]
- Search geographic area by verbatim coordinates on new collecting event
- Show coordinates from verbatim georeference
- Parsed verbatim label to fields
- Parsed EXIF coordinates to verbatim fields
- Changed autocomplete label [#1988]
- Using newer biodiversity gem from official source
- Updated gems (`bundle update` without altering `Gemfile`)

### Fixed

- CoLDP [sic], errant chresonym, and basionym ids for misspellings
- Loan items reference proper housekeeping in table
- Line links of batch-preview results
- broken API download link for exported references [#1908]
- removed BASIS task stub [#1716]
- `/api/v1/notes` project scoping [#1958]
- `is_community?` reporting `false` for some models without `project_id`
- New source after cloning not display changes on authors / editors lists
- Edit taxon name firing multiple updates when updating gender [#1970]
- Correct image size on image viewer
- Save pages before clone person on new taxon name [#1977]
- Correct count display of attributions [#1979]
- Uncheck collecting event option [#1980]
- Trip Code/Identifier not visible in header of Edit collecting event [#1990]

[#1530]: https://github.com/SpeciesFileGroup/taxonworks/issues/1530
[#1716]: https://github.com/SpeciesFileGroup/taxonworks/issues/1716
[#1908]: https://github.com/SpeciesFileGroup/taxonworks/issues/1908
[#1949]: https://github.com/SpeciesFileGroup/taxonworks/issues/1949
[#1953]: https://github.com/SpeciesFileGroup/taxonworks/issues/1953
[#1956]: https://github.com/SpeciesFileGroup/taxonworks/issues/1956
[#1958]: https://github.com/SpeciesFileGroup/taxonworks/issues/1958
[#1963]: https://github.com/SpeciesFileGroup/taxonworks/issues/1963
[#1967]: https://github.com/SpeciesFileGroup/taxonworks/issues/1967
[#1970]: https://github.com/SpeciesFileGroup/taxonworks/issues/1970
[#1977]: https://github.com/SpeciesFileGroup/taxonworks/issues/1977
[#1978]: https://github.com/SpeciesFileGroup/taxonworks/issues/1978
[#1979]: https://github.com/SpeciesFileGroup/taxonworks/issues/1979
[#1980]: https://github.com/SpeciesFileGroup/taxonworks/issues/1980
[#1986]: https://github.com/SpeciesFileGroup/taxonworks/issues/1986
[#1988]: https://github.com/SpeciesFileGroup/taxonworks/issues/1988
[#1990]: https://github.com/SpeciesFileGroup/taxonworks/issues/1990

## [0.15.1] - 2020-12-14

### Added

- `Person` can not be active for > 119 years
- Show buffered values in `Task - Browse collection objects` [#1931]
- Default pin button on Uniquify people task
- Checkbox to Select/unselect all match people on Uniquify people task [#1921]
- Pixels to centimeter on new image task

### Changed

- Clean timeline display in `Task - Browse collection objects`
- `db:seed` displays password for created users and adds admin to Default project [#1913]
- Start date needs to be set before set end date on Housekeeping facet
- Bump node package `ini` from 1.3.5 to 1.3.7

### Fixed

- CVT smart selectors/pinboard scope broken [#1940][#1941]
- Image filter `ancestor_id` was to be `taxon_name_id` or `taxon_name_id[]` [#1916]
- Bad Image select_option sort [#1930]
- Housekeeping filter params now less restrictive [#1920] PENDING UI TEST
- ShallowPolymorphic called in `.json` form [#1928]
- Documentation of param names, examples, for the "CASTOR" taxon name batch load [#1926]
- `tw:db:load` task not handling settings reliably. [#1914]
- Set `pulse` attribute true on radial annotator for object with annotations on data views and Browse nomenclature task
- Invalid attribute `:note` in Note API result view.
- Malformed PDF exception handling in Document model.
- Clipboard copy shortcut
- Source hub link on Citations by source task
- Clean content editor after change a topic

[#1941]: https://github.com/SpeciesFileGroup/taxonworks/issues/1941
[#1940]: https://github.com/SpeciesFileGroup/taxonworks/issues/1940
[#1916]: https://github.com/SpeciesFileGroup/taxonworks/issues/1916
[#1931]: https://github.com/SpeciesFileGroup/taxonworks/issues/1931
[#1930]: https://github.com/SpeciesFileGroup/taxonworks/issues/1930
[#1920]: https://github.com/SpeciesFileGroup/taxonworks/issues/1920
[#1928]: https://github.com/SpeciesFileGroup/taxonworks/issues/1928
[#1926]: https://github.com/SpeciesFileGroup/taxonworks/issues/1926
[#1913]: https://github.com/SpeciesFileGroup/taxonworks/issues/1913
[#1914]: https://github.com/SpeciesFileGroup/taxonworks/issues/1914
[#1921]: https://github.com/SpeciesFileGroup/taxonworks/issues/1921

## [0.15.0] - 2020-11-30

### Added

- Export project database task [#1868]
- Additional collecting methods recognized from the collecting event label
- Added content filter, API endpoints [#1905]
- New greatly simplified controller concern `ShallowPolymorphic` for handling link b/w shallow routes and filters
- Note filter improvements, specs, new params, API exposure [#XXX]
- `person#sources` `has_many` (very slight potential for issues)
- Multiple new people filter params, see `lib/queries/person/filter.rb` [#1859]
- People can be Tagged
- Added image filter [#1454]
- Added image smart selector [#1832]
- Added `pixels_to_centimeter` to images [#1785]
- PENDING TEST - API - `sort` (with `classification`, `alphabetical` options) to `/taxon_names` [#1865]
- Taxon determination, citations and collecting event information in specimen record on browse OTU
- Serial facet on filter sources
- Pulse animation for radial annotator [#1822]
- OTU column in asserted distribution on Browse OTU [#1846]
- Radial annotator on Uniquify people task
- History title on Browse nomenclature
- otu_ids param on Image matrix task
- Open image matrix button on Interactive keys task
- Citations on image response
- View mode on image matrix
- Lock view option for smart selector
- Sortable option to lock column/rows on edit/new observation matrix task [#1895]
- Media Descriptor support on Matrix Row Coder [#1896]
- Free Text Descriptor support on Matrix Row Coder [#1896]
- Search source on New source task [#1899]
- Link to Browse OTU on New asserted distribution task [#1893]
- Link to Browse OTU on comprehensive specimen digitization [#1889]

### Fixed

- Potential issue (may be others) with CoLDP raising in the midst of large exports
- People filter role + name [#1662]
- Fix family synonym validation [#1892]
- Fix matrix view row order [#1881]
- CVT view helper bug with predicates
- Fixed database seeding bugs.
- Fixed display problem of OTUs without taxon name on Browse OTU
- Edit asserted distribution on quick forms
- Reference overflow on Browse nomenclature
- Date requested filled automatically [#1872]
- Remove collecting event on comprehensive specimen digitization [#1878]
- Loan smart selector DB query.
- Label overlap on menu on observation matrices view [#1894]
- Remove repository on comprehensive specimen digitization [#1897]

### Changed

- change the order of TaxonName softvalidation to bring the duplicate message on the top
- tweaked CoLDP `reified` id concept and use
- removed `most_recent_upates` from Content params
- removed `/contents/filter.json` endpoint, use `/contents.json`
- Deprecating `Concerns::Polymorphic` for `ShallowPolymorphic`, in progress, see Notes controller
- Note filter params `query_string` => `text`, `note_object_types[]` => `note_object_type[]`, `note_object_ids[]` => `note_object_id[]`, added corresponding non-array versions
- Moved `levenshtein_distance` to Query for general use
- Remove `people/123/similar` endpoint (used `/index`)
- Person filter `person_wildcards` is `person_wildcard`
- Person filter behaviour vs. `levenshtein_cuttof`
- cached_valid_taxon_name_id updated for combination after valid status is assigned.
- updated soft validation for 'Uncertain placement'
- [sic] changed to (sic) for misspelled bacterial names
- Additional date and geographical coordinate formats added to the Verbatim label RegEx parsers
- Observation matrix could be resolved without observation_matrix_id, only with otu_filter
- Running `rake db:seed` without `user_id`/`project_id` is now possible.
- Disabled hamburger menu when no functionality behind it on Browse OTU [#1737]
- No longer needed set user on User facet in filters
- Autocomplete label for original combination on New taxon name task
- Changed "n/a" to combination label on Browse nomenclature
- Create original citation in image matrix task
- Autocomplete list style
- Edit button color on type material species task [#1898]
- GitHub Actions used as main CI/CD provider
- Updated vulnerable node packages [#1912]

[#1905]: https://github.com/SpeciesFileGroup/taxonworks/issues/1905
[#1662]: https://github.com/SpeciesFileGroup/taxonworks/issues/1662
[#1859]: https://github.com/SpeciesFileGroup/taxonworks/issues/1859
[#1881]: https://github.com/SpeciesFileGroup/taxonworks/issues/1881
[#1454]: https://github.com/SpeciesFileGroup/taxonworks/issues/1454
[#1832]: https://github.com/SpeciesFileGroup/taxonworks/issues/1832
[#1785]: https://github.com/SpeciesFileGroup/taxonworks/issues/1785
[#1737]: https://github.com/SpeciesFileGroup/taxonworks/issues/1737
[#1865]: https://github.com/SpeciesFileGroup/taxonworks/issues/1865
[#1822]: https://github.com/SpeciesFileGroup/taxonworks/issues/1822
[#1846]: https://github.com/SpeciesFileGroup/taxonworks/issues/1846
[#1868]: https://github.com/SpeciesFileGroup/taxonworks/issues/1868
[#1872]: https://github.com/SpeciesFileGroup/taxonworks/issues/1872
[#1889]: https://github.com/SpeciesFileGroup/taxonworks/issues/1889
[#1893]: https://github.com/SpeciesFileGroup/taxonworks/issues/1893
[#1894]: https://github.com/SpeciesFileGroup/taxonworks/issues/1894
[#1895]: https://github.com/SpeciesFileGroup/taxonworks/issues/1895
[#1896]: https://github.com/SpeciesFileGroup/taxonworks/issues/1896
[#1897]: https://github.com/SpeciesFileGroup/taxonworks/issues/1897
[#1898]: https://github.com/SpeciesFileGroup/taxonworks/issues/1898
[#1899]: https://github.com/SpeciesFileGroup/taxonworks/issues/1899
[#1912]: https://github.com/SpeciesFileGroup/taxonworks/pull/1912

## [0.14.1] - 2020-10-22

### Added

- API - `type` to /roles/:id
- API - `year` to /taxon_names
- API - `include_roles` param to /people
- API - `taxon_name_author_ids[]=`, `taxon_name_author_ids_or` params to /taxon_names
- API - `collector_ids[]=`, `collector_ids_or` params to /collecting_events
- Shape on asserted distribution list [#1828]
- Row filter on Interactive keys task
- Interactive keys and image matrix buttons on observation matrix dashboard

### Fixed

- Wrong param attribute in topic smart selector on radial annotator [#1829]
- Show repository on Browse OTU
- Enable search after fill collecting event fields [#1833]
- Missing geo_json param on geographic_area request [#1840]

### Changed

- Exclude Roles from response from /api/v1/people by default
- Increased `max_per_page` to 10000
- Random words clashes mitigation: Project factory names made longer and `Faker` unique generator is reset only between specs instead of before each test.
- Removed pages field on topic section
- Improved verbatim date parsing
- Georeference scope over geographic area scope [#1841]

[#1454]: https://github.com/SpeciesFileGroup/taxonworks/issues/1454
[#1832]: https://github.com/SpeciesFileGroup/taxonworks/issues/1832
[#1785]: https://github.com/SpeciesFileGroup/taxonworks/issues/1785
[#1828]: https://github.com/SpeciesFileGroup/taxonworks/issues/1828
[#1829]: https://github.com/SpeciesFileGroup/taxonworks/issues/1829
[#1833]: https://github.com/SpeciesFileGroup/taxonworks/issues/1833
[#1840]: https://github.com/SpeciesFileGroup/taxonworks/issues/1840
[#1841]: https://github.com/SpeciesFileGroup/taxonworks/issues/1841
[#1878]: https://github.com/SpeciesFileGroup/taxonworks/issues/1878

## [0.14.0] - 2020-10-16

### Added

- Added additional date recognition format for RegEx
- Added OTU filter in the interactive key API
- Collecting Event API endpoints
- Collection Object API endpoints
- Biological Assertion API endpoints
- Asserted Distribution API endpoints
- New Otu API params
- People filter API endpoints [#1509]
- Identifier filter API endpoints [#1510]
- Source filter API endpoints [#1511]
- New Interactive Key task [#1810]
- New model for matrix based interactive keys which produce JSON for the Interactive Key task [#1810]
- `weight` field to descriptor
- Ancestors facet on filter nomenclature [#1791]
- TW_DISABLE_DB_BACKUP_AT_DEPLOY_TIME env var to disable built-in backup functionality at deploy/database-update time.
- Display coordinate type specimens [#1811]
- Changed background color header for invalid names on Browse OTU
- Taxonworks version in header bar when not running in sandbox mode

### Fixed

- Fixed radial navigator broken for some data [#1824]
- Fixed IsData position [#1805]
- Collecting event object radial metadata settings
- Webpack resolved_paths deprecation warning
- Missing /otus/:otu_id/taxon_determinations route
- tw:db:restore task not picking up database host settings
- Create citation on new combination without pages
- Param descriptor id on new descriptor task [#1798]
- Filter by user on filter nomenclature [#1780]
- Optimized selector queries for Loan model

### Changed

- Fix original author string for Plant names
- Additional date format added for date recognition RegEx
- Removed some attributes from api/v1 endpoints to simplify responses
- type_materials/:id.json includes `original_combination` string
- CoLDP references are full cached values, not partially passed
- Combination nomenclatural code inference drawn from members, not parent
- Some nomenclature rank related simbols moved to constants
- Load Images for coordinate OTUs [#1787]
- Extended New Image task upload timeout from 30 seconds to 10 minutes
- Updated rgeo-proj4 gem

[#1824]: https://github.com/SpeciesFileGroup/taxonworks/issues/1824
[#1805]: https://github.com/SpeciesFileGroup/taxonworks/issues/1805
[#1509]: https://github.com/SpeciesFileGroup/taxonworks/issues/1509
[#1510]: https://github.com/SpeciesFileGroup/taxonworks/issues/1510
[#1511]: https://github.com/SpeciesFileGroup/taxonworks/issues/1511
[#1780]: https://github.com/SpeciesFileGroup/taxonworks/issues/1780
[#1791]: https://github.com/SpeciesFileGroup/taxonworks/issues/1791
[#1787]: https://github.com/SpeciesFileGroup/taxonworks/issues/1787
[#1798]: https://github.com/SpeciesFileGroup/taxonworks/issues/1798
[#1810]: https://github.com/SpeciesFileGroup/taxonworks/pull/1810
[#1811]: https://github.com/SpeciesFileGroup/taxonworks/issues/1811

## [0.13.0] - 2020-09-22

### Changed

- Removed forced dependency on google-protobuf gem
- Updated gems
- Browse OTU page unifies coordinate OTUs for Asserted Distribution and Biological Associations [#1570]
- Handling for new unicode minutes, seconds symbols [#1526]
- Descriptor object radial paths
- Many specs related to dynamic observation matrix items
- Improvements to Descriptor autocomplete labels [#1727]
- Added `rake tw:maintenance:otus:missplaced_references` [#1439]
- Pdf viewer button on Documentation and Source views [#1693]
- Spinner for when converting verbatim to bibtex [#1710]
- Set OTU in determination when otu_id param is present on comprehensive task
- "Create georeference from verbatim" button in Parsed column on comprehensive task
- Sortable order for Type material, Biological association and Determinations on comprehensive task
- User facet on Filter nomenclature task [#1720]
- Pagination on Filter noemnclature task [#1724]
- Biological associations filter on Browse OTU

### Changed

- AssertedDistribution filter `otu_id` and `geographic_area_id` can now also take array form, e.g. `otu_id[]=`
- Preload all CSL styles via fixed constant, increasing boot speed [#1749]
- Return value format for Utilities::Geo.distance_in_meters changed from \[Float\] to \[String\]
- Data migration updating all `type` column values for matrix row/column items
- Tweaked JSON attribute response for matrix rows and columns very slightly
- Updated observation item types to properly nest them, inc. all downstream changes (Factories, etc.)
- Unfied matrix hooks in various places
- Updated some matrix related routes to point to tasks
- Updated respec `matrix` tag to `observation_matrix`
- Methods that write to cached should not fire callbacks, potential for [#1701]
- Using custom geckodriver-helper for Firefox 80 support
- Override browser shortcuts on task hotkeys [#1738]
- Biological associations section on Browse OTU
- TW now supports Postgres 12 [#1305]
- Replaced biodiversity with custom gem repo using IPC with gnparser processes
- Updated gems
- Character "΄" also accepted as minute specifier in coordinates parsing.

## Fixed

- Fixed LOW_PROBABILITY constant message
- Matrix rows/items prevent OTU (and collection object) from being destroyed [#1159]
- Scope of dynamic taxon name row item [#1747]
- Processing of values (in distance_in_meters) to limit significant digits of results of unit conversions. Decimal degrees not affected at this time. [#1512]
- Character state order not correct in Nexus format [#1574]
- Not able to destroy matrix rows or matrices [#1520], [#1123]
- Dynamic observeratoin matrix items not properly scoped/behaving [#1125]
- Destroy pdf pages before create new ones [#1680]
- Serial multiple updates did not update bibtex author field [#1709]
- Fix (likely) for pinboard items failing to remove [#1690]
- Better response for failed collecting event cloning [#1705]
- Cleaned up deprecated biological associations graph autcomplete [#1707]
- Colliding `namespace` method for identifiers breaks identifiers list [#1702]
- Graceful failed serial destroy response [#1703]
- Restored Show -> edit link [#1699]
- Enable search button after pick a collecting event date on Filter collection objects task [#1728]
- Misppeling collecting_event_ids parameter [#1729]
- Non-original combination authorship lacking parentheses [#1686]

[#1570]: https://github.com/SpeciesFileGroup/taxonworks/issues/1570
[#1749]: https://github.com/SpeciesFileGroup/taxonworks/issues/1749
[#1159]: https://github.com/SpeciesFileGroup/taxonworks/issues/1159
[#1747]: https://github.com/SpeciesFileGroup/taxonworks/issues/1747
[#1512]: https://github.com/SpeciesFileGroup/taxonworks/issues/1512
[#1526]: https://github.com/SpeciesFileGroup/taxonworks/issues/1526
[#1727]: https://github.com/SpeciesFileGroup/taxonworks/issues/1727
[#1574]: https://github.com/SpeciesFileGroup/taxonworks/issues/1574
[#1520]: https://github.com/SpeciesFileGroup/taxonworks/issues/1520
[#1123]: https://github.com/SpeciesFileGroup/taxonworks/issues/1123
[#1125]: https://github.com/SpeciesFileGroup/taxonworks/issues/1125
[#1439]: https://github.com/SpeciesFileGroup/taxonworks/issues/1439
[#1709]: https://github.com/SpeciesFileGroup/taxonworks/issues/1709
[#1680]: https://github.com/SpeciesFileGroup/taxonworks/issues/1680
[#1690]: https://github.com/SpeciesFileGroup/taxonworks/issues/1690
[#1693]: https://github.com/SpeciesFileGroup/taxonworks/issues/1693
[#1699]: https://github.com/SpeciesFileGroup/taxonworks/issues/1699
[#1701]: https://github.com/SpeciesFileGroup/taxonworks/issues/1701
[#1705]: https://github.com/SpeciesFileGroup/taxonworks/issues/1705
[#1707]: https://github.com/SpeciesFileGroup/taxonworks/issues/1707
[#1702]: https://github.com/SpeciesFileGroup/taxonworks/issues/1702
[#1703]: https://github.com/SpeciesFileGroup/taxonworks/issues/1703
[#1710]: https://github.com/SpeciesFileGroup/taxonworks/issues/1710
[#1720]: https://github.com/SpeciesFileGroup/taxonworks/issues/1720
[#1724]: https://github.com/SpeciesFileGroup/taxonworks/issues/1724
[#1738]: https://github.com/SpeciesFileGroup/taxonworks/issues/1738
[#1686]: https://github.com/SpeciesFileGroup/taxonworks/issues/1686
[#1305]: https://github.com/SpeciesFileGroup/taxonworks/pull/1305

## [0.12.17] - 2020-02-02

### Added

- Successfull source destroy message
- Pending - Definition field to BiologicalRelationship model and views [#1672]
- New button to (attempt to) convert verbatim sources to Bibtex via Crossref
- Model methods and attribute to change Source Verbatim to Bibtex [#1673]
- DOMPurify package to sanitize html
- List all Keyword and Topics in smart selector on filter source [#1675]
- Added data links tool in markdown editor (Ctrl/Alt-Shift-L) [#1674]
- Definition field on composer biological relationship task [#1672]

### Changed

- Unified can_destroy/edit methods
- Improved Source autocomplete with metadata/markup [#1681]
- Changed CoLDP download to use Catalog::Nomenclature as name source
- Replace SimpleMDE for EasyMDE
- Sort alphabetically bibliography style list on filter source
- Removed limit of download bibtex on filter source [#1683]
- Disable/enable destroy button from metadata on radial navigator [#1696]

### Fixed

- Non admins not able to destroy shared data [#1098]
- Pending confirmation: Include original combinations in CoLDP [#1204]
- Pending confirmation: Include forma/variety properly in CoLDP [#1203]
- Docker: Fixed path typo on clean up command
- Tag button on filter source [#1692]
- Overflow in taxon names list in new taxon name [#1688]
- Confidence button overlapped in new combination [#1687]

[#1098]: https://github.com/SpeciesFileGroup/taxonworks/issues/1098
[#1672]: https://github.com/SpeciesFileGroup/taxonworks/issues/1672
[#1673]: https://github.com/SpeciesFileGroup/taxonworks/issues/1673
[#1674]: https://github.com/SpeciesFileGroup/taxonworks/issues/1674
[#1681]: https://github.com/SpeciesFileGroup/taxonworks/issues/1681
[#1203]: https://github.com/SpeciesFileGroup/taxonworks/issues/1203
[#1204]: https://github.com/SpeciesFileGroup/taxonworks/issues/1204
[#1672]: https://github.com/SpeciesFileGroup/taxonworks/issues/1672
[#1675]: https://github.com/SpeciesFileGroup/taxonworks/issues/1675
[#1683]: https://github.com/SpeciesFileGroup/taxonworks/issues/1683
[#1687]: https://github.com/SpeciesFileGroup/taxonworks/issues/1687
[#1688]: https://github.com/SpeciesFileGroup/taxonworks/issues/1688
[#1692]: https://github.com/SpeciesFileGroup/taxonworks/issues/1692
[#1696]: https://github.com/SpeciesFileGroup/taxonworks/issues/1696

## [0.12.16] - 2020-08-24

### Added

- Highlight metadata that is not in this project in uniquify people task [#1648]
- Locks buttons on grid digitizer task [#1599]
- Option to export styled bibliography on filter sources task [#1652]
- Edit button in content section on radial object [#1670]

### Changed

- Drag button style on new taxon name [#1669]
- Removed SimpleMDE lib from ruby assets and added to npm dependencies
- Allow taxon name type relationships to be cited [#1667]

### Fixed

- BibTex html no longer escaped [#1657]
- Some of the elements of the form are not accessible on overflow. [#1661]
- Populate masculine, feminine and neuter on gender form [#1665]
- Markdown render on Browse OTU [#1671]

[#1599]: https://github.com/SpeciesFileGroup/taxonworks/issues/1599
[#1648]: https://github.com/SpeciesFileGroup/taxonworks/issues/1648
[#1652]: https://github.com/SpeciesFileGroup/taxonworks/issues/1652
[#1657]: https://github.com/SpeciesFileGroup/taxonworks/issues/1657
[#1661]: https://github.com/SpeciesFileGroup/taxonworks/issues/1661
[#1665]: https://github.com/SpeciesFileGroup/taxonworks/issues/1665
[#1667]: https://github.com/SpeciesFileGroup/taxonworks/issues/1667
[#1669]: https://github.com/SpeciesFileGroup/taxonworks/issues/1669
[#1670]: https://github.com/SpeciesFileGroup/taxonworks/issues/1670
[#1671]: https://github.com/SpeciesFileGroup/taxonworks/issues/1671

## [0.12.15] - 2020-08-18

### Fixed

- Sqed hook initiated with String, not Class [#1654]

[#1654]: https://github.com/SpeciesFileGroup/taxonworks/issues/1654

## [0.12.14] - 2020-08-17

### Added

- Help tips in comprehensive specimen digitization task
- Help tips in new source task
- Type section in Browse OTUs task [#1615]
- Automatically filter sections by taxon rank in Browse OTUs task
- Rank string in browse nomenclature
- Pinboard navigator (Ctrl/Alt + G) [#1647]
- Filter by repository in filter collection objects [#1650]
- Hotkey for add element to pinboard (Ctrl/Alt + P)

### Fixed

- Collectors order in comprehensive specimen digitization
- Losses data of etymology form after set a gender
- Autocomplete component not encoding query params properly
- Random RGeo deserialization errors [#1553]

### Changed

- New combination redirect to the valid name [#1639]
- Rename comprehensive specimen digitization task card
- Updated chartkick gem [#1646]
- Improved verbatim date and geographic coordinates recognition
- Improved soft validation messages for coordinated species-group

[#1553]: https://github.com/SpeciesFileGroup/taxonworks/issues/1553
[#1615]: https://github.com/SpeciesFileGroup/taxonworks/issues/1615
[#1639]: https://github.com/SpeciesFileGroup/taxonworks/issues/1639
[#1646]: https://github.com/SpeciesFileGroup/taxonworks/pull/1646
[#1647]: https://github.com/SpeciesFileGroup/taxonworks/issues/1647
[#1650]: https://github.com/SpeciesFileGroup/taxonworks/issues/1650

## [0.12.13] - 2020-08-04

### Added

- Delete confirmation for original combinations [#1618]
- Delete confirmation for type specimens in new type specimen task
- Check if already exist an asserted combination with the same otu and geographic area in new asserted distribution task [#1329]
- Modal on duplicate original citations in radial annotator [#1576]
- Soft validations component for citations in radial annotator and tasks [#1552]
- Redirect to valid name in browse nomenclature [#446]
- sessionStorage for browse nomenclature autocomplete [#446]
- Observation matrices in radial object [#1527]
- Comprehensive task to taxon name radial [#934]
- Map on OTU radial in asserted distribution form [#856]
- Pin objects from list in filter sources
- Checkbox to make document public on list in radial annotator
- Title legend for "make default" icon in pinboard slide
- Checkbox to alternative between AND/OR filter for authors in filter sources
- Lep staged 2 layout for staged images [#1635]

### Changed

- Use amazing_print instead of awesome_print gem
- Cleanup and add spec basis for nomenclature tabular stats queries
- Improve/unify image modal [#1617]
- Replace repository and source autocompletes for smart selectors in new type material task
- Changed autosave behaviour in new asserted distribution task
- Gender list order in new taxon name task
- Page range soft validation message made less strict
- Original citation-related UI text
- Moved taxon name input search to right column in new taxon name
- Persons autosave in new taxon name
- Updated elliptic node package. [#1632]

### Fixed

- Flip object to subject label on type section in new taxon name task
- Shapes are possible to drag even if this option is not set up
- Columns size of georeference table [#1622]
- Webpacker host and port bind on docker container
- Wrong taxon name relationship soft validation message for genera
- Modal confirmation its not displaying in manage synonyms section [#1627]
- Manage synonyms includes combinations [#1628]
- Recent and per params in source filter and controller
- Missing ZIP dependency for docker images
- Attempting to return geographic areas in OTU smart selector on certain conditions

[#446]: https://github.com/SpeciesFileGroup/taxonworks/issues/446
[#856]: https://github.com/SpeciesFileGroup/taxonworks/issues/856
[#934]: https://github.com/SpeciesFileGroup/taxonworks/issues/934
[#1329]: https://github.com/SpeciesFileGroup/taxonworks/issues/1329
[#1527]: https://github.com/SpeciesFileGroup/taxonworks/issues/1527
[#1552]: https://github.com/SpeciesFileGroup/taxonworks/issues/1552
[#1576]: https://github.com/SpeciesFileGroup/taxonworks/issues/1576
[#1617]: https://github.com/SpeciesFileGroup/taxonworks/issues/1617
[#1618]: https://github.com/SpeciesFileGroup/taxonworks/issues/1618
[#1622]: https://github.com/SpeciesFileGroup/taxonworks/issues/1622
[#1627]: https://github.com/SpeciesFileGroup/taxonworks/issues/1627
[#1628]: https://github.com/SpeciesFileGroup/taxonworks/issues/1628
[#1632]: https://github.com/SpeciesFileGroup/taxonworks/pull/1632
[#1635]: https://github.com/SpeciesFileGroup/taxonworks/issues/1635

## [0.12.12] - 2020-07-22

### Fixed

- Seeing OTUs in Recent that do not belong to project [#1626]

[#1626]: https://github.com/SpeciesFileGroup/taxonworks/issues/1626

## [0.12.11] - 2020-07-14

### Changed

- Type material designations are now grouped by collection object in Browse OTUs (refs [#1614])

### Fixed

- Protonym parent priority soft validation [#1613]
- Type specimens count in Browse OTUs task
- Attempting to update containers as if them were collection objects in Grid Digitizer task [#1601]

[#1601]: https://github.com/SpeciesFileGroup/taxonworks/issues/1601
[#1613]: https://github.com/SpeciesFileGroup/taxonworks/issues/1613
[#1614]: https://github.com/SpeciesFileGroup/taxonworks/issues/1614

## [0.12.10] - 2020-07-07

### Added

- Smart selection source on new combination and citations annotator
- Parsed verbatim label on comprehensive specimen digitization task
- Soft validation in timeline on Browse OTUs [#1593]
- Topic facet in Filter Sources task [#1589]
- Counts on type specimen and specimen records sections on Browse OTUs
- Collecting method parsing in verbatim label text

### Changed

- Replaced vue-resource package by axios
- Disabled parallel upload on new image task [#1596]
- Default verbatim fields order on comprehensive specimen digitization
- Set radius error in verbatim georeference [#1602]
- Timeline filter.
- Missing High classification ranks on classfication autocomplete on new taxon name [#1595]
- Date and geo-coordinates parsing improvements
- Also update cached taxon name fields when Adjective or Participle is selected
- Repositories and Serials smart selectors' recent entries optimizations

### Fixed

- Filter collecting events was passing a wrong (changed name) parameters and structure for maps and geographic area
- Not showing up people list after a crossref source [#1597]
- Scroller in georeferences map modal
- Grid Digitizer task failing to update containerized specimens matched by identifiers [#1601]
- Specimen not associate with genus after create it in type section on new taxon name [#1604]
- Volume field only accepted numbers [#1606]
- Smart selectors not remove the previous selection after press new on New source task [#1605]
- Georeference methods `latitude` returning longitude and `longitude` latitude
- Smart selector overrides custom list after lists are loaded [#1608]
- Duplicate shortcut, using the same one for comprehensive specimen digitization and clipboard [#1612]
- Typo in taxon name relationship soft validation message.

[#1589]: https://github.com/SpeciesFileGroup/taxonworks/issues/1589
[#1593]: https://github.com/SpeciesFileGroup/taxonworks/issues/1593
[#1595]: https://github.com/SpeciesFileGroup/taxonworks/issues/1595
[#1596]: https://github.com/SpeciesFileGroup/taxonworks/issues/1596
[#1597]: https://github.com/SpeciesFileGroup/taxonworks/issues/1597
[#1601]: https://github.com/SpeciesFileGroup/taxonworks/issues/1601
[#1602]: https://github.com/SpeciesFileGroup/taxonworks/issues/1602
[#1604]: https://github.com/SpeciesFileGroup/taxonworks/issues/1604
[#1605]: https://github.com/SpeciesFileGroup/taxonworks/issues/1605
[#1606]: https://github.com/SpeciesFileGroup/taxonworks/issues/1606
[#1608]: https://github.com/SpeciesFileGroup/taxonworks/issues/1608
[#1612]: https://github.com/SpeciesFileGroup/taxonworks/issues/1612

## [0.12.9] - 2020-07-01

### Added

- Endpoint for verbatim label parsing (dates and geographic coordinates)

### Changed

- Display `[sic]` on misspellings of family-group full taxon names

### Fixed

- Containerized objects not showing up together [#1590]
- Citations by Source task not loading taxon names list [#1591]

[#1590]: https://github.com/SpeciesFileGroup/taxonworks/issues/1590
[#1591]: https://github.com/SpeciesFileGroup/taxonworks/issues/1591

## [0.12.8] - 2020-06-29

### Added

- Set autofocus on source and geographic area in OTU radial asserted distribution form
- `/otus/123/coordinate.json` endpoint - all OTUs coordinate with this one (refs [#1585])
- Autosave on new asserted distribution task

### Changed

- Unauthorized json response
- Better error handle for vue-autocomplete
- Replaced old method to handle ajax call in all tasks
- Updated relationships filter param on new taxon name task (refs [#1584])
- ControlledVocabularyTerm model no longer requires SKOS with URI (refs [#1562], [#1561])
- Improved sorting of objects in the Browse Nomenclatue task
- Updated dwc-archive gem to version 1.1.1

### Fixed

- Topic `select_optimized` controller method crash
- Recent list of biological associations not working due to the use of incorrect table

[#1561]: https://github.com/SpeciesFileGroup/taxonworks/issues/1561
[#1562]: https://github.com/SpeciesFileGroup/taxonworks/issues/1562
[#1584]: https://github.com/SpeciesFileGroup/taxonworks/issues/1584
[#1585]: https://github.com/SpeciesFileGroup/taxonworks/issues/1585

## [0.12.7] - 2020-06-26

### Added

- Taxon name status and relationships soft validations display in Browse Nomenclature task
- Interface to select OTUs and create rows in Observation Matrices Dashboard task
- Autosave system in New Taxon Name task (refs [#649])
- Etymology filter in Nomenclature Filter task (refs [#1549])
- Added new shortcuts for Comprehensive Digitization, New Type Specimen, New Taxon Name and Browse Nomenclature tasks
- Classification section in New Taxon Name task
- Spec to test md5 of multi-line verbatim labels (refs [#1572])
- Display classifications alongside relationships in Browse Nomenclature task
- Add children and add sibling buttons in New Taxon Name task (refs [#1503])
- Link to create new serial on smart selector of New Source tast
- Semantic section coloration in Browse OTU task (refs [#1571])
- Rank prediction in New Taxon Name task (refs [#1054])

### Changed

- Optimized recently used geographic area and sources search
- Improved part of speech and etymology soft validation messages
- Year suffix and pages are now also used when sorting citations in Browse Nomenclature task
- Replaced old geographic area smart selector with newer version
- Swapped 'Masculine' and 'Femenine' positions in New Taxon Name task (refs [#660])
- Replaced uses of `find_each` with `each` (refs [#1548])
- Refactored New Taxon Name front end code
- Display text of some taxon name relationships
- Autocomplete visible in all tabs of smart selector
- OTU autocomplete searches now also matches by common names (refs [#869])
- Browse Taxa task renamed to Browse OTU
- Using unreleased closure_tree code from official repo to address deprecation warning messages
- "valid by default" no longer displayed when a relationship exists in New Taxon Name task (refs [#1525])
- Improvements in BibTex and New Source task UI
- Improvements in role picker and smart selectors in Comprehensive Collection Object Form and New Source tasks
- Optimized some filters for some smart selectors (refs [#1534])
- Smart selector for sources no longer ordered by name
- Some minor UI tweaks in some places
- Updated ruby gems

### Fixed

- Recently used objects code on some models
- Collection Object Filter task not filternig by type material type ([#1551])
- Forms not being cleared when pressing `new` on Compose Biological Relationships task ([#1563])
- Not getting the full list of topics when clicking all in `Radial annotator -> Citation -> Topic` ([#1566])
- Showing name instead of the short name in `Radial Annotator -> Identifiers -> Preview` ([#1567])
- `create` button keeps disabled when creating a new citation fails in `Radial annotator -> Citation` ([#1568])
- Incorrect method call in Match Georeference task view
- Display of misspellings on taxon name relationships
- Femenine and neuter names ending in '-or' not being accepted ([#1575])
- Spinner not disabled when entering malformed URIs in Manage Controlled Vocabulary task form ([#1561])
- "--None--" results obscuring buttons until clicking off the record ([#1558])

[#649]: https://github.com/SpeciesFileGroup/taxonworks/issues/649
[#660]: https://github.com/SpeciesFileGroup/taxonworks/issues/660
[#869]: https://github.com/SpeciesFileGroup/taxonworks/issues/869
[#1054]: https://github.com/SpeciesFileGroup/taxonworks/issues/1054
[#1503]: https://github.com/SpeciesFileGroup/taxonworks/issues/1503
[#1525]: https://github.com/SpeciesFileGroup/taxonworks/issues/1525
[#1534]: https://github.com/SpeciesFileGroup/taxonworks/issues/1534
[#1548]: https://github.com/SpeciesFileGroup/taxonworks/issues/1548
[#1549]: https://github.com/SpeciesFileGroup/taxonworks/issues/1549
[#1551]: https://github.com/SpeciesFileGroup/taxonworks/issues/1551
[#1558]: https://github.com/SpeciesFileGroup/taxonworks/issues/1558
[#1561]: https://github.com/SpeciesFileGroup/taxonworks/issues/1561
[#1563]: https://github.com/SpeciesFileGroup/taxonworks/issues/1563
[#1566]: https://github.com/SpeciesFileGroup/taxonworks/issues/1566
[#1567]: https://github.com/SpeciesFileGroup/taxonworks/issues/1567
[#1568]: https://github.com/SpeciesFileGroup/taxonworks/issues/1568
[#1571]: https://github.com/SpeciesFileGroup/taxonworks/issues/1571
[#1572]: https://github.com/SpeciesFileGroup/taxonworks/issues/1572
[#1575]: https://github.com/SpeciesFileGroup/taxonworks/issues/1575

## [0.12.6] - 2020-06-12

### Added

- CHANGELOG.md
- Matrix observation filters
- Full backtrace in exception notification
- `count` and several other basic default units to Descriptors [#1501]
- Basic Observation::Continuous operators
- Linked new Descriptor form to Task - New descriptor

### Changed

- Updated node packages and changed webpacker configuration
- Progress on fix for [#1420]: CoLDP - Name element columns only getting populated for not valid names
- Made TaxonNameClassification scopes more specific to allow citation ordering (refs [#1040])

### Fixed

- Minor fix in observation matrix dashboard
- Potential fix for `PG::TRDeadlockDetected` when updating taxon name-related data

[#1420]: https://github.com/SpeciesFileGroup/taxonworks/issues/1420
[#1040]: https://github.com/SpeciesFileGroup/taxonworks/issues/1040
[#1501]: https://github.com/SpeciesFileGroup/taxonworks/issues/1501

## [0.12.5] - 2020-06-08

### Added

- Default unit selector for sample character in New Descriptor task ([#1533])
- 'None' option for unit selector in Matrix Row Encoder task
- New Descriptor units

### Changed

- Updated websocket-extensions node package
- Optimized smart selector refresh
- Improved removal error message when source is still in use by some project

### Fixed

- Language selector backend bug
- Sort by page on Citations by Source task ([#1536])
- Removed duplicate `destroy` on project sources controller

[#1533]: https://github.com/SpeciesFileGroup/taxonworks/issues/1533
[#1536]: https://github.com/SpeciesFileGroup/taxonworks/issues/1536

## [0.12.4] - 2020-06-05

### Added

- Pagination on New Observation Matrix task
- Hyperlink to Observation Matrices Dashboard task on New Observation Matrix task (#1532)
- New deletion warning messages on New Observation Matrix task

### Changed

- Renamed New Matrix task to New Observation Matrix
- Citations are now saved without locking on New Taxon Name task
- Updated gems (`bundle update` without altering `Gemfile`)
- Several optimizations on recently used objects retrieval for smart selectors

### Fixed

- Loosing input page numbers when switching tabs on New Taxon Name task

[#1532]: https://github.com/SpeciesFileGroup/taxonworks/issues/1532

[unreleased]: https://github.com/SpeciesFileGroup/taxonworks/compare/v0.29.3...development
[0.29.3]: https://github.com/SpeciesFileGroup/taxonworks/compare/v0.29.2...v0.29.3
[0.29.2]: https://github.com/SpeciesFileGroup/taxonworks/compare/v0.29.1...v0.29.2
[0.29.1]: https://github.com/SpeciesFileGroup/taxonworks/compare/v0.29.0...v0.29.1
[0.29.0]: https://github.com/SpeciesFileGroup/taxonworks/compare/v0.28.1...v0.29.0
[0.28.1]: https://github.com/SpeciesFileGroup/taxonworks/compare/v0.28.0...v0.28.1
[0.28.0]: https://github.com/SpeciesFileGroup/taxonworks/compare/v0.27.3...v0.28.0
[0.27.3]: https://github.com/SpeciesFileGroup/taxonworks/compare/v0.27.2...v0.27.3
[0.27.2]: https://github.com/SpeciesFileGroup/taxonworks/compare/v0.27.1...v0.27.2
[0.27.1]: https://github.com/SpeciesFileGroup/taxonworks/compare/v0.27.0...v0.27.1
[0.27.0]: https://github.com/SpeciesFileGroup/taxonworks/compare/v0.26.2...v0.27.0
[0.26.2]: https://github.com/SpeciesFileGroup/taxonworks/compare/v0.26.1...v0.26.2
[0.26.1]: https://github.com/SpeciesFileGroup/taxonworks/compare/v0.26.0...v0.26.1
[0.26.0]: https://github.com/SpeciesFileGroup/taxonworks/compare/v0.25.0...v0.26.0
[0.25.0]: https://github.com/SpeciesFileGroup/taxonworks/compare/v0.24.5...v0.25.0
[0.24.5]: https://github.com/SpeciesFileGroup/taxonworks/compare/v0.24.4...v0.24.5
[0.24.4]: https://github.com/SpeciesFileGroup/taxonworks/compare/v0.24.3...v0.24.4
[0.24.3]: https://github.com/SpeciesFileGroup/taxonworks/compare/v0.24.2...v0.24.3
[0.24.2]: https://github.com/SpeciesFileGroup/taxonworks/compare/v0.24.1...v0.24.2
[0.24.1]: https://github.com/SpeciesFileGroup/taxonworks/compare/v0.24.0...v0.24.1
[0.24.0]: https://github.com/SpeciesFileGroup/taxonworks/compare/v0.23.1...v0.24.0
[0.23.1]: https://github.com/SpeciesFileGroup/taxonworks/compare/v0.23.0...v0.23.1
[0.23.0]: https://github.com/SpeciesFileGroup/taxonworks/compare/v0.22.7...v0.23.0
[0.22.7]: https://github.com/SpeciesFileGroup/taxonworks/compare/v0.22.6...v0.22.7
[0.22.6]: https://github.com/SpeciesFileGroup/taxonworks/compare/v0.22.5...v0.22.6
[0.22.5]: https://github.com/SpeciesFileGroup/taxonworks/compare/v0.22.4...v0.22.5
[0.22.4]: https://github.com/SpeciesFileGroup/taxonworks/compare/v0.22.3...v0.22.4
[0.22.3]: https://github.com/SpeciesFileGroup/taxonworks/compare/v0.22.2...v0.22.3
[0.22.2]: https://github.com/SpeciesFileGroup/taxonworks/compare/v0.22.1...v0.22.2
[0.22.1]: https://github.com/SpeciesFileGroup/taxonworks/compare/v0.22.0...v0.22.1
[0.22.0]: https://github.com/SpeciesFileGroup/taxonworks/compare/v0.21.3...v0.22.0
[0.21.3]: https://github.com/SpeciesFileGroup/taxonworks/compare/v0.21.2...v0.21.3
[0.21.2]: https://github.com/SpeciesFileGroup/taxonworks/compare/v0.21.1...v0.21.2
[0.21.1]: https://github.com/SpeciesFileGroup/taxonworks/compare/v0.21.0...v0.21.1
[0.21.0]: https://github.com/SpeciesFileGroup/taxonworks/compare/v0.20.1...v0.21.0
[0.20.1]: https://github.com/SpeciesFileGroup/taxonworks/compare/v0.20.0...v0.20.1
[0.20.0]: https://github.com/SpeciesFileGroup/taxonworks/compare/v0.19.7...v0.20.0
[0.19.7]: https://github.com/SpeciesFileGroup/taxonworks/compare/v0.19.6...v0.19.7
[0.19.6]: https://github.com/SpeciesFileGroup/taxonworks/compare/v0.19.5...v0.19.6
[0.19.5]: https://github.com/SpeciesFileGroup/taxonworks/compare/v0.19.4...v0.19.5
[0.19.4]: https://github.com/SpeciesFileGroup/taxonworks/compare/v0.19.3...v0.19.4
[0.19.3]: https://github.com/SpeciesFileGroup/taxonworks/compare/v0.19.2...v0.19.3
[0.19.2]: https://github.com/SpeciesFileGroup/taxonworks/compare/v0.19.1...v0.19.2
[0.19.1]: https://github.com/SpeciesFileGroup/taxonworks/compare/v0.19.0...v0.19.1
[0.19.0]: https://github.com/SpeciesFileGroup/taxonworks/compare/v0.18.1...v0.19.0
[0.18.1]: https://github.com/SpeciesFileGroup/taxonworks/compare/v0.18.0...v0.18.1
[0.18.0]: https://github.com/SpeciesFileGroup/taxonworks/compare/v0.17.1...v0.18.0
[0.17.1]: https://github.com/SpeciesFileGroup/taxonworks/compare/v0.17.0...v0.17.1
[0.17.0]: https://github.com/SpeciesFileGroup/taxonworks/compare/v0.16.6...v0.17.0
[0.16.6]: https://github.com/SpeciesFileGroup/taxonworks/compare/v0.16.5...v0.16.6
[0.16.5]: https://github.com/SpeciesFileGroup/taxonworks/compare/v0.16.4...v0.16.5
[0.16.4]: https://github.com/SpeciesFileGroup/taxonworks/compare/v0.16.3...v0.16.4
[0.16.3]: https://github.com/SpeciesFileGroup/taxonworks/compare/v0.16.2...v0.16.3
[0.16.2]: https://github.com/SpeciesFileGroup/taxonworks/compare/v0.16.1...v0.16.2
[0.16.1]: https://github.com/SpeciesFileGroup/taxonworks/compare/v0.16.0...v0.16.1
[0.16.0]: https://github.com/SpeciesFileGroup/taxonworks/compare/v0.15.1...v0.16.0
[0.15.1]: https://github.com/SpeciesFileGroup/taxonworks/compare/v0.15.0...v0.15.1
[0.15.0]: https://github.com/SpeciesFileGroup/taxonworks/compare/v0.14.1...v0.15.0
[0.14.1]: https://github.com/SpeciesFileGroup/taxonworks/compare/v0.14.0...v0.14.1
[0.14.0]: https://github.com/SpeciesFileGroup/taxonworks/compare/v0.13.0...v0.14.0
[0.13.0]: https://github.com/SpeciesFileGroup/taxonworks/compare/v0.12.17...v0.13.0
[0.12.17]: https://github.com/SpeciesFileGroup/taxonworks/compare/v0.12.16...v0.12.17
[0.12.16]: https://github.com/SpeciesFileGroup/taxonworks/compare/v0.12.15...v0.12.16
[0.12.15]: https://github.com/SpeciesFileGroup/taxonworks/compare/v0.12.14...v0.12.15
[0.12.14]: https://github.com/SpeciesFileGroup/taxonworks/compare/v0.12.13...v0.12.14
[0.12.13]: https://github.com/SpeciesFileGroup/taxonworks/compare/v0.12.12...v0.12.13
[0.12.12]: https://github.com/SpeciesFileGroup/taxonworks/compare/v0.12.11...v0.12.12
[0.12.11]: https://github.com/SpeciesFileGroup/taxonworks/compare/v0.12.10...v0.12.11
[0.12.10]: https://github.com/SpeciesFileGroup/taxonworks/compare/v0.12.9...v0.12.10
[0.12.9]: https://github.com/SpeciesFileGroup/taxonworks/compare/v0.12.8...v0.12.9
[0.12.8]: https://github.com/SpeciesFileGroup/taxonworks/compare/v0.12.7...v0.12.8
[0.12.7]: https://github.com/SpeciesFileGroup/taxonworks/compare/v0.12.6...v0.12.7
[0.12.6]: https://github.com/SpeciesFileGroup/taxonworks/compare/v0.12.5...v0.12.6
[0.12.5]: https://github.com/SpeciesFileGroup/taxonworks/compare/v0.12.4...v0.12.5
[0.12.4]: https://github.com/SpeciesFileGroup/taxonworks/compare/v0.12.3...v0.12.4

---

The following versions predate this CHANGELOG. You may check the comparison reports generated by GitHub by clicking the versions below

| <!-- -->   | <!-- -->                                                                                                                                                                                                                                                                                                                                                                                                                                                                                                                            |
| ---------- | ----------------------------------------------------------------------------------------------------------------------------------------------------------------------------------------------------------------------------------------------------------------------------------------------------------------------------------------------------------------------------------------------------------------------------------------------------------------------------------------------------------------------------------- |
| 0.12.x     | [0.12.3](2020-06-04) [0.12.2](2020-06-02) [0.12.1](2020-05-29) [0.12.0](2020-05-15)                                                                                                                                                                                                                                                                                                                                                                                                                                                 |
| 0.11.x     | [0.11.0](2020-04-17)                                                                                                                                                                                                                                                                                                                                                                                                                                                                                                                |
| 0.10.x     | [0.10.9](2020-04-03) [0.10.8](2020-03-27) [0.10.7](2020-03-26) [0.10.6](2020-03-18) [0.10.5](2020-03-11) [0.10.4](2020-03-04) [0.10.3](2020-02-25) [0.10.2](2020-02-22) [0.10.1](2020-02-21) [0.10.0](2020-02-20)                                                                                                                                                                                                                                                                                                                   |
| 0.9.x      | [0.9.8](2020-02-05) [0.9.7](2020-02-03) [0.9.6](2020-01-29) [0.9.5](2020-01-14) [0.9.4](2020-01-10) [0.9.3](2019-12-23) [0.9.2](2019-12-18) [0.9.1](2019-12-16) [0.9.0](2019-12-13)                                                                                                                                                                                                                                                                                                                                                 |
| 0.8.x      | [0.8.9](2019-12-11) [0.8.8](2019-12-09) [0.8.7](2019-12-06) [0.8.6](2019-12-06) [0.8.5](2019-11-27) [0.8.4](2019-11-26) [0.8.3](2019-11-22) [0.8.2](2019-11-21) [0.8.1](2019-11-19) [0.8.0](2019-11-16)                                                                                                                                                                                                                                                                                                                             |
| 0.7.x      | [0.7.4](2019-10-23) [0.7.3](2019-10-19) [0.7.2](2019-10-05) [0.7.1](2019-10-02) [0.7.0](2019-09-30)                                                                                                                                                                                                                                                                                                                                                                                                                                 |
| 0.6.x      | [0.6.1](2019-06-16) [0.6.0](2019-06-14)                                                                                                                                                                                                                                                                                                                                                                                                                                                                                             |
| 0.5.x      | [0.5.4](2019-05-02) [0.5.3](2019-05-02) [0.5.2](2019-04-23) [0.5.1](2019-04-18) [0.5.0](2019-04-10)                                                                                                                                                                                                                                                                                                                                                                                                                                 |
| 0.4.x      | [0.4.5](2018-12-14) [0.4.4](2018-12-06) [0.4.3](2018-12-04) [0.4.2](2018-12-04) [0.4.1](2018-11-28) [0.4.0](2018-11-08)                                                                                                                                                                                                                                                                                                                                                                                                             |
| 0.3.x (\*) | [0.3.16](2018-09-24) [0.3.15](2018-09-17) [0.3.14](2018-09-11) [0.3.13](2018-09-11) [0.3.12](2018-05-14) [0.3.11](2018-05-11) [0.3.9](2018-05-11) [0.3.7](2018-05-10) [0.3.6](2018-05-10) [0.3.4](2018-05-02) [0.3.3](2018-05-02) [0.3.2](2018-03-27) [0.3.1](2018-03-08) [0.3.0](2018-03-08)                                                                                                                                                                                                                                       |
| 0.2.x (\*) | [0.2.29](2018-02-05) [0.2.28](2017-07-19) [0.2.27](2017-07-19) [0.2.26](2017-07-16) [0.2.25](2017-07-12) [0.2.24](2017-07-12) [0.2.23](2017-07-11) [0.2.22](2017-07-11) [0.2.21](2017-07-10) [0.2.20](2017-07-10) [0.2.19](2017-07-10) [0.2.18](2017-07-10) [0.2.17](2017-07-10) [0.2.15](2017-07-10) [0.2.11](2017-07-10) [0.2.10](2017-07-10) [0.2.9](2017-07-10) [0.2.8](2017-07-10) [0.2.6](2017-07-10) [0.2.5](2017-07-10) [0.2.4](2017-07-10) [0.2.3](2017-07-10) [0.2.2](2017-07-10) [0.2.1](2017-07-10) [0.2.0](2017-07-10) |
| 0.1.x      | _Unreleased_                                                                                                                                                                                                                                                                                                                                                                                                                                                                                                                        |
| 0.0.x      | [0.0.10](2017-06-23) [0.0.9](2017-06-23) [0.0.8](2017-06-09) [0.0.6](2017-06-09) [0.0.5](2017-06-09) [0.0.4](2017-06-09) [0.0.3](2017-06-02) [0.0.2](2017-06-01) 0.0.1(\*\*) (2017-06-01)                                                                                                                                                                                                                                                                                                                                           |

_(\*) Missing versions have not been released._

_(\*\*) Report cannot be provided as this is the first release._

[0.12.3]: https://github.com/SpeciesFileGroup/taxonworks/compare/v0.12.2...v0.12.3
[0.12.2]: https://github.com/SpeciesFileGroup/taxonworks/compare/v0.12.1...v0.12.2
[0.12.1]: https://github.com/SpeciesFileGroup/taxonworks/compare/v0.12.0...v0.12.1
[0.12.0]: https://github.com/SpeciesFileGroup/taxonworks/compare/v0.11.0...v0.12.0
[0.11.0]: https://github.com/SpeciesFileGroup/taxonworks/compare/v0.10.9...v0.11.0
[0.10.9]: https://github.com/SpeciesFileGroup/taxonworks/compare/v0.10.8...v0.10.9
[0.10.8]: https://github.com/SpeciesFileGroup/taxonworks/compare/v0.10.7...v0.10.8
[0.10.7]: https://github.com/SpeciesFileGroup/taxonworks/compare/v0.10.6...v0.10.7
[0.10.6]: https://github.com/SpeciesFileGroup/taxonworks/compare/v0.10.5...v0.10.6
[0.10.5]: https://github.com/SpeciesFileGroup/taxonworks/compare/v0.10.4...v0.10.5
[0.10.4]: https://github.com/SpeciesFileGroup/taxonworks/compare/v0.10.3...v0.10.4
[0.10.3]: https://github.com/SpeciesFileGroup/taxonworks/compare/v0.10.2...v0.10.3
[0.10.2]: https://github.com/SpeciesFileGroup/taxonworks/compare/v0.10.1...v0.10.2
[0.10.1]: https://github.com/SpeciesFileGroup/taxonworks/compare/v0.10.0...v0.10.1
[0.10.0]: https://github.com/SpeciesFileGroup/taxonworks/compare/v0.9.8...v0.10.0
[0.9.8]: https://github.com/SpeciesFileGroup/taxonworks/compare/v0.9.7...v0.9.8
[0.9.7]: https://github.com/SpeciesFileGroup/taxonworks/compare/v0.9.6...v0.9.7
[0.9.6]: https://github.com/SpeciesFileGroup/taxonworks/compare/v0.9.5...v0.9.6
[0.9.5]: https://github.com/SpeciesFileGroup/taxonworks/compare/v0.9.4...v0.9.5
[0.9.4]: https://github.com/SpeciesFileGroup/taxonworks/compare/v0.9.3...v0.9.4
[0.9.3]: https://github.com/SpeciesFileGroup/taxonworks/compare/v0.9.2...v0.9.3
[0.9.2]: https://github.com/SpeciesFileGroup/taxonworks/compare/v0.9.1...v0.9.2
[0.9.1]: https://github.com/SpeciesFileGroup/taxonworks/compare/v0.9.0...v0.9.1
[0.9.0]: https://github.com/SpeciesFileGroup/taxonworks/compare/v0.8.8...v0.9.0
[0.8.9]: https://github.com/SpeciesFileGroup/taxonworks/compare/v0.8.8...v0.8.9
[0.8.8]: https://github.com/SpeciesFileGroup/taxonworks/compare/v0.8.7...v0.8.8
[0.8.7]: https://github.com/SpeciesFileGroup/taxonworks/compare/v0.8.6...v0.8.7
[0.8.6]: https://github.com/SpeciesFileGroup/taxonworks/compare/v0.8.5...v0.8.6
[0.8.5]: https://github.com/SpeciesFileGroup/taxonworks/compare/v0.8.4...v0.8.5
[0.8.4]: https://github.com/SpeciesFileGroup/taxonworks/compare/v0.8.3...v0.8.4
[0.8.3]: https://github.com/SpeciesFileGroup/taxonworks/compare/v0.8.2...v0.8.3
[0.8.2]: https://github.com/SpeciesFileGroup/taxonworks/compare/v0.8.1...v0.8.2
[0.8.1]: https://github.com/SpeciesFileGroup/taxonworks/compare/v0.8.0...v0.8.1
[0.8.0]: https://github.com/SpeciesFileGroup/taxonworks/compare/v0.7.3...v0.8.0
[0.7.4]: https://github.com/SpeciesFileGroup/taxonworks/compare/v0.7.3...v0.7.4
[0.7.3]: https://github.com/SpeciesFileGroup/taxonworks/compare/v0.7.2...v0.7.3
[0.7.2]: https://github.com/SpeciesFileGroup/taxonworks/compare/v0.7.1...v0.7.2
[0.7.1]: https://github.com/SpeciesFileGroup/taxonworks/compare/v0.7.0...v0.7.1
[0.7.0]: https://github.com/SpeciesFileGroup/taxonworks/compare/v0.6.1...v0.7.0
[0.6.1]: https://github.com/SpeciesFileGroup/taxonworks/compare/v0.6.0...v0.6.1
[0.6.0]: https://github.com/SpeciesFileGroup/taxonworks/compare/v0.5.4...v0.6.0
[0.5.4]: https://github.com/SpeciesFileGroup/taxonworks/compare/v0.5.3...v0.5.4
[0.5.3]: https://github.com/SpeciesFileGroup/taxonworks/compare/v0.5.2...v0.5.3
[0.5.2]: https://github.com/SpeciesFileGroup/taxonworks/compare/v0.5.1...v0.5.2
[0.5.1]: https://github.com/SpeciesFileGroup/taxonworks/compare/v0.5.0...v0.5.1
[0.5.0]: https://github.com/SpeciesFileGroup/taxonworks/compare/v0.4.5...v0.5.0
[0.4.5]: https://github.com/SpeciesFileGroup/taxonworks/compare/v0.4.4...v0.4.5
[0.4.4]: https://github.com/SpeciesFileGroup/taxonworks/compare/v0.4.3...v0.4.4
[0.4.3]: https://github.com/SpeciesFileGroup/taxonworks/compare/v0.4.2...v0.4.3
[0.4.2]: https://github.com/SpeciesFileGroup/taxonworks/compare/v0.4.1...v0.4.2
[0.4.1]: https://github.com/SpeciesFileGroup/taxonworks/compare/v0.4.0...v0.4.1
[0.4.0]: https://github.com/SpeciesFileGroup/taxonworks/compare/v0.3.16...v0.4.0
[0.3.16]: https://github.com/SpeciesFileGroup/taxonworks/compare/v0.3.15...v0.3.16
[0.3.15]: https://github.com/SpeciesFileGroup/taxonworks/compare/v0.3.14...v0.3.15
[0.3.14]: https://github.com/SpeciesFileGroup/taxonworks/compare/v0.3.13...v0.3.14
[0.3.13]: https://github.com/SpeciesFileGroup/taxonworks/compare/v0.3.12...v0.3.13
[0.3.12]: https://github.com/SpeciesFileGroup/taxonworks/compare/v0.3.11...v0.3.12
[0.3.11]: https://github.com/SpeciesFileGroup/taxonworks/compare/v0.3.9...v0.3.11
[0.3.9]: https://github.com/SpeciesFileGroup/taxonworks/compare/v0.3.7...v0.3.9
[0.3.7]: https://github.com/SpeciesFileGroup/taxonworks/compare/v0.3.6...v0.3.7
[0.3.6]: https://github.com/SpeciesFileGroup/taxonworks/compare/v0.3.4...v0.3.6
[0.3.4]: https://github.com/SpeciesFileGroup/taxonworks/compare/v0.3.3...v0.3.4
[0.3.3]: https://github.com/SpeciesFileGroup/taxonworks/compare/v0.3.2...v0.3.3
[0.3.2]: https://github.com/SpeciesFileGroup/taxonworks/compare/v0.3.1...v0.3.2
[0.3.1]: https://github.com/SpeciesFileGroup/taxonworks/compare/v0.3.0...v0.3.1
[0.3.0]: https://github.com/SpeciesFileGroup/taxonworks/compare/v0.2.29...v0.3.0
[0.2.29]: https://github.com/SpeciesFileGroup/taxonworks/compare/v0.2.28...v0.2.29
[0.2.28]: https://github.com/SpeciesFileGroup/taxonworks/compare/v0.2.27...v0.2.28
[0.2.27]: https://github.com/SpeciesFileGroup/taxonworks/compare/v0.2.26...v0.2.27
[0.2.26]: https://github.com/SpeciesFileGroup/taxonworks/compare/v0.2.25...v0.2.26
[0.2.25]: https://github.com/SpeciesFileGroup/taxonworks/compare/v0.2.24...v0.2.25
[0.2.24]: https://github.com/SpeciesFileGroup/taxonworks/compare/v0.2.23...v0.2.24
[0.2.23]: https://github.com/SpeciesFileGroup/taxonworks/compare/v0.2.22...v0.2.23
[0.2.22]: https://github.com/SpeciesFileGroup/taxonworks/compare/v0.2.21...v0.2.22
[0.2.21]: https://github.com/SpeciesFileGroup/taxonworks/compare/v0.2.20...v0.2.21
[0.2.20]: https://github.com/SpeciesFileGroup/taxonworks/compare/v0.2.19...v0.2.20
[0.2.19]: https://github.com/SpeciesFileGroup/taxonworks/compare/v0.2.18...v0.2.19
[0.2.18]: https://github.com/SpeciesFileGroup/taxonworks/compare/v0.2.17...v0.2.18
[0.2.17]: https://github.com/SpeciesFileGroup/taxonworks/compare/v0.2.15...v0.2.17
[0.2.15]: https://github.com/SpeciesFileGroup/taxonworks/compare/v0.2.11...v0.2.15
[0.2.11]: https://github.com/SpeciesFileGroup/taxonworks/compare/v0.2.10...v0.2.11
[0.2.10]: https://github.com/SpeciesFileGroup/taxonworks/compare/v0.2.9...v0.2.10
[0.2.9]: https://github.com/SpeciesFileGroup/taxonworks/compare/v0.2.8...v0.2.9
[0.2.8]: https://github.com/SpeciesFileGroup/taxonworks/compare/v0.2.6...v0.2.8
[0.2.6]: https://github.com/SpeciesFileGroup/taxonworks/compare/v0.2.5...v0.2.6
[0.2.5]: https://github.com/SpeciesFileGroup/taxonworks/compare/v0.2.4...v0.2.5
[0.2.4]: https://github.com/SpeciesFileGroup/taxonworks/compare/v0.2.3...v0.2.4
[0.2.3]: https://github.com/SpeciesFileGroup/taxonworks/compare/v0.2.2...v0.2.3
[0.2.2]: https://github.com/SpeciesFileGroup/taxonworks/compare/v0.2.1...v0.2.2
[0.2.1]: https://github.com/SpeciesFileGroup/taxonworks/compare/v0.2.0...v0.2.1
[0.2.0]: https://github.com/SpeciesFileGroup/taxonworks/compare/v0.0.10...v0.2.0
[0.0.10]: https://github.com/SpeciesFileGroup/taxonworks/compare/v0.0.9...v0.0.10
[0.0.9]: https://github.com/SpeciesFileGroup/taxonworks/compare/v0.0.8...v0.0.9
[0.0.8]: https://github.com/SpeciesFileGroup/taxonworks/compare/v0.0.7...v0.0.8
[0.0.7]: https://github.com/SpeciesFileGroup/taxonworks/compare/v0.0.6...v0.0.7
[0.0.6]: https://github.com/SpeciesFileGroup/taxonworks/compare/v0.0.5...v0.0.6
[0.0.5]: https://github.com/SpeciesFileGroup/taxonworks/compare/v0.0.4...v0.0.5
[0.0.4]: https://github.com/SpeciesFileGroup/taxonworks/compare/v0.0.3...v0.0.4
[0.0.3]: https://github.com/SpeciesFileGroup/taxonworks/compare/v0.0.2...v0.0.3
[0.0.2]: https://github.com/SpeciesFileGroup/taxonworks/compare/v0.0.1...v0.0.2<|MERGE_RESOLUTION|>--- conflicted
+++ resolved
@@ -13,12 +13,9 @@
 - `Clone previous citation` to citation panels [#3097]
 
 ### Fixed
-<<<<<<< HEAD
 - CollectingEvent cached geo-names (e.g. used in DwC export) missclassified [#2614]
-=======
 - Order of tescriptors in nexus and tnt output is updated to reflect the column ordering
 - Homonyms without replacement name are now marked as invalid
->>>>>>> 978213b3
 - Visible identifiers raising (e.g. broken object graph)
 - Presence Descriptor is not saving in Matrix row coder [#3099]
 - Missing number of objects for presence/absence descriptors on Interactive keys [#3102]
