--- conflicted
+++ resolved
@@ -13,11 +13,8 @@
 - DwC Dashboard: Use the same DwC download of collection object filter task
 
 ### Fixed
-<<<<<<< HEAD
 - A COLDP export name and taxon remarks bug [#3837]
-=======
 - Handling of [sic] in Protonym#original_combination_infraspecific_element [#3867]
->>>>>>> f3c77bd4
 
 ## [0.39.0] - 2024-03-01
 
