# Changelog
All (hopefully) notable changes to this project will be documented in this file.

The format is based on [Keep a Changelog](https://keepachangelog.com/en/1.0.0/),
This project <em>does not yet</em> adheres to [Semantic Versioning](https://semver.org/spec/v2.0.0.html) as the API is evolving and MINOR patches may be backwards incompatible.

## [unreleased]

### Added
- Task to merge taxon name relationships from one taxon to another [#3022]
- Add `determiner_name_regex` to collection object filter [#3026]
- API interactive key engine endpoint `/api/v1/observation_matrices/123/key.json`
- API depictions endpoint `api/v1/depictions/123.json?extend[]=image&extend[]=sqed_depiction&extend[]=figures` 
- Taxon determinations stats in stats API
- Setting tags for collecting events and collection objects in DwC occurrences importer [#3019], [#2855]

### Changed
- Column order in Observation matrices dashboard task
- Size of description input in Protocol form
- Error code for merge people response

### Fixed
<<<<<<< HEAD
- Annotations panel doesn't display notes in Browse nomenclature
=======
- Wildcard matches on collecting event attributes failing
- Select row in Observation matrices dashboard assigns incorrect ID
- Last week citations stats in API showing values for images. [#3020]
- Annotations panel doesn't display notes in Browse nomenclature
- Geographic areas download failing to generate CSV
- Flip is not working propertly in Uniquify people task

[#3022]: https://github.com/SpeciesFileGroup/taxonworks/issues/3022
[#3026]: https://github.com/SpeciesFileGroup/taxonworks/issues/3026
[#3020]: https://github.com/SpeciesFileGroup/taxonworks/issues/3020
[#3019]: https://github.com/SpeciesFileGroup/taxonworks/pull/3018
[#2855]: https://github.com/SpeciesFileGroup/taxonworks/issues/2855
>>>>>>> 0ab6452d

## [0.26.2] - 2022-06-05

### Changed
- Updated Ruby gems
### Fixed
- Filter collection object not working when attempting to show the record

## [0.26.1] - 2022-06-03

### Changed
- Upgraded to Ruby 3.1 [#3011]
- Updated Ruby gems

[#3011]: https://github.com/SpeciesFileGroup/taxonworks/pull/3011

## [0.26.0] - 2022-05-30
### Added 
- Task - Stepwise determinations, facilitate verbatim to parsed determinations en masse [#2911]
- Two more digitization stage types, "T" and "Inverted T" [#2863]
- Added soft_validation fix to missing collection_object determination, when the type is designated [#2907]
- Confirmation button for tags, preparation type and repository panels in CO Match [#2995]

### Changed
- Upgraded Node to version 16
- Replaced Webpacker for Shakapacker gem
- Upgrade PDF viewer library

### Fixed
- Nomenclature and observation matrix stats [#1124] [#1356]
- Cannot add a determination after editing one in comprehensive task [#2996]
- "In project" button is not updated after select a different source in Edit source task [#3000]

[#1356]: https://github.com/SpeciesFileGroup/taxonworks/issues/1356
[#1124]: https://github.com/SpeciesFileGroup/taxonworks/issues/1124
[#2911]: https://github.com/SpeciesFileGroup/taxonworks/issues/2911
[#2863]: https://github.com/SpeciesFileGroup/taxonworks/issues/2863
[#2995]: https://github.com/SpeciesFileGroup/taxonworks/issues/2995
[#2996]: https://github.com/SpeciesFileGroup/taxonworks/issues/2996
[#3000]: https://github.com/SpeciesFileGroup/taxonworks/issues/3000

## [0.25.0] - 2022-05-19

### Added
- Link to Download project in show project [#2775]
- OTU geo-json inventory API endpoint, `/api/v1/otus/123/inventory/distribution`.
- Collection object classification summary task [#1864]
- Notes facet to Collection Objects filter [#2966]
- Confirmation modal for clone button on New collecting event task [#2978]
- Minutes/record estimate in project activity task [#2979]
- Pagination in Citations by source task
- Current repository facet in collection object filter [#2975]

### Changed
- Identifiers added to print labels [2959]
- Improved Extract tables [#2884] [#2881]
- Improved Repository autocomplete [#2993]
- Refactor citations by source task
- Person autocomplete optimization
- Cleaned up Label UI text
- Removed some jQuery
- Updated Ruby gems via `bundle update`
- Use Catalog for API source of OTU nomenclature citations

### Fixed
- taxonworks.csl update for stated date [#3021]
- Improved project activity to include current session [#3013]
- Extract/protocol UI issues [#2990]
- Source year_suffix preventing cloning [#2992]
- Dwca eml.xml file validates locally [#2986]
- Missing params for api_nomenclature_citations added
- Converted wkt parsing errors from exceptions to validation
- DwcOccurrence version scope to project in Hub
- Fixed soft validation on Collection Object related to determination date [#2949]
- Original combination soft validations are not loaded when New taxon name task is opened
- ObservationMatrixRow|ColumnItem index view failing because new links are not available
- Author roles are no visible in Citations by source task
- Increasing number of labels to print while label is selected *adds* that many to preview [#2973]
- Geographic areas are not suggested based on verbatim coordinates in comprehensive and new collecting event task [#2982]
- Cannot sort by column in filter collecting event task [#2970]
- "Recent" determiners not working in Comprehensive [#2985]
- Determiners locked are missing after press "Save and new" in comprehensive task [#2943]
- Crashing when creating georeferences with invalid WKT input
- ObservationMatrixRow|Column index and autocomplete calls
- Lock source button is not working in OTU radial - biological associations form [#2989]
- New type specimen duplicates specimen when updated after creating [#2994]
- Sort column option is not working on Filter collection objects
- Toggle members buttons is not working on Browse annotator

[#2959]: https://github.com/SpeciesFileGroup/taxonworks/issues/2959
[#2775]: https://github.com/SpeciesFileGroup/taxonworks/issues/2775
[#2881]: https://github.com/SpeciesFileGroup/taxonworks/issues/2881
[#2884]: https://github.com/SpeciesFileGroup/taxonworks/issues/2884
[#2990]: https://github.com/SpeciesFileGroup/taxonworks/issues/2990
[#2992]: https://github.com/SpeciesFileGroup/taxonworks/issues/2992
[#2993]: https://github.com/SpeciesFileGroup/taxonworks/issues/2993
[#2986]: https://github.com/SpeciesFileGroup/taxonworks/issues/2986
[#1864]: https://github.com/SpeciesFileGroup/taxonworks/issues/1864
[#2943]: https://github.com/SpeciesFileGroup/taxonworks/issues/2943
[#2949]: https://github.com/SpeciesFileGroup/taxonworks/issues/2949
[#2966]: https://github.com/SpeciesFileGroup/taxonworks/issues/2966
[#2970]: https://github.com/SpeciesFileGroup/taxonworks/issues/2970
[#2973]: https://github.com/SpeciesFileGroup/taxonworks/issues/2973
[#2975]: https://github.com/SpeciesFileGroup/taxonworks/issues/2975
[#2978]: https://github.com/SpeciesFileGroup/taxonworks/issues/2978
[#2979]: https://github.com/SpeciesFileGroup/taxonworks/issues/2979
[#2982]: https://github.com/SpeciesFileGroup/taxonworks/issues/2982
[#2985]: https://github.com/SpeciesFileGroup/taxonworks/issues/2985
[#2994]: https://github.com/SpeciesFileGroup/taxonworks/issues/2994

## [0.24.5] - 2022-05-03

### Fixed
- Previously loaned and returned CollectionObjects are unloanable [#2964]
- People smart selector doesn't work to add new roles [#2963]
- Type species section is empty in Browse OTU
- Missing depictions caption and figure label in Image matrix task [#2965]

[#2964]: https://github.com/SpeciesFileGroup/taxonworks/issues/2964
[#2963]: https://github.com/SpeciesFileGroup/taxonworks/issues/2963
[#2965]: https://github.com/SpeciesFileGroup/taxonworks/issues/2965

## [0.24.4] - 2022-05-02

### Added
- Organization roles to taxon determinations model

### Fixed
- Repository autocomplete raises [#2960]
- Duplicated text in TaxonDetermination link [#2947]
- Housekeeping facet in CollectingEvent filter broken [#2957]
- Cannot set Determiner of CO to department/organization [#2915]
- Combination view is broken on Browse nomenclature [#2952]
- Matrix row coder button in Observation matrix dashboard task redirect to a wrong OTU in Image Matrix task [#2956]
- Depiction radials are not working in Image matrix task [#2954]

[#2960]: https://github.com/SpeciesFileGroup/taxonworks/issues/2960
[#2947]: https://github.com/SpeciesFileGroup/taxonworks/issues/2947
[#2957]: https://github.com/SpeciesFileGroup/taxonworks/issues/2957
[#2915]: https://github.com/SpeciesFileGroup/taxonworks/issues/2915
[#2952]: https://github.com/SpeciesFileGroup/taxonworks/issues/2952
[#2954]: https://github.com/SpeciesFileGroup/taxonworks/issues/2954

## [0.24.3] - 2022-04-28
### Added
- DwC export includes `occurrenceStatus` [#2935]
- Tag panel for images in New images task [#2919]
- Repository section for Collection object match task [#2918]
- Preparations section for CO Match task [#2930]
- Match collection object button in Filter collection object [#2917]
- Lock button for By section in New extract task [#2926]
- With preparation facet in Filter collection objects [#2937]

### Changed
- Improved(?) behaviour of Extract autocomplete [#2923]
- New BiBTeX based Sources match and/or create Serials for some types [#2719]
- Improvements for taxon determinations in comprehensive task
- Observation Matrix CSV dump uses full object labels [#2912]
- Allow multiple origin relationships in New extract task [#2928]
- Enable biocuration buttons only for the current collection object in comprehensive task [#2946]
- Updated ruby gems

### Fixed
- Display full citation in image viewer [#2857]
- Extract filter OTU id match not matching determinations [#2925]
- Improve observation matrix row label handling [#2902]
- Showing related data for Descriptor broken [#2934]
- Collection object label is not updated after saving determinations in comprehensive task [#2899]
- Label form is not updated after loading a collecting event in Comprehensive task [#2898]
- Preferred catalog number for collection objects using first created rather than top of the list (also fixes wrong `otherCatalogNumbers` in DwC export) [#2904]
- Missing not fixable error message for automatically soft validations [#2877]
- Recent lists on Data have broken flex CSS [#2920]
- Generating label from collecting event with verbatim trip identifier duplicates tripcode [#2921]
- Leaflet map does not center the view on shapes
- Programming typos affecting error handling in some batch loaders
- PDF reading causing software crash with some PDF documents (e.g. encrypted and/or having unsupported features)
- "virtual" spelled "virutal" [#2938]
- Protocols should not display origin [#2927]
- Determination lock not working for "Add to container" in Comprehensive task [#2943]
- Role types table in uniquify people renders poorly when "show found people" or "show match people" enabled [#2894]
- Syntax error during code generating synonyms and descendants for catalogs

[#2719]: https://github.com/SpeciesFileGroup/taxonworks/issues/2719
[#2857]: https://github.com/SpeciesFileGroup/taxonworks/issues/2857
[#2857]: https://github.com/SpeciesFileGroup/taxonworks/issues/2857
[#2877]: https://github.com/SpeciesFileGroup/taxonworks/issues/2877
[#2894]: https://github.com/SpeciesFileGroup/taxonworks/issues/2894
[#2898]: https://github.com/SpeciesFileGroup/taxonworks/issues/2898
[#2899]: https://github.com/SpeciesFileGroup/taxonworks/issues/2899
[#2902]: https://github.com/SpeciesFileGroup/taxonworks/issues/2902
[#2904]: https://github.com/SpeciesFileGroup/taxonworks/issues/2904
[#2912]: https://github.com/SpeciesFileGroup/taxonworks/issues/2912
[#2917]: https://github.com/SpeciesFileGroup/taxonworks/issues/2917
[#2918]: https://github.com/SpeciesFileGroup/taxonworks/issues/2918
[#2919]: https://github.com/SpeciesFileGroup/taxonworks/issues/2919
[#2920]: https://github.com/SpeciesFileGroup/taxonworks/issues/2920
[#2921]: https://github.com/SpeciesFileGroup/taxonworks/issues/2921
[#2923]: https://github.com/SpeciesFileGroup/taxonworks/issues/2923
[#2925]: https://github.com/SpeciesFileGroup/taxonworks/issues/2925
[#2926]: https://github.com/SpeciesFileGroup/taxonworks/issues/2926
[#2927]: https://github.com/SpeciesFileGroup/taxonworks/issues/2927
[#2928]: https://github.com/SpeciesFileGroup/taxonworks/issues/2928
[#2930]: https://github.com/SpeciesFileGroup/taxonworks/issues/2930
[#2934]: https://github.com/SpeciesFileGroup/taxonworks/issues/2934
[#2935]: https://github.com/SpeciesFileGroup/taxonworks/issues/2935
[#2937]: https://github.com/SpeciesFileGroup/taxonworks/issues/2937
[#2938]: https://github.com/SpeciesFileGroup/taxonworks/issues/2938
[#2943]: https://github.com/SpeciesFileGroup/taxonworks/issues/2943

## [0.24.2] - 2022-04-15

### Added
- New units mg, µg, ng, ml, µl, nl, ng/µl, Ratio (for Descriptor, etc.) [#2887]
- Project activity report includes community data (but not scoped to project) [#2893]
- Protocols for Observations [#2889]
- Increment tripcode in New collecting event task [#2441]
- Now and today buttons for time/date made [#2888]
- Radial navigator to New extract task [#2885]

### Changed
- Refactor Uniquify People task. Added improvements [#2858]
- Removed PDF viewer broad channel event
- Updated Ruby gems

### Fixed
- Extract -> show rendering raising [#2886]
- People being set as invalid during automatic activity updates
- Project activity session report shows hours properly [#2878]
- xAxis category ordering of Project activity [#2891]
- Sometimes it's not possible move images from one cell to another in Image matrix task [#2874]
- Uniquify people task are not merging all selected match people [#2892]
- Media observations are not displayed after creating them using drag and drop box in Matrix row coder task. [#2880]
- New extract task loads incorrect repository for existing extracts [#2883]
- Extract edit link in New observation matrix task [#2896]
- Incorrect matrix list is displayed on Observation matrix slice in Radial object [#2901]
- Pages label is not displayed in citation form in comprehensive task [#2903]

[#2886]: https://github.com/SpeciesFileGroup/taxonworks/issues/2886
[#2887]: https://github.com/SpeciesFileGroup/taxonworks/issues/2887
[#2878]: https://github.com/SpeciesFileGroup/taxonworks/issues/2878
[#2891]: https://github.com/SpeciesFileGroup/taxonworks/issues/2891
[#2893]: https://github.com/SpeciesFileGroup/taxonworks/issues/2893
[#2889]: https://github.com/SpeciesFileGroup/taxonworks/issues/2889
[#2441]: https://github.com/SpeciesFileGroup/taxonworks/issues/2441
[#2858]: https://github.com/SpeciesFileGroup/taxonworks/issues/2858
[#2883]: https://github.com/SpeciesFileGroup/taxonworks/issues/2883
[#2885]: https://github.com/SpeciesFileGroup/taxonworks/issues/2885
[#2888]: https://github.com/SpeciesFileGroup/taxonworks/issues/2888
[#2892]: https://github.com/SpeciesFileGroup/taxonworks/issues/2892
[#2896]: https://github.com/SpeciesFileGroup/taxonworks/issues/2896
[#2901]: https://github.com/SpeciesFileGroup/taxonworks/issues/2901
[#2903]: https://github.com/SpeciesFileGroup/taxonworks/issues/2903

## [0.24.1] - 2022-04-04

### Changed
- Time ranges for `eventTime` in DwC occurrences importer are now supported
- Updated Ruby gems

### Fixed
- Observation matrix row filter generalized to work for all observation object types [#2873]

[#2873]: https://github.com/SpeciesFileGroup/taxonworks/issues/2873

## [0.24.0] - 2022-03-31

### Added
- Collection object `current_repository_id` and interface toggle [#2866]
- Use Namespace as DwC `collectionCode` [#2726]
- Notes on CollectionObject export to DwC `occurrenceRemarks` [#2850]
- Link to comprehensive digitization collection object via `?dwc_occurrence_object_id=123` [#2851]
- Project user activity report task [#50] [#1062]
- 'Inferred combination' to Browse taxon name header, when required [#2836]
- Extract autocomplete
- Matrix row coder supports mutiple Quantitative and Sample observations per "cell"
- Extracts are observable [#2037]
- Download observation matrix descriptors as text
- Download observation matrix observations in .tab format
- Observations have `made_year|month|day|time` attributes
- Qualitative descriptor batch loader (Data->Descriptors->Batch load) [#1831] (in part)
- Modal depictions for all descriptors in Matrix row coder [#2847]
- New georeference type for user-supplied points [#2843]
- Extract rows in New observation matrix
- Depiction modal for all descriptors in Interactive key
- Link CollectionObject batch load to DwCA importer [#2868]

### Changed
- Administration activity report
- DwC export uses a "sorted" column order [#2844]
- Observations now are polymorphic [#2037]
- Replace autocompletes by smart selectors in Common Name form on OTU radial [#2840]
- Updated Ruby gems
- DwC importer sex mapped changed to prioritize `http://rs.tdwg.org/dwc/terms/sex` DwC URI and also create sex biocuration group with such URI if none exist.
- Taxon name label for original combination label in Citations by source task.
- Add separate scrollbars to row and column tables in New observation matrix task [#2799]
- Change form fields order in OTU radial - Biological associations
- Updated ruby gems
- Close modal after select a status in New taxon name
- Escape new additional pseudo-LaTeX encodings from BibTex data

### Fixed
- DwC georeferencedProtocol references Protocols properly [#2842]
- DwC georeferencedBy references Georeferencers properly [#2846]
- Administration activity report raising [#2864]
- OTUs and collection objects batch-loaders failing to initialize due to Ruby syntax error
- Sqed depictions crash on cache update when no processing results are available
- Asserted distributions on OTU radial is_absent no longer locks [#2848]
- After saving an area with 'is absent' flag, the form stays locked in OTU radial Asserted distribution
- Uniquify people roles list is missing role_object_tag [#2853]
- Large list of taxon names are not loaded in Citations by source
- Missing source_id parameter in Citation by source link on New asserted distribution and Browse OTU
- New CO assigns a wrong Identifier type in New collecting event task [#2862]

[#2866]: https://github.com/SpeciesFileGroup/taxonworks/issues/2866
[#2726]: https://github.com/SpeciesFileGroup/taxonworks/issues/2726
[#2850]: https://github.com/SpeciesFileGroup/taxonworks/pull/2850
[#2851]: https://github.com/SpeciesFileGroup/taxonworks/pull/2851
[#2868]: https://github.com/SpeciesFileGroup/taxonworks/pull/2868
[#2842]: https://github.com/SpeciesFileGroup/taxonworks/pull/2842
[#2846]: https://github.com/SpeciesFileGroup/taxonworks/pull/2846
[#50]: https://github.com/SpeciesFileGroup/taxonworks/pull/50
[#1062]: https://github.com/SpeciesFileGroup/taxonworks/pull/1062
[#2864]: https://github.com/SpeciesFileGroup/taxonworks/pull/2864
[#2844]: https://github.com/SpeciesFileGroup/taxonworks/pull/2844
[#2836]: https://github.com/SpeciesFileGroup/taxonworks/pull/2836
[#2037]: https://github.com/SpeciesFileGroup/taxonworks/pull/2037
[#1831]: https://github.com/SpeciesFileGroup/taxonworks/pull/1831
[#2799]: https://github.com/SpeciesFileGroup/taxonworks/pull/2799
[#2840]: https://github.com/SpeciesFileGroup/taxonworks/pull/2840
[#2843]: https://github.com/SpeciesFileGroup/taxonworks/pull/2843
[#2847]: https://github.com/SpeciesFileGroup/taxonworks/pull/2847
[#2848]: https://github.com/SpeciesFileGroup/taxonworks/pull/2848
[#2853]: https://github.com/SpeciesFileGroup/taxonworks/pull/2853
[#2862]: https://github.com/SpeciesFileGroup/taxonworks/pull/2862

## [0.23.1] - 2022-03-01

### Added
- Qualitative descriptor modal in matrix row coder [#2763]
- Pin button for organization in attribution annotator [#2551]
- Image inventory/filter endpoint for OTUs `/api/v1/otus/123/inventory/images` [#2656]
- Option to error records if `typeStatus` is unprocessable in DwC occurrences importer [#2829]
- Several taxon name classifications in DwC checklist importer [#2732]

### Changed
- Allow matching protonyms in DwC occurrences importer even on cases where the imported classification is a subset of the existing one [#2740]
- Updated Ruby gems
- Copying observations from object to object also copies their depictions [#2823]

### Fixed
- Not all year metadata automatically updated Person active metadata [#2854]
- DwC importer looking up collecting events outside the scope of the current project
- Missing names in hierarchy tree on Browse nomenclature task [#2827]
- DwC importer finding names by original combination without project scope [#2828]
- DwC export month field exporting day value rather than month [#2835]
- Use unofficial serrano repo to fix problems with citeproc-json responses
- DwC Occurrence Importer settings modal lags on open when many namespaces set [#2834]
- Destroying last Depiction for Observation::Media destroys Observations [#2269]
- Allowing to use same Namespace short name with different casing (e.g. 'alpha', 'Alpha')


[#2854]: https://github.com/SpeciesFileGroup/taxonworks/issues/2854
[#2823]: https://github.com/SpeciesFileGroup/taxonworks/issues/2823
[#2269]: https://github.com/SpeciesFileGroup/taxonworks/issues/2269
[#2656]: https://github.com/SpeciesFileGroup/taxonworks/issues/2656
[#2551]: https://github.com/SpeciesFileGroup/taxonworks/issues/2551
[#2732]: https://github.com/SpeciesFileGroup/taxonworks/pull/2732
[#2740]: https://github.com/SpeciesFileGroup/taxonworks/pull/2740
[#2763]: https://github.com/SpeciesFileGroup/taxonworks/issues/2763
[#2827]: https://github.com/SpeciesFileGroup/taxonworks/issues/2827
[#2828]: https://github.com/SpeciesFileGroup/taxonworks/pull/2828
[#2829]: https://github.com/SpeciesFileGroup/taxonworks/pull/2829
[#2834]: https://github.com/SpeciesFileGroup/taxonworks/pull/2834
[#2835]: https://github.com/SpeciesFileGroup/taxonworks/pull/2835

## [0.23.0] - 2022-02-18

### Added
- Extract Filter [#2270]
- Protocol facets for filters, currently on Extract filter
- OTU descendants API endpoint `.../otus/123/inventory/descendants` [#2791]
- Download SVG button in object graph task [#2804]
- Rake task to generate docs.taxonworks.org Data documentation [#2352]
- Confirmation window for delete documentation in radial annotator [#2820]
- Drag and drop to sort predicates in project preferences [#2821]
- Endpoints for observation matrix row and column labels [#2800]
- Matrix row navigation in Matrix row coder [#2800]
- Download enabled for controlled vocabulary terms [#2809]
- Type materials metadata extension for /api/v1/otus

### Changed
- Tweaked how Extracts are displayed in various views
- Browse nomenclature task was renamed to Browse nomenclature and classifications [#2638]
- Add origin citations for taxon name relationships/classifications, renames route [#2790]
- Add Download customization [#2748]
- Show Images section in Browse OTU for GenusGroup [#2786]
- User facet: `Now` button sets end date in Filter interfaces [#2788]
- Changes content and layout ouf hierarchy navigator in Browse nomenclature task [#2797]
- Scroll tables in New observation matrix task [#2799]
- Updated Ruby gems
- Replace autocomplete with OTU picker in biological associations form in radial object

### Fixed
- Author string for incorrect original spelling [#2743]
- Type species section doesn't work in new taxon name [#2785]
- Missing Variety and Form ranks in original combination section for ICZN in New taxon name task [#2795]
- Check if current identifier is the same as current in comprehensive task [#2550]
- Comprehensive digitization - entering '0' in total breaks the interface [#2807]
- Download link doesn't work in data list view
- Edit in Browse collecting event [#2814]
- DwC importer is more robust to invalid taxon names

[#2743]: https://github.com/SpeciesFileGroup/taxonworks/issues/2743
[#2638]: https://github.com/SpeciesFileGroup/taxonworks/issues/2638
[#2270]: https://github.com/SpeciesFileGroup/taxonworks/issues/2270
[#2800]: https://github.com/SpeciesFileGroup/taxonworks/issues/2800
[#2352]: https://github.com/SpeciesFileGroup/taxonworks/issues/2552
[#2550]: https://github.com/SpeciesFileGroup/taxonworks/issues/2550
[#2790]: https://github.com/SpeciesFileGroup/taxonworks/issues/2790
[#2748]: https://github.com/SpeciesFileGroup/taxonworks/issues/2748
[#2791]: https://github.com/SpeciesFileGroup/taxonworks/issues/2791
[#2785]: https://github.com/SpeciesFileGroup/taxonworks/issues/2785
[#2786]: https://github.com/SpeciesFileGroup/taxonworks/issues/2786
[#2788]: https://github.com/SpeciesFileGroup/taxonworks/issues/2788
[#2795]: https://github.com/SpeciesFileGroup/taxonworks/issues/2795
[#2797]: https://github.com/SpeciesFileGroup/taxonworks/issues/2797
[#2804]: https://github.com/SpeciesFileGroup/taxonworks/issues/2804
[#2807]: https://github.com/SpeciesFileGroup/taxonworks/issues/2807
[#2809]: https://github.com/SpeciesFileGroup/taxonworks/issues/2809
[#2814]: https://github.com/SpeciesFileGroup/taxonworks/issues/2814
[#2799]: https://github.com/SpeciesFileGroup/taxonworks/issues/2799
[#2800]: https://github.com/SpeciesFileGroup/taxonworks/issues/2800
[#2820]: https://github.com/SpeciesFileGroup/taxonworks/issues/2820
[#2821]: https://github.com/SpeciesFileGroup/taxonworks/issues/2821

## [0.22.7] - 2022-01-26

### Added
- Add more date (redundant) fields to DwC export [#2780]
- Import and export custom label style in print label task
- Attributions in Filter images [#2639]
- People, role, images stats to `/api/v1/stats`
- `basisOfRecord` in DwC exports can be `FossilSpecimen` via biocuration
- Classification section for Combination in New taxon name (botanical nomenclature support) [#2681]
- API `/api/v1/otus/:id` includes `&extend[]` for `parents`

### Changed
- New interface for biocuration groups and classes
- DwCA export is *much* faster
- CSV export optimized
- `basisOfRecord` now maps as `http://rs.tdwg.org/dwc/terms/FossilSpecimen` biocuration classification in DwC occurrences importer.
- Updated ruby gems
- Updated js packages
- cached_is_valid is now used in interfaces to show if a taxon is valid or invalid
- Refactor Manage biocuration classes and groups task [#83]

### Fixed
- `occurrenceID` missing from DwC exports. [#2766]
- Cloning columns from matrices sometimes partially failed [#2772]
- Missing `Custom style` button in Print label task [#2764]
- Missing valid/invalid/combination mark in citation by source task [#2760]
- Missing observation matrices in copy columns/rows from another matrix in New observation matrix task [#2753]
- Handing of family names starting with `O'` being recognized as given names [#2747]
- Error 500 deleting a biocuration term [#2181]
- Uniquify people task shows "0" in used column and no roles [#2769]


[#83]: https://github.com/SpeciesFileGroup/taxonworks/issues/83
[#2181]: https://github.com/SpeciesFileGroup/taxonworks/issues/2181
[#2780]: https://github.com/SpeciesFileGroup/taxonworks/issues/2780
[#2766]: https://github.com/SpeciesFileGroup/taxonworks/issues/2766
[#2772]: https://github.com/SpeciesFileGroup/taxonworks/pull/2772
[#2639]: https://github.com/SpeciesFileGroup/taxonworks/pull/2639
[#2681]: https://github.com/SpeciesFileGroup/taxonworks/issues/2681
[#2747]: https://github.com/SpeciesFileGroup/taxonworks/issues/2747
[#2753]: https://github.com/SpeciesFileGroup/taxonworks/issues/2753
[#2760]: https://github.com/SpeciesFileGroup/taxonworks/issues/2760
[#2764]: https://github.com/SpeciesFileGroup/taxonworks/issues/2764
[#2769]: https://github.com/SpeciesFileGroup/taxonworks/issues/2769

## [0.22.6] - 2022-01-10

### Added
- Option to select all and quick tag in Filter image task [#2744]

### Changed
- Perform georeferences caching in background for faster DwC occurrences import [#2741]
- Permit use of Ruby 3.1
- Updated Ruby gems.
- DwC occurrences importer: When matching protonyms also consider their alternate gender names if there are no matches by exact name. [#2738]
- Allow import of specimens with empty `catalogNumber` even when `institutionCode` and/or `collectionCode` are set.

### Fixed
- Several batch loaders not working due to syntax incompatibility with currently used Ruby version. [#2739]

[#2739]: https://github.com/SpeciesFileGroup/taxonworks/pull/2739
[#2741]: https://github.com/SpeciesFileGroup/taxonworks/pull/2741
[#2738]: https://github.com/SpeciesFileGroup/taxonworks/issues/2738
[#2744]: https://github.com/SpeciesFileGroup/taxonworks/issues/2744

## [0.22.5] - 2021-12-22

### Fixed
- Fixed "eye" validation crash when activated in Browse Nomenclature task [#2736]

[#2736]: https://github.com/SpeciesFileGroup/taxonworks/issues/2736

## [0.22.4] - 2021-12-21

### Added
- Add `reset filters` button in DwC import task [#2730]

### Changed
- Add space on navbar in New taxon name [#2701]
- Updated ruby gems and node packages.
- Tabindex in model view

### Fixed
- Overdue loan date time ago [#2712]
- Descriptor character state destroy raising [#2713]
- Loan items status not updatable (also new specs) [#2714]
- Collecting event filter `depictions` facet [#2720]
- Taxonifi wrapper init was broken
- Character order selector sends null value on blank selection [#2707]
- Interactive keys is loading two matrices on autocomplete search [#2706]
- `Select observation matrix` is not displaying all observation matrices [#2708]
- Crashing when attempting to download DwC results from Filter Collection Objects task with 'Treat geographic areas as spatial' set.
- Stats response contains `projects` count when project token is set.
- Menu options broken when right-click on matrices in Observation matrix hub [#2716]
- Copy rows from matrix in New observation matrix
- GnFinder playground incompatibility with current GnFinder API
- DwC checklist importer issue with synonyms have wrong rank [#2715]
- Scientific name not cached properly when the taxon name is classified as part of speech [#2721]
- Depictions dropzone tries to create Depictions before saving collecting event
- Clipboard is not releasing key combination when the user clicks outside the window and release keys [#2724]
- Removed `destroy!` pattern from various controllers
- Unable to create loan items in Collection object match task [#2731]
- DwC import search criteria is missing when search box is reopen [#2729]
- Unable to download CoLDP exports
- Otu facet in Filter image task

[#2712]: https://github.com/SpeciesFileGroup/taxonworks/issues/2712
[#2713]: https://github.com/SpeciesFileGroup/taxonworks/issues/2713
[#2714]: https://github.com/SpeciesFileGroup/taxonworks/issues/2714
[#2720]: https://github.com/SpeciesFileGroup/taxonworks/issues/2720
[#2701]: https://github.com/SpeciesFileGroup/taxonworks/issues/2701
[#2706]: https://github.com/SpeciesFileGroup/taxonworks/issues/2706
[#2707]: https://github.com/SpeciesFileGroup/taxonworks/issues/2707
[#2708]: https://github.com/SpeciesFileGroup/taxonworks/issues/2708
[#2715]: https://github.com/SpeciesFileGroup/taxonworks/pull/2715
[#2716]: https://github.com/SpeciesFileGroup/taxonworks/issues/2716
[#2721]: https://github.com/SpeciesFileGroup/taxonworks/pull/2721
[#2724]: https://github.com/SpeciesFileGroup/taxonworks/pull/2724
[#2729]: https://github.com/SpeciesFileGroup/taxonworks/pull/2729
[#2730]: https://github.com/SpeciesFileGroup/taxonworks/issues/2730
[#2731]: https://github.com/SpeciesFileGroup/taxonworks/issues/2731

## [0.22.3] - 2021-12-03

### Added
- Ability to inject links into Content via hot-key searching [#1674]

### Changed
- Upgraded to Postgres 12 in Docker Compose development environment. Postgres 10 container and volume are still present to allow for automatic data migration.

### Fixed
- Identifier form elements on SQED breakdown [#2700]

[#2700]: https://github.com/SpeciesFileGroup/taxonworks/issues/2700
[#1674]: https://github.com/SpeciesFileGroup/taxonworks/issues/1674

## [0.22.2] - 2021-12-02

### Changed
- Upped from 40 to 500 the cutoff point at which updating a collecing event will trigger a DwcOccurrence rebuild
- Added a `url_base` option when rendering metadata partial

### Fixed
- Author by first letter (/people.json) [2697]
- Loan recipient helper methods were confused with loan helper methods
- Subsequent combination link in new taxon name task [#2695]
- Unable to create tags in batches due to Ruby 3 syntax changes.
- Observation matrices crashing due to response pagination bug.
- Unable to create namespaces due to debug code accidentally added.

[#2697]: https://github.com/SpeciesFileGroup/taxonworks/issues/2697
[#2695]: https://github.com/SpeciesFileGroup/taxonworks/issues/2695

## [0.22.1] - 2021-12-01

### Added
- Georeferences can link to Protocols

### Changed
- API -added extend character_state option to /observations

### Fixed
- Updated reference string for 'classified as' relationship in Browse nomenclature
- Custom attributes are not cleared on new record [#2692]
- API - /api/v1/observation_matrices with no params failed
- Asserted distribution link wasn't HTML safe


[#2692]: https://github.com/SpeciesFileGroup/taxonworks/issues/2692

## [0.22.0] - 2021-11-30

### Added
- Indecies on taxon name hierarchies table
- Batch create user admin task [#2680]
- Radial navigation in loan task
- `is_gift` boolean to Loan
- Loan item notes, type status, and recipient form layout improvements [#2657]
- Recipient form link in Edit loan task
- Gift checkbox in Loan task
- API routes for data attributes via `/api/v1/data_attributes` [#2366]
- API routes for observation matrices  via `/api/v1/observation_matrices`
- API route "status" for taxon names `/taxon_names/api/v1/123/status` [#2243]
- API route "activity" for recent records/project `/api/v1/activity?project_token=123&past_days=9` [#2207]
- Indecies for updated_at on some large models
- Observation matrix query filter (minimal)
- Add download table button in DwC Importer
- Confidence button on subsequent combination in New taxon name task
- Create and new button in New descriptor task [#2594]
- Content text is cropped on edit in OTU radial [#2676]
- Diagnosis status in matrix row coder [#2674]
- Layout preferences in comprehensive task [#2673]
- API `/api/v1/collection_objects` includes &extend[] for `dwc_fields` and `type_material`
- API `/api/v1/taxon_names/123/status` endpoint for human readable taxon name data and metadata (in part [#2665])
- `is_virtual` option to Namespace

### Changed
- Upgraded to Ruby 3.0.2
- OTUs can be loaned 2x [#2648]
- Upgraded gems
- `/collection_objects.json` response uses `&extend[]=dwc_fields` to return DwC fields; includes metadata
- Removed a loan item status 'Loaned on' (it's inferrred)
- Replaced Webrick with Puma (developers-only change)
- Improved loan autocomplete metadata [#2485]
- API observation responses are now isolated from internal
- DwC occurrences importer now accepts `|`, `:`, `;` and `,` as separators for `higherClassification`.
- Restrict subsequent combination fields for genus and subgenus. [#2677]
- Moved matrix autocomplete into `Include in matrix` section in New descriptor task [#2685]

### Fixed
- Update Source autocomplete [#2693]
- Containerized specimens export their identifier to DwC
- Biological association objects could be destroyed when referenced in biological association
- Reordering matrices by nomenclature when some rows have none
- Tag facet bug affecting all filters but Source [#2678]
- View errors on rows with no metadata in DwC importer
- Scrollbar in alternate values annotator [#2651]
- Missing data on response in citations annotator [#2653]
- Missing author and year in taxon name on Citation by source [#2650]
- Duplicate combinations in subsequent combination on New taxon name [#2654]
- Missing documents in source filter [#2661]
- Clonning source does not clean the doccumentation section [#2663]
- Extra scrollbar in asserted distributions annotator [#2662]
- The citations annotator sometimes displays a created citations that are not part of the object
- Move synonyms section not visible [#2670]
- Collecting Event collectors are not loaded when CE is selected using smart selector in Comprehensive task [#2669]
- Genus descriptor interface
- Free text character not saved if pasted from clipboard in Matrix Row Coder [#2672]
- DwC importer crashing on invalid nomenclatural code
- DwC exporter swapped `decimalLatitude`/`decimalLongitude`
- Error in Filter Collecting Event task when filtering by attributes that are stored as numbers in database
- `Set as current` button it isn't working when taxon parent is root on Subsequent combination [#2688]
- DwC checklist importing: original combination having wrong genus in some cases [#2684]

[#2286]: https://github.com/SpeciesFileGroup/taxonworks/issues/2286
[#2666]: https://github.com/SpeciesFileGroup/taxonworks/issues/2665
[#2665]: https://github.com/SpeciesFileGroup/taxonworks/issues/2665
[#2680]: https://github.com/SpeciesFileGroup/taxonworks/issues/2680
[#2678]: https://github.com/SpeciesFileGroup/taxonworks/issues/2678
[#2207]: https://github.com/SpeciesFileGroup/taxonworks/issues/2207
[#2243]: https://github.com/SpeciesFileGroup/taxonworks/issues/2243
[#2366]: https://github.com/SpeciesFileGroup/taxonworks/issues/2366
[#2485]: https://github.com/SpeciesFileGroup/taxonworks/issues/2485
[#2594]: https://github.com/SpeciesFileGroup/taxonworks/issues/2594
[#2648]: https://github.com/SpeciesFileGroup/taxonworks/issues/2648
[#2657]: https://github.com/SpeciesFileGroup/taxonworks/issues/2657
[#2650]: https://github.com/SpeciesFileGroup/taxonworks/issues/2650
[#2651]: https://github.com/SpeciesFileGroup/taxonworks/issues/2651
[#2653]: https://github.com/SpeciesFileGroup/taxonworks/issues/2653
[#2654]: https://github.com/SpeciesFileGroup/taxonworks/issues/2654
[#2661]: https://github.com/SpeciesFileGroup/taxonworks/issues/2661
[#2662]: https://github.com/SpeciesFileGroup/taxonworks/issues/2662
[#2663]: https://github.com/SpeciesFileGroup/taxonworks/issues/2663
[#2669]: https://github.com/SpeciesFileGroup/taxonworks/issues/2669
[#2670]: https://github.com/SpeciesFileGroup/taxonworks/issues/2670
[#2672]: https://github.com/SpeciesFileGroup/taxonworks/issues/2672
[#2673]: https://github.com/SpeciesFileGroup/taxonworks/issues/2673
[#2674]: https://github.com/SpeciesFileGroup/taxonworks/issues/2674
[#2676]: https://github.com/SpeciesFileGroup/taxonworks/issues/2676
[#2677]: https://github.com/SpeciesFileGroup/taxonworks/issues/2677
[#2684]: https://github.com/SpeciesFileGroup/taxonworks/pull/2684
[#2685]: https://github.com/SpeciesFileGroup/taxonworks/issues/2685
[#2688]: https://github.com/SpeciesFileGroup/taxonworks/issues/2688

## [0.21.3] - 2021-11-12

### Changed
- Loan addresses don't strip line-endings, and display in form [#2641]
- Replace radial navigator icon [#2645]
- Update smart selector tab selected on refresh

### Fixed
- Loan id facet [#2632]
- Roles in Image viewer
- Missing roles after trigger page autosave in new taxon name [#2631]
- Tag smart selector in new image task

[#2632]: https://github.com/SpeciesFileGroup/taxonworks/issues/2632
[#2631]: https://github.com/SpeciesFileGroup/taxonworks/issues/2631
[#2641]: https://github.com/SpeciesFileGroup/taxonworks/issues/2641
[#2645]: https://github.com/SpeciesFileGroup/taxonworks/issues/2645

## [0.21.2] - 2021-11-11

### Added
- Support for DwC terms on body of water depth [#2628]
- Filter Collection Objects by a specific Loan [#2632]

### Changed
- Updated ruby gems.

### Fixed
- Containerized specimens display catalog number in tag correctly [#2623]
- Improved CrossRef parsing for a new source [#997] [#2620]
- Container label shows catalog number for loan items [#1275]
- Determiners are not saved after lock the list in comprehensive form [#2626]
- Wrong rank for original combinations in DwC checklist importer [#2621]
- No longer exposing exception data for *failed* records (not to be confused with *errored*) in DwC importer.
- Smart selector is not working in Browse Annotations
- Biological associations in OTU radial [#2630]
- Fix citations on asserted distribution list in OTU radial [#2629]
- Subsequent combinations are not scoped [#2634]
- Missing scroll in alternate value annotator [#2635]
- Smart selectors are not refreshing in New source [#2636]
- Radial navigation doesn't work on source in New taxon name task [#2633]
- Determiner is not selectable on Grid Digitizer after "Create and new" [#2637]
- DwC Dashboard data version counts correct now [#2627]
- Common statuses are not displayed in New taxon name task [#2642]
- Nomenclature and OTU (biology) display the same thing on Browse OTU page [#2644]
- New combination task hangs editing a combination [#2646]

[#2623]: https://github.com/SpeciesFileGroup/taxonworks/issues/2623
[#2627]: https://github.com/SpeciesFileGroup/taxonworks/issues/2627
[#1275]: https://github.com/SpeciesFileGroup/taxonworks/issues/1275
[#2628]: https://github.com/SpeciesFileGroup/taxonworks/issues/2628
[#2626]: https://github.com/SpeciesFileGroup/taxonworks/issues/2626
[#2621]: https://github.com/SpeciesFileGroup/taxonworks/pull/2621
[#2629]: https://github.com/SpeciesFileGroup/taxonworks/issues/2629
[#2630]: https://github.com/SpeciesFileGroup/taxonworks/issues/2630
[#2633]: https://github.com/SpeciesFileGroup/taxonworks/issues/2633
[#2634]: https://github.com/SpeciesFileGroup/taxonworks/issues/2634
[#2635]: https://github.com/SpeciesFileGroup/taxonworks/issues/2635
[#2636]: https://github.com/SpeciesFileGroup/taxonworks/issues/2636
[#2637]: https://github.com/SpeciesFileGroup/taxonworks/issues/2637
[#2642]: https://github.com/SpeciesFileGroup/taxonworks/issues/2642
[#2644]: https://github.com/SpeciesFileGroup/taxonworks/issues/2644
[#2646]: https://github.com/SpeciesFileGroup/taxonworks/issues/2646

## [0.21.1] - 2021-11-05
### Fixed
- Citations in image viewer

## [0.21.0] - 2021-11-04
### Added
- Added new handling for plant name author_string.
- Added new `Combination` section to handle historical protonym combination.
- Add new task 'Object graph', visualize and navigate your Things via a force-directed-graph (network) [#2587]
- New combination editing, including support for multiple authors in plant names [#666] [#2407]
- Add new global identifier class for glbio repositories
- New parameters for fine-tuning the API responses, `&extend[]=` and `&embed[]` [#2531]
- Parameter value `origin_citation` via `&extend[]=` to all basic GET `/object(/:id)` requests [#2531]
- Parameter value `pinboard_item` via `&extend[]=` to all basic GET `/object(/:id)` requests [#2531]
- Parameter value `citations` via `&extend[]=` to all basic GET `/object/:id` requests [#2531]
- Parameter values `roles` and `documents` via `&extend[]=` to `/sources(/:id).json` [#2531]
- Parameter values `protonyms` and `placement` via `&extend[]=` to `/combinations(/:id).json [#2531]
- Parameter values `parent`, `otus`, `roles`, `ancestor_ids`, `children`, `type_taxon_name_relationship` via `&extend[]=` to `/taxon_names(/:id).json` [#2531]
- Parameter values `level_names`, `geographic_area_type`, `parent` via `&extend[]=` and `shape` via `&embed[]=` to `/geographic_areas(/:id).json` [#2531]
- Parameter value `subject`, `object`, `biological_relationship`, `family_names` via `&extend[]=` to `/biological_associations(/:id).json` [#2531]
- Parameter value `citation_object`, `citation_topics`, `source`, `target_document` via `&extend[]=` to `/citations(/:id).json` [#2531]
- API route `/taxon_names/parse?query_string=Aus bus` for resolving names to Protonyms
- Parameter value `roles` via `&extend[]=` to `/collecting_events(/:id).json` [#2531]
- Param to isolate TaxonName smart select to Protonym if optional
- Resize column in Filter tasks [#2606]
- Confirmation banner in 'Collection Object Match'

### Changed
- Added new DwcOccurrence date-version
- dwcSex and dwcStage are now referenced by BiocurationGroup [#2615]
- Improved autocomplete search for Serials, Sources and Repositories [#2612]
- Ordering of GeorgaphicArea autocomplete results. Used areas and areas with shapes are prioritized
- Basic (REST) endpoints send less information, use `&extend[]` and `&embed[]` to return more [#2531]
- Numerous tasks updated to use the new REST pattern
- Objects in basic show/index JSON endpoints are represented by their metadata, rather than all their attributes in many cases now [#2531]
- Metadata in extensions does not cascade and return metadata of metadata [#2531]
- JSON smart-selector data (`/sources/select_options`) includes base attributes, not metadata [#2531]
- Updated corresponding ap1/v1 endpoints to use the `&extend[]` pattern for `/otus`, `/taxon_names`, `/combinations`, `/sources`, `/citations` (in part) and `biological_associations` to match the new parameter values above
- API `/api/v1/biological_associations` uses metadata for related objects
- Optimized Source smart selection queries
- Added option in DwC importer to specific the dataset type (defaults to auto-detection).
- Replace autocomplete for smart selector in alternate values annotator [#2610]

### Fixed
- DwC recordedBy not referencing verbatim_collectors, only collectors [#2617]
- DwC recordedByID returning delimiter only records
- DwC decimalLatitude/Longitude incorrectly mapped [#2616]
- Citation style taxonworks.csl is updated [#2600]
- `collector_id` broken in CollecitonObject filter
- Failure when setting up namespaces in DwC importer with datasets having *unnamed* columns
- Namespace settings are not cleared when unmatched and re-opened in DwC Import [#2586]
- ScientificNameAuthorship parsing issues in DwC importer [#2589]
- Author and editor roles are missing after save or create a source in New source task [#2607]
- Rank genus not being auto-detected when uninomial name in scientificName matches genus term value exactly
- Soft validation block is displayed when is empty in New source task [#2611]
- Clipboard shortcut hot-keys were broken
- Serial raises on failed destroy gracefully handled
- CrossRef assigns the wrong serial when journal is not present (partial) [#2620]

[#666]: https://github.com/SpeciesFileGroup/taxonworks/issues/666
[#2407]: https://github.com/SpeciesFileGroup/taxonworks/issues/2407
[#2612]: https://github.com/SpeciesFileGroup/taxonworks/issues/2612
[#2613]: https://github.com/SpeciesFileGroup/taxonworks/issues/2613
[#2615]: https://github.com/SpeciesFileGroup/taxonworks/issues/2615
[#2617]: https://github.com/SpeciesFileGroup/taxonworks/issues/2617
[#2616]: https://github.com/SpeciesFileGroup/taxonworks/issues/2616
[#2587]: https://github.com/SpeciesFileGroup/taxonworks/issues/2587
[#2531]: https://github.com/SpeciesFileGroup/taxonworks/issues/2531
[#2586]: https://github.com/SpeciesFileGroup/taxonworks/issues/2586
[#2589]: https://github.com/SpeciesFileGroup/taxonworks/issues/2589
[#2606]: https://github.com/SpeciesFileGroup/taxonworks/issues/2606
[#2608]: https://github.com/SpeciesFileGroup/taxonworks/issues/2608
[#2610]: https://github.com/SpeciesFileGroup/taxonworks/issues/2610
[#2611]: https://github.com/SpeciesFileGroup/taxonworks/issues/2611
[#2620]: https://github.com/SpeciesFileGroup/taxonworks/issues/2620

## [0.20.1] - 2021-10-15

### Added
- Added missing OTU soft_validation for protonym
- Added recent values on keywords
- Added Attribution attributes to `/images` API show responses
- API `/images` can return images by `image_file_fingerprint` (MD5), in addition to id

### Changed
- Updated author string for misspellings
- Removed footprintWKT from DwcOccurrence.  It will be re-instated as optional in the future.
- Removed GeographicArea from consideration as a _georeference_ in DwcOccurrence
- Changed `associatedMedia` format, pointed it to
- Removed redundant 'Rebuild' button from Browse collection objects

### Fixed
- DwC Dashboard past links are properly scoped
- DwC Dashboard graphs show proper count ranges
- DwC archive no longer truncated at 10k records
- OccurrenceID was not being added to DwcOccurrence attributes in all cases [#2573]
- Observation matrix show expand was referencing the wrong id  [#2540]
- Copy pasting into verbatim year with alphanumeric gives error even though numeric are all that are visible in New taxon name [#2577]
- Record doesn't sync/update the list in OTU quick forms [#2576]
- TIFF images are not visible in filter image task [#2575]
- Repository input shows value, when not set [#2574]
- Images don't load after expand depictions sections in comprehensive task
- DwC occurrences importer being too strict when checking against existing nomenclature [#2581]

[#2573]: https://github.com/SpeciesFileGroup/taxonworks/issues/2573
[#2540]: https://github.com/SpeciesFileGroup/taxonworks/issues/2540
[#2574]: https://github.com/SpeciesFileGroup/taxonworks/issues/2574
[#2575]: https://github.com/SpeciesFileGroup/taxonworks/issues/2575
[#2576]: https://github.com/SpeciesFileGroup/taxonworks/issues/2576
[#2577]: https://github.com/SpeciesFileGroup/taxonworks/issues/2577
[#2581]: https://github.com/SpeciesFileGroup/taxonworks/issues/2581

## [0.20.0] - 2021-10-12

### Added
- Task `DwC Import` for importing DwC Archive files
- Task `DwC Dashboard` facilitating DwCA download, metadata reporting, and "health" checks [#1467]
- Updated framework for producing and downloading DwC Archives (DwCA) [#1775] [#1303]
- Increased from 21 to 53 the number of fields referenced in the (DwCA) dump, including `identifiedByID` and `recordedByID` [#1269] [#1230]
- Auto-generation of UUIDs for instances that don't have global identifiers during DwcOccurrence record building [#2186]
- Wikidata (Q) and ORCiD support for people references in DwCA dumps
- Georeferences can have Confidences assigned to them [#1772]
- CSL style 'taxonworks.csl' used as the default style for displaying sources [#2517]
- Custom CSL citation support for reference formating (see styles at bottom of select format list). New .cls submitted via issue tracker and integrated to source.
- New .csl style 'world_chalcidoidea_book.csl"
- BibTeX fields support verbatim values using "{}" for fields otherwise processed in BibTeX sources (e.g. author)
- New specs for rendering Source citations
- `&extend[]` and `&embed[]` helper methods for REST responses [#2532]
- A new soft validation option to auto fix for objective synonym that must share the same type
- Add `Download`, `Full size` and `Radial navigation` buttons in Image viewer [#2423]
- Endpoint `/tasks/dwc/dashboard/index_versions` returns the dates at which DwcOccurrence indexing was modified. !! TODO: update date of merge.
- Endpoint `/dwc_occurrences/metadata`, for stats on the state of DwcOccurrence index
- Endpoint `/dwc_occurrencs/predicates` to return a list of Predicates used on CollectionObjects and CollectingEvents
- Endpoint `/dwc_occurrences/status` to check whether DwcOccurrence records are up-to-date
- Endpoint `/dwc_occurrences/collector_id_metadata` to check whether People referenced in DwcOccurences have GUIDs
- Task on Administration panel, "Reindex", with (temporary) options to re-index small blocks of DwcOccurrence records
- Button on CollectionObject filter to download filter result as DwC Archive [#1303]
- User can select a corresponding Person as their data representation (facilitates Identifiers for Users) [#1486]
- Centroid index on GeographicItem
- Field `total_records` on Download
- Index on polymorphic fields of DwcIndex (e.g. faster queries to CollectionObject)
- Index on `data_origin` for GeographicAreasGeographicItem
- Identifiers for AssertedDistributions
- Various relationships enabling the joining of DwcOccurrence directly to other classes of data (e.g. Georeferences)
- Isolated Georeference related utilities into their own module CollectingEvent::Georeference
- A Taxonomy module that caches classification values, used in CollectionObject, and Otu
- Methods to return when a record attribute was updated (e.g. verbatim_locality changed), and who did it for Papertrail including classes of data
- Methods to handle multiple classes of globally unique identifiers on DwcOccurrence records
- Pattern for isolating modules that aid DwC serialization per class of data
- Optimized `to_wkt` to quickly return well-known-text for geo-shapes (in part, [#2526])
- New subclass of UUID `Identifier::Global::Uuid::TaxonworksDwcOccurrence`
- Clarified, via`georeferenceSources` and `georeferenceProtocol` why there are many decimal points in DwC latitude/longitude referencing fields [#915] [#1175]
- Option to rebuild single DwcOccurrence record for CollectionObject [#2563]
- Ability to show observation matrices > 10k cells in size [#1790]
- Rake task to rebuild source cached
- Add download and radial buttons for image viewer in filter image

### Fixed
- Downloading formatted sources with mixed types (BibTeX/Verbatim) failed [#2512]
- Collection object filter type material param
- Taxon name filter type metadata param fails [#2511]
- Cloning a collecting event fails [#2533]
- Modified recordedBy fields to only reference collector [#2567] [#2558]
- Many TDWG gazeteer references will now be properly categorized into state and country labels [#2542]
- In Browse Nomenclature removed link to self for invalid taxon names with no synonymy [#2327]
- Add missing original citation to synonym names in CoLDP export [#2543]
- Uniquify people slow when many roles present [#2528]
- Match combination when protonym has synonym relationships [#2525]
- TaxonNameRelationsip `type_method` returns nil properly on unmatched types [#2504]
- Taxon determinations list in comprehensive task
- The clone button doesn't trigger update taxon name after authors were cloned [#2513]
- Georeference count in new collecting event task [#2519]
- Autofocus in New taxon name task [#2523]
- Geographic area counts as georeference. Soft validations are sometimes loaded before saving georeferences [#2519]
- `import_dataset_id` parameter persist on after resetState in DwC Importer [#2529]
- Updated Ruby gems and Node packages
- In project button [#2530]
- View image matrix is passing wrong ids [#2537]
- Observations with depictions sometimes are removed after move a depiction [#2549]
- Relationship facet in Filter nomenclature
- Determiner facet (param) in Filter collection objects
- Verbatim year input allows alphanumeric numbers in New taxon name
- Labels list renders for those linked to objects, or not

### Changed
- Updated "ICZN binomial" to "ICZN binominal" following the Code dictionary
- Radial annotator Tag form uses a Keyword smart selector [#2564]
- DwcOccurrence is rebuilt/refreshed each time Browse Collection Object is hit
- `footprintWKT` is hidden in Browse CollectionOjbect [#2559]
- Tweak geo coordinate matching on verbatim labels
- Year suffix, stated year, language, translated title and notes added to bibliography rendering via `to_citeproc`
- Removed `label_html` from `/people` responses
- `/people` JSON param from `&include_roles=true` to `&extend[]=roles`
- Prefer project sources in source autocomplete
- Status name 'not for nomenclature' changed to 'not in published work'
- Year letter is no longer appended to year in BibTeX exports
- Include project's name in CoLDP exports filename [#2509]
- Implemented STI for downloads [#2498]\
- Upgraded gnfinder gem that makes use of new REST API
- Refactor help code
- Unified various DwC value returning methods in their own explicitly named extensions
- Isolated CollectionObject filter and API param handling to their own module for reference in multiple controllers
- DwcOccurrence `individualCount` is now Integer
- Database ConnectionTimeoutErrors now result in a 503 response rather than a raise/email-warning
- Added various `:inverse_of` across collection objects related models
- `DwcOccurrence#individualCount` is integer now
- Simplified SQL for ordering GeographicArea shapes
- Tweak validation of ORCIDid format
- Move autocomplete and lookup keyword to CVT controller [#2571]
- Task `Content by nomenclature` can be customized by selecting a Topic
- Remove identifier section in New type specimen
- Nill strings ("\u0000") are stripped from fields before writing

[#2564]: https://github.com/SpeciesFileGroup/taxonworks/issues/2564
[#2512]: https://github.com/SpeciesFileGroup/taxonworks/issues/2512
[#2517]: https://github.com/SpeciesFileGroup/taxonworks/issues/2517
[#915]: https://github.com/SpeciesFileGroup/taxonworks/issues/915
[#1175]: https://github.com/SpeciesFileGroup/taxonworks/issues/1175
[#1230]: https://github.com/SpeciesFileGroup/taxonworks/issues/1230
[#1269]: https://github.com/SpeciesFileGroup/taxonworks/issues/1269
[#1303]: https://github.com/SpeciesFileGroup/taxonworks/issues/1303
[#1467]: https://github.com/SpeciesFileGroup/taxonworks/issues/1467
[#1486]: https://github.com/SpeciesFileGroup/taxonworks/issues/1486
[#1772]: https://github.com/SpeciesFileGroup/taxonworks/issues/1772
[#1775]: https://github.com/SpeciesFileGroup/taxonworks/issues/1775
[#1943]: https://github.com/SpeciesFileGroup/taxonworks/issues/1943
[#2084]: https://github.com/SpeciesFileGroup/taxonworks/issues/2084
[#2186]: https://github.com/SpeciesFileGroup/taxonworks/issues/2186
[#2327]: https://github.com/SpeciesFileGroup/taxonworks/issues/2327
[#2423]: https://github.com/SpeciesFileGroup/taxonworks/issues/2423
[#2498]: https://github.com/SpeciesFileGroup/taxonworks/pull/2498
[#2509]: https://github.com/SpeciesFileGroup/taxonworks/issues/2509
[#2511]: https://github.com/SpeciesFileGroup/taxonworks/issues/2511
[#2519]: https://github.com/SpeciesFileGroup/taxonworks/pull/2519
[#2519]: https://github.com/SpeciesFileGroup/taxonworks/pull/2519
[#2523]: https://github.com/SpeciesFileGroup/taxonworks/pull/2523
[#2526]: https://github.com/SpeciesFileGroup/taxonworks/issues/2526
[#2528]: https://github.com/SpeciesFileGroup/taxonworks/issues/2528
[#2529]: https://github.com/SpeciesFileGroup/taxonworks/pull/2529
[#2530]: https://github.com/SpeciesFileGroup/taxonworks/pull/2530
[#2532]: https://github.com/SpeciesFileGroup/taxonworks/issues/2532
[#2533]: https://github.com/SpeciesFileGroup/taxonworks/issues/2533
[#2542]: https://github.com/SpeciesFileGroup/taxonworks/issues/2542
[#2543]: https://github.com/SpeciesFileGroup/taxonworks/issues/2543
[#2549]: https://github.com/SpeciesFileGroup/taxonworks/pull/2549
[#2558]: https://github.com/SpeciesFileGroup/taxonworks/issues/2558
[#2559]: https://github.com/SpeciesFileGroup/taxonworks/issues/2559
[#2562]: https://github.com/SpeciesFileGroup/taxonworks/issues/2562
[#2563]: https://github.com/SpeciesFileGroup/taxonworks/issues/2563
[#2567]: https://github.com/SpeciesFileGroup/taxonworks/issues/2567
[#2571]: https://github.com/SpeciesFileGroup/taxonworks/issues/1771


## [0.19.7] - 2021-09-09

### Add
- Add link to new type specimen task from type material form
- Export Observation::Media depictions as proxies for Otu depictions in NeXML [#2142]
- Protonym `verbatim_author` parens should be properly closed when present [#2453]
- Protonym `verbatim_author` can not contain digits (like years) [#2452]
- Generic date field component [#2451]
- New taxon determination component
- Smart selectors in asserted distribution and biological association quick forms.

### Changed
- Cleaned up taxon name navigator appearance
- Destroying a loanable object destroys corresponding LoanItems automatically [#2319]
- NeXML image URLs use shortened URLs
- Reorder date fields in comprehensive, extract and new collecting event tasks [#2450]
- Set Vue 3 reactive vuex state in comprehensive store, removed unnecesary mutations and getters
- Updated Ruby gems and Node packages
- Bumped database_cleaner
- Upgraded to ruby 6.1 [#2474]
- Remove Taxon determination slice from OTU quick forms(Radial object)
- Set active author tab in New taxon name [#2461]
- Moved `data-project-id` to project name
- Moved collection object soft validations in comprehensive task [#2491]
- Remove reactivity in map component. Maps should render much faster now

### Fixed
- Tazon name hierarchical navigation broken [#2487]
- CollectionObject filter type material facet bug
- Trim buttons in comprehensive task
- Trip code fields are empty after save.
- Confidence button
- spring not working on MacOS. Now RGeo/Proj is warmed up at initialization time
- Combination preview label in New combination task
- Smart selector is not refreshing after save [#2468]
- Group and formation fields in comprehensive task
- Changed date label [#2473]
- Warning message persists when date exists in User facet [#2480]
- Collection Object TODO List Task does not append right identifier number [#2486]
- Loan item checkboxes reset when loan items "Updated" [#2492]
- Loan item "select/deselect all" buttons missing after vue 3 migration [#2493]
- Checkbox unbinding is not synced with update in Loan task [#2495]
- Filter collection objects shortcuts
- Fix identifier update in new type specimen task
- Radial menus are inheriting CSS properties in some cases [#2505]
- Taxon determinations list in comprehensive task

[#2487]: https://github.com/SpeciesFileGroup/taxonworks/issues/2487
[#2319]: https://github.com/SpeciesFileGroup/taxonworks/issues/2319
[#2142]: https://github.com/SpeciesFileGroup/taxonworks/issues/2142
[#2453]: https://github.com/SpeciesFileGroup/taxonworks/issues/2453
[#2452]: https://github.com/SpeciesFileGroup/taxonworks/issues/2452
[#2450]: https://github.com/SpeciesFileGroup/taxonworks/pull/2450
[#2451]: https://github.com/SpeciesFileGroup/taxonworks/issues/2451
[#2461]: https://github.com/SpeciesFileGroup/taxonworks/issues/2461
[#2468]: https://github.com/SpeciesFileGroup/taxonworks/issues/2468
[#2473]: https://github.com/SpeciesFileGroup/taxonworks/issues/2473
[#2474]: https://github.com/SpeciesFileGroup/taxonworks/pull/2474
[#2480]: https://github.com/SpeciesFileGroup/taxonworks/issues/2480
[#2486]: https://github.com/SpeciesFileGroup/taxonworks/issues/2486
[#2491]: https://github.com/SpeciesFileGroup/taxonworks/issues/2491
[#2492]: https://github.com/SpeciesFileGroup/taxonworks/issues/2492
[#2493]: https://github.com/SpeciesFileGroup/taxonworks/issues/2493
[#2495]: https://github.com/SpeciesFileGroup/taxonworks/issues/2495
[#2505]: https://github.com/SpeciesFileGroup/taxonworks/issues/2505

## [0.19.6] - 2021-08-20

### Added

- New namespace task [#1891]
- Taxon determination list lock button in comprehensive task [#2088] [#2443]
- Add elevation accuracy parsing for verbatim labels [#2448]

### Changed

- Date fields order in comprehensive task
- Auto advance date fields in comprehensive task
- Changed checkbox label `sortable fields` to `reorder fields` [#2442]
- Modified behaviour of Source autocomplete and pattern for limiting results
- Removed deprecated Travis CI files.

### Fixed

- Source autocomplete exact ID was not prioritized and/or skipped
- Keyboard shortcuts modal reopens when closing help [#2436]
- Title attribute contains html tags on citations in browse OTU
- Increment identifier in CO editor keeps number of leading zeros, changing length of number [#2435]
- Collecting event lock in comprehensive task
- Georeferences are not locked with collecting event [#2449]
- Elevation not being parsed from labels properly [#2447]

[#2088]: https://github.com/SpeciesFileGroup/taxonworks/issues/2088
[#1891]: https://github.com/SpeciesFileGroup/taxonworks/issues/1891
[#2435]: https://github.com/SpeciesFileGroup/taxonworks/issues/2435
[#2436]: https://github.com/SpeciesFileGroup/taxonworks/issues/2436
[#2442]: https://github.com/SpeciesFileGroup/taxonworks/pull/2442
[#2443]: https://github.com/SpeciesFileGroup/taxonworks/issues/2443
[#2447]: https://github.com/SpeciesFileGroup/taxonworks/pull/2447
[#2448]: https://github.com/SpeciesFileGroup/taxonworks/pull/2448
[#2449]: https://github.com/SpeciesFileGroup/taxonworks/issues/2443

## [0.19.5] - 2021-08-18

### Added

- Content smart selector
- Biological association list lock button in comprehensive task
- Dynamic shortcuts for radial annotator and radial object. Shortcut is the first letter of the slice

### Changed

- Replaced panels with modals in Content editor task
- Soft validation panel in new type specimen task
- Replaced create predicate with link to project attributes customization page in custom attributes section [#2426]
- Editing from Browse Collecting Event now redirects to Collecting Event task.

### Fixed

- Create georeference from verbatim does not take uncertainty into account [#2421]
- Cannot edit Georeference uncertainty in New collecting event task [#2420]
- Georeference edit/delete button does not show up immediately on creation [#2422]
- Unable to create a type specimen with an existing collection object
- Catalog number is not updating after selecting another type specimen
- Duplicate verbatim georeference on generate label in New collecting event and comprehensive tasks [#2427]
- Biological association list persist after save and create a new collection object in comprehensive task
- Comprehensive specimen task reset button adds false history entry in browser [#2432]
- Whitespace chars in label preventing georefs to be properly parsed [#2415]
- Rubocop broken settings
- Extra semicolon in collecting event label when verbatim locality is blank

[#2415]: https://github.com/SpeciesFileGroup/taxonworks/issues/2415
[#2420]: https://github.com/SpeciesFileGroup/taxonworks/issues/2420
[#2421]: https://github.com/SpeciesFileGroup/taxonworks/issues/2421
[#2422]: https://github.com/SpeciesFileGroup/taxonworks/issues/2422
[#2426]: https://github.com/SpeciesFileGroup/taxonworks/issues/2426
[#2432]: https://github.com/SpeciesFileGroup/taxonworks/issues/2432

## [0.19.4] - 2021-08-13

### Fixed

- Geographic areas not scoped in Georeferences pane until georeference added [#2408]
- Georeference from previous collecting event shows up on new collecting event [#2411]
- Fix biological associations in comprehensive form
- Removed events for links in radial navigation [#2412]

### Added

- Storage for PDF viewer

[#2408]: https://github.com/SpeciesFileGroup/taxonworks/issues/2408
[#2411]: https://github.com/SpeciesFileGroup/taxonworks/issues/2411
[#2412]: https://github.com/SpeciesFileGroup/taxonworks/issues/2412

## [0.19.3] - 2021-08-10

### Added

- Added soft-validation for loan if no docummentation
- Added validation on 5 date fields in the loan, setting the priority of events.
- Added search on alternative title in the Sorce autocomplete
- Pdf icon in citation by source
- Cancel function for http requests
- Edit mode for contents in Quick forms [#2385]
- Soft validation for collection object, type material, biological association, georeferences and taxon determinations in comprehensive task [#2396]
- Pinned icon for images in radial annotator [#1919]

### Fixed

- Biological association link_tag entities not metamorphosized [#2392]
- Updated sorting for sources in autocomplete. Sources used in the same project are prioritized
- Updated sorting for people in autocomplete. People used in the same project are prioritized
- Autocomplete in Interactive key task
- Copy and clone option in Matrix Row Coder
- Edit biological associations form, broken HTML and fields incorrectly mapped [#2370]
- Hidden pin and lock icons in asserted distribution quick form
- biological_association_link helper
- Confidence button
- Dynamic rows/columns are not destroyable [#2375]
- Asserted distribution edit view [#2371]
- Missing citation and soft validation icons in New asserted distribution task
- Typo preventing labels listings from working
- Refresh summary in data view after use radial annotator
- Collecting event soft validation in comprehensive task [#2091]
- Missing param for BibTex [#2397]
- Citation source not added to project if already in another project
- Incorrect TypeMaterial type type validation for ICN [#2378]

### Changed

- Biological association links now link to subject, association (click middle) and object
- Sort property, `name` to `cached` in Filter nomenclature [#2372]
- Replaced property `verbatim_author` to `cached_author_year` for csv download [#2373]
- Refactor notification code, replaced jQuery for js vanilla
- Keyboard shortcuts code, replaced jQuery with vanilla JS
- Pinboard code, replaced jQuery with vanilla JS
- Annotations code, replaced jQuery with vanilla JS
- Dropzone timeout [#2384]
- Edit link redirect to new collecting event task [#2387]
- Edit link redirect to comprehensive specimen digitization [#2394]
- Add source to project when tagged [#1436]
- Updated Ruby gems and Node packages
- Updated ruby gems

[#1436]: https://github.com/SpeciesFileGroup/taxonworks/issues/1436
[#2392]: https://github.com/SpeciesFileGroup/taxonworks/issues/2392
[#1919]: https://github.com/SpeciesFileGroup/taxonworks/issues/1919
[#2091]: https://github.com/SpeciesFileGroup/taxonworks/issues/2091
[#2370]: https://github.com/SpeciesFileGroup/taxonworks/issues/2370
[#2371]: https://github.com/SpeciesFileGroup/taxonworks/issues/2371
[#2372]: https://github.com/SpeciesFileGroup/taxonworks/issues/2372
[#2373]: https://github.com/SpeciesFileGroup/taxonworks/issues/2373
[#2375]: https://github.com/SpeciesFileGroup/taxonworks/issues/2375
[#2378]: https://github.com/SpeciesFileGroup/taxonworks/pull/2378
[#2384]: https://github.com/SpeciesFileGroup/taxonworks/issues/2384
[#2385]: https://github.com/SpeciesFileGroup/taxonworks/issues/2385
[#2387]: https://github.com/SpeciesFileGroup/taxonworks/issues/2387
[#2391]: https://github.com/SpeciesFileGroup/taxonworks/issues/2391
[#2394]: https://github.com/SpeciesFileGroup/taxonworks/issues/2394
[#2397]: https://github.com/SpeciesFileGroup/taxonworks/issues/2397

## [0.19.2] - 2021-07-27

### Added

- OriginRelationship display in Browse collection object [#2362]
- Accession/Deaccession section in Collection object match task [#2353]
- Similar objects section in MRC
- Soft validation in Edit/new matrix task
- Update download form [#2335]
- Check and question icons

### Changed

- Upgraded from Ruby version 2.7.3 to 2.7.4
- Updated ruby gems
- Object validation component

### Fixed

- Autocomplete in Interactive key task
- Copy and clone option in Matrix Row Coder
- Edit biological associations form [#2370]

[#2370]: https://github.com/SpeciesFileGroup/taxonworks/issues/2370

## [0.19.2] - 2021-07-27

### Added

- OriginRelationship display in Browse collection object [#2362]
- Accession/Deaccession section in Collection object match task [#2353]
- Similar objects section in MRC
- Soft validation in Edit/new matrix task
- Update download form [#2335]
- Check and question icons

### Changed

- Upgraded from Ruby version 2.7.3 to 2.7.4
- Updated ruby gems
- Object validation component

### Fixed

- Help plugin
- Original relationships in Collection object quick form
- CO Quick forms in comprehensive specimen digitization [#2354]
- Biological associations in OTU quick forms
- Update type species in new taxon name task

[#2362]: https://github.com/SpeciesFileGroup/taxonworks/issues/2362
[#2353]: https://github.com/SpeciesFileGroup/taxonworks/issues/2353
[#2354]: https://github.com/SpeciesFileGroup/taxonworks/issues/2354

## [0.19.1] - 2021-07-15

### Added

- Autogenerated description for OTU based on observation_matrix
- Description section in Browse OTU
- `observation_matrix_id` param in Browse OTU task
- Description in Matrix row coder

### Changed

- Update `per` value from 5 to 500 in citations controller [#2336]
- Updated ruby gems
- Upgraded biodiversity gem to 5.3.1 (uses named params)

### Fixed

- Show selected options for biological associations in comprehensive specimen digitization task [#2332]
- Option to hide "Attributes", "Buffered", "Citations" and "Depictions" sections in comprehensive specimen digitization task [#2333]
- Missing fields in comprehensive form
- Fields not showing in "original combination and rank" section in New taxon name [#2346]

[#2332]: https://github.com/SpeciesFileGroup/taxonworks/issues/2332
[#2333]: https://github.com/SpeciesFileGroup/taxonworks/issues/2333
[#2336]: https://github.com/SpeciesFileGroup/taxonworks/issues/2336
[#2346]: https://github.com/SpeciesFileGroup/taxonworks/issues/2346

## [0.19.0] - 2021-07-08

### Added

- Added new ICZN status: Invalid family group name due to synonymy of type genus replaced before 1961
- Edit image matrix and view image matrix in observation matrices dashboard
- WTK component in comprehensive digitization form [#2245]
- Add invalid relationship checkbox on clone button in New taxon name task [#2171]
- Download PDF button for documents in New source task [#2102]
- Padial annotator for sources in New asserted distribution task [#2105]
- Radial annotator for references in Browse Nomenclature/OTU tasks [#2103]
- Depict person in New image task [#2321]
- Move to `person` option for Depictions slice in Radial annotator
- Sort by nomenclature in edit/new observation matrix task [#1748]
- Added authors facet in Filter nomenclature task
- Citations panel for Collection object section with lock option in comprehensive specimen digitization task [#2328]

### Changed

- Updated ruby gems
- Migrate Vue 2.6 to Vue 3.1.4
- `geographic_area_ids` to `geographic_area_id` in collection objects controller
- Manage synonyms display only one level children in New taxon name [#2213]
- Filter status and relationships according nomenclatural code in Filter nomenclature task [#2157]
- User facet data range now allows to search for both criteria (`updated_at`, `created_at`) [#2317]

### Fixed

- Updated author string for botanical names
- Timeline rendering error in Browse OTU
- Fix wildcard by attribute in Filter collection object
- Confidences modal height in radial annotator [#2304]
- Fix empty search in Filter collection objects
- Clean documents list on reset in New source
- Missing hexagon soft validation in comprehensive specimen digitization task
- Match by collection object is and tag creation in Collection object match
- Destroy container when all other objects in container are deleted [#2322]
- Clicking on "Tag" in Filter collection objects does not add tag [#2323]

[#1748]: https://github.com/SpeciesFileGroup/taxonworks/issues/1748
[#2102]: https://github.com/SpeciesFileGroup/taxonworks/issues/2102
[#2103]: https://github.com/SpeciesFileGroup/taxonworks/issues/2103
[#2105]: https://github.com/SpeciesFileGroup/taxonworks/issues/2105
[#2157]: https://github.com/SpeciesFileGroup/taxonworks/issues/2157
[#2171]: https://github.com/SpeciesFileGroup/taxonworks/issues/2171
[#2213]: https://github.com/SpeciesFileGroup/taxonworks/issues/2213
[#2245]: https://github.com/SpeciesFileGroup/taxonworks/issues/2245
[#2304]: https://github.com/SpeciesFileGroup/taxonworks/issues/2304
[#2317]: https://github.com/SpeciesFileGroup/taxonworks/issues/2317
[#2321]: https://github.com/SpeciesFileGroup/taxonworks/issues/2321
[#2322]: https://github.com/SpeciesFileGroup/taxonworks/issues/2322
[#2323]: https://github.com/SpeciesFileGroup/taxonworks/issues/2323

## [0.18.1] - 2021-06-09

### Added

- Params for `/api/v1/images/` [#1906]
- Params referenced in `/collection_objects` to `/collecting_events`
- `/api/v1/taxon_name_classifications/` endpoint [#2276]
- `/api/v1/taxon_name_relationships/` endpoint [#2277]
- TaxonName cached_is_valid boolean, takes into account Relationships and Classifications
- Status to TaxonName autocomplete [#2086]
- otu_filter param to interactive keys task
- Radial annotator in New extract [#2272]

### Fixed

- Fix for author string for unjustified emendation
- Scope has_many related data to project properly [#2265]
- Refresh event for smart selectors [#2255]
- Edit type material in comprehensive form [#2253]
- Reset selected ids on new search in observation matrices dashboard
- Tiff images are not render on image viewer
- Removed reachable `byebug` call
- Protocol not displayed after select it [#2279]
- image aspect ratio in Transcribe depiction trask [#2273]

### Changed

- Unify Task Collecting Event filter look/feel [#2203]
- Params to `/taxon_name_relationships`, see [#2277]
- CoL Data Package scoping updates
- Removed incompatible identifier object type check for Identifier filter concerns
- Unified some CollectingEvent filter param to singular pattern (collector_ids, otu_ids, geographic_area_ids)
- Plural params for identifiers API endpoint merged to array single form. e.g., identifier_object_ids[]=47&identifier_object_ids[]=2232 => identifier_object_id[]=47&identifier_object_id[]=2232. [#2195]
- Updated Ruby gems and node packages
- `that_is_valid` scope now references `cached_is_valid` [#2242]
- `that_is_invalid` scope now references `cached_is_valid` [#2242]
- `calculated_valid` replaces `that_is_valid` [#2242]
- `calculated_invalid` replaces `that_is_invalid` [#2242]
- remove unused TaxonName#cached_higher_classification

[#2265]: https://github.com/SpeciesFileGroup/taxonworks/issues/2265
[#1906]: https://github.com/SpeciesFileGroup/taxonworks/issues/1906
[#2203]: https://github.com/SpeciesFileGroup/taxonworks/issues/2203
[#2276]: https://github.com/SpeciesFileGroup/taxonworks/issues/2276
[#2277]: https://github.com/SpeciesFileGroup/taxonworks/issues/2277
[#2195]: https://github.com/SpeciesFileGroup/taxonworks/pull/2195
[#2242]: https://github.com/SpeciesFileGroup/taxonworks/issues/2242
[#2086]: https://github.com/SpeciesFileGroup/taxonworks/pull/2086
[#2253]: https://github.com/SpeciesFileGroup/taxonworks/issues/2253
[#2255]: https://github.com/SpeciesFileGroup/taxonworks/issues/2255
[#2272]: https://github.com/SpeciesFileGroup/taxonworks/issues/2272
[#2273]: https://github.com/SpeciesFileGroup/taxonworks/issues/2273
[#2279]: https://github.com/SpeciesFileGroup/taxonworks/issues/2279

## [0.18.0] - 2021-05-14

### Added

- Added `destroyed_redirect` to object radial JSON
- "Not specified" facet to Filter nomenclature [#2226]
- New extract task interface [#1934]
- citation experiment `/api/v1/cite/count_valid_species?taxon_name=Pteromalus` [#2230]
- jsconfig.json for Visual Studio Code
- Image matrix viewer in Image matrix
- Image matrix button in observation dashboard task
- Image matrix link in Interactive keys task
- Export scss vars to javascript
- Pagination count in Filter nomenclature
- OTU depictions column on view mode in Image matrix task
- Grid table component
- SVG Icon component
- OTU depictions draggable in image matrix
- Observations depictions in Browse OTU
- `Ctrl/Alt + V` shortcut for New Collecting event in Comprehensive task [#2248]
- Zoom button in comprehensive form

### Changed

- CollectingEvent autocomplete/object_Tag only shows verbatim lat/long
- Removed `allow_destroy` from object radial JSON
- Made returning count from /controlled_vocabulary_terms optional # @jlpereira Potentially UI breaking check for use, and add &count=true to request if required
- Removed quantification fields from Extract
- Warning message on nuke action in Grid digitize task [#2229]
- Upgraded from Ruby version 2.7.2 to 2.7.3
- Upgraded to Node 14 LTS
- Updated Ruby gems and Node packages
- node-sass to dart-sass
- Refactor image matrix edit table
- Webpack configuration to export sass vars
- Images size in image section on Browse otu

### Fixed

- JSON for geographic area parents (no parent raise)
- Hide soft validation section if is empty in New collecting events task
- 404 error when deleting records from data interfaces [#2223]
- Rank order on New combination preview
- Redirect after destroy a combination [#2169]
- Drag and drop depictions in Image Matrix
- Georeference error message in comprehensive task [#2222]
- Number of uses not displayed in Uniquify people task [#2219]
- SVG Image box in comprehensive [#2262]

[#1934]: https://github.com/SpeciesFileGroup/taxonworks/issues/1934
[#2169]: https://github.com/SpeciesFileGroup/taxonworks/issues/2169
[#2219]: https://github.com/SpeciesFileGroup/taxonworks/issues/2219
[#2222]: https://github.com/SpeciesFileGroup/taxonworks/issues/2222
[#2223]: https://github.com/SpeciesFileGroup/taxonworks/pull/2223
[#2226]: https://github.com/SpeciesFileGroup/taxonworks/pull/2226
[#2229]: https://github.com/SpeciesFileGroup/taxonworks/issues/2229
[#2230]: https://github.com/SpeciesFileGroup/taxonworks/issues/2230
[#2248]: https://github.com/SpeciesFileGroup/taxonworks/issues/2248

## [0.17.1] - 2021-04-30

### Added

- Moved endpoints to own model file
- Permit params on client side
- OTU picker on new observation matrix [#2209]

### Fixed

- Frame overlaps in interactive key task [#2202]
- Parse coordinate characters on comprehensive and new collecting event tasks
- Hide row/column panel on new observation matrix
- Soft validation section is always visible [#2211]
- Ambiguous column problem in query for previous/next collecting event navigation.
- Merge people count [#2218]

### Changed

- Replaced 1KB minimum image file size restriction with dimensions check (16 pixels minimum each) [#2201]
- Switch selector on new observation matrix
- Increment pdf filesize to 512MB [#2212]
- Updated gems and npm packages

[#2201]: https://github.com/SpeciesFileGroup/taxonworks/issues/2201
[#2202]: https://github.com/SpeciesFileGroup/taxonworks/issues/2202
[#2209]: https://github.com/SpeciesFileGroup/taxonworks/issues/2209
[#2211]: https://github.com/SpeciesFileGroup/taxonworks/issues/2211
[#2212]: https://github.com/SpeciesFileGroup/taxonworks/issues/2212
[#2218]: https://github.com/SpeciesFileGroup/taxonworks/issues/2218

## [0.17.0] - 2021-04-23

### Added

- Adds SoftValidation component with fix buttons, and wrench (goto fix) links [#207]
- Database index on `Identifiers#cached`
- Tests for base #next/#previous [#2163]
- `create_backup_directory` flag to create backup directory if it does not exist for taxonworks rake tasks requiring `backup_directory`.
- Edit inline options on edit/new loan task [#2184]
- Shortcut legend on new taxon name task
- Help tip and placeholder for definition in Manage controlled vocabulary task [#2196]

### Fixed

- Bad `project_token` to API should not raise
- Descriptor::Qualitative destruction destroys rather than raises when character states unused.
- Previous navigation [#2163]
- Documenting source doesn't add source to project [#2172]
- Added missing params biocuration_class_ids and biological_relationship_ids to collection_objects_controller filter params. [skip-ci]
- incorrect author string for misspelled combination is fixed
- Missing data migration for `ObservationMatrixColumnItem::SingleDescriptor` to `ObservationMatrixColumnItem::Single:Descriptor`
- Show observation matrices count on radial object [#2158]
- Overflow on New observation matrix [#2168]
- Clear geographic area after reset [#2174]
- PK sequence not set up properly on project export
- Local identifiers' cached values not being updated when updating namespace [#2175]
- Uncertainty sign not populating in label [#2109]
- Pressing the reset button doesn't reset the by attribute facet in Filter collection object [#2180]
- Fix routes in edit/new observation matrices task [#2198]

### Changed

- Refactor SoftValidations and params including specs [#1972][#768]
- Removed legacy non TaxonWorks agnostic import rake tasks (moving to their own repos)
- Updated script predicting masculine, feminine and neuter species name forms
- Changed how `GeographicArea#find_by_lat_long` is built (UNION, not OR)
- Changed TaxonName string for superspecies names
- Updated y18n node package to version 4.0.1 [#2160]
- Replaced Canvas for SVG radial menu
- Close radial object after select a matrix on observation matrices slice [#2165]
- Radial menu slices position

[#768]: https://github.com/SpeciesFileGroup/taxonworks/issues/768
[#207]: https://github.com/SpeciesFileGroup/taxonworks/issues/207
[#1972]: https://github.com/SpeciesFileGroup/taxonworks/issues/1972
[#2109]: https://github.com/SpeciesFileGroup/taxonworks/issues/2109
[#2163]: https://github.com/SpeciesFileGroup/taxonworks/issues/2163
[#2160]: https://github.com/SpeciesFileGroup/taxonworks/issues/2160
[#2168]: https://github.com/SpeciesFileGroup/taxonworks/issues/2168
[#2172]: https://github.com/SpeciesFileGroup/taxonworks/issues/2172
[#2175]: https://github.com/SpeciesFileGroup/taxonworks/issues/2175
[#2174]: https://github.com/SpeciesFileGroup/taxonworks/issues/2174
[#2184]: https://github.com/SpeciesFileGroup/taxonworks/issues/2184
[#2196]: https://github.com/SpeciesFileGroup/taxonworks/issues/2196
[#2198]: https://github.com/SpeciesFileGroup/taxonworks/issues/2198

## [0.16.6] - 2021-03-26

### Added

- Community stats for `/api/v1/stats` [#2061]
- Add by-project param for `/api/v1/stats` [#2056]

### Fixed

- `browse_otu_link` handles nil [#2155]

[#2056]: https://github.com/SpeciesFileGroup/taxonworks/issues/2056
[#2061]: https://github.com/SpeciesFileGroup/taxonworks/issues/2061
[#2155]: https://github.com/SpeciesFileGroup/taxonworks/issues/2155
[#2158]: https://github.com/SpeciesFileGroup/taxonworks/issues/2158
[#2165]: https://github.com/SpeciesFileGroup/taxonworks/issues/2165

## [0.16.5] - 2021-03-25

### Added

- softvalidation fix for transfer of type species into coordinate subgenus
- Link from Browse colleciton object to Browse OTU for current OTU det [#2154]
- Collection object filter params for preparation and buffered fields [#2118]
- Added soft_validations and fixes for coordinate name citations and roles.
- `/collection_objects/123/navigation.json` route/view
- Determination, OTU and repository smart selectors on New image task [#2101]
- Georeferences coordinates in label generate on New collecting event [#2107]
- Lock buttons on New image [#2101]
- Open PDF slider in all tabs [#2106]
- TaxonName autocomplete by internal id
- bind `alt/ctrl + f` to focus the search autocomplete [#2132]
- Annotations on Browse nomenclature
- Collectors facet on Filter collection objects task
- Preview use panel on Manage controlled vocabulary [#2135]

### Changed

- Renamed -`otus_redirect` to `browse_otu_link`
- Updated Protonym.list_of_coordinate_names query. It helps for soft validation.
- Nexus output file was modified to present full name of the of the taxon. TNT export was not changed.
- Lock background color [#2112]
- sortArray function now return a natural sort
- Open confirmation modal and focus new button on New taxon name
- Next and previous links for id and identifier on comprehensive task [#2134]
- Determiner facet on Filter collection objects task
- Updated gems (`bundle update` without altering `Gemfile`)

### Fixed

- updated softvalidation for non binominal names
- updated label for species-group rank TaxonName
- Compute print column divisions with barcode style labels [#1993]
- Object tag for TaxonNameRelationship inverted [#2100]
- Collection object filter, collecting event related params were not being passed [#1807]
- Collection object filter with/out facets, in part [#1455]
- CoLDP missing values for names without original combinations [#2146]
- Multiple parent OTUs via parent_otu_id raised in CoLDp export [#2011]
- Not being able to get pinboard items on some circumstances
- `Request-URI Too Large` loading georeferences on Browse OTU
- Tab order near parent when name is pinned [#2130]
- Spinner in distribution section on Browse OTU
- Destroying a container goes to 404 page [#2133]
- Missing Determiner param [#2119]
- Refresh status and relationship list on rank change [#2010]
- Remove map shapes after reset form on Filter collection objects
- Disabled `Create georeference from verbatim` button when latitude and longitude are not available [#2152]
- Fix create determinations and biocurations before turn off the spinner [#1991]

[#1993]: https://github.com/SpeciesFileGroup/taxonworks/issues/1993
[#1991]: https://github.com/SpeciesFileGroup/taxonworks/issues/1991
[#2100]: https://github.com/SpeciesFileGroup/taxonworks/issues/2100
[#2154]: https://github.com/SpeciesFileGroup/taxonworks/issues/2154
[#1455]: https://github.com/SpeciesFileGroup/taxonworks/issues/1455
[#1807]: https://github.com/SpeciesFileGroup/taxonworks/issues/1807
[#2114]: https://github.com/SpeciesFileGroup/taxonworks/issues/2114
[#2146]: https://github.com/SpeciesFileGroup/taxonworks/issues/2146
[#2010]: https://github.com/SpeciesFileGroup/taxonworks/issues/2010
[#2011]: https://github.com/SpeciesFileGroup/taxonworks/issues/2011
[#2101]: https://github.com/SpeciesFileGroup/taxonworks/issues/2101
[#2106]: https://github.com/SpeciesFileGroup/taxonworks/issues/2101
[#2107]: https://github.com/SpeciesFileGroup/taxonworks/issues/2107
[#2112]: https://github.com/SpeciesFileGroup/taxonworks/issues/2112
[#2118]: https://github.com/SpeciesFileGroup/taxonworks/issues/2118
[#2119]: https://github.com/SpeciesFileGroup/taxonworks/issues/2119
[#2130]: https://github.com/SpeciesFileGroup/taxonworks/issues/2130
[#2131]: https://github.com/SpeciesFileGroup/taxonworks/issues/2131
[#2132]: https://github.com/SpeciesFileGroup/taxonworks/issues/2132
[#2133]: https://github.com/SpeciesFileGroup/taxonworks/issues/2133
[#2152]: https://github.com/SpeciesFileGroup/taxonworks/issues/2133
[#2135]: https://github.com/SpeciesFileGroup/taxonworks/issues/2135

## [0.16.4] - 2021-03-09

### Added

- Multiple presnece/absence params for collection objects filter [#2080]
- Buffered field facets for collection object [#1456], [#1835]
- Filter collection objects by determiner (Person) [#1835]
- Tag smart selector on create collection object in New collecting event task [#2066]
- Year field on person source in new source task
- Create new biocuration and in relationship links in filter collection object
- Determiner in filter collection object
- HEIC image format support
- PDF drop box on new source task [#2094]
- Confirmation modal to clone source [#2099]
- Smart selector on attributions in Radial annotator [#2081]

### Fixed

- Soft validation scope for AssertedDistributions not scoped to taxon [#1971]
- Uniquifying 2 people attached to the same source raises [#2078]
- Render Source::Human cached with year, udpate `citation_tag` [#2067]
- Qualitative states in matrix row coder order correctly [#2076]
- Better source cached filter wildcards [#1557]
- Observation matrices hub link [#2071]
- Refresh button component [#2085]
- Update comprehensive url [#2096]
- `/units.json` called 2x [#2089]
- Edit `error radius` of a georeference in new collecting event task [#2087]
- Previous and next navigate navigation links [#2039]

### Changed

- Now using ImageMagick 7 instead of 6
- Production and development docker images are now based off a single base image
- Development docker environment uses rvm instead of rbenv (matching version manager that has been used for production)
- Updated npm packages

[#1971]: https://github.com/SpeciesFileGroup/taxonworks/issues/1971
[#2039]: https://github.com/SpeciesFileGroup/taxonworks/issues/2039
[#2078]: https://github.com/SpeciesFileGroup/taxonworks/issues/2078
[#2067]: https://github.com/SpeciesFileGroup/taxonworks/issues/2067
[#2076]: https://github.com/SpeciesFileGroup/taxonworks/issues/2076
[#1557]: https://github.com/SpeciesFileGroup/taxonworks/issues/1557
[#1835]: https://github.com/SpeciesFileGroup/taxonworks/issues/1835
[#1456]: https://github.com/SpeciesFileGroup/taxonworks/issues/1456
[#2080]: https://github.com/SpeciesFileGroup/taxonworks/issues/2080
[#2066]: https://github.com/SpeciesFileGroup/taxonworks/issues/2066
[#2071]: https://github.com/SpeciesFileGroup/taxonworks/issues/2071
[#2081]: https://github.com/SpeciesFileGroup/taxonworks/issues/2081
[#2085]: https://github.com/SpeciesFileGroup/taxonworks/issues/2085
[#2087]: https://github.com/SpeciesFileGroup/taxonworks/issues/2087
[#2089]: https://github.com/SpeciesFileGroup/taxonworks/issues/2089
[#2094]: https://github.com/SpeciesFileGroup/taxonworks/issues/2094
[#2096]: https://github.com/SpeciesFileGroup/taxonworks/issues/2096
[#2099]: https://github.com/SpeciesFileGroup/taxonworks/issues/2099

## [0.16.3] - 2021-02-26

### Added

- Additional date recognition format in date RegEx
- Pagination on Browse Annotations [#1438]
- New combination for subgenus [#748]
- Warn about unsaved changes on Accession metadata [#1858]

### Fixed

- `eventDate`/`eventTime` output format not being ISO8601-compliant [#1939]
- Some value label in Filter sources
- Dropzone error message
- Redirect to Image Matrix on OTU Radial [#2033]
- Race condition problem when generating dwc_occurrences indexing

### Changed

- Pagination in Filter sources
- Replaced geckodriver-helper with webdrivers gem
- Improvement sort table on collection object, source and nomenclature filters

[#748]: https://github.com/SpeciesFileGroup/taxonworks/issues/748
[#1438]: https://github.com/SpeciesFileGroup/taxonworks/issues/1438
[#1858]: https://github.com/SpeciesFileGroup/taxonworks/issues/1858
[#1939]: https://github.com/SpeciesFileGroup/taxonworks/issues/1939
[#2033]: https://github.com/SpeciesFileGroup/taxonworks/issues/2033

## [0.16.2] - 2021-02-18

### Added

- Additional date recognition format in date RegEx
- Fields with/out some value facet for Source filter [#2023]
- Keyword params to TaxonName API
- Adds database index to Sour title, year, author
- Keyword and/or logic in Tag facets (throughout) [#2026], [#2032]
- `/ap1/v1/stats` endpoint [#1871]
- `papertrail.json?object_global_id=`
- Quick label on collection object quick form [#2003]
- Lock biological relationship in radial object [#2036]
- Confirmation popup to delete a type material in comprehensive
- Tag facet to filter nomenclature [#2047]

### Changed

- Checkmark on verbatim should visible only
- Updated gems (`bundle update` without altering `Gemfile`)
- Updated node packages (`npm update` without altering `packages.json`)
- Changed `verbatim author` for `cached_author_year` in filter nomenclature
- Keywords styled after choice in Tag facet
- Keywords removed from all list after choice in Tag facet

### Fix

- Model LoanItem - Tagged batch adds tag, not object [#2051]
- Prevent non-loanable things being loaned [#2043]
- `ancestors` param properly permitted TaxonName api/filter
- TaxonName#name allowed spaces [#2009]
- Fix help tip of pinboard navigator shortcut
- Generate label button [#2002]
- Save collectors in new collecting event task [#2016]
- Fix image viewer on filter image task
- Image caption modal size [#2030]
- Set created loan object [#2042]
- Refactor edit load items [#2044]

[#2032]: https://github.com/SpeciesFileGroup/taxonworks/issues/2032
[#2051]: https://github.com/SpeciesFileGroup/taxonworks/issues/2051
[#2043]: https://github.com/SpeciesFileGroup/taxonworks/issues/2043
[#2026]: https://github.com/SpeciesFileGroup/taxonworks/issues/2026
[#2023]: https://github.com/SpeciesFileGroup/taxonworks/issues/2023
[#2009]: https://github.com/SpeciesFileGroup/taxonworks/issues/2009
[#1871]: https://github.com/SpeciesFileGroup/taxonworks/issues/1871
[#2002]: https://github.com/SpeciesFileGroup/taxonworks/issues/2002
[#2003]: https://github.com/SpeciesFileGroup/taxonworks/issues/2003
[#2012]: https://github.com/SpeciesFileGroup/taxonworks/issues/2012
[#2016]: https://github.com/SpeciesFileGroup/taxonworks/issues/2016
[#2030]: https://github.com/SpeciesFileGroup/taxonworks/issues/2030
[#2042]: https://github.com/SpeciesFileGroup/taxonworks/issues/2042
[#2044]: https://github.com/SpeciesFileGroup/taxonworks/issues/2044
[#2045]: https://github.com/SpeciesFileGroup/taxonworks/issues/2045
[#2047]: https://github.com/SpeciesFileGroup/taxonworks/issues/2047

## [0.16.1] - 2021-01-26

### Fixed

- Missing `depiction_object_type` on New image task [#1995]
- Sort case-insensitive [#1985]

[#1985]: https://github.com/SpeciesFileGroup/taxonworks/issues/1985
[#1995]: https://github.com/SpeciesFileGroup/taxonworks/issues/1995

## [0.16.0] - 2021-01-25

### Added

- New collecting event task [#1530]
- "Quick" collection objects options from new collecting event task
- New WKT georeference inputs
- Auto-georeference and date Collecting Events by depicting images with pertinent EXIF data
- Route linting specs
- Generate label (alpha), pastes values into print label input
- Collecting event navigation options (next/previous with/out <many things>
- Nested_attributes for Labels
- Collection object/and collecting event navigation options/bridges
- `/collecting_events/preview?<filter_params>` a preview look for brief tables
- Subclasses for labels:`Label::QrCode`, `Label::Code128`
- Include `rqrcode`, `barby` for barcode rendering
- Add `label` attribute to Label JSON response that renders QR code
- Add accommodation for printing pages of barcode-based labels
- Add `Georeference::Wkt` an anonymous WKT based georeference assertion
- Add option to disable name-casing when Person is created from `/people/new` [#1967]
- Full CASTOR (taxon names batch load) example template, CASTOR preview notices
- New ICZN class added: NoDiagnosisAfter1930AndRejectedBefore2000 for family-group names
- Add image attributions, original citation and editor options in image viewer [#1978]
- Browse current OTU button in Browse OTU

### Changed

- Moved buttons in collecting event on comprehensive task [#1986]
- Improved collecting event status in smart selector on comprehensive digitization
- Some tasks route names were "malformed" and renamed
- ENV variable`TAXONWORKS_TEST_LINTING=true` must now be `true`, not anything, to trigger linting specs
- Setting `Identifier#cached` uses a build getter to enable Label building
- Georeference validation requires CollectingEvent (enabled by proper use of `:inverse_of`)
- Tweak to how `pinned?` is calculated trying to eliminate database calls
- Minor cleanup of batch preview layouts
- Changed softvalidation message for names being on Official ICZN lists
- Fetch codecov, seedback and closure_tree gems from RubyGems.
- Updated gems (`bundle update` without altering `Gemfile`).
- Remove `no_leaves`= true from taxon name on filter images task [#1953]
- Turn off autocomplete feature on vue autocomplete [#1956]
- Limited CoLDP exports runtime to 1 hour and 2 attemps.
- Turn off autocomplete on new taxon name task
- Replaced display name attribute for object_label in parent autocomplete on New taxon name task
- Filter task by name only [#1962]
- Search geographic area by verbatim coordinates on new collecting event
- Show coordinates from verbatim georeference
- Parsed verbatim label to fields
- Parsed EXIF coordinates to verbatim fields
- Changed autocomplete label [#1988]
- Using newer biodiversity gem from official source
- Updated gems (`bundle update` without altering `Gemfile`)

### Fixed

- CoLDP [sic], errant chresonym, and basionym ids for misspellings
- Loan items reference proper housekeeping in table
- Line links of batch-preview results
- broken API download link for exported references [#1908]
- removed BASIS task stub [#1716]
- `/api/v1/notes` project scoping [#1958]
- `is_community?` reporting `false` for some models without `project_id`
- New source after cloning not display changes on authors / editors lists
- Edit taxon name firing multiple updates when updating gender [#1970]
- Correct image size on image viewer
- Save pages before clone person on new taxon name [#1977]
- Correct count display of attributions [#1979]
- Uncheck collecting event option [#1980]
- Trip Code/Identifier not visible in header of Edit collecting event [#1990]

[#1530]: https://github.com/SpeciesFileGroup/taxonworks/issues/1530
[#1716]: https://github.com/SpeciesFileGroup/taxonworks/issues/1716
[#1908]: https://github.com/SpeciesFileGroup/taxonworks/issues/1908
[#1949]: https://github.com/SpeciesFileGroup/taxonworks/issues/1949
[#1953]: https://github.com/SpeciesFileGroup/taxonworks/issues/1953
[#1956]: https://github.com/SpeciesFileGroup/taxonworks/issues/1956
[#1958]: https://github.com/SpeciesFileGroup/taxonworks/issues/1958
[#1963]: https://github.com/SpeciesFileGroup/taxonworks/issues/1963
[#1967]: https://github.com/SpeciesFileGroup/taxonworks/issues/1967
[#1970]: https://github.com/SpeciesFileGroup/taxonworks/issues/1970
[#1977]: https://github.com/SpeciesFileGroup/taxonworks/issues/1977
[#1978]: https://github.com/SpeciesFileGroup/taxonworks/issues/1978
[#1979]: https://github.com/SpeciesFileGroup/taxonworks/issues/1979
[#1980]: https://github.com/SpeciesFileGroup/taxonworks/issues/1980
[#1986]: https://github.com/SpeciesFileGroup/taxonworks/issues/1986
[#1988]: https://github.com/SpeciesFileGroup/taxonworks/issues/1988
[#1990]: https://github.com/SpeciesFileGroup/taxonworks/issues/1990

## [0.15.1] - 2020-12-14

### Added

- `Person` can not be active for > 119 years
- Show buffered values in `Task - Browse collection objects` [#1931]
- Default pin button on Uniquify people task
- Checkbox to Select/unselect all match people on Uniquify people task [#1921]
- Pixels to centimeter on new image task

### Changed

- Clean timeline display in `Task - Browse collection objects`
- `db:seed` displays password for created users and adds admin to Default project [#1913]
- Start date needs to be set before set end date on Housekeeping facet
- Bump node package `ini` from 1.3.5 to 1.3.7

### Fixed

- CVT smart selectors/pinboard scope broken [#1940][#1941]
- Image filter `ancestor_id` was to be `taxon_name_id` or `taxon_name_id[]` [#1916]
- Bad Image select_option sort [#1930]
- Housekeeping filter params now less restrictive [#1920] PENDING UI TEST
- ShallowPolymorphic called in `.json` form [#1928]
- Documentation of param names, examples, for the "CASTOR" taxon name batch load [#1926]
- `tw:db:load` task not handling settings reliably. [#1914]
- Set `pulse` attribute true on radial annotator for object with annotations on data views and Browse nomenclature task
- Invalid attribute `:note` in Note API result view.
- Malformed PDF exception handling in Document model.
- Clipboard copy shortcut
- Source hub link on Citations by source task
- Clean content editor after change a topic

[#1941]: https://github.com/SpeciesFileGroup/taxonworks/issues/1941
[#1940]: https://github.com/SpeciesFileGroup/taxonworks/issues/1940
[#1916]: https://github.com/SpeciesFileGroup/taxonworks/issues/1916
[#1931]: https://github.com/SpeciesFileGroup/taxonworks/issues/1931
[#1930]: https://github.com/SpeciesFileGroup/taxonworks/issues/1930
[#1920]: https://github.com/SpeciesFileGroup/taxonworks/issues/1920
[#1928]: https://github.com/SpeciesFileGroup/taxonworks/issues/1928
[#1926]: https://github.com/SpeciesFileGroup/taxonworks/issues/1926
[#1913]: https://github.com/SpeciesFileGroup/taxonworks/issues/1913
[#1914]: https://github.com/SpeciesFileGroup/taxonworks/issues/1914
[#1921]: https://github.com/SpeciesFileGroup/taxonworks/issues/1921

## [0.15.0] - 2020-11-30

### Added

- Export project database task [#1868]
- Additional collecting methods recognized from the collecting event label
- Added content filter, API endpoints [#1905]
- New greatly simplified controller concern `ShallowPolymorphic` for handling link b/w shallow routes and filters
- Note filter improvements, specs, new params, API exposure [#XXX]
- `person#sources` `has_many` (very slight potential for issues)
- Multiple new people filter params, see `lib/queries/person/filter.rb` [#1859]
- People can be Tagged
- Added image filter [#1454]
- Added image smart selector [#1832]
- Added `pixels_to_centimeter` to images [#1785]
- PENDING TEST - API - `sort` (with `classification`, `alphabetical` options) to `/taxon_names` [#1865]
- Taxon determination, citations and collecting event information in specimen record on browse OTU
- Serial facet on filter sources
- Pulse animation for radial annotator [#1822]
- OTU column in asserted distribution on Browse OTU [#1846]
- Radial annotator on Uniquify people task
- History title on Browse nomenclature
- otu_ids param on Image matrix task
- Open image matrix button on Interactive keys task
- Citations on image response
- View mode on image matrix
- Lock view option for smart selector
- Sortable option to lock column/rows on edit/new observation matrix task [#1895]
- Media Descriptor support on Matrix Row Coder [#1896]
- Free Text Descriptor support on Matrix Row Coder [#1896]
- Search source on New source task [#1899]
- Link to Browse OTU on New asserted distribution task [#1893]
- Link to Browse OTU on comprehensive specimen digitization [#1889]

### Fixed

- Potential issue (may be others) with CoLDP raising in the midst of large exports
- People filter role + name [#1662]
- Fix family synonym validation [#1892]
- Fix matrix view row order [#1881]
- CVT view helper bug with predicates
- Fixed database seeding bugs.
- Fixed display problem of OTUs without taxon name on Browse OTU
- Edit asserted distribution on quick forms
- Reference overflow on Browse nomenclature
- Date requested filled automatically [#1872]
- Remove collecting event on comprehensive specimen digitization [#1878]
- Loan smart selector DB query.
- Label overlap on menu on observation matrices view [#1894]
- Remove repository on comprehensive specimen digitization [#1897]

### Changed

- change the order of TaxonName softvalidation to bring the duplicate message on the top
- tweaked CoLDP `reified` id concept and use
- removed `most_recent_upates` from Content params
- removed `/contents/filter.json` endpoint, use `/contents.json`
- Deprecating `Concerns::Polymorphic` for `ShallowPolymorphic`, in progress, see Notes controller
- Note filter params `query_string` => `text`, `note_object_types[]` => `note_object_type[]`, `note_object_ids[]` => `note_object_id[]`, added corresponding non-array versions
- Moved `levenshtein_distance` to Query for general use
- Remove `people/123/similar` endpoint (used `/index`)
- Person filter `person_wildcards` is `person_wildcard`
- Person filter behaviour vs. `levenshtein_cuttof`
- cached_valid_taxon_name_id updated for combination after valid status is assigned.
- updated soft validation for 'Uncertain placement'
- [sic] changed to (sic) for misspelled bacterial names
- Additional date and geographical coordinate formats added to the Verbatim label RegEx parsers
- Observation matrix could be resolved without observation_matrix_id, only with otu_filter
- Running `rake db:seed` without `user_id`/`project_id` is now possible.
- Disabled hamburger menu when no functionality behind it on Browse OTU [#1737]
- No longer needed set user on User facet in filters
- Autocomplete label for original combination on New taxon name task
- Changed "n/a" to combination label on Browse nomenclature
- Create original citation in image matrix task
- Autocomplete list style
- Edit button color on type material species task [#1898]
- GitHub Actions used as main CI/CD provider
- Updated vulnerable node packages [#1912]

[#1905]: https://github.com/SpeciesFileGroup/taxonworks/issues/1905
[#1662]: https://github.com/SpeciesFileGroup/taxonworks/issues/1662
[#1859]: https://github.com/SpeciesFileGroup/taxonworks/issues/1859
[#1881]: https://github.com/SpeciesFileGroup/taxonworks/issues/1881
[#1454]: https://github.com/SpeciesFileGroup/taxonworks/issues/1454
[#1832]: https://github.com/SpeciesFileGroup/taxonworks/issues/1832
[#1785]: https://github.com/SpeciesFileGroup/taxonworks/issues/1785
[#1737]: https://github.com/SpeciesFileGroup/taxonworks/issues/1737
[#1865]: https://github.com/SpeciesFileGroup/taxonworks/issues/1865
[#1822]: https://github.com/SpeciesFileGroup/taxonworks/issues/1822
[#1846]: https://github.com/SpeciesFileGroup/taxonworks/issues/1846
[#1868]: https://github.com/SpeciesFileGroup/taxonworks/issues/1868
[#1872]: https://github.com/SpeciesFileGroup/taxonworks/issues/1872
[#1889]: https://github.com/SpeciesFileGroup/taxonworks/issues/1889
[#1893]: https://github.com/SpeciesFileGroup/taxonworks/issues/1893
[#1894]: https://github.com/SpeciesFileGroup/taxonworks/issues/1894
[#1895]: https://github.com/SpeciesFileGroup/taxonworks/issues/1895
[#1896]: https://github.com/SpeciesFileGroup/taxonworks/issues/1896
[#1897]: https://github.com/SpeciesFileGroup/taxonworks/issues/1897
[#1898]: https://github.com/SpeciesFileGroup/taxonworks/issues/1898
[#1899]: https://github.com/SpeciesFileGroup/taxonworks/issues/1899
[#1912]: https://github.com/SpeciesFileGroup/taxonworks/pull/1912

## [0.14.1] - 2020-10-22

### Added

- API - `type` to /roles/:id
- API - `year` to /taxon_names
- API - `include_roles` param to /people
- API - `taxon_name_author_ids[]=`, `taxon_name_author_ids_or` params to /taxon_names
- API - `collector_ids[]=`, `collector_ids_or` params to /collecting_events
- Shape on asserted distribution list [#1828]
- Row filter on Interactive keys task
- Interactive keys and image matrix buttons on observation matrix dashboard

### Fixed

- Wrong param attribute in topic smart selector on radial annotator [#1829]
- Show repository on Browse OTU
- Enable search after fill collecting event fields [#1833]
- Missing geo_json param on geographic_area request [#1840]

### Changed

- Exclude Roles from response from /api/v1/people by default
- Increased `max_per_page` to 10000
- Random words clashes mitigation: Project factory names made longer and `Faker` unique generator is reset only between specs instead of before each test.
- Removed pages field on topic section
- Improved verbatim date parsing
- Georeference scope over geographic area scope [#1841]

[#1454]: https://github.com/SpeciesFileGroup/taxonworks/issues/1454
[#1832]: https://github.com/SpeciesFileGroup/taxonworks/issues/1832
[#1785]: https://github.com/SpeciesFileGroup/taxonworks/issues/1785
[#1828]: https://github.com/SpeciesFileGroup/taxonworks/issues/1828
[#1829]: https://github.com/SpeciesFileGroup/taxonworks/issues/1829
[#1833]: https://github.com/SpeciesFileGroup/taxonworks/issues/1833
[#1840]: https://github.com/SpeciesFileGroup/taxonworks/issues/1840
[#1841]: https://github.com/SpeciesFileGroup/taxonworks/issues/1841
[#1878]: https://github.com/SpeciesFileGroup/taxonworks/issues/1878

## [0.14.0] - 2020-10-16

### Added

- Added additional date recognition format for RegEx
- Added OTU filter in the interactive key API
- Collecting Event API endpoints
- Collection Object API endpoints
- Biological Assertion API endpoints
- Asserted Distribution API endpoints
- New Otu API params
- People filter API endpoints [#1509]
- Identifier filter API endpoints [#1510]
- Source filter API endpoints [#1511]
- New Interactive Key task [#1810]
- New model for matrix based interactive keys which produce JSON for the Interactive Key task [#1810]
- `weight` field to descriptor
- Ancestors facet on filter nomenclature [#1791]
- TW_DISABLE_DB_BACKUP_AT_DEPLOY_TIME env var to disable built-in backup functionality at deploy/database-update time.
- Display coordinate type specimens [#1811]
- Changed background color header for invalid names on Browse OTU
- Taxonworks version in header bar when not running in sandbox mode

### Fixed

- Fixed radial navigator broken for some data [#1824]
- Fixed IsData position [#1805]
- Collecting event object radial metadata settings
- Webpack resolved_paths deprecation warning
- Missing /otus/:otu_id/taxon_determinations route
- tw:db:restore task not picking up database host settings
- Create citation on new combination without pages
- Param descriptor id on new descriptor task [#1798]
- Filter by user on filter nomenclature [#1780]
- Optimized selector queries for Loan model

### Changed

- Fix original author string for Plant names
- Additional date format added for date recognition RegEx
- Removed some attributes from api/v1 endpoints to simplify responses
- type_materials/:id.json includes `original_combination` string
- CoLDP references are full cached values, not partially passed
- Combination nomenclatural code inference drawn from members, not parent
- Some nomenclature rank related simbols moved to constants
- Load Images for coordinate OTUs [#1787]
- Extended New Image task upload timeout from 30 seconds to 10 minutes
- Updated rgeo-proj4 gem

[#1824]: https://github.com/SpeciesFileGroup/taxonworks/issues/1824
[#1805]: https://github.com/SpeciesFileGroup/taxonworks/issues/1805
[#1509]: https://github.com/SpeciesFileGroup/taxonworks/issues/1509
[#1510]: https://github.com/SpeciesFileGroup/taxonworks/issues/1510
[#1511]: https://github.com/SpeciesFileGroup/taxonworks/issues/1511
[#1780]: https://github.com/SpeciesFileGroup/taxonworks/issues/1780
[#1791]: https://github.com/SpeciesFileGroup/taxonworks/issues/1791
[#1787]: https://github.com/SpeciesFileGroup/taxonworks/issues/1787
[#1798]: https://github.com/SpeciesFileGroup/taxonworks/issues/1798
[#1810]: https://github.com/SpeciesFileGroup/taxonworks/pull/1810
[#1811]: https://github.com/SpeciesFileGroup/taxonworks/issues/1811

## [0.13.0] - 2020-09-22

### Changed

- Removed forced dependency on google-protobuf gem
- Updated gems
- Browse OTU page unifies coordinate OTUs for Asserted Distribution and Biological Associations [#1570]
- Handling for new unicode minutes, seconds symbols [#1526]
- Descriptor object radial paths
- Many specs related to dynamic observation matrix items
- Improvements to Descriptor autocomplete labels [#1727]
- Added `rake tw:maintenance:otus:missplaced_references` [#1439]
- Pdf viewer button on Documentation and Source views [#1693]
- Spinner for when converting verbatim to bibtex [#1710]
- Set OTU in determination when otu_id param is present on comprehensive task
- "Create georeference from verbatim" button in Parsed column on comprehensive task
- Sortable order for Type material, Biological association and Determinations on comprehensive task
- User facet on Filter nomenclature task [#1720]
- Pagination on Filter noemnclature task [#1724]
- Biological associations filter on Browse OTU

### Changed

- AssertedDistribution filter `otu_id` and `geographic_area_id` can now also take array form, e.g. `otu_id[]=`
- Preload all CSL styles via fixed constant, increasing boot speed [#1749]
- Return value format for Utilities::Geo.distance_in_meters changed from \[Float\] to \[String\]
- Data migration updating all `type` column values for matrix row/column items
- Tweaked JSON attribute response for matrix rows and columns very slightly
- Updated observation item types to properly nest them, inc. all downstream changes (Factories, etc.)
- Unfied matrix hooks in various places
- Updated some matrix related routes to point to tasks
- Updated respec `matrix` tag to `observation_matrix`
- Methods that write to cached should not fire callbacks, potential for [#1701]
- Using custom geckodriver-helper for Firefox 80 support
- Override browser shortcuts on task hotkeys [#1738]
- Biological associations section on Browse OTU
- TW now supports Postgres 12 [#1305]
- Replaced biodiversity with custom gem repo using IPC with gnparser processes
- Updated gems
- Character "΄" also accepted as minute specifier in coordinates parsing.

## Fixed

- Fixed LOW_PROBABILITY constant message
- Matrix rows/items prevent OTU (and collection object) from being destroyed [#1159]
- Scope of dynamic taxon name row item [#1747]
- Processing of values (in distance_in_meters) to limit significant digits of results of unit conversions. Decimal degrees not affected at this time. [#1512]
- Character state order not correct in Nexus format [#1574]
- Not able to destroy matrix rows or matrices [#1520], [#1123]
- Dynamic observeratoin matrix items not properly scoped/behaving [#1125]
- Destroy pdf pages before create new ones [#1680]
- Serial multiple updates did not update bibtex author field [#1709]
- Fix (likely) for pinboard items failing to remove [#1690]
- Better response for failed collecting event cloning [#1705]
- Cleaned up deprecated biological associations graph autcomplete [#1707]
- Colliding `namespace` method for identifiers breaks identifiers list [#1702]
- Graceful failed serial destroy response [#1703]
- Restored Show -> edit link [#1699]
- Enable search button after pick a collecting event date on Filter collection objects task [#1728]
- Misppeling collecting_event_ids parameter [#1729]
- Non-original combination authorship lacking parentheses [#1686]

[#1570]: https://github.com/SpeciesFileGroup/taxonworks/issues/1570
[#1749]: https://github.com/SpeciesFileGroup/taxonworks/issues/1749
[#1159]: https://github.com/SpeciesFileGroup/taxonworks/issues/1159
[#1747]: https://github.com/SpeciesFileGroup/taxonworks/issues/1747
[#1512]: https://github.com/SpeciesFileGroup/taxonworks/issues/1512
[#1526]: https://github.com/SpeciesFileGroup/taxonworks/issues/1526
[#1727]: https://github.com/SpeciesFileGroup/taxonworks/issues/1727
[#1574]: https://github.com/SpeciesFileGroup/taxonworks/issues/1574
[#1520]: https://github.com/SpeciesFileGroup/taxonworks/issues/1520
[#1123]: https://github.com/SpeciesFileGroup/taxonworks/issues/1123
[#1125]: https://github.com/SpeciesFileGroup/taxonworks/issues/1125
[#1439]: https://github.com/SpeciesFileGroup/taxonworks/issues/1439
[#1709]: https://github.com/SpeciesFileGroup/taxonworks/issues/1709
[#1680]: https://github.com/SpeciesFileGroup/taxonworks/issues/1680
[#1690]: https://github.com/SpeciesFileGroup/taxonworks/issues/1690
[#1693]: https://github.com/SpeciesFileGroup/taxonworks/issues/1693
[#1699]: https://github.com/SpeciesFileGroup/taxonworks/issues/1699
[#1701]: https://github.com/SpeciesFileGroup/taxonworks/issues/1701
[#1705]: https://github.com/SpeciesFileGroup/taxonworks/issues/1705
[#1707]: https://github.com/SpeciesFileGroup/taxonworks/issues/1707
[#1702]: https://github.com/SpeciesFileGroup/taxonworks/issues/1702
[#1703]: https://github.com/SpeciesFileGroup/taxonworks/issues/1703
[#1710]: https://github.com/SpeciesFileGroup/taxonworks/issues/1710
[#1720]: https://github.com/SpeciesFileGroup/taxonworks/issues/1720
[#1724]: https://github.com/SpeciesFileGroup/taxonworks/issues/1724
[#1738]: https://github.com/SpeciesFileGroup/taxonworks/issues/1738
[#1686]: https://github.com/SpeciesFileGroup/taxonworks/issues/1686
[#1305]: https://github.com/SpeciesFileGroup/taxonworks/pull/1305

## [0.12.17] - 2020-02-02

### Added

- Successfull source destroy message
- Pending - Definition field to BiologicalRelationship model and views [#1672]
- New button to (attempt to) convert verbatim sources to Bibtex via Crossref
- Model methods and attribute to change Source Verbatim to Bibtex [#1673]
- DOMPurify package to sanitize html
- List all Keyword and Topics in smart selector on filter source [#1675]
- Added data links tool in markdown editor (Ctrl/Alt-Shift-L) [#1674]
- Definition field on composer biological relationship task [#1672]

### Changed

- Unified can_destroy/edit methods
- Improved Source autocomplete with metadata/markup [#1681]
- Changed CoLDP download to use Catalog::Nomenclature as name source
- Replace SimpleMDE for EasyMDE
- Sort alphabetically bibliography style list on filter source
- Removed limit of download bibtex on filter source [#1683]
- Disable/enable destroy button from metadata on radial navigator [#1696]

### Fixed

- Non admins not able to destroy shared data [#1098]
- Pending confirmation: Include original combinations in CoLDP [#1204]
- Pending confirmation: Include forma/variety properly in CoLDP [#1203]
- Docker: Fixed path typo on clean up command
- Tag button on filter source [#1692]
- Overflow in taxon names list in new taxon name [#1688]
- Confidence button overlapped in new combination [#1687]

[#1098]: https://github.com/SpeciesFileGroup/taxonworks/issues/1098
[#1672]: https://github.com/SpeciesFileGroup/taxonworks/issues/1672
[#1673]: https://github.com/SpeciesFileGroup/taxonworks/issues/1673
[#1674]: https://github.com/SpeciesFileGroup/taxonworks/issues/1674
[#1681]: https://github.com/SpeciesFileGroup/taxonworks/issues/1681
[#1203]: https://github.com/SpeciesFileGroup/taxonworks/issues/1203
[#1204]: https://github.com/SpeciesFileGroup/taxonworks/issues/1204
[#1672]: https://github.com/SpeciesFileGroup/taxonworks/issues/1672
[#1675]: https://github.com/SpeciesFileGroup/taxonworks/issues/1675
[#1683]: https://github.com/SpeciesFileGroup/taxonworks/issues/1683
[#1687]: https://github.com/SpeciesFileGroup/taxonworks/issues/1687
[#1688]: https://github.com/SpeciesFileGroup/taxonworks/issues/1688
[#1692]: https://github.com/SpeciesFileGroup/taxonworks/issues/1692
[#1696]: https://github.com/SpeciesFileGroup/taxonworks/issues/1696

## [0.12.16] - 2020-08-24

### Added

- Highlight metadata that is not in this project in uniquify people task [#1648]
- Locks buttons on grid digitizer task [#1599]
- Option to export styled bibliography on filter sources task [#1652]
- Edit button in content section on radial object [#1670]

### Changed

- Drag button style on new taxon name [#1669]
- Removed SimpleMDE lib from ruby assets and added to npm dependencies
- Allow taxon name type relationships to be cited [#1667]

### Fixed

- BibTex html no longer escaped [#1657]
- Some of the elements of the form are not accessible on overflow. [#1661]
- Populate masculine, feminine and neuter on gender form [#1665]
- Markdown render on Browse OTU [#1671]

[#1599]: https://github.com/SpeciesFileGroup/taxonworks/issues/1599
[#1648]: https://github.com/SpeciesFileGroup/taxonworks/issues/1648
[#1652]: https://github.com/SpeciesFileGroup/taxonworks/issues/1652
[#1657]: https://github.com/SpeciesFileGroup/taxonworks/issues/1657
[#1661]: https://github.com/SpeciesFileGroup/taxonworks/issues/1661
[#1665]: https://github.com/SpeciesFileGroup/taxonworks/issues/1665
[#1667]: https://github.com/SpeciesFileGroup/taxonworks/issues/1667
[#1669]: https://github.com/SpeciesFileGroup/taxonworks/issues/1669
[#1670]: https://github.com/SpeciesFileGroup/taxonworks/issues/1670
[#1671]: https://github.com/SpeciesFileGroup/taxonworks/issues/1671

## [0.12.15] - 2020-08-18

### Fixed

- Sqed hook initiated with String, not Class [#1654]

[#1654]: https://github.com/SpeciesFileGroup/taxonworks/issues/1654

## [0.12.14] - 2020-08-17

### Added

- Help tips in comprehensive specimen digitization task
- Help tips in new source task
- Type section in Browse OTUs task [#1615]
- Automatically filter sections by taxon rank in Browse OTUs task
- Rank string in browse nomenclature
- Pinboard navigator (Ctrl/Alt + G) [#1647]
- Filter by repository in filter collection objects [#1650]
- Hotkey for add element to pinboard (Ctrl/Alt + P)

### Fixed

- Collectors order in comprehensive specimen digitization
- Losses data of etymology form after set a gender
- Autocomplete component not encoding query params properly
- Random RGeo deserialization errors [#1553]

### Changed

- New combination redirect to the valid name [#1639]
- Rename comprehensive specimen digitization task card
- Updated chartkick gem [#1646]
- Improved verbatim date and geographic coordinates recognition
- Improved soft validation messages for coordinated species-group

[#1553]: https://github.com/SpeciesFileGroup/taxonworks/issues/1553
[#1615]: https://github.com/SpeciesFileGroup/taxonworks/issues/1615
[#1639]: https://github.com/SpeciesFileGroup/taxonworks/issues/1639
[#1646]: https://github.com/SpeciesFileGroup/taxonworks/pull/1646
[#1647]: https://github.com/SpeciesFileGroup/taxonworks/issues/1647
[#1650]: https://github.com/SpeciesFileGroup/taxonworks/issues/1650

## [0.12.13] - 2020-08-04

### Added

- Delete confirmation for original combinations [#1618]
- Delete confirmation for type specimens in new type specimen task
- Check if already exist an asserted combination with the same otu and geographic area in new asserted distribution task [#1329]
- Modal on duplicate original citations in radial annotator [#1576]
- Soft validations component for citations in radial annotator and tasks [#1552]
- Redirect to valid name in browse nomenclature [#446]
- sessionStorage for browse nomenclature autocomplete [#446]
- Observation matrices in radial object [#1527]
- Comprehensive task to taxon name radial [#934]
- Map on OTU radial in asserted distribution form [#856]
- Pin objects from list in filter sources
- Checkbox to make document public on list in radial annotator
- Title legend for "make default" icon in pinboard slide
- Checkbox to alternative between AND/OR filter for authors in filter sources
- Lep staged 2 layout for staged images [#1635]

### Changed

- Use amazing_print instead of awesome_print gem
- Cleanup and add spec basis for nomenclature tabular stats queries
- Improve/unify image modal [#1617]
- Replace repository and source autocompletes for smart selectors in new type material task
- Changed autosave behaviour in new asserted distribution task
- Gender list order in new taxon name task
- Page range soft validation message made less strict
- Original citation-related UI text
- Moved taxon name input search to right column in new taxon name
- Persons autosave in new taxon name
- Updated elliptic node package. [#1632]

### Fixed

- Flip object to subject label on type section in new taxon name task
- Shapes are possible to drag even if this option is not set up
- Columns size of georeference table [#1622]
- Webpacker host and port bind on docker container
- Wrong taxon name relationship soft validation message for genera
- Modal confirmation its not displaying in manage synonyms section [#1627]
- Manage synonyms includes combinations [#1628]
- Recent and per params in source filter and controller
- Missing ZIP dependency for docker images
- Attempting to return geographic areas in OTU smart selector on certain conditions

[#446]: https://github.com/SpeciesFileGroup/taxonworks/issues/446
[#856]: https://github.com/SpeciesFileGroup/taxonworks/issues/856
[#934]: https://github.com/SpeciesFileGroup/taxonworks/issues/934
[#1329]: https://github.com/SpeciesFileGroup/taxonworks/issues/1329
[#1527]: https://github.com/SpeciesFileGroup/taxonworks/issues/1527
[#1552]: https://github.com/SpeciesFileGroup/taxonworks/issues/1552
[#1576]: https://github.com/SpeciesFileGroup/taxonworks/issues/1576
[#1617]: https://github.com/SpeciesFileGroup/taxonworks/issues/1617
[#1618]: https://github.com/SpeciesFileGroup/taxonworks/issues/1618
[#1622]: https://github.com/SpeciesFileGroup/taxonworks/issues/1622
[#1627]: https://github.com/SpeciesFileGroup/taxonworks/issues/1627
[#1628]: https://github.com/SpeciesFileGroup/taxonworks/issues/1628
[#1632]: https://github.com/SpeciesFileGroup/taxonworks/pull/1632
[#1635]: https://github.com/SpeciesFileGroup/taxonworks/issues/1635

## [0.12.12] - 2020-07-22

### Fixed

- Seeing OTUs in Recent that do not belong to project [#1626]

[#1626]: https://github.com/SpeciesFileGroup/taxonworks/issues/1626

## [0.12.11] - 2020-07-14

### Changed

- Type material designations are now grouped by collection object in Browse OTUs (refs [#1614])

### Fixed

- Protonym parent priority soft validation [#1613]
- Type specimens count in Browse OTUs task
- Attempting to update containers as if them were collection objects in Grid Digitizer task [#1601]

[#1601]: https://github.com/SpeciesFileGroup/taxonworks/issues/1601
[#1613]: https://github.com/SpeciesFileGroup/taxonworks/issues/1613
[#1614]: https://github.com/SpeciesFileGroup/taxonworks/issues/1614

## [0.12.10] - 2020-07-07

### Added

- Smart selection source on new combination and citations annotator
- Parsed verbatim label on comprehensive specimen digitization task
- Soft validation in timeline on Browse OTUs [#1593]
- Topic facet in Filter Sources task [#1589]
- Counts on type specimen and specimen records sections on Browse OTUs
- Collecting method parsing in verbatim label text

### Changed

- Replaced vue-resource package by axios
- Disabled parallel upload on new image task [#1596]
- Default verbatim fields order on comprehensive specimen digitization
- Set radius error in verbatim georeference [#1602]
- Timeline filter.
- Missing High classification ranks on classfication autocomplete on new taxon name [#1595]
- Date and geo-coordinates parsing improvements
- Also update cached taxon name fields when Adjective or Participle is selected
- Repositories and Serials smart selectors' recent entries optimizations

### Fixed

- Filter collecting events was passing a wrong (changed name) parameters and structure for maps and geographic area
- Not showing up people list after a crossref source [#1597]
- Scroller in georeferences map modal
- Grid Digitizer task failing to update containerized specimens matched by identifiers [#1601]
- Specimen not associate with genus after create it in type section on new taxon name [#1604]
- Volume field only accepted numbers [#1606]
- Smart selectors not remove the previous selection after press new on New source task [#1605]
- Georeference methods `latitude` returning longitude and `longitude` latitude
- Smart selector overrides custom list after lists are loaded [#1608]
- Duplicate shortcut, using the same one for comprehensive specimen digitization and clipboard [#1612]
- Typo in taxon name relationship soft validation message.

[#1589]: https://github.com/SpeciesFileGroup/taxonworks/issues/1589
[#1593]: https://github.com/SpeciesFileGroup/taxonworks/issues/1593
[#1595]: https://github.com/SpeciesFileGroup/taxonworks/issues/1595
[#1596]: https://github.com/SpeciesFileGroup/taxonworks/issues/1596
[#1597]: https://github.com/SpeciesFileGroup/taxonworks/issues/1597
[#1601]: https://github.com/SpeciesFileGroup/taxonworks/issues/1601
[#1602]: https://github.com/SpeciesFileGroup/taxonworks/issues/1602
[#1604]: https://github.com/SpeciesFileGroup/taxonworks/issues/1604
[#1605]: https://github.com/SpeciesFileGroup/taxonworks/issues/1605
[#1606]: https://github.com/SpeciesFileGroup/taxonworks/issues/1606
[#1608]: https://github.com/SpeciesFileGroup/taxonworks/issues/1608
[#1612]: https://github.com/SpeciesFileGroup/taxonworks/issues/1612

## [0.12.9] - 2020-07-01

### Added

- Endpoint for verbatim label parsing (dates and geographic coordinates)

### Changed

- Display `[sic]` on misspellings of family-group full taxon names

### Fixed

- Containerized objects not showing up together [#1590]
- Citations by Source task not loading taxon names list [#1591]

[#1590]: https://github.com/SpeciesFileGroup/taxonworks/issues/1590
[#1591]: https://github.com/SpeciesFileGroup/taxonworks/issues/1591

## [0.12.8] - 2020-06-29

### Added

- Set autofocus on source and geographic area in OTU radial asserted distribution form
- `/otus/123/coordinate.json` endpoint - all OTUs coordinate with this one (refs [#1585])
- Autosave on new asserted distribution task

### Changed

- Unauthorized json response
- Better error handle for vue-autocomplete
- Replaced old method to handle ajax call in all tasks
- Updated relationships filter param on new taxon name task (refs [#1584])
- ControlledVocabularyTerm model no longer requires SKOS with URI (refs [#1562], [#1561])
- Improved sorting of objects in the Browse Nomenclatue task
- Updated dwc-archive gem to version 1.1.1

### Fixed

- Topic `select_optimized` controller method crash
- Recent list of biological associations not working due to the use of incorrect table

[#1561]: https://github.com/SpeciesFileGroup/taxonworks/issues/1561
[#1562]: https://github.com/SpeciesFileGroup/taxonworks/issues/1562
[#1584]: https://github.com/SpeciesFileGroup/taxonworks/issues/1584
[#1585]: https://github.com/SpeciesFileGroup/taxonworks/issues/1585

## [0.12.7] - 2020-06-26

### Added

- Taxon name status and relationships soft validations display in Browse Nomenclature task
- Interface to select OTUs and create rows in Observation Matrices Dashboard task
- Autosave system in New Taxon Name task (refs [#649])
- Etymology filter in Nomenclature Filter task (refs [#1549])
- Added new shortcuts for Comprehensive Digitization, New Type Specimen, New Taxon Name and Browse Nomenclature tasks
- Classification section in New Taxon Name task
- Spec to test md5 of multi-line verbatim labels (refs [#1572])
- Display classifications alongside relationships in Browse Nomenclature task
- Add children and add sibling buttons in New Taxon Name task (refs [#1503])
- Link to create new serial on smart selector of New Source tast
- Semantic section coloration in Browse OTU task (refs [#1571])
- Rank prediction in New Taxon Name task (refs [#1054])

### Changed

- Optimized recently used geographic area and sources search
- Improved part of speech and etymology soft validation messages
- Year suffix and pages are now also used when sorting citations in Browse Nomenclature task
- Replaced old geographic area smart selector with newer version
- Swapped 'Masculine' and 'Femenine' positions in New Taxon Name task (refs [#660])
- Replaced uses of `find_each` with `each` (refs [#1548])
- Refactored New Taxon Name front end code
- Display text of some taxon name relationships
- Autocomplete visible in all tabs of smart selector
- OTU autocomplete searches now also matches by common names (refs [#869])
- Browse Taxa task renamed to Browse OTU
- Using unreleased closure_tree code from official repo to address deprecation warning messages
- "valid by default" no longer displayed when a relationship exists in New Taxon Name task (refs [#1525])
- Improvements in BibTex and New Source task UI
- Improvements in role picker and smart selectors in Comprehensive Collection Object Form and New Source tasks
- Optimized some filters for some smart selectors (refs [#1534])
- Smart selector for sources no longer ordered by name
- Some minor UI tweaks in some places
- Updated ruby gems

### Fixed

- Recently used objects code on some models
- Collection Object Filter task not filternig by type material type ([#1551])
- Forms not being cleared when pressing `new` on Compose Biological Relationships task ([#1563])
- Not getting the full list of topics when clicking all in `Radial annotator -> Citation -> Topic` ([#1566])
- Showing name instead of the short name in `Radial Annotator -> Identifiers -> Preview` ([#1567])
- `create` button keeps disabled when creating a new citation fails in `Radial annotator -> Citation` ([#1568])
- Incorrect method call in Match Georeference task view
- Display of misspellings on taxon name relationships
- Femenine and neuter names ending in '-or' not being accepted ([#1575])
- Spinner not disabled when entering malformed URIs in Manage Controlled Vocabulary task form ([#1561])
- "--None--" results obscuring buttons until clicking off the record ([#1558])

[#649]: https://github.com/SpeciesFileGroup/taxonworks/issues/649
[#660]: https://github.com/SpeciesFileGroup/taxonworks/issues/660
[#869]: https://github.com/SpeciesFileGroup/taxonworks/issues/869
[#1054]: https://github.com/SpeciesFileGroup/taxonworks/issues/1054
[#1503]: https://github.com/SpeciesFileGroup/taxonworks/issues/1503
[#1525]: https://github.com/SpeciesFileGroup/taxonworks/issues/1525
[#1534]: https://github.com/SpeciesFileGroup/taxonworks/issues/1534
[#1548]: https://github.com/SpeciesFileGroup/taxonworks/issues/1548
[#1549]: https://github.com/SpeciesFileGroup/taxonworks/issues/1549
[#1551]: https://github.com/SpeciesFileGroup/taxonworks/issues/1551
[#1558]: https://github.com/SpeciesFileGroup/taxonworks/issues/1558
[#1561]: https://github.com/SpeciesFileGroup/taxonworks/issues/1561
[#1563]: https://github.com/SpeciesFileGroup/taxonworks/issues/1563
[#1566]: https://github.com/SpeciesFileGroup/taxonworks/issues/1566
[#1567]: https://github.com/SpeciesFileGroup/taxonworks/issues/1567
[#1568]: https://github.com/SpeciesFileGroup/taxonworks/issues/1568
[#1571]: https://github.com/SpeciesFileGroup/taxonworks/issues/1571
[#1572]: https://github.com/SpeciesFileGroup/taxonworks/issues/1572
[#1575]: https://github.com/SpeciesFileGroup/taxonworks/issues/1575

## [0.12.6] - 2020-06-12

### Added

- CHANGELOG.md
- Matrix observation filters
- Full backtrace in exception notification
- `count` and several other basic default units to Descriptors [#1501]
- Basic Observation::Continuous operators
- Linked new Descriptor form to Task - New descriptor

### Changed

- Updated node packages and changed webpacker configuration
- Progress on fix for [#1420]: CoLDP - Name element columns only getting populated for not valid names
- Made TaxonNameClassification scopes more specific to allow citation ordering (refs [#1040])

### Fixed

- Minor fix in observation matrix dashboard
- Potential fix for `PG::TRDeadlockDetected` when updating taxon name-related data

[#1420]: https://github.com/SpeciesFileGroup/taxonworks/issues/1420
[#1040]: https://github.com/SpeciesFileGroup/taxonworks/issues/1040
[#1501]: https://github.com/SpeciesFileGroup/taxonworks/issues/1501

## [0.12.5] - 2020-06-08

### Added

- Default unit selector for sample character in New Descriptor task ([#1533])
- 'None' option for unit selector in Matrix Row Encoder task
- New Descriptor units

### Changed

- Updated websocket-extensions node package
- Optimized smart selector refresh
- Improved removal error message when source is still in use by some project

### Fixed

- Language selector backend bug
- Sort by page on Citations by Source task ([#1536])
- Removed duplicate `destroy` on project sources controller

[#1533]: https://github.com/SpeciesFileGroup/taxonworks/issues/1533
[#1536]: https://github.com/SpeciesFileGroup/taxonworks/issues/1536

## [0.12.4] - 2020-06-05

### Added

- Pagination on New Observation Matrix task
- Hyperlink to Observation Matrices Dashboard task on New Observation Matrix task (#1532)
- New deletion warning messages on New Observation Matrix task

### Changed

- Renamed New Matrix task to New Observation Matrix
- Citations are now saved without locking on New Taxon Name task
- Updated gems (`bundle update` without altering `Gemfile`)
- Several optimizations on recently used objects retrieval for smart selectors

### Fixed

- Loosing input page numbers when switching tabs on New Taxon Name task

[#1532]: https://github.com/SpeciesFileGroup/taxonworks/issues/1532

[unreleased]: https://github.com/SpeciesFileGroup/taxonworks/compare/v0.26.2...development
[0.26.2]: https://github.com/SpeciesFileGroup/taxonworks/compare/v0.26.1...v0.26.2
[0.26.1]: https://github.com/SpeciesFileGroup/taxonworks/compare/v0.26.0...v0.26.1
[0.26.0]: https://github.com/SpeciesFileGroup/taxonworks/compare/v0.25.0...v0.26.0
[0.25.0]: https://github.com/SpeciesFileGroup/taxonworks/compare/v0.24.5...v0.25.0
[0.24.5]: https://github.com/SpeciesFileGroup/taxonworks/compare/v0.24.4...v0.24.5
[0.24.4]: https://github.com/SpeciesFileGroup/taxonworks/compare/v0.24.3...v0.24.4
[0.24.3]: https://github.com/SpeciesFileGroup/taxonworks/compare/v0.24.2...v0.24.3
[0.24.2]: https://github.com/SpeciesFileGroup/taxonworks/compare/v0.24.1...v0.24.2
[0.24.1]: https://github.com/SpeciesFileGroup/taxonworks/compare/v0.24.0...v0.24.1
[0.24.0]: https://github.com/SpeciesFileGroup/taxonworks/compare/v0.23.1...v0.24.0
[0.23.1]: https://github.com/SpeciesFileGroup/taxonworks/compare/v0.23.0...v0.23.1
[0.23.0]: https://github.com/SpeciesFileGroup/taxonworks/compare/v0.22.7...v0.23.0
[0.22.7]: https://github.com/SpeciesFileGroup/taxonworks/compare/v0.22.6...v0.22.7
[0.22.6]: https://github.com/SpeciesFileGroup/taxonworks/compare/v0.22.5...v0.22.6
[0.22.5]: https://github.com/SpeciesFileGroup/taxonworks/compare/v0.22.4...v0.22.5
[0.22.4]: https://github.com/SpeciesFileGroup/taxonworks/compare/v0.22.3...v0.22.4
[0.22.3]: https://github.com/SpeciesFileGroup/taxonworks/compare/v0.22.2...v0.22.3
[0.22.2]: https://github.com/SpeciesFileGroup/taxonworks/compare/v0.22.1...v0.22.2
[0.22.1]: https://github.com/SpeciesFileGroup/taxonworks/compare/v0.22.0...v0.22.1
[0.22.0]: https://github.com/SpeciesFileGroup/taxonworks/compare/v0.21.3...v0.22.0
[0.21.3]: https://github.com/SpeciesFileGroup/taxonworks/compare/v0.21.2...v0.21.3
[0.21.2]: https://github.com/SpeciesFileGroup/taxonworks/compare/v0.21.1...v0.21.2
[0.21.1]: https://github.com/SpeciesFileGroup/taxonworks/compare/v0.21.0...v0.21.1
[0.21.0]: https://github.com/SpeciesFileGroup/taxonworks/compare/v0.20.1...v0.21.0
[0.20.1]: https://github.com/SpeciesFileGroup/taxonworks/compare/v0.20.0...v0.20.1
[0.20.0]: https://github.com/SpeciesFileGroup/taxonworks/compare/v0.19.7...v0.20.0
[0.19.7]: https://github.com/SpeciesFileGroup/taxonworks/compare/v0.19.6...v0.19.7
[0.19.6]: https://github.com/SpeciesFileGroup/taxonworks/compare/v0.19.5...v0.19.6
[0.19.5]: https://github.com/SpeciesFileGroup/taxonworks/compare/v0.19.4...v0.19.5
[0.19.4]: https://github.com/SpeciesFileGroup/taxonworks/compare/v0.19.3...v0.19.4
[0.19.3]: https://github.com/SpeciesFileGroup/taxonworks/compare/v0.19.2...v0.19.3
[0.19.2]: https://github.com/SpeciesFileGroup/taxonworks/compare/v0.19.1...v0.19.2
[0.19.1]: https://github.com/SpeciesFileGroup/taxonworks/compare/v0.19.0...v0.19.1
[0.19.0]: https://github.com/SpeciesFileGroup/taxonworks/compare/v0.18.1...v0.19.0
[0.18.1]: https://github.com/SpeciesFileGroup/taxonworks/compare/v0.18.0...v0.18.1
[0.18.0]: https://github.com/SpeciesFileGroup/taxonworks/compare/v0.17.1...v0.18.0
[0.17.1]: https://github.com/SpeciesFileGroup/taxonworks/compare/v0.17.0...v0.17.1
[0.17.0]: https://github.com/SpeciesFileGroup/taxonworks/compare/v0.16.6...v0.17.0
[0.16.6]: https://github.com/SpeciesFileGroup/taxonworks/compare/v0.16.5...v0.16.6
[0.16.5]: https://github.com/SpeciesFileGroup/taxonworks/compare/v0.16.4...v0.16.5
[0.16.4]: https://github.com/SpeciesFileGroup/taxonworks/compare/v0.16.3...v0.16.4
[0.16.3]: https://github.com/SpeciesFileGroup/taxonworks/compare/v0.16.2...v0.16.3
[0.16.2]: https://github.com/SpeciesFileGroup/taxonworks/compare/v0.16.1...v0.16.2
[0.16.1]: https://github.com/SpeciesFileGroup/taxonworks/compare/v0.16.0...v0.16.1
[0.16.0]: https://github.com/SpeciesFileGroup/taxonworks/compare/v0.15.1...v0.16.0
[0.15.1]: https://github.com/SpeciesFileGroup/taxonworks/compare/v0.15.0...v0.15.1
[0.15.0]: https://github.com/SpeciesFileGroup/taxonworks/compare/v0.14.1...v0.15.0
[0.14.1]: https://github.com/SpeciesFileGroup/taxonworks/compare/v0.14.0...v0.14.1
[0.14.0]: https://github.com/SpeciesFileGroup/taxonworks/compare/v0.13.0...v0.14.0
[0.13.0]: https://github.com/SpeciesFileGroup/taxonworks/compare/v0.12.17...v0.13.0
[0.12.17]: https://github.com/SpeciesFileGroup/taxonworks/compare/v0.12.16...v0.12.17
[0.12.16]: https://github.com/SpeciesFileGroup/taxonworks/compare/v0.12.15...v0.12.16
[0.12.15]: https://github.com/SpeciesFileGroup/taxonworks/compare/v0.12.14...v0.12.15
[0.12.14]: https://github.com/SpeciesFileGroup/taxonworks/compare/v0.12.13...v0.12.14
[0.12.13]: https://github.com/SpeciesFileGroup/taxonworks/compare/v0.12.12...v0.12.13
[0.12.12]: https://github.com/SpeciesFileGroup/taxonworks/compare/v0.12.11...v0.12.12
[0.12.11]: https://github.com/SpeciesFileGroup/taxonworks/compare/v0.12.10...v0.12.11
[0.12.10]: https://github.com/SpeciesFileGroup/taxonworks/compare/v0.12.9...v0.12.10
[0.12.9]: https://github.com/SpeciesFileGroup/taxonworks/compare/v0.12.8...v0.12.9
[0.12.8]: https://github.com/SpeciesFileGroup/taxonworks/compare/v0.12.7...v0.12.8
[0.12.7]: https://github.com/SpeciesFileGroup/taxonworks/compare/v0.12.6...v0.12.7
[0.12.6]: https://github.com/SpeciesFileGroup/taxonworks/compare/v0.12.5...v0.12.6
[0.12.5]: https://github.com/SpeciesFileGroup/taxonworks/compare/v0.12.4...v0.12.5
[0.12.4]: https://github.com/SpeciesFileGroup/taxonworks/compare/v0.12.3...v0.12.4

---

The following versions predate this CHANGELOG. You may check the comparison reports generated by GitHub by clicking the versions below

| <!-- -->   | <!-- -->                                                                                                                                                                                                                                                                                                                                                                                                                                                                                                                            |
| ---------- | ----------------------------------------------------------------------------------------------------------------------------------------------------------------------------------------------------------------------------------------------------------------------------------------------------------------------------------------------------------------------------------------------------------------------------------------------------------------------------------------------------------------------------------- |
| 0.12.x     | [0.12.3](2020-06-04) [0.12.2](2020-06-02) [0.12.1](2020-05-29) [0.12.0](2020-05-15)                                                                                                                                                                                                                                                                                                                                                                                                                                                 |
| 0.11.x     | [0.11.0](2020-04-17)                                                                                                                                                                                                                                                                                                                                                                                                                                                                                                                |
| 0.10.x     | [0.10.9](2020-04-03) [0.10.8](2020-03-27) [0.10.7](2020-03-26) [0.10.6](2020-03-18) [0.10.5](2020-03-11) [0.10.4](2020-03-04) [0.10.3](2020-02-25) [0.10.2](2020-02-22) [0.10.1](2020-02-21) [0.10.0](2020-02-20)                                                                                                                                                                                                                                                                                                                   |
| 0.9.x      | [0.9.8](2020-02-05) [0.9.7](2020-02-03) [0.9.6](2020-01-29) [0.9.5](2020-01-14) [0.9.4](2020-01-10) [0.9.3](2019-12-23) [0.9.2](2019-12-18) [0.9.1](2019-12-16) [0.9.0](2019-12-13)                                                                                                                                                                                                                                                                                                                                                 |
| 0.8.x      | [0.8.9](2019-12-11) [0.8.8](2019-12-09) [0.8.7](2019-12-06) [0.8.6](2019-12-06) [0.8.5](2019-11-27) [0.8.4](2019-11-26) [0.8.3](2019-11-22) [0.8.2](2019-11-21) [0.8.1](2019-11-19) [0.8.0](2019-11-16)                                                                                                                                                                                                                                                                                                                             |
| 0.7.x      | [0.7.4](2019-10-23) [0.7.3](2019-10-19) [0.7.2](2019-10-05) [0.7.1](2019-10-02) [0.7.0](2019-09-30)                                                                                                                                                                                                                                                                                                                                                                                                                                 |
| 0.6.x      | [0.6.1](2019-06-16) [0.6.0](2019-06-14)                                                                                                                                                                                                                                                                                                                                                                                                                                                                                             |
| 0.5.x      | [0.5.4](2019-05-02) [0.5.3](2019-05-02) [0.5.2](2019-04-23) [0.5.1](2019-04-18) [0.5.0](2019-04-10)                                                                                                                                                                                                                                                                                                                                                                                                                                 |
| 0.4.x      | [0.4.5](2018-12-14) [0.4.4](2018-12-06) [0.4.3](2018-12-04) [0.4.2](2018-12-04) [0.4.1](2018-11-28) [0.4.0](2018-11-08)                                                                                                                                                                                                                                                                                                                                                                                                             |
| 0.3.x (\*) | [0.3.16](2018-09-24) [0.3.15](2018-09-17) [0.3.14](2018-09-11) [0.3.13](2018-09-11) [0.3.12](2018-05-14) [0.3.11](2018-05-11) [0.3.9](2018-05-11) [0.3.7](2018-05-10) [0.3.6](2018-05-10) [0.3.4](2018-05-02) [0.3.3](2018-05-02) [0.3.2](2018-03-27) [0.3.1](2018-03-08) [0.3.0](2018-03-08)                                                                                                                                                                                                                                       |
| 0.2.x (\*) | [0.2.29](2018-02-05) [0.2.28](2017-07-19) [0.2.27](2017-07-19) [0.2.26](2017-07-16) [0.2.25](2017-07-12) [0.2.24](2017-07-12) [0.2.23](2017-07-11) [0.2.22](2017-07-11) [0.2.21](2017-07-10) [0.2.20](2017-07-10) [0.2.19](2017-07-10) [0.2.18](2017-07-10) [0.2.17](2017-07-10) [0.2.15](2017-07-10) [0.2.11](2017-07-10) [0.2.10](2017-07-10) [0.2.9](2017-07-10) [0.2.8](2017-07-10) [0.2.6](2017-07-10) [0.2.5](2017-07-10) [0.2.4](2017-07-10) [0.2.3](2017-07-10) [0.2.2](2017-07-10) [0.2.1](2017-07-10) [0.2.0](2017-07-10) |
| 0.1.x      | _Unreleased_                                                                                                                                                                                                                                                                                                                                                                                                                                                                                                                        |
| 0.0.x      | [0.0.10](2017-06-23) [0.0.9](2017-06-23) [0.0.8](2017-06-09) [0.0.6](2017-06-09) [0.0.5](2017-06-09) [0.0.4](2017-06-09) [0.0.3](2017-06-02) [0.0.2](2017-06-01) 0.0.1(\*\*) (2017-06-01)                                                                                                                                                                                                                                                                                                                                           |

_(\*) Missing versions have not been released._

_(\*\*) Report cannot be provided as this is the first release._

[0.12.3]: https://github.com/SpeciesFileGroup/taxonworks/compare/v0.12.2...v0.12.3
[0.12.2]: https://github.com/SpeciesFileGroup/taxonworks/compare/v0.12.1...v0.12.2
[0.12.1]: https://github.com/SpeciesFileGroup/taxonworks/compare/v0.12.0...v0.12.1
[0.12.0]: https://github.com/SpeciesFileGroup/taxonworks/compare/v0.11.0...v0.12.0
[0.11.0]: https://github.com/SpeciesFileGroup/taxonworks/compare/v0.10.9...v0.11.0
[0.10.9]: https://github.com/SpeciesFileGroup/taxonworks/compare/v0.10.8...v0.10.9
[0.10.8]: https://github.com/SpeciesFileGroup/taxonworks/compare/v0.10.7...v0.10.8
[0.10.7]: https://github.com/SpeciesFileGroup/taxonworks/compare/v0.10.6...v0.10.7
[0.10.6]: https://github.com/SpeciesFileGroup/taxonworks/compare/v0.10.5...v0.10.6
[0.10.5]: https://github.com/SpeciesFileGroup/taxonworks/compare/v0.10.4...v0.10.5
[0.10.4]: https://github.com/SpeciesFileGroup/taxonworks/compare/v0.10.3...v0.10.4
[0.10.3]: https://github.com/SpeciesFileGroup/taxonworks/compare/v0.10.2...v0.10.3
[0.10.2]: https://github.com/SpeciesFileGroup/taxonworks/compare/v0.10.1...v0.10.2
[0.10.1]: https://github.com/SpeciesFileGroup/taxonworks/compare/v0.10.0...v0.10.1
[0.10.0]: https://github.com/SpeciesFileGroup/taxonworks/compare/v0.9.8...v0.10.0
[0.9.8]: https://github.com/SpeciesFileGroup/taxonworks/compare/v0.9.7...v0.9.8
[0.9.7]: https://github.com/SpeciesFileGroup/taxonworks/compare/v0.9.6...v0.9.7
[0.9.6]: https://github.com/SpeciesFileGroup/taxonworks/compare/v0.9.5...v0.9.6
[0.9.5]: https://github.com/SpeciesFileGroup/taxonworks/compare/v0.9.4...v0.9.5
[0.9.4]: https://github.com/SpeciesFileGroup/taxonworks/compare/v0.9.3...v0.9.4
[0.9.3]: https://github.com/SpeciesFileGroup/taxonworks/compare/v0.9.2...v0.9.3
[0.9.2]: https://github.com/SpeciesFileGroup/taxonworks/compare/v0.9.1...v0.9.2
[0.9.1]: https://github.com/SpeciesFileGroup/taxonworks/compare/v0.9.0...v0.9.1
[0.9.0]: https://github.com/SpeciesFileGroup/taxonworks/compare/v0.8.8...v0.9.0
[0.8.9]: https://github.com/SpeciesFileGroup/taxonworks/compare/v0.8.8...v0.8.9
[0.8.8]: https://github.com/SpeciesFileGroup/taxonworks/compare/v0.8.7...v0.8.8
[0.8.7]: https://github.com/SpeciesFileGroup/taxonworks/compare/v0.8.6...v0.8.7
[0.8.6]: https://github.com/SpeciesFileGroup/taxonworks/compare/v0.8.5...v0.8.6
[0.8.5]: https://github.com/SpeciesFileGroup/taxonworks/compare/v0.8.4...v0.8.5
[0.8.4]: https://github.com/SpeciesFileGroup/taxonworks/compare/v0.8.3...v0.8.4
[0.8.3]: https://github.com/SpeciesFileGroup/taxonworks/compare/v0.8.2...v0.8.3
[0.8.2]: https://github.com/SpeciesFileGroup/taxonworks/compare/v0.8.1...v0.8.2
[0.8.1]: https://github.com/SpeciesFileGroup/taxonworks/compare/v0.8.0...v0.8.1
[0.8.0]: https://github.com/SpeciesFileGroup/taxonworks/compare/v0.7.3...v0.8.0
[0.7.4]: https://github.com/SpeciesFileGroup/taxonworks/compare/v0.7.3...v0.7.4
[0.7.3]: https://github.com/SpeciesFileGroup/taxonworks/compare/v0.7.2...v0.7.3
[0.7.2]: https://github.com/SpeciesFileGroup/taxonworks/compare/v0.7.1...v0.7.2
[0.7.1]: https://github.com/SpeciesFileGroup/taxonworks/compare/v0.7.0...v0.7.1
[0.7.0]: https://github.com/SpeciesFileGroup/taxonworks/compare/v0.6.1...v0.7.0
[0.6.1]: https://github.com/SpeciesFileGroup/taxonworks/compare/v0.6.0...v0.6.1
[0.6.0]: https://github.com/SpeciesFileGroup/taxonworks/compare/v0.5.4...v0.6.0
[0.5.4]: https://github.com/SpeciesFileGroup/taxonworks/compare/v0.5.3...v0.5.4
[0.5.3]: https://github.com/SpeciesFileGroup/taxonworks/compare/v0.5.2...v0.5.3
[0.5.2]: https://github.com/SpeciesFileGroup/taxonworks/compare/v0.5.1...v0.5.2
[0.5.1]: https://github.com/SpeciesFileGroup/taxonworks/compare/v0.5.0...v0.5.1
[0.5.0]: https://github.com/SpeciesFileGroup/taxonworks/compare/v0.4.5...v0.5.0
[0.4.5]: https://github.com/SpeciesFileGroup/taxonworks/compare/v0.4.4...v0.4.5
[0.4.4]: https://github.com/SpeciesFileGroup/taxonworks/compare/v0.4.3...v0.4.4
[0.4.3]: https://github.com/SpeciesFileGroup/taxonworks/compare/v0.4.2...v0.4.3
[0.4.2]: https://github.com/SpeciesFileGroup/taxonworks/compare/v0.4.1...v0.4.2
[0.4.1]: https://github.com/SpeciesFileGroup/taxonworks/compare/v0.4.0...v0.4.1
[0.4.0]: https://github.com/SpeciesFileGroup/taxonworks/compare/v0.3.16...v0.4.0
[0.3.16]: https://github.com/SpeciesFileGroup/taxonworks/compare/v0.3.15...v0.3.16
[0.3.15]: https://github.com/SpeciesFileGroup/taxonworks/compare/v0.3.14...v0.3.15
[0.3.14]: https://github.com/SpeciesFileGroup/taxonworks/compare/v0.3.13...v0.3.14
[0.3.13]: https://github.com/SpeciesFileGroup/taxonworks/compare/v0.3.12...v0.3.13
[0.3.12]: https://github.com/SpeciesFileGroup/taxonworks/compare/v0.3.11...v0.3.12
[0.3.11]: https://github.com/SpeciesFileGroup/taxonworks/compare/v0.3.9...v0.3.11
[0.3.9]: https://github.com/SpeciesFileGroup/taxonworks/compare/v0.3.7...v0.3.9
[0.3.7]: https://github.com/SpeciesFileGroup/taxonworks/compare/v0.3.6...v0.3.7
[0.3.6]: https://github.com/SpeciesFileGroup/taxonworks/compare/v0.3.4...v0.3.6
[0.3.4]: https://github.com/SpeciesFileGroup/taxonworks/compare/v0.3.3...v0.3.4
[0.3.3]: https://github.com/SpeciesFileGroup/taxonworks/compare/v0.3.2...v0.3.3
[0.3.2]: https://github.com/SpeciesFileGroup/taxonworks/compare/v0.3.1...v0.3.2
[0.3.1]: https://github.com/SpeciesFileGroup/taxonworks/compare/v0.3.0...v0.3.1
[0.3.0]: https://github.com/SpeciesFileGroup/taxonworks/compare/v0.2.29...v0.3.0
[0.2.29]: https://github.com/SpeciesFileGroup/taxonworks/compare/v0.2.28...v0.2.29
[0.2.28]: https://github.com/SpeciesFileGroup/taxonworks/compare/v0.2.27...v0.2.28
[0.2.27]: https://github.com/SpeciesFileGroup/taxonworks/compare/v0.2.26...v0.2.27
[0.2.26]: https://github.com/SpeciesFileGroup/taxonworks/compare/v0.2.25...v0.2.26
[0.2.25]: https://github.com/SpeciesFileGroup/taxonworks/compare/v0.2.24...v0.2.25
[0.2.24]: https://github.com/SpeciesFileGroup/taxonworks/compare/v0.2.23...v0.2.24
[0.2.23]: https://github.com/SpeciesFileGroup/taxonworks/compare/v0.2.22...v0.2.23
[0.2.22]: https://github.com/SpeciesFileGroup/taxonworks/compare/v0.2.21...v0.2.22
[0.2.21]: https://github.com/SpeciesFileGroup/taxonworks/compare/v0.2.20...v0.2.21
[0.2.20]: https://github.com/SpeciesFileGroup/taxonworks/compare/v0.2.19...v0.2.20
[0.2.19]: https://github.com/SpeciesFileGroup/taxonworks/compare/v0.2.18...v0.2.19
[0.2.18]: https://github.com/SpeciesFileGroup/taxonworks/compare/v0.2.17...v0.2.18
[0.2.17]: https://github.com/SpeciesFileGroup/taxonworks/compare/v0.2.15...v0.2.17
[0.2.15]: https://github.com/SpeciesFileGroup/taxonworks/compare/v0.2.11...v0.2.15
[0.2.11]: https://github.com/SpeciesFileGroup/taxonworks/compare/v0.2.10...v0.2.11
[0.2.10]: https://github.com/SpeciesFileGroup/taxonworks/compare/v0.2.9...v0.2.10
[0.2.9]: https://github.com/SpeciesFileGroup/taxonworks/compare/v0.2.8...v0.2.9
[0.2.8]: https://github.com/SpeciesFileGroup/taxonworks/compare/v0.2.6...v0.2.8
[0.2.6]: https://github.com/SpeciesFileGroup/taxonworks/compare/v0.2.5...v0.2.6
[0.2.5]: https://github.com/SpeciesFileGroup/taxonworks/compare/v0.2.4...v0.2.5
[0.2.4]: https://github.com/SpeciesFileGroup/taxonworks/compare/v0.2.3...v0.2.4
[0.2.3]: https://github.com/SpeciesFileGroup/taxonworks/compare/v0.2.2...v0.2.3
[0.2.2]: https://github.com/SpeciesFileGroup/taxonworks/compare/v0.2.1...v0.2.2
[0.2.1]: https://github.com/SpeciesFileGroup/taxonworks/compare/v0.2.0...v0.2.1
[0.2.0]: https://github.com/SpeciesFileGroup/taxonworks/compare/v0.0.10...v0.2.0
[0.0.10]: https://github.com/SpeciesFileGroup/taxonworks/compare/v0.0.9...v0.0.10
[0.0.9]: https://github.com/SpeciesFileGroup/taxonworks/compare/v0.0.8...v0.0.9
[0.0.8]: https://github.com/SpeciesFileGroup/taxonworks/compare/v0.0.7...v0.0.8
[0.0.7]: https://github.com/SpeciesFileGroup/taxonworks/compare/v0.0.6...v0.0.7
[0.0.6]: https://github.com/SpeciesFileGroup/taxonworks/compare/v0.0.5...v0.0.6
[0.0.5]: https://github.com/SpeciesFileGroup/taxonworks/compare/v0.0.4...v0.0.5
[0.0.4]: https://github.com/SpeciesFileGroup/taxonworks/compare/v0.0.3...v0.0.4
[0.0.3]: https://github.com/SpeciesFileGroup/taxonworks/compare/v0.0.2...v0.0.3
[0.0.2]: https://github.com/SpeciesFileGroup/taxonworks/compare/v0.0.1...v0.0.2<|MERGE_RESOLUTION|>--- conflicted
+++ resolved
@@ -7,6 +7,7 @@
 ## [unreleased]
 
 ### Added
+- Task to manage pubilcation of Content to PublicContent [#3004] in part
 - Task to merge taxon name relationships from one taxon to another [#3022]
 - Add `determiner_name_regex` to collection object filter [#3026]
 - API interactive key engine endpoint `/api/v1/observation_matrices/123/key.json`
@@ -20,9 +21,7 @@
 - Error code for merge people response
 
 ### Fixed
-<<<<<<< HEAD
 - Annotations panel doesn't display notes in Browse nomenclature
-=======
 - Wildcard matches on collecting event attributes failing
 - Select row in Observation matrices dashboard assigns incorrect ID
 - Last week citations stats in API showing values for images. [#3020]
@@ -30,12 +29,13 @@
 - Geographic areas download failing to generate CSV
 - Flip is not working propertly in Uniquify people task
 
+
+[#3004]: https://github.com/SpeciesFileGroup/taxonworks/issues/3004
 [#3022]: https://github.com/SpeciesFileGroup/taxonworks/issues/3022
 [#3026]: https://github.com/SpeciesFileGroup/taxonworks/issues/3026
 [#3020]: https://github.com/SpeciesFileGroup/taxonworks/issues/3020
 [#3019]: https://github.com/SpeciesFileGroup/taxonworks/pull/3018
 [#2855]: https://github.com/SpeciesFileGroup/taxonworks/issues/2855
->>>>>>> 0ab6452d
 
 ## [0.26.2] - 2022-06-05
 
