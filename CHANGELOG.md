--- conflicted
+++ resolved
@@ -121,11 +121,6 @@
 
 - Subsequent Name Form section in New taxon name [#3460]
 - Original form section in New taxon name
-<<<<<<< HEAD
-- Name relations to Catalogue of Life data package exports [#1211]
-=======
-- Type Materials to Catalogue of Life data package exports [#3213]
->>>>>>> aa28c22e
 
 ### Changed
 
