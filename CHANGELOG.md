--- conflicted
+++ resolved
@@ -19,12 +19,8 @@
 - OTUs can be loaned 2x [#2648]
 - Upgraded gems
 - Removed a loan item status 'Loaned on' (it's inferrred)
-<<<<<<< HEAD
+- Replaced Webrick with Puma (developers-only change)
 - Improved loan autocomplete metadata [#2485]
--
-=======
-- Replaced Webrick with Puma (developers-only change)
->>>>>>> 5f8912f5
 
 ### Fixed
 - View errors on rows with no metadata in DwC importer
@@ -169,7 +165,7 @@
 - CrossRef assigns the wrong serial when journal is not present (partial) [#2620]
 
 [#666]: https://github.com/SpeciesFileGroup/taxonworks/issues/666
-[#2407]: https://github.com/SpeciesFileGroup/taxonworks/issues/2407
+[#2407]: https://github.com/SpeciesFileGroup/taxonworks/issues/2407  
 [#2612]: https://github.com/SpeciesFileGroup/taxonworks/issues/2612
 [#2613]: https://github.com/SpeciesFileGroup/taxonworks/issues/2613
 [#2615]: https://github.com/SpeciesFileGroup/taxonworks/issues/2615
