--- conflicted
+++ resolved
@@ -11,16 +11,12 @@
 - Recent paramter to asserted distribution filter [#3086]
 
 ### Fixed
-<<<<<<< HEAD
 - Rendering type material label with document label failed
 - Failed attempts at destroying a Predicate no longer raise
 - Prevent some breaking raises for Georeferences with invalid shapes
-
-=======
 - Select all button doesn't work in Print labels task [#3093]
 
 [#3086]: https://github.com/SpeciesFileGroup/taxonworks/issues/3086
->>>>>>> 0ff2fa1c
 [#3092]: https://github.com/SpeciesFileGroup/taxonworks/issues/3092
 [#3093]: https://github.com/SpeciesFileGroup/taxonworks/issues/3093
 
