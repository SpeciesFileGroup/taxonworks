# Changelog

All (hopefully) notable changes to this project will be documented in this file.

The format is based on [Keep a Changelog](https://keepachangelog.com/en/1.0.0/),
This project <em>does not yet</em> adheres to [Semantic Versioning](https://semver.org/spec/v2.0.0.html) as the API is evolving and MINOR patches may be backwards incompatible.

## [unreleased]

### Added

- Added Emendavid status for ICN names [#3716]
- "CONFIRM" screen when editing a collecting event with > 100 attached COs [#3727]
- `epithet_only` parameter and facet to taxon name filter [#3589]
- Links for users profiles on project members list (only for administrators)
- Cursor and text to reveal project preference predicates can be reordered [#3736]
<<<<<<< HEAD
- DwC Exporter: export notes from most recent `TaxonDetermination` as `identificationRemarks`
=======
- Batch append collectors to Collecting Events within CE filter
>>>>>>> 3c96ba9b

### Changed

- DwC Occurrence Importer: Parse authorship information in typeStatus field
- DwC Exporter: `recordedBy` and `identifiedBy` fields use `First Prefix Last Suffix` order
- Project member list now has links for users profiles (only for administrators)

### Fixed

- Another project_id scope issue in Otu Filter
- Update DwcOccurence index endpoint
- Uniquify people: Always show radials for selected person
- Remove property doesn't work on Biological relationship composer
- Feet to meter conversion does not work as expected [#2110]
- OTUs autocomplete API endpoint ignoring `having_taxon_name_only` param

[#2110]: https://github.com/SpeciesFileGroup/taxonworks/issues/2110
[#3716]: https://github.com/SpeciesFileGroup/taxonworks/issues/3716
[#3727]: https://github.com/SpeciesFileGroup/taxonworks/issues/3727
[#3736]: https://github.com/SpeciesFileGroup/taxonworks/issues/3736

## [0.37.0] - 2023-12-14

### Added

- DwC `verbatimLabel` support [#2749]
- Preview option and results reports for filter based batch updates [#3690]
- Freeform digitization, draw shapes to stub CollectionObjects [#3113]
- `superfamily`, `tribe` and `subtribe` DwC terms now supported in occurrences importer [#3705]

### Changed

- Improved simplified taxonomy rendering
- Unifies all filter-originating batch updates to a common look and feel [#3690]
- Report file size to browser for downloads
- DwC Checklist Importer: blank `originalNameUsageID` skip original combination creation instead of erroring [#3680]

### Fixed

- Ordering of descriptors in TNT format [#3711]
- Some ObservationMatrix views/formats were broken or unavailable for preview
- DwC-A checklist importer: fix importer crash caused by nil parent
- Address rendering on loan form [#3645]
- Citation topic whitespace for paper catalog [#187]
- Source filter with duplicate results when coming from another filter [#3696]
- `ancestrify` parameter for Otu queries not scoping to TaxonNames correctly
- Filter source: BibTeX type facet
- Project data SQL export obfuscating all users instead of just non-members
- Project data SQL export outputting only two rows per hierarchy-related tables
- AssertedDistributions API index call failed when OTU not linked to taxon name
- Missing valid names in nomenclature match task
- DwC Occurrence Importer: prefer correct protonym spelling when misspelling matches current conjugation

[#187]: https://github.com/SpeciesFileGroup/taxonpages/issues/187
[#2749]: https://github.com/SpeciesFileGroup/taxonworks/issues/2749
[#3113]: https://github.com/SpeciesFileGroup/taxonworks/issues/3113
[#3645]: https://github.com/SpeciesFileGroup/taxonworks/issues/3645
[#3680]: https://github.com/SpeciesFileGroup/taxonworks/issues/3680
[#3690]: https://github.com/SpeciesFileGroup/taxonworks/issues/3690
[#3696]: https://github.com/SpeciesFileGroup/taxonworks/issues/3696

## [0.36.0] - 2023-11-30

### Added

- Staged image CollectionObjects are destroy if a) stubs and b) depictions are removed from them to another CollectionObject [#3172]
- `/api/v1/biological_associations/123/globi` (preview experiment)
- `/api/v1/biological_associations/123/resource_relationship` (preview experiment)
- BiologicalAssociations as raw TaxonWorks data`/api/v1/biological_associations.csv`
- BiologicalRelationships as raw TaxonWorks data`/api/v1/biological_relationships.csv`
- DwC ResourceRelationship extension (preview) [#2554]
- Taxonomy summary to CollectionObject summary report
- Metadata summary report from Filter BiologicalAssociations
- Biological associations simple table preview, sortable columns [#1946]
- GLOBI format table from Filter BiologicalAssociations (preliminary)
- Family by genera report from Filter BiologicalAssociations
- DwC ResourceRelationship extension preview from Filter BiologicalAssociations
- Visualize network from Filter BiologicalAssociations
- BiologicalRelationship can have Identifiers
- "ancestrify" option to TaxonName and Otu filters (adds ancestors of filter result)
- Auto UUIDs as new Identifier::Global::Uuid::Auto for models
- Auto UUIDs are created for BiologicalAssociations and OTUs
- Maintenance Task to add UUIDs to objects that can have them but don't
- TaxonName model to customize attributes
- TaxonNameRelationship model, added validation for the rank of type species and type genus.
- New source task: Person source
- Index view to API for /depictions
- Added extend[]=role_counts to /person/123.json
- Batch update OTU taxon_name within OTU filter [#3656]
- DwC Checklist importer: support "invalid", "incorrectOriginalSpelling" taxonomic Status
- DwC Checklist importer: option to match and update existing names rather than create new hierarchy from Root
- DwC Occurrence importer: search for repository URL

### Changed

- CachedMaps of ancestors are set for rebuild when a descendant Georeference or AssertedDistribution is created
- Radial annotator: Move selected source to the bottom in citation form [#3652]
- DwC Occurrence importer: more helpful protonym, institution error messages
- Filter interfaces: remove items from list instead redirect to data view [#3659]
- New BiologicalAssociation defaults to task, not old form
- Extracted CSV generating code to lib/export/csv

### Fixed

- Buttons to remove BiologicalProperties in composer failing [#3673]
- Could not destroy BiologicalRelationship if properties attached
- Some CollectionObject summary values were not scoped to filter query
- Filtering People returned duplicate values one name string searches
- BiologicalAssociations passed to TaxonNames missed object names
- Nulified cached values in Collecting Event, if Geographic area deleted [#3668]
- Match TaxonName based on original combination [#3365]
- Radial AD: Quick/recent selector broken on "Move". [#3640]
- New taxon name: Author panel overflow when source has a long link
- Edit Loan: Loans created without recipient or supervisor cannot be updated
- Fixed bug in DwC importer background processor that was not dealing with errored records.
- Browse OTU: autocomplete overflow [#3667]
- Comprehensive: Relationship doesn't show up on biological associations list [#3671]
- DwC Occurrence importer: protonyms could not be found if authorship information didn't match
- DwC Occurrence importer: protonyms could not be found if author was Person [#3677]
- DwC Checklist importer: empty `scientificNameAuthorship` field would cause row to error [#3660]
- DwC Checklist importer: subsequent combinations with synonym status whose parents are synonyms would cause row to error
- Could not set Repository Index Herbariorum flag in interface
- Uniquify People: autocomplete would not select people for merging if already present in Match people table

[#3172]: https://github.com/SpeciesFileGroup/taxonworks/issues/3172
[#1946]: https://github.com/SpeciesFileGroup/taxonworks/issues/1946
[#2554]: https://github.com/SpeciesFileGroup/taxonworks/issues/2554
[#3365]: https://github.com/SpeciesFileGroup/taxonworks/issues/3365
[#3640]: https://github.com/SpeciesFileGroup/taxonworks/issues/3640
[#3652]: https://github.com/SpeciesFileGroup/taxonworks/issues/3652
[#3656]: https://github.com/SpeciesFileGroup/taxonworks/issues/3656
[#3659]: https://github.com/SpeciesFileGroup/taxonworks/issues/3659
[#3660]: https://github.com/SpeciesFileGroup/taxonworks/issues/3660
[#3667]: https://github.com/SpeciesFileGroup/taxonworks/issues/3667
[#3668]: https://github.com/SpeciesFileGroup/taxonworks/issues/3668
[#3671]: https://github.com/SpeciesFileGroup/taxonworks/issues/3671
[#3673]: https://github.com/SpeciesFileGroup/taxonworks/issues/3673
[#3677]: https://github.com/SpeciesFileGroup/taxonworks/issues/3677

## [0.35.3] - 2023-11-13

### Added

- Radial collection object: Add repository [#3637]

### Changed

- CachedMaps (WebLevel1) is now based on "State" shapes only, improving resolution
- CachedMap build process adds pre-build step to greatly minimize overall number of spatial calculations
- CachedMap spatial calculations use a intersection + "smoothing" approach
- Also use year of publication to determine correct protonyn having homonyms [#3630]
- Improved error message when `typeStatus` name is a homonym in DwC occurrences importer [#3632]

### Fixed

- Duplicate loans appearing Loan filter [#3636]
- New source when cloned and saved is not added to the project sources [#3629]
- Sequence display when not a Primer
- CachedMap indexing speedups failed to properly utilize prior work
- Duplicate CachedMapRegister rows being created per object
- New Image task, second "Apply" button is not working #3628
- ' [sic]' not removed when searching for synonyms in database to compare with `typeStatus` in DwC occurrence importer [#3633]

[#3628]: https://github.com/SpeciesFileGroup/taxonworks/issues/3636
[#3628]: https://github.com/SpeciesFileGroup/taxonworks/issues/3628
[#3629]: https://github.com/SpeciesFileGroup/taxonworks/issues/3629
[#3630]: https://github.com/SpeciesFileGroup/taxonworks/pull/3630
[#3632]: https://github.com/SpeciesFileGroup/taxonworks/pull/3632
[#3633]: https://github.com/SpeciesFileGroup/taxonworks/pull/3633
[#3637]: https://github.com/SpeciesFileGroup/taxonworks/pull/3637

## [0.35.2] - 2023-11-07

### Changed

- Update Gemfiles
- CachedMap algorithm, now far more precise.
- Browse OTU: Image gallery section is now available for all ranks [#3612]
- Map saves tile preferences [#3619]

### Fixed

- Anyone can destroy a Community (Global) identifier on a Community object [#3601]
- Newfoundland/CAR mapping issue [#3588]
- Role callbacks interfered with creation of nested objects [#3622] !! Potentially breaking fix !!
- Queries to `/api/v1/sources` not scoping to project when `project_token` used [#3623]
- CollectionObject summary report tab clicks
- Cached map preview incorrect/default GeographicItem id for GeographicAreas
- Collection object summary report bad link
- Task Biological associations graph: Save fails when trying to update a graph
- Role picker doesn't show organization name when created [#3611]
- Spinner hangs when apply fails in New Images task [#3620]

[#3601]: https://github.com/SpeciesFileGroup/taxonworks/issues/3601
[#3588]: https://github.com/SpeciesFileGroup/taxonworks/issues/3588
[#3622]: https://github.com/SpeciesFileGroup/taxonworks/issues/3622
[#3623]: https://github.com/SpeciesFileGroup/taxonworks/issues/3623
[#3611]: https://github.com/SpeciesFileGroup/taxonworks/issues/3611
[#3612]: https://github.com/SpeciesFileGroup/taxonworks/issues/3612
[#3619]: https://github.com/SpeciesFileGroup/taxonworks/issues/3619
[#3620]: https://github.com/SpeciesFileGroup/taxonworks/issues/3620

## [0.35.1] - 2023-10-23

### Changed

- Doubled the number of favoritable tasks to 40 [#3600]
- Add record frame to Filter Source [#3615]

### Fixed

- TaxonPage stats, maybe, who knows at this point.
- Images for OTU type material expanded to all protonyms
- Reset project preferences [#3599]
- Project TSV dump permissions on server side
- Clone moved CVT, not cloned project

[#3600]: https://github.com/SpeciesFileGroup/taxonworks/issues/3600
[#3599]: https://github.com/SpeciesFileGroup/taxonworks/issues/3599
[#3615]: https://github.com/SpeciesFileGroup/taxonworks/issues/3615

## [0.35.0] - 2023-10-19

### Added

- Outdated names task for CollectionObjects (compare to COL) [#2585]
- Unified project data download task [#1009], in part
- Download project as zipped TSV tables in Download [#1009]
- CSV generating endpoints `/api/v1/taxon_names.csv` and `/api/v1/otus.csv`
- Filter CollectionObject links to "Collection Summary" task [#3434]
- CollectionObject type facet
- Coordinate and collecting event sections in Browse OTUs

### Changed

- Download routes now name files as `.tsv`
- CollectingEvent allowable max records made smart [#3590]
- Added `extend[]=attribution` to `/images/123.json`

### Fixed

- TaxonNameClassification download
- TaxonName `descendants` facet always included self, it shouldn't have
- Without document facet
- Object cloning in OriginRelationship caused infinite loops [#3594]
- Quote handling in API autocomplete calls
- Organization name not displaying in attribution copyright _label_
- Manage Controlled vocabulary term: CVT list is not reloading after clone them from other project
- Not possible to delete asserted distribution once added in radial object [#3591]
- Manage controlled vocabulary: Delete button doesn't work [#3593]

[#2585]: https://github.com/SpeciesFileGroup/taxonworks/issues/2585
[#1009]: https://github.com/SpeciesFileGroup/taxonworks/issues/1009
[#3593]: https://github.com/SpeciesFileGroup/taxonworks/issues/3593
[#3594]: https://github.com/SpeciesFileGroup/taxonworks/issues/3594
[#3590]: https://github.com/SpeciesFileGroup/taxonworks/issues/3590
[#3434]: https://github.com/SpeciesFileGroup/taxonworks/issues/3434
[#3591]: https://github.com/SpeciesFileGroup/taxonworks/issues/3591

## [0.34.6] - 2023-10-06

### Added

- WKT and GeoJSON endpoints for /geographic_items/123.wkt
- Clone ControlledVocabularies across projects [#3562]
- Batch move taxon names to a new parent within TaxonName filter [#3584]
- Batch update Source with a Serial within Source filter [#3561]
- Browse nomenclature hierachy nav counts of invalid/valid link to filter
- Reset forms for user preferences and project card favorites [#3545]
- Otu RCC5 relationships to the COLDP exporter [#3569]
- Filter images slice in radial linker [#3574]
- Name relations to Catalogue of Life data package exports [#1211]
- Type Materials to Catalogue of Life data package exports [#3213]
- Filter list: Add border to highlight the last row where a radial was opened [#3583]

### Changed

- Update Gemfile
- TaxonName stats metadata includes coordinate OTUs and synonyms of self
- Change map position in Filter collecting events [#3571]
- Add type material button is now blue [#3579]
- Radial navigator: close radial menu when slices are opened in a new tab/window clicking and pressing ctrl/shift/meta keys [#3582]

### Fixed

- Loans referencing containers have 'Total' properly calculated [#3035]
- TaxonDetermination sort order on CollectionObject comprehensive/browse... again [#1355]
- OTU API autocomplete not resolving to valid OTU
- Attribution rendering had cryptic license value [#3577]
- GeographicAreas not registering for some DWCA imports [#3575]
- New collecting event: georeference from verbatim button creates two identical georeferences [#3573]

[#3035]: https://github.com/SpeciesFileGroup/taxonworks/issues/3035
[#1355]: https://github.com/SpeciesFileGroup/taxonworks/issues/1355
[#3562]: https://github.com/SpeciesFileGroup/taxonworks/issues/3562
[#3584]: https://github.com/SpeciesFileGroup/taxonworks/issues/3584
[#3561]: https://github.com/SpeciesFileGroup/taxonworks/issues/3561
[#3545]: https://github.com/SpeciesFileGroup/taxonworks/issues/3545
[#3571]: https://github.com/SpeciesFileGroup/taxonworks/issues/3571
[#3573]: https://github.com/SpeciesFileGroup/taxonworks/issues/3573
[#3574]: https://github.com/SpeciesFileGroup/taxonworks/issues/3574
[#3577]: https://github.com/SpeciesFileGroup/taxonworks/issues/3577
[#3579]: https://github.com/SpeciesFileGroup/taxonworks/issues/3579
[#3582]: https://github.com/SpeciesFileGroup/taxonworks/issues/3582
[#3583]: https://github.com/SpeciesFileGroup/taxonworks/issues/3583

## [0.34.5] - 2023-09-26

### Added

- Cached map item report (linked from Filter OTUs)
- Depictions list on Filter image

### Changed

- Calls to `/api/v1` have a new key/value signature
- Staged image metadata field format from JSON to JSONB [#3446]
- Updated Ruby gems

### Fixed

- Batch import BibTeX failing on empty entries
- Chronology stats report
- ImportAttribute facet not working on any predicate searches
- Taxon name/otus filter order bug
- Staged image queries failing when multiple facets used [#3556]
- Citations list is truncated in Radial Annotator [#3560]
- DwC attributes are now showing in Stepwise determinations task
- Quick taxon name only works for species [#3554]
- Filter Images: Change `per` doesn't update the table [#3566]

[#3554]: https://github.com/SpeciesFileGroup/taxonworks/issues/3554
[#3556]: https://github.com/SpeciesFileGroup/taxonworks/issues/3556
[#3560]: https://github.com/SpeciesFileGroup/taxonworks/issues/3560
[#3566]: https://github.com/SpeciesFileGroup/taxonworks/issues/3566

## [0.34.4] - 2023-09-15

### Added

- ImportAttribute facets to various filters
- Project data curation issue tracking URL field (and to base API response) [#3550]
- Manual option to regenerate derivative images on Show Image
- API gallery endpoint `/depictions/gallery`
- Image quick forms, add depictions in the context of an image [#3540]
- Tables of data to nomenclature stats plots, with option to copy to clipboard
- With/out nomenclature date facet on filter nomenclature
- Determiners can be re-ordered (topmost, regardless of year, is preferred) [#1355]

### Changed

- Updated Gemfile
- Updated JS packages
- Derivative images strip EXIF and auto orient
- TaxonName autocomplete change to a strict match mode.
- Bold geographic levels in Type specimen panel in Browse OTU [#3544]

### Fixed

- Subqueries in unified filters were silently ignoring components of the query, e.g. fix spatial + subquery requests [#3552]
- Geographic level names not displaying on Browse OTU [#3553]
- Sqed images that fail processing will try again with slower method automatically [#3070] [#3443]
- TaxonName dynamic observation matrix row not properly scoped [#3454]
- OTU API autocomplete fails to sort results
- Duplicate type status per CollectionObject are not allowed [#3535]
- Edit/New taxon name: Author order for taxon name does not match author order of source [#3551]
- Some issues with order of roles (e.g. Determinations) in display [#1355]

[#1355]: https://github.com/SpeciesFileGroup/taxonworks/issues/1355
[#3443]: https://github.com/SpeciesFileGroup/taxonworks/issues/3443
[#3552]: https://github.com/SpeciesFileGroup/taxonworks/issues/3552
[#3553]: https://github.com/SpeciesFileGroup/taxonworks/issues/3553
[#3550]: https://github.com/SpeciesFileGroup/taxonworks/issues/3550
[#3070]: https://github.com/SpeciesFileGroup/taxonworks/issues/3070
[#3454]: https://github.com/SpeciesFileGroup/taxonworks/issues/3454
[#3535]: https://github.com/SpeciesFileGroup/taxonworks/issues/3535
[#3540]: https://github.com/SpeciesFileGroup/taxonworks/issues/3540
[#3544]: https://github.com/SpeciesFileGroup/taxonworks/issues/3544
[#3551]: https://github.com/SpeciesFileGroup/taxonworks/issues/3551

## [0.34.3] - 2023-09-05

### Added

- Task - Nomenclature by year plots [#2472]
- API for BiologicalRelationships -`api/v1/biological_relationships?extend[]=biological_property` [#3525]
- Organization to Attribution slice in Radial annotator [#3529]
- Delayed job queue `cached`, currently used in Role-related updates [#3437]
- Allow organization determiners in DwC occurrences importer

### Changed

- Error radius also captured as literal value in addition to conversion to error polygon [#3471]
- Batch update of collecting event geographic areas is now run in the background, limited to 250 record [#3527]
- Reverted index-based TaxonName autocomplete to comprehensive version
- Upgraded docker env to Postgis 3.4

### Fixed

- Missing synonym record for basionym in COLDP export [#3482]
- Fixed loan related links in several places [#3463]
- Common name language ISO when no language [#3530]
- Attribution displays owner/copyright holder Organization names [#3515]
- CollectingEvent filter fails on cached*geo*\* fields [#3526]
- Reviewing and Organization's related data
- CollectionObject timeline didn't show loans when object containerized [#3528]
- Browse Annotations "On" filter doesn't work [#3505]
- Georeferences are not cleaned after unset current collecting event in comprehensive specimen digitization task [#3533]
- Fix collection object pagination in Browse OTU

[#2472]: https://github.com/SpeciesFileGroup/taxonworks/issues/2472
[#3437]: https://github.com/SpeciesFileGroup/taxonworks/issues/3437
[#3471]: https://github.com/SpeciesFileGroup/taxonworks/issues/3471
[#3463]: https://github.com/SpeciesFileGroup/taxonworks/issues/3463
[#3527]: https://github.com/SpeciesFileGroup/taxonworks/issues/3527
[#3505]: https://github.com/SpeciesFileGroup/taxonworks/issues/3505
[#3515]: https://github.com/SpeciesFileGroup/taxonworks/issues/3515
[#3525]: https://github.com/SpeciesFileGroup/taxonworks/issues/3525
[#3526]: https://github.com/SpeciesFileGroup/taxonworks/issues/3526
[#3528]: https://github.com/SpeciesFileGroup/taxonworks/issues/3528
[#3529]: https://github.com/SpeciesFileGroup/taxonworks/issues/3529
[#3530]: https://github.com/SpeciesFileGroup/taxonworks/issues/3530
[#3533]: https://github.com/SpeciesFileGroup/taxonworks/issues/3533

## [0.34.2] - 2023-08-16

### Added

- Subsequent Name Form section in New taxon name [#3460]
- Original form section in New taxon name

### Changed

- New species name button is now always visible in Type section on New taxon name task
- Improve COLDP export delimiter usability [#3522]
- Updated Node packages and Ruby gems

### Fixed

- Role scoping broken, affecting things like Verifiers list [#3514]
- `api/v1/citation` failing on last page of results [#3524]
- Fix generation of Unit tray labels from Filter nomenclature
- Object graph view failing to render (controller object no longer available!?)
- People as sources missing missing relationship (broke object graph)
- Combinations in COLDP exports lack rank [#3516]
- Fix coldp.rb undefined method `iso8601` for nil:NilClass [#3512]
- Improve TaxonName autocomplete result prioritization [#3509]
- Clone button is not clearing input after cloning

[#3514]: https://github.com/SpeciesFileGroup/taxonworks/issues/3514
[#3524]: https://github.com/SpeciesFileGroup/taxonworks/issues/3524
[#3512]: https://github.com/SpeciesFileGroup/taxonworks/issues/3512
[#3516]: https://github.com/SpeciesFileGroup/taxonworks/issues/3516
[#3509]: https://github.com/SpeciesFileGroup/taxonworks/issues/3509
[#3460]: https://github.com/SpeciesFileGroup/taxonworks/issues/3460

## [0.34.1] - 2023-08-07

### Fixed

- No parent Otu returned for TaxonName with more than 1 OTU [#3414]
- Missing organization tab in Owner panel on New image task
- BibTeX download shows incorrect results on New source task [#3510]
- Asserted distribution API endpoint crashing when count is above 50

[#3510]: https://github.com/SpeciesFileGroup/taxonworks/issues/3510

## [0.34.0] - 2023-08-04

### Added

- `api/v1/data_attributes/brief` endpoint
- `api/v1/controlled_vocabulary_terms` endpoint
- Extracts are citable
- `modified` and `modifiedBy` fields to the COL data package exporter [#3464]
- Pagination to Labels and TypeMaterial .json endpoints [#3472]
- DataAttribute columns for CollectingEvent and TaxonName filters
- Added ranks for viruses
- CachedMap framework - compute low-resolution maps quickly [#3010]
- .json and .geojson endpoints implement CachedMaps at `/api/v1/otus/:id/inventory/distribution`
- Administrator dashboard for CachedMap status
- New indices for some name/cached related fields (Otu, TaxonName, Source)
- Batch update Geographic area radial to filter collecting events
- Customized API version of OTU autocomplete
- GBIF map tiles as an option on maps
- `Add related` option to nodes in Biological associations graph task
- Layout settings for New image task

### Changed

- Predicted adjectives for the epithets ending with -ger and -fer
- Optimized Gnfinder playground new-name detection
- Optimized `/api/v1/asserted_distribution`, also now uses `extend[]=geo_json` (disabled if > 50 records requested)
- Updated `/api/v1/biological_associations` to report full `taxonomy` [#3438]
- Updated Ruby gems
- Added date format recognition ####-##-## [#3453]
- Add hyperlinks to OTU labels in Filter biological associations table [#3444]
- Updated many relationships to validate based on presence of objects, rather than parameters
- Simplified behavior of Otu and TaxonName autocomplete to use new fuzzier indicies
- Clone loan button redirects to new loan task [#3462]
- Multiple improvements in DwC importers

### Fixed

- Georeference parsing didn't handle new Z
- Clearing PinboardItems by class
- Rendering TNT matrix labels
- Initializing new Extract when no Extracts present
- DataAttribute filter facet not working for non-exact matches
- Speed response for Filter's returning DataAttributes [#3452]
- Going from Image filter to others could result in duplicated rows
- DWCA Importer: Geographic Areas not imported [#1852]
- Error on catalog_helper: history_other_name
- Error on taxon_name_relationship on rank_name.
- Create new asserted distribution when `is_absent` is checked in New asserted distribution task
- Repository selection does not appear in Filter Collection Objects [#3430]
- Docker pointing to outdated base image.
- Global identifiers resolve check not honouring HTTPS
- Interactive keys were not properly scoping to projects in some cases
- Annotations were sometimes added to objects that no longer existed [#3445]
- Disable editing of imported rows in DwC importer task [#3469]
- Fixed URL hostname string matching in some places.
- Matrix Column Coder throws an error after autosave ends and observation to be saved no longer exists
- New line delimiter doesn't work in Filter collection object [#3480]

[#1852]: https://github.com/SpeciesFileGroup/taxonworks/issues/1852
[#3010]: https://github.com/SpeciesFileGroup/taxonworks/issues/3010
[#3430]: https://github.com/SpeciesFileGroup/taxonworks/issues/3430
[#3438]: https://github.com/SpeciesFileGroup/taxonworks/issues/3438
[#3444]: https://github.com/SpeciesFileGroup/taxonworks/issues/3444
[#3445]: https://github.com/SpeciesFileGroup/taxonworks/issues/3445
[#3452]: https://github.com/SpeciesFileGroup/taxonworks/issues/3452
[#3462]: https://github.com/SpeciesFileGroup/taxonworks/issues/3462
[#3464]: https://github.com/SpeciesFileGroup/taxonworks/issues/3464
[#3469]: https://github.com/SpeciesFileGroup/taxonworks/issues/3469
[#3472]: https://github.com/SpeciesFileGroup/taxonworks/issues/3472
[#3480]: https://github.com/SpeciesFileGroup/taxonworks/issues/3480

## [0.33.1] - 2023-05-25

### Added

- NOMEN batch importer error handling/reporting improvements [#3427]
- More annotation-related facets to Observations filter

### Changed

- Autocomplete requests optimized by speed
- NOMEN batch importer treats authors only as verbvatim, Roles are no longer created.
- Upgraded to Node 18 LTS

### Fixed

- Without depictions filter facets
- Descriptors facets referencing observation/matrix presence/absence
- Errors on taxon_name.rank_name and paper_catalogue.combination
- Documents facet in Source filter
- Documents from other projects appearing in count on radial annotator [#3348]
- Verbatim name contained 'Suffix' [#3425]
- Observation matrix facet doesn't work in Filter descriptors
- Lock Is original and Is absent checkboxes in citation form
- Pagination doesn't work correctly in Filter biological associations [#3426]
- Records per page doesn't work on page change in Citations by source task

[#3348]: https://github.com/SpeciesFileGroup/taxonworks/issues/3348
[#3425]: https://github.com/SpeciesFileGroup/taxonworks/issues/3425
[#3426]: https://github.com/SpeciesFileGroup/taxonworks/issues/3426
[#3427]: https://github.com/SpeciesFileGroup/taxonworks/issues/3427

## [0.33.0] - 2023-05-19

### Added

- Basic RCC5 support (= OtuRelationship) [#257]
- Unified filter to observation matrix integration [#3415]
- Biological associations can now be depicted
- Data depiction facets
- Biological associations filter annotation-based facets
- New stage-only staged image type [#3400]
- New left-t stage layout [#3367]
- `Add` button to add biological associations from `Related` modal in new biological associations task
- ImportDataset facet in Filter collection objects [#3419]

### Changed

- Updated author and year string for family-group names
- Recent predicate list
- Recent languages list
- People autocomplete
- GeographicArea autocomplete (exact match on alternate value)

### Fixed

- Nomen (was "castor") batch load was not assigning parent correctly [#3409]
- Source and People API endpoints don't try to authenticate [#3407]
- Date range in filter Collection Object not being applied [#3418]
- Year import in NOMEN (was "castor") import [#3411]
- PublicContent missing is_community? method preventing reporting.
- Loans dashboard fails to render when no loans are present
- Staged image processing when boundaries fail to be calculated and calculate incorrectly
- Bug with engine in interactive keys [#3416]
- Collection object classification summary [#3412]
- BibTeX typo [#3408]
- Includes `type material` and `type material observations` don't work in Filter images
- Changing the number of items per page or the page shows loan items that are not from the current loan in New/edit loan task [#3413]
- Sort by name gives an wrong order in filter nomenclature task

[#257]: https://github.com/SpeciesFileGroup/taxonworks/issues/257
[#3367]: https://github.com/SpeciesFileGroup/taxonworks/issues/3367
[#3400]: https://github.com/SpeciesFileGroup/taxonworks/issues/3400
[#3407]: https://github.com/SpeciesFileGroup/taxonworks/issues/3407
[#3408]: https://github.com/SpeciesFileGroup/taxonworks/issues/3408
[#3409]: https://github.com/SpeciesFileGroup/taxonworks/issues/3409
[#3411]: https://github.com/SpeciesFileGroup/taxonworks/issues/3411
[#3412]: https://github.com/SpeciesFileGroup/taxonworks/issues/3412
[#3413]: https://github.com/SpeciesFileGroup/taxonworks/issues/3413
[#3415]: https://github.com/SpeciesFileGroup/taxonworks/issues/3415
[#3416]: https://github.com/SpeciesFileGroup/taxonworks/issues/3416
[#3418]: https://github.com/SpeciesFileGroup/taxonworks/issues/3418
[#3419]: https://github.com/SpeciesFileGroup/taxonworks/issues/3419

## [0.32.3] - 2023-05-05

### Added

- Add/move/return collection objects from collection object filter [#3387]
- Interpretation help for `full name` facet in people filter [#3394]
- Total individuals to loan show/recipient form [#3398]
- Download SVG button in Biological associations graph task
- Related modal in Biological associations graph task
- Return BibTeX with `extend[]=bibtex` on calls to `/api/v1/sources`
- Related button to biological associations in Browse OTU
- Pagination for loan items in Edit/new loan task [#3391]
- Caption and figure label editable in Depictions list in Radial annotator [#3396]

### Changed

- Pagination headers are exposed via CORS [#3380]
- Updated bundle gems
- Ruby 3.2 is now required as minimum
- API /people and /sources resources no longer require authentication [#3385]
- The genus rank is allowed as incertae sedis
- Trigger filter after change records per page selector
- Always show pin button
- Browse OTU biological association table contains related modal

### Fixed

- Global identifiers not appearing on community data [#3393]
- Lag in selecting loan items on edit loan [#3399]
- Collection object was loanable 2x in some cases
- An issue when geo-json related facets were not being applied in Otu filter
- Image filter with `otu_id` only returns as expected
- Depictions/Images facet not consistent and broken [#3395]
- Missing pagination for asserted_distributions API endpoint [#3377]
- Delete wrong node in Biological associations graph [#3383]
- Cannot clear `Returned on date` input for loan items in Edit/new loan task [#3390]

[#3377]: https://github.com/SpeciesFileGroup/taxonworks/issues/3377
[#3380]: https://github.com/SpeciesFileGroup/taxonworks/issues/3380
[#3382]: https://github.com/SpeciesFileGroup/taxonworks/issues/3382
[#3383]: https://github.com/SpeciesFileGroup/taxonworks/issues/3383
[#3385]: https://github.com/SpeciesFileGroup/taxonworks/issues/3385
[#3387]: https://github.com/SpeciesFileGroup/taxonworks/issues/3387
[#3390]: https://github.com/SpeciesFileGroup/taxonworks/issues/3390
[#3391]: https://github.com/SpeciesFileGroup/taxonworks/issues/3391
[#3393]: https://github.com/SpeciesFileGroup/taxonworks/issues/3393
[#3394]: https://github.com/SpeciesFileGroup/taxonworks/issues/3394
[#3395]: https://github.com/SpeciesFileGroup/taxonworks/issues/3395
[#3396]: https://github.com/SpeciesFileGroup/taxonworks/issues/3396
[#3398]: https://github.com/SpeciesFileGroup/taxonworks/issues/3398
[#3399]: https://github.com/SpeciesFileGroup/taxonworks/issues/3399

## [0.32.2] - 2023-04-03

### Added

- Geographic area smart-selector has click-to-select map option [#3293]
- Add collection object quick forms in New type specimen task
- New layout for collection objects filter - Data attributes
- DarwinCore`asscociatedTaxa` indexing via data attributes [#3371]

### Fixed

- Paper catalog raised when rendering some type material records [#3364]
- Lock buttons are not working on New source task
- Some rows don't show name string in Citations by source task [#3370]
- Updating a data attributes updates related DwcOccurrences
- API catalog method call [#3368]
- Alternate values appear on community data [#3363]

### Changed

- Updated bundle gems
- New D3 engine for object graph greatly improves performance, new rendering options
- New DwC occurrence version reflecting [#3371]

[#3363]: https://github.com/SpeciesFileGroup/taxonworks/issues/3363
[#3364]: https://github.com/SpeciesFileGroup/taxonworks/issues/3364
[#3368]: https://github.com/SpeciesFileGroup/taxonworks/issues/3368
[#3293]: https://github.com/SpeciesFileGroup/taxonworks/issues/3293
[#3371]: https://github.com/SpeciesFileGroup/taxonworks/issues/3371
[#3370]: https://github.com/SpeciesFileGroup/taxonworks/issues/3370

## [0.32.1] - 2023-03-23

### Fixed

- Date related rendering error in Catalog

## [0.32.0] - 2023-03-22

### Added

- New biological association task [#1638], in part [#2143]
- New options to extend results in Nomenclature filter [#3361]
- New panels for Adminstrators User activity dashboard
- Deaccessioned layout for filter collection objects

### Changed

- Replace GeoJSON long/lat format to lat/long on interfaces [#3359]
- Returned ability to show TaxonNameClassifications (from `/taxon_name_classifications/list`)

### Fixed

- Deaccessioned facet in Filter collection objects [#3352]
- Reversed OTU taxon name facet [#3360]
- Relationships are not listed in biological associations form in Quick forms
- Topics are not listed after create them on Citation form in Quick forms
- Combination names are missing in Citations by source
- Handle another class of SQED raises
- TaxonNameClassification API call raises
- Raises related to cached_nomenclature_date
- PublicContent causing OTU destruction to raise
- Several paper-catalog rendering issues
- Geographic area smart selector is not rendering correctly on Common names slice in Quick Forms

[#1638]: https://github.com/SpeciesFileGroup/taxonworks/issues/1638
[#2143]: https://github.com/SpeciesFileGroup/taxonworks/issues/2143
[#3352]: https://github.com/SpeciesFileGroup/taxonworks/issues/3352
[#3359]: https://github.com/SpeciesFileGroup/taxonworks/issues/3359
[#3360]: https://github.com/SpeciesFileGroup/taxonworks/issues/3360
[#3361]: https://github.com/SpeciesFileGroup/taxonworks/issues/3361

## [0.31.3] - 2023-03-17

### Added

- JSON nomenclature inventory endpoint `/api/v1/taxon_names/:id/inventory/catalog`

### Fixed

- Serial name filter query doesn't work
- Serial facet <IN WHERE>
- Authors facet doesn't work on Filter nomenclature
- Fixed bug preventing combination update
- Loan facet doesn't work on Filter collection objects [#3345]
- Valid name is not provided for all matches on Match nomenclature task [#3343]
- Object links don't work on Interactive key
- Alternate values on ObservationMatrix name failing
- Start and End date in Collecting Event related facets

### Changed

- Updated Ruby gems
- nomenclature related validation changed from nomenclature_date to cached_nomenclature_date, which should speadup the process

[#3343]: https://github.com/SpeciesFileGroup/taxonworks/issues/3343
[#3345]: https://github.com/SpeciesFileGroup/taxonworks/issues/3345

## [0.31.2] - 2023-03-09

### Added

- Link from AssertedDistribution filter to BiologicalAssociations filter
- All tab to biological relationships facet [#3334]
- Biological Property to Manage controlled vocabulary terms

### Changed

- Add nomenclature code to relationships and statuses labels in Filter nomenclature [#3333]
- All Loan edit requests resolve to the edit task [#3330]

### Fixed

- Biological association filter raises [#3335]
- Mass annotator for Sources showed no options
- People filtering doesn't work on Filter nomenclature [#3332]
- Biological associations section shows incorrect results in Browse Otu [#3336]
- Error message on Combination [#3340]
- `Clone last citation` button doesn't work
- Missing asserted distributions in Browse OTU and Quick forms radial [#3337]

[#3330]: https://github.com/SpeciesFileGroup/taxonworks/issues/3330
[#3332]: https://github.com/SpeciesFileGroup/taxonworks/issues/3332
[#3333]: https://github.com/SpeciesFileGroup/taxonworks/issues/3333
[#3334]: https://github.com/SpeciesFileGroup/taxonworks/issues/3334
[#3335]: https://github.com/SpeciesFileGroup/taxonworks/issues/3335
[#3336]: https://github.com/SpeciesFileGroup/taxonworks/issues/3336
[#3337]: https://github.com/SpeciesFileGroup/taxonworks/issues/3337

## [0.31.1] - 2023-03-07

### Fixed

- Radial annotator documentation shows too much [#3326]
- Cached values not updated [#3324]
- Roles not displaying while edint loan [#3327]
- Loan autocomplete [#3329]
- `Set as current` button doesn't work on Original combination section in New taxon name task [#3325]
- Repository autocomplete [#3331]
- Some staged filter results failing to set size of window [#3328]
- Fixed repository, source, serial, people autocomplete with new project_id param. New specs added
- Short URLs not working due to Ruby 3.2 incompatibility.

### Changed

- `/combinations/<id>` redirects to `/taxon_names/<id>`

[#3328]: https://github.com/SpeciesFileGroup/taxonworks/issues/3328
[#3331]: https://github.com/SpeciesFileGroup/taxonworks/issues/3331
[#3329]: https://github.com/SpeciesFileGroup/taxonworks/issues/3329
[#3327]: https://github.com/SpeciesFileGroup/taxonworks/issues/3327
[#3326]: https://github.com/SpeciesFileGroup/taxonworks/issues/3326
[#3325]: https://github.com/SpeciesFileGroup/taxonworks/issues/3325
[#3324]: https://github.com/SpeciesFileGroup/taxonworks/issues/3324

## [0.31.0] - 2023-03-07

### Added

- Filter asserted distributions task [#1035]
- Filter biological associations task [#1156]
- Filter content task
- Filter descriptors task [#2802]
- Filter loans task [#2124]
- Filter observations task [#3291] [#3062]
- Filters can mass-annotate select rows (e.g. Notes, Citations) [#2257] [#2340]
- Filter collection objects with/out preparations [#2937]
- Filter collecting events with/out any date value, verbaitm or parsed [#2940]
- Filter collecting events with any/no value in field (covers, in part [#2756])
- Collection object filter - add with/out local identifiers facet [#2699]
- Collection object filter - de-accession facet [#3195]
- Data attributes facet returns results matching/without any predicate value
- Integrated filters (pass results from one to another) [#2652] Also in full/part [#1649] [#1744] [#2178] [#2147] [#2770]
- Match identifiers facet added across filters/API [#3151] [#3058]
- Nomenclature filter - facets for names with/out citations and with/out documentation [#2865]
- Nomenclature filter - facet for by year described [#2059]
- Nomenclature filter - facet to return names with/out (subsequent) combinations [#3051]
- Nomenclature filter - facet to for with/out original combination [#2496]
- Protocol facet to collection object, collecting event filters [#2803]
- Task - Loans dashboard [#2116] (in part)
- Task - Source citation totals (linked from Source filter) [#2305]
- Ability to "coordinatify" an OTU filter result [#3317]
- Figure label in label on image API response
- Input to create N records in Simple new specimen [#3269]
- Soft_validation for seniority of synonyms
- Added `cached_author` to TaxonName

### Fixed

- Local identifier facet in filter CollectionObject [#3275]
- Identifier within range includes +1,-1 results [#2179]
- Data attribute facets [#3075]
- Collection object filter finds objects by container identifiers [#1240]
- Clarified collection object loan facet [#3005]
- Radius based map searchers returned intersections, not covering results [#2552]
- Data attributes not appending to DwC export [#3280]
- DwC download from CollectionObject "not downloading"/closing [#3313]
- Filter nomenclature returns original combination when there is none [#3024]
- Staged image visualization incorrectly cropped [#3260]
- Staged images incorrectly returning records with local-identified containers [#3258]
- PK sequences was not setup in the correct dump stage in Export project task occasionally causing PK constraints errors on usage.
- Radial object redirects to `Data` page after destroy a collection object in Simple new specimen task [#3284]
- Wrong label for display unscored columns in Matrix column coder [#3292]
- Duplicate records in nomenclature match task [#3300]
- NeXML rendering bug
- Breaking CoL export bug [#3310]

### Changed

- Unified look and feel of all filters [#445] [#1677]
- Filter OTUs completely rebuilt, numerous new facets [#1633]
- Filter collection objects displays (customizable) columns of many types, not just DwC [#3197] [#2931]
- Unified form of filter/API `*_ids` and `*_id` parameters to always use singular [#2188]
- Merged 'Task - Overdue loans' with Loans dashboard [#2116]
- Export project task now removes hierarchies rows that don't belong to selected project [#3271]
- Export project task no longer includes `delayed_jobs` and `imports` tables.
- Clipboard hotkey combination [#3273]
- Recently used confidence levels improvements
- Multiple nomenclatural soft validation improvements
- Improvements to intelligence of various autocompletes
- Improved cursor focus on new source task
- Update Ruby to 3.2.1
- Updated Ruby gems
- Updated Docker container (including psql client version to 15)

[#445]: https://github.com/SpeciesFileGroup/taxonworks/issues/445
[#1035]: https://github.com/SpeciesFileGroup/taxonworks/issues/1035
[#1156]: https://github.com/SpeciesFileGroup/taxonworks/issues/1156
[#1240]: https://github.com/SpeciesFileGroup/taxonworks/issues/1240
[#1633]: https://github.com/SpeciesFileGroup/taxonworks/issues/1633
[#1649]: https://github.com/SpeciesFileGroup/taxonworks/issues/1649
[#1667]: https://github.com/SpeciesFileGroup/taxonworks/issues/1677
[#1744]: https://github.com/SpeciesFileGroup/taxonworks/issues/1744
[#2059]: https://github.com/SpeciesFileGroup/taxonworks/issues/2059
[#2116]: https://github.com/SpeciesFileGroup/taxonworks/issues/2116
[#2124]: https://github.com/SpeciesFileGroup/taxonworks/issues/2124
[#2147]: https://github.com/SpeciesFileGroup/taxonworks/issues/2147
[#2178]: https://github.com/SpeciesFileGroup/taxonworks/issues/2178
[#2179]: https://github.com/SpeciesFileGroup/taxonworks/issues/2179
[#2188]: https://github.com/SpeciesFileGroup/taxonworks/issues/2188
[#2257]: https://github.com/SpeciesFileGroup/taxonworks/issues/2257
[#2305]: https://github.com/SpeciesFileGroup/taxonworks/issues/2305
[#2340]: https://github.com/SpeciesFileGroup/taxonworks/issues/2340
[#2496]: https://github.com/SpeciesFileGroup/taxonworks/issues/2496
[#2552]: https://github.com/SpeciesFileGroup/taxonworks/issues/2552
[#2652]: https://github.com/SpeciesFileGroup/taxonworks/issues/2652
[#2699]: https://github.com/SpeciesFileGroup/taxonworks/issues/2699
[#2756]: https://github.com/SpeciesFileGroup/taxonworks/issues/2756
[#2770]: https://github.com/SpeciesFileGroup/taxonworks/issues/2770
[#2802]: https://github.com/SpeciesFileGroup/taxonworks/issues/2802
[#2803]: https://github.com/SpeciesFileGroup/taxonworks/issues/2803
[#2865]: https://github.com/SpeciesFileGroup/taxonworks/issues/2865
[#2931]: https://github.com/SpeciesFileGroup/taxonworks/issues/2931
[#2937]: https://github.com/SpeciesFileGroup/taxonworks/issues/2937
[#2940]: https://github.com/SpeciesFileGroup/taxonworks/issues/2940
[#3005]: https://github.com/SpeciesFileGroup/taxonworks/issues/3005
[#3024]: https://github.com/SpeciesFileGroup/taxonworks/issues/3024
[#3051]: https://github.com/SpeciesFileGroup/taxonworks/issues/3051
[#3058]: https://github.com/SpeciesFileGroup/taxonworks/issues/3058
[#3062]: https://github.com/SpeciesFileGroup/taxonworks/issues/3062
[#3075]: https://github.com/SpeciesFileGroup/taxonworks/issues/3075
[#3151]: https://github.com/SpeciesFileGroup/taxonworks/issues/3151
[#3195]: https://github.com/SpeciesFileGroup/taxonworks/issues/3195
[#3197]: https://github.com/SpeciesFileGroup/taxonworks/issues/3197
[#3258]: https://github.com/SpeciesFileGroup/taxonworks/issues/3258
[#3260]: https://github.com/SpeciesFileGroup/taxonworks/issues/3260
[#3269]: https://github.com/SpeciesFileGroup/taxonworks/issues/3269
[#3271]: https://github.com/SpeciesFileGroup/taxonworks/issues/3271
[#3273]: https://github.com/SpeciesFileGroup/taxonworks/issues/3273
[#3275]: https://github.com/SpeciesFileGroup/taxonworks/issues/3275
[#3280]: https://github.com/SpeciesFileGroup/taxonworks/issues/3280
[#3284]: https://github.com/SpeciesFileGroup/taxonworks/issues/3284
[#3291]: https://github.com/SpeciesFileGroup/taxonworks/issues/3291
[#3292]: https://github.com/SpeciesFileGroup/taxonworks/issues/3292
[#3300]: https://github.com/SpeciesFileGroup/taxonworks/issues/3300
[#3310]: https://github.com/SpeciesFileGroup/taxonworks/issues/3310
[#3313]: https://github.com/SpeciesFileGroup/taxonworks/issues/3313
[#3317]: https://github.com/SpeciesFileGroup/taxonworks/issues/3317

## [0.30.3] - 2023-01-04

### Added

- Search panel in New source task

### Fixed

- Programming error breaking loop with `exit` instead of `break` when calculating previous OTU.
- Crash when attempting to view a `Verbatim` source because BibTeX panel cannot work with that type of sources.

### Changed

- Updated Ruby gems.

## [0.30.2] - 2022-12-20

### Fixed

- Asserted distribution citation label in Browse OTU
- Records per page selector doesn't work in Filter Stage Images [#3259]
- In NeXML output, TIFF images were not converted to JPG
- Error when calculating previous OTU for navigation

### Changed

- Updated Ruby gems.

[#3259]: https://github.com/SpeciesFileGroup/taxonworks/issues/3259

## [0.30.1] - 2022-12-16

### Added

- BibTeX type facet for Filter sources task [#3218]
- With/without Source::Bibtex title in Filter source task [#3219]
- Hyperling names in Nomenclature match

### Fixed

- "Remarks" column displays in Browse collection object DwC/gbifference panel
- Browse OTU navigation dead ends [#3056]
- Setting a Namespace to virtual updates cache properly [#3256]
- Virtual namespaces identifier tags don't include duplicated Namespace [#3256]
- Virtual namespace identifier preview does not render namespace
- Incorrect valid name in Nomenclature match task

[#3056]: https://github.com/SpeciesFileGroup/taxonworks/issues/3056
[#3256]: https://github.com/SpeciesFileGroup/taxonworks/issues/3256
[#3218]: https://github.com/SpeciesFileGroup/taxonworks/issues/3218
[#3219]: https://github.com/SpeciesFileGroup/taxonworks/issues/3219

## [0.30.0] - 2022-12-15

### Added

- CoL data package improvements for Remarks, metadata,
- Integrated GBIF remarks flags into Browse collection object [#3136]
- Next/previous navigation arrows to Browse collection object [#3229]
- More details to steps in stepwise determinations task
- Added soft validation for duplicate family group name forms and misspellings [#3185]
- With/out local identifier facet for collection objects and stagd images [#3173]
- Filter by housekeeping and staged-image data attributes [#3171]
- Delete selected collection objects (and their related data) from filter [#3174]
- Collection object Autocomplete has loan and deaccession banners [#3192]
- Autocomplete on Browse collection object [#3189]
- Task - Collection object chronology, a plot of object by year collected, that's all
- Endpoint to return related data preventing or included in destroy, e.g. `/metadata/related_summary?klass=CollectionObject&id[]=16701&id[]...`
- Filter by gender and form classifications in filter nomenclature [#3212]
- Serial facet to Filter sources [#3211]
- `tooltips` and `actions` configuration properties to Map component [#3234]

### Fixed

- White-space around unit-tray headers [#3191]
- Stepwise determinations confounded by invisible white-space [#3009]
- OTU smart selector did not include items from the pinboard [#3139]
- Source in n project autocomplete response [#3142]
- 'Also create OTU' on batch taxon name upload causing raise
- Media observations removed if they have no more depictions via updates
- Citation link in biological association panel on Browse OTU
- Type relationship text/rendering is inverted in New taxon name task [#3182]
- Sqed processing failing to encode HEIC images [#3188]
- Common list component doesn't filter created status on New taxon name task [#3205]
- Collectors facet doesn't work on Filter collecting event [#3216]
- original combination label disappears when relationship doesn't include the current taxon name [#3067]
- Sometimes keyboard table is duplicating shortcuts
- Export Project Database task not exporting rows whose `project_id` is `NULL` [#3203]
- Close icon is difficult to distinguish when modal background is transparent [#3245]
- Missing identifiers and determinations on collection object table in New collecting event task [#3246]
- Click "Manage Synonymy" in Edit Taxon Name task does not redirect [#3250]

### Changed

- Behaviour of recent records (smart selectors) updated to reference updates, not just created timestamps
- Lock, navigation, UI, and code refreshments to Simple new specimen [#3190]
- "TODO list" now a faceted search named 'Filter staged images' [#3171]
- Refactored observation cell component for Image matrix
- Updated Ruby gems
- Webpack binaries: Replaced `npm bin` for `npm root` to allow compatibility with recent NPM versions
- Nomenclature match updates [#2176]
- Navigation key combination for radial annotator [#3233]
- Truncate smart selector lists
- Allow compare n objects in collection object match [#3238]
- Include total of match/unmatched in Collection object match [#3237]

[#2176]: https://github.com/SpeciesFileGroup/taxonworks/issues/2176
[#3009]: https://github.com/SpeciesFileGroup/taxonworks/issues/3009
[#3136]: https://github.com/SpeciesFileGroup/taxonworks/issues/3136
[#3139]: https://github.com/SpeciesFileGroup/taxonworks/issues/3139
[#3171]: https://github.com/SpeciesFileGroup/taxonworks/issues/3171
[#3173]: https://github.com/SpeciesFileGroup/taxonworks/issues/3173
[#3174]: https://github.com/SpeciesFileGroup/taxonworks/issues/3174
[#3182]: https://github.com/SpeciesFileGroup/taxonworks/issues/3182
[#3188]: https://github.com/SpeciesFileGroup/taxonworks/issues/3188
[#3189]: https://github.com/SpeciesFileGroup/taxonworks/issues/3189
[#3190]: https://github.com/SpeciesFileGroup/taxonworks/issues/3190
[#3191]: https://github.com/SpeciesFileGroup/taxonworks/issues/3191
[#3192]: https://github.com/SpeciesFileGroup/taxonworks/issues/3192
[#3203]: https://github.com/SpeciesFileGroup/taxonworks/issues/3203
[#3205]: https://github.com/SpeciesFileGroup/taxonworks/issues/3205
[#3211]: https://github.com/SpeciesFileGroup/taxonworks/issues/3211
[#3212]: https://github.com/SpeciesFileGroup/taxonworks/issues/3212
[#3216]: https://github.com/SpeciesFileGroup/taxonworks/issues/3216
[#3229]: https://github.com/SpeciesFileGroup/taxonworks/issues/3229
[#3233]: https://github.com/SpeciesFileGroup/taxonworks/issues/3233
[#3234]: https://github.com/SpeciesFileGroup/taxonworks/issues/3234
[#3238]: https://github.com/SpeciesFileGroup/taxonworks/issues/3238
[#3245]: https://github.com/SpeciesFileGroup/taxonworks/issues/3245
[#3246]: https://github.com/SpeciesFileGroup/taxonworks/issues/3246
[#3250]: https://github.com/SpeciesFileGroup/taxonworks/issues/3250

## [0.29.6] - 2022-11-08

### Added

- Print unit-tray headers from TaxonNames via Filter nomenclature [#3160]
- New radial "Filter" navigators facilitating cross-linking to filters [#2297]
- Option to force DwC indexing to prioritize names from Geographic Area [#3143]
- Functionality to update CollectingEvents in the context of Browse collection object
- Character state filter in Matrix Column Coder [#3141]
- Better error handling and reporting when parsing BibTeX
- Index for caching the numeric component of Identifiers

### Changed

- Updated Browse collection object interface [#2297]
- Reload New source task by pressing New and loading source
- Updated Ruby gems
- Updated node packages

### Fixed

- Incorrect soft validation message on TaxonName relationship [#3184]
- Browse nomenclature crashing when taxon name descendants have no cached author year
- Soft validation crashing when cached nomenclature date is absent
- Role picker is missing after create a source from BibTeX [#3180]

[#3160]: https://github.com/SpeciesFileGroup/taxonworks/issues/3160
[#2297]: https://github.com/SpeciesFileGroup/taxonworks/issues/2297
[#3143]: https://github.com/SpeciesFileGroup/taxonworks/issues/3143
[#3141]: https://github.com/SpeciesFileGroup/taxonworks/issues/3141
[#3180]: https://github.com/SpeciesFileGroup/taxonworks/issues/3180

## [0.29.5] - 2022-10-10

### Changed

- Source cached_value calculation [#3181]
- Changed author labels on Filter source [#3134]
- Minor changes to plots on administration activity dashboard
- Parallelize some indexing rake tasks

### Fixed

- Recent and Quick list are empty on Citation annotator [#3133]

[#3133]: https://github.com/SpeciesFileGroup/taxonworks/issues/3133
[#3134]: https://github.com/SpeciesFileGroup/taxonworks/issues/3134

## [0.29.4] - 2022-10-07

### Added

- Distribution, Material Examined sections, and zip download for paper catalog [#3098]
- Code full columns, destroy all observations in a column [#3117]
- "Display only unscored rows" on Matrix column coder [#3103]
- Previous and next links in Matrix row coder [#3107]
- Match identifiers facet to Filter extract task [#3089]
- `Clone previous citation` to citation panels [#3097]
- `scientificName` is now implied in `typeStatus` when only the type of type is specified in DwC occurrences importer
- Additional DwC classification terms [#3118]

### Fixed

- Broken URL for images in NeXML [#2811]
- Improved Confidence annotation speed [#3126]
- Destroying a Georefernce re-indexes related CollectingEvent [#3114]
- Numerous issues in "Castor" TaxonName batch load
- CollectingEvent cached geo-names (e.g. used in DwC export) missclassified [#2614]
- Order of descriptors in nexus and tnt output is updated to reflect the column ordering
- Homonyms without replacement name are now marked as invalid
- Visible identifiers raising (e.g. broken object graph)
- Presence Descriptor is not saving in Matrix row coder [#3099]
- Missing number of objects for presence/absence descriptors on Interactive keys [#3102]
- `New column` button doesn't add the new column to the interface [#3109]
- Taxonomy inventory API failing with common names when language is not set
- Missing taxon_name_relationships parameters [#3096]
- Create matrix row button redirects to wrong OTU in OTU radial
- Determinations not added to containers in "Edit Loan"task [#1935]
- OTU images disappear when moving other images to observation cells [#3111]
- Basic nomenclature failing to redirect when no name was selected
- List of All Topics is not displayed [#3125]
- Refactor confidence form [#3129]
- Destroy selected Labels does not work [#3127]
- Creating multiple type materials in comprehensive task [#3131]
- DwC occurrences importer not reporting error when `typeStatus` is non-empty and yet it doesn't have correct format
- Interactive key - Presence / absence descriptors are placed in non relevant list [#3100]

### Changed

- Removed New OTU link from New observation matrix task [#3101]
- Disabled horizontal resizing for textarea inputs on comprehensive

[#3100]: https://github.com/SpeciesFileGroup/taxonworks/issues/3100
[#3101]: https://github.com/SpeciesFileGroup/taxonworks/issues/3101
[#2811]: https://github.com/SpeciesFileGroup/taxonworks/issues/2811
[#3118]: https://github.com/SpeciesFileGroup/taxonworks/issues/3118
[#3126]: https://github.com/SpeciesFileGroup/taxonworks/issues/3126
[#3117]: https://github.com/SpeciesFileGroup/taxonworks/issues/3117
[#3114]: https://github.com/SpeciesFileGroup/taxonworks/issues/3114
[#2614]: https://github.com/SpeciesFileGroup/taxonworks/issues/2614
[#1935]: https://github.com/SpeciesFileGroup/taxonworks/issues/1935
[#3089]: https://github.com/SpeciesFileGroup/taxonworks/issues/3089
[#3096]: https://github.com/SpeciesFileGroup/taxonworks/issues/3096
[#3097]: https://github.com/SpeciesFileGroup/taxonworks/issues/3097
[#3099]: https://github.com/SpeciesFileGroup/taxonworks/issues/3099
[#3102]: https://github.com/SpeciesFileGroup/taxonworks/issues/3102
[#3103]: https://github.com/SpeciesFileGroup/taxonworks/issues/3103
[#3107]: https://github.com/SpeciesFileGroup/taxonworks/issues/3107
[#3109]: https://github.com/SpeciesFileGroup/taxonworks/issues/3109
[#3111]: https://github.com/SpeciesFileGroup/taxonworks/issues/3111
[#3125]: https://github.com/SpeciesFileGroup/taxonworks/issues/3125
[#3127]: https://github.com/SpeciesFileGroup/taxonworks/issues/3127
[#3129]: https://github.com/SpeciesFileGroup/taxonworks/issues/3129
[#3131]: https://github.com/SpeciesFileGroup/taxonworks/issues/3131

## [0.29.3] - 2022-09-13

### Fixed

- View image matrix button doesn't work in Interactive key task
- Missing collectors parameters in Filter collecting events.
- Pagination on Image Matrix task
- Project Preferences task causing internal server errors
- Boolean params not handled correctly on specific conditions in some filters

## [0.29.2] - 2022-09-08

### Added

- Administration level project classification visualization [#3092]
- Recent paramter to asserted distribution filter [#3086]

### Changed

- Updated Gemfile
- Handle long queries to match facets in filters [#3088]

### Fixed

- Collecting event filter matching user creator/updator broken [#3008]
- Rendering type material label with document label failed
- Failed attempts at destroying a Predicate no longer raise
- Prevent some breaking raises for Georeferences with invalid shapes
- Select all button doesn't work in Print labels task [#3093]

[#3088]: https://github.com/SpeciesFileGroup/taxonworks/issues/3088
[#3008]: https://github.com/SpeciesFileGroup/taxonworks/issues/3008
[#3086]: https://github.com/SpeciesFileGroup/taxonworks/issues/3086
[#3092]: https://github.com/SpeciesFileGroup/taxonworks/issues/3092
[#3093]: https://github.com/SpeciesFileGroup/taxonworks/issues/3093

## [0.29.1] - 2022-08-31

### Fixed

- Radial navigator for TaxonName broken [#3087]
- OTU link in New asserted distribution

[#3087]: https://github.com/SpeciesFileGroup/taxonworkseissues/3087

## [0.29.0] - 2022-08-30

### Added

- A simple paper catalog generator (preview!) [#1473]
- Functions to summarize distributions for catalogs
- GeographicAreas autocomplete references alternate values
- People filter, with many facets [#2876]
- Matches identifiers (results by delimited list of some identifier type) facet, to most filters [#3080]
- Crosslink by ID between CollectionObject and CollectingEvent filters
- `Open in filter collection object` button in Filter collecting event task
- Added `verbatim_label` support for Collecting Event Castor batch load. [#3059]
- Lock `is_original` and `is_absent` for Asserted distribution form in OTU quick forms [#3085]

### Fixed

- Local identifiers on community objects were displayed across projects
- Object type is missing when otu filter param is passed instead observation matrix id in Image matrix task

### Changed

- Alternate values can be used on GeographicAreas [#2506]
- Alternate values on community objects are shared by all projects
- Global identifiers on community objects are shared across all projects
- Optimized identifier next/previous, not fully resolved [#3078]
- Updated Ruby gems.
- Upgraded to newer Gnfinder service.
- Enabled 10km tolerance to geographic area validation for verbatim georeferences.

### Data

- Migrates annotations on Community objects to be accessilbe across projects

[#1473]: https://github.com/SpeciesFileGroup/taxonworks/issues/1473
[#2506]: https://github.com/SpeciesFileGroup/taxonworks/issues/2506
[#3078]: https://github.com/SpeciesFileGroup/taxonworks/issues/3078
[#2876]: https://github.com/SpeciesFileGroup/taxonworks/issues/2876
[#3059]: https://github.com/SpeciesFileGroup/taxonworks/pull/3059
[#3080]: https://github.com/SpeciesFileGroup/taxonworks/issues/3080
[#3085]: https://github.com/SpeciesFileGroup/taxonworks/issues/3085

## [0.28.1] - 2022-08-19

### Fixed

- Settings modal is scrolled to the bottom when the modal is open.
- `Edit in image matrix` and `Open in matrix` buttons don't open image matrix task on edit mode.
- `Create verbatim coordinates` button dissapears after create request fails in New collecting event task
- Depictions are not displayed correctly in Browse collecting event [#3012]
- Cloned georeference are not loaded after cloning a collecting event [#3076]

### Changed

- Updated Ruby gems.
- Updated Node packages.
- Expanded drag and drop section in observation cell in Image matrix

[#3012]: https://github.com/SpeciesFileGroup/taxonworks/issues/3012
[#3076]: https://github.com/SpeciesFileGroup/taxonworks/issues/3076

## [0.28.0] - 2022-08-08

### Added

- Added OriginallyInvalid relationship in ICN [#3315]
- Add `/api/v1/otus/123/inventory/content`, includes `embed[]=depictions` [#3004]
- Adds `data_attributes`, `data_attribute_value`, `data_attribute_predicate_id`, `data_attribute_exact` in filter concern [#2922]
- `/api/v1/tags` endpoint with `tag_object_type[]`,`tag_object_id[]`, `tag_object_type`, `object_global_id`, `keyword_id[]` [#3061]
- Added pagination in the image_matrix
- Matrix Column Coder - coding by descriptor [#1385]
- Soft validation and fix for adding subsequen combination when original combination is different [#3051]
- Added 'electronic only' field for the source to flag sources published in electronic only format
- Default `collectionCode` namespace mappings as falback when `institutionCode`:`collectionCode` mappings do not contain a match in DwC occurrences importer.

- Remove search box in observation matrix hub [#3032]
- Type material form allows multiple type species in comprehensive task. [#2584]
- Updated Ruby gems.Yes
- wikidata-client dependency is now fetching from RubyGems rather than custom fork.
- serrano has been changed to a new custom branch which is identical to official gem except `thor` dependency has been downgraded for TW compatibility.
- DwC occurrences importer mappings are not sorted by `institutionCode`:`collectionCode`

### Fixed

- Object global id param in identifiers API/filter
- Bad logic check on adding new user to project
- Dependency loop problem in DwC checklist importer
- Image matrix error

[#3004]: https://github.com/SpeciesFileGroup/taxonworks/issues/3004
[#3061]: https://github.com/SpeciesFileGroup/taxonworks/issues/3061
[#1385]: https://github.com/SpeciesFileGroup/taxonworks/issues/1385
[#2584]: https://github.com/SpeciesFileGroup/taxonworks/issues/2584
[#3032]: https://github.com/SpeciesFileGroup/taxonworks/issues/3032
[#3051]: https://github.com/SpeciesFileGroup/taxonworks/issues/3051
[#2922]: https://github.com/SpeciesFileGroup/taxonworks/issues/2922

## [0.27.3] - 2022-07-20

### Added

- Soft_validation for the year of taxon description compared to person years of life [#2595]
- Pagination to Image matrix task

### Fixed

- Fixes rendering the author string in the catalogue [#2825]
- Include facet is not working properly in Filter nomenclature [#3023]
- Role picker changes order of roles after removing one [#3003]
- Observation matrix TNT export failed due to undefined method error [#3034]
- Date start and Date end display flipped in "Filter Collecting Events" [#3039]
- Role picker list doesn't display suffix and preffix
- By user facet is passing member id
- Project user last seen at correctly reported

### Changed

- Softvalidation message for new combination is rewarded
- The genus rank is allowed as incertae sedis
- ElectronicPulbications moved from NomenNudum to Unavailable.
- Updated Ruby gems and Node packages
- OTU name string into link in Observation matrices dashboard task

[#2825]: https://github.com/SpeciesFileGroup/taxonworks/issues/2825
[#2595]: https://github.com/SpeciesFileGroup/taxonworks/issues/2595
[#3003]: https://github.com/SpeciesFileGroup/taxonworks/issues/3003
[#3023]: https://github.com/SpeciesFileGroup/taxonworks/issues/3023
[#3034]: https://github.com/SpeciesFileGroup/taxonworks/issues/3034
[#3039]: https://github.com/SpeciesFileGroup/taxonworks/issues/3039

## [0.27.2] - 2022-06-22

### Fixed

- Updated csv output for an observation matrix [#3040]
- Content panel in browse OTU not working properly
- Darwin Core Export failing on specific combinations of data attributes selection.

### Changed

- Updated Ruby gems and Node packages

## [0.27.1] - 2022-06-21

### Changed

- People/Name toggle remove historical option for name [#3028]

### Fixed

- Content attributes response

[#3028]: https://github.com/SpeciesFileGroup/taxonworks/issues/3028

## [0.27.0] - 2022-06-17

### Added

- Task to manage pubilcation of Content to PublicContent [#3004] in part
- Task to merge taxon name relationships from one taxon to another [#3022]
- Add `determiner_name_regex` to collection object filter [#3026]
- API interactive key engine endpoint `/api/v1/observation_matrices/123/key.json`
- API depictions endpoint `api/v1/depictions/123.json?extend[]=image&extend[]=sqed_depiction&extend[]=figures`
- Taxon determinations stats in stats API
- Setting tags for collecting events and collection objects in DwC occurrences importer [#3019], [#2855]

### Changed

- Column order in Observation matrices dashboard task
- Size of description input in Protocol form
- Error code for merge people response

### Fixed

- Annotations panel doesn't display notes in Browse nomenclature
- Wildcard matches on collecting event attributes failing
- Select row in Observation matrices dashboard assigns incorrect ID
- Last week citations stats in API showing values for images. [#3020]
- Annotations panel doesn't display notes in Browse nomenclature
- Geographic areas download failing to generate CSV
- Flip is not working propertly in Uniquify people task

[#3004]: https://github.com/SpeciesFileGroup/taxonworks/issues/3004
[#3022]: https://github.com/SpeciesFileGroup/taxonworks/issues/3022
[#3026]: https://github.com/SpeciesFileGroup/taxonworks/issues/3026
[#3020]: https://github.com/SpeciesFileGroup/taxonworks/issues/3020
[#3019]: https://github.com/SpeciesFileGroup/taxonworks/pull/3018
[#2855]: https://github.com/SpeciesFileGroup/taxonworks/issues/2855

## [0.26.2] - 2022-06-05

### Changed

- Updated Ruby gems

### Fixed

- Filter collection object not working when attempting to show the record

## [0.26.1] - 2022-06-03

### Changed

- Upgraded to Ruby 3.1 [#3011]
- Updated Ruby gems

[#3011]: https://github.com/SpeciesFileGroup/taxonworks/pull/3011

## [0.26.0] - 2022-05-30

### Added

- Task - Stepwise determinations, facilitate verbatim to parsed determinations en masse [#2911]
- Two more digitization stage types, "T" and "Inverted T" [#2863]
- Added soft_validation fix to missing collection_object determination, when the type is designated [#2907]
- Confirmation button for tags, preparation type and repository panels in CO Match [#2995]

### Changed

- Upgraded Node to version 16
- Replaced Webpacker for Shakapacker gem
- Upgrade PDF viewer library

### Fixed

- Nomenclature and observation matrix stats [#1124] [#1356]
- Cannot add a determination after editing one in comprehensive task [#2996]
- "In project" button is not updated after select a different source in Edit source task [#3000]

[#1356]: https://github.com/SpeciesFileGroup/taxonworks/issues/1356
[#1124]: https://github.com/SpeciesFileGroup/taxonworks/issues/1124
[#2911]: https://github.com/SpeciesFileGroup/taxonworks/issues/2911
[#2863]: https://github.com/SpeciesFileGroup/taxonworks/issues/2863
[#2995]: https://github.com/SpeciesFileGroup/taxonworks/issues/2995
[#2996]: https://github.com/SpeciesFileGroup/taxonworks/issues/2996
[#3000]: https://github.com/SpeciesFileGroup/taxonworks/issues/3000

## [0.25.0] - 2022-05-19

### Added

- Link to Download project in show project [#2775]
- OTU geo-json inventory API endpoint, `/api/v1/otus/123/inventory/distribution`.
- Collection object classification summary task [#1864]
- Notes facet to Collection Objects filter [#2966]
- Confirmation modal for clone button on New collecting event task [#2978]
- Minutes/record estimate in project activity task [#2979]
- Pagination in Citations by source task
- Current repository facet in collection object filter [#2975]

### Changed

- Identifiers added to print labels [2959]
- Improved Extract tables [#2884] [#2881]
- Improved Repository autocomplete [#2993]
- Refactor citations by source task
- Person autocomplete optimization
- Cleaned up Label UI text
- Removed some jQuery
- Updated Ruby gems via `bundle update`
- Use Catalog for API source of OTU nomenclature citations

### Fixed

- taxonworks.csl update for stated date [#3021]
- Improved project activity to include current session [#3013]
- Extract/protocol UI issues [#2990]
- Source year_suffix preventing cloning [#2992]
- Dwca eml.xml file validates locally [#2986]
- Missing params for api_nomenclature_citations added
- Converted wkt parsing errors from exceptions to validation
- DwcOccurrence version scope to project in Hub
- Fixed soft validation on Collection Object related to determination date [#2949]
- Original combination soft validations are not loaded when New taxon name task is opened
- ObservationMatrixRow|ColumnItem index view failing because new links are not available
- Author roles are no visible in Citations by source task
- Increasing number of labels to print while label is selected _adds_ that many to preview [#2973]
- Geographic areas are not suggested based on verbatim coordinates in comprehensive and new collecting event task [#2982]
- Cannot sort by column in filter collecting event task [#2970]
- "Recent" determiners not working in Comprehensive [#2985]
- Determiners locked are missing after press "Save and new" in comprehensive task [#2943]
- Crashing when creating georeferences with invalid WKT input
- ObservationMatrixRow|Column index and autocomplete calls
- Lock source button is not working in OTU radial - biological associations form [#2989]
- New type specimen duplicates specimen when updated after creating [#2994]
- Sort column option is not working on Filter collection objects
- Toggle members buttons is not working on Browse annotator

[#2959]: https://github.com/SpeciesFileGroup/taxonworks/issues/2959
[#2775]: https://github.com/SpeciesFileGroup/taxonworks/issues/2775
[#2881]: https://github.com/SpeciesFileGroup/taxonworks/issues/2881
[#2884]: https://github.com/SpeciesFileGroup/taxonworks/issues/2884
[#2990]: https://github.com/SpeciesFileGroup/taxonworks/issues/2990
[#2992]: https://github.com/SpeciesFileGroup/taxonworks/issues/2992
[#2993]: https://github.com/SpeciesFileGroup/taxonworks/issues/2993
[#2986]: https://github.com/SpeciesFileGroup/taxonworks/issues/2986
[#1864]: https://github.com/SpeciesFileGroup/taxonworks/issues/1864
[#2943]: https://github.com/SpeciesFileGroup/taxonworks/issues/2943
[#2949]: https://github.com/SpeciesFileGroup/taxonworks/issues/2949
[#2966]: https://github.com/SpeciesFileGroup/taxonworks/issues/2966
[#2970]: https://github.com/SpeciesFileGroup/taxonworks/issues/2970
[#2973]: https://github.com/SpeciesFileGroup/taxonworks/issues/2973
[#2975]: https://github.com/SpeciesFileGroup/taxonworks/issues/2975
[#2978]: https://github.com/SpeciesFileGroup/taxonworks/issues/2978
[#2979]: https://github.com/SpeciesFileGroup/taxonworks/issues/2979
[#2982]: https://github.com/SpeciesFileGroup/taxonworks/issues/2982
[#2985]: https://github.com/SpeciesFileGroup/taxonworks/issues/2985
[#2994]: https://github.com/SpeciesFileGroup/taxonworks/issues/2994

## [0.24.5] - 2022-05-03

### Fixed

- Previously loaned and returned CollectionObjects are unloanable [#2964]
- People smart selector doesn't work to add new roles [#2963]
- Type species section is empty in Browse OTU
- Missing depictions caption and figure label in Image matrix task [#2965]

[#2964]: https://github.com/SpeciesFileGroup/taxonworks/issues/2964
[#2963]: https://github.com/SpeciesFileGroup/taxonworks/issues/2963
[#2965]: https://github.com/SpeciesFileGroup/taxonworks/issues/2965

## [0.24.4] - 2022-05-02

### Added

- Organization roles to taxon determinations model

### Fixed

- Repository autocomplete raises [#2960]
- Duplicated text in TaxonDetermination link [#2947]
- Housekeeping facet in CollectingEvent filter broken [#2957]
- Cannot set Determiner of CO to department/organization [#2915]
- Combination view is broken on Browse nomenclature [#2952]
- Matrix row coder button in Observation matrix dashboard task redirect to a wrong OTU in Image Matrix task [#2956]
- Depiction radials are not working in Image matrix task [#2954]

[#2960]: https://github.com/SpeciesFileGroup/taxonworks/issues/2960
[#2947]: https://github.com/SpeciesFileGroup/taxonworks/issues/2947
[#2957]: https://github.com/SpeciesFileGroup/taxonworks/issues/2957
[#2915]: https://github.com/SpeciesFileGroup/taxonworks/issues/2915
[#2952]: https://github.com/SpeciesFileGroup/taxonworks/issues/2952
[#2954]: https://github.com/SpeciesFileGroup/taxonworks/issues/2954

## [0.24.3] - 2022-04-28

### Added

- DwC export includes `occurrenceStatus` [#2935]
- Tag panel for images in New images task [#2919]
- Repository section for Collection object match task [#2918]
- Preparations section for CO Match task [#2930]
- Match collection object button in Filter collection object [#2917]
- Lock button for By section in New extract task [#2926]
- With preparation facet in Filter collection objects [#2937]

### Changed

- Improved(?) behaviour of Extract autocomplete [#2923]
- New BiBTeX based Sources match and/or create Serials for some types [#2719]
- Improvements for taxon determinations in comprehensive task
- Observation Matrix CSV dump uses full object labels [#2912]
- Allow multiple origin relationships in New extract task [#2928]
- Enable biocuration buttons only for the current collection object in comprehensive task [#2946]
- Updated ruby gems

### Fixed

- Display full citation in image viewer [#2857]
- Extract filter OTU id match not matching determinations [#2925]
- Improve observation matrix row label handling [#2902]
- Showing related data for Descriptor broken [#2934]
- Collection object label is not updated after saving determinations in comprehensive task [#2899]
- Label form is not updated after loading a collecting event in Comprehensive task [#2898]
- Preferred catalog number for collection objects using first created rather than top of the list (also fixes wrong `otherCatalogNumbers` in DwC export) [#2904]
- Missing not fixable error message for automatically soft validations [#2877]
- Recent lists on Data have broken flex CSS [#2920]
- Generating label from collecting event with verbatim trip identifier duplicates tripcode [#2921]
- Leaflet map does not center the view on shapes
- Programming typos affecting error handling in some batch loaders
- PDF reading causing software crash with some PDF documents (e.g. encrypted and/or having unsupported features)
- "virtual" spelled "virutal" [#2938]
- Protocols should not display origin [#2927]
- Determination lock not working for "Add to container" in Comprehensive task [#2943]
- Role types table in uniquify people renders poorly when "show found people" or "show match people" enabled [#2894]
- Syntax error during code generating synonyms and descendants for catalogs

[#2719]: https://github.com/SpeciesFileGroup/taxonworks/issues/2719
[#2857]: https://github.com/SpeciesFileGroup/taxonworks/issues/2857
[#2857]: https://github.com/SpeciesFileGroup/taxonworks/issues/2857
[#2877]: https://github.com/SpeciesFileGroup/taxonworks/issues/2877
[#2894]: https://github.com/SpeciesFileGroup/taxonworks/issues/2894
[#2898]: https://github.com/SpeciesFileGroup/taxonworks/issues/2898
[#2899]: https://github.com/SpeciesFileGroup/taxonworks/issues/2899
[#2902]: https://github.com/SpeciesFileGroup/taxonworks/issues/2902
[#2904]: https://github.com/SpeciesFileGroup/taxonworks/issues/2904
[#2912]: https://github.com/SpeciesFileGroup/taxonworks/issues/2912
[#2917]: https://github.com/SpeciesFileGroup/taxonworks/issues/2917
[#2918]: https://github.com/SpeciesFileGroup/taxonworks/issues/2918
[#2919]: https://github.com/SpeciesFileGroup/taxonworks/issues/2919
[#2920]: https://github.com/SpeciesFileGroup/taxonworks/issues/2920
[#2921]: https://github.com/SpeciesFileGroup/taxonworks/issues/2921
[#2923]: https://github.com/SpeciesFileGroup/taxonworks/issues/2923
[#2925]: https://github.com/SpeciesFileGroup/taxonworks/issues/2925
[#2926]: https://github.com/SpeciesFileGroup/taxonworks/issues/2926
[#2927]: https://github.com/SpeciesFileGroup/taxonworks/issues/2927
[#2928]: https://github.com/SpeciesFileGroup/taxonworks/issues/2928
[#2930]: https://github.com/SpeciesFileGroup/taxonworks/issues/2930
[#2934]: https://github.com/SpeciesFileGroup/taxonworks/issues/2934
[#2935]: https://github.com/SpeciesFileGroup/taxonworks/issues/2935
[#2937]: https://github.com/SpeciesFileGroup/taxonworks/issues/2937
[#2938]: https://github.com/SpeciesFileGroup/taxonworks/issues/2938
[#2943]: https://github.com/SpeciesFileGroup/taxonworks/issues/2943

## [0.24.2] - 2022-04-15

### Added

- New units mg, µg, ng, ml, µl, nl, ng/µl, Ratio (for Descriptor, etc.) [#2887]
- Project activity report includes community data (but not scoped to project) [#2893]
- Protocols for Observations [#2889]
- Increment tripcode in New collecting event task [#2441]
- Now and today buttons for time/date made [#2888]
- Radial navigator to New extract task [#2885]

### Changed

- Refactor Uniquify People task. Added improvements [#2858]
- Removed PDF viewer broad channel event
- Updated Ruby gems

### Fixed

- Extract -> show rendering raising [#2886]
- People being set as invalid during automatic activity updates
- Project activity session report shows hours properly [#2878]
- xAxis category ordering of Project activity [#2891]
- Sometimes it's not possible move images from one cell to another in Image matrix task [#2874]
- Uniquify people task are not merging all selected match people [#2892]
- Media observations are not displayed after creating them using drag and drop box in Matrix row coder task. [#2880]
- New extract task loads incorrect repository for existing extracts [#2883]
- Extract edit link in New observation matrix task [#2896]
- Incorrect matrix list is displayed on Observation matrix slice in Radial object [#2901]
- Pages label is not displayed in citation form in comprehensive task [#2903]

[#2886]: https://github.com/SpeciesFileGroup/taxonworks/issues/2886
[#2887]: https://github.com/SpeciesFileGroup/taxonworks/issues/2887
[#2878]: https://github.com/SpeciesFileGroup/taxonworks/issues/2878
[#2891]: https://github.com/SpeciesFileGroup/taxonworks/issues/2891
[#2893]: https://github.com/SpeciesFileGroup/taxonworks/issues/2893
[#2889]: https://github.com/SpeciesFileGroup/taxonworks/issues/2889
[#2441]: https://github.com/SpeciesFileGroup/taxonworks/issues/2441
[#2858]: https://github.com/SpeciesFileGroup/taxonworks/issues/2858
[#2883]: https://github.com/SpeciesFileGroup/taxonworks/issues/2883
[#2885]: https://github.com/SpeciesFileGroup/taxonworks/issues/2885
[#2888]: https://github.com/SpeciesFileGroup/taxonworks/issues/2888
[#2892]: https://github.com/SpeciesFileGroup/taxonworks/issues/2892
[#2896]: https://github.com/SpeciesFileGroup/taxonworks/issues/2896
[#2901]: https://github.com/SpeciesFileGroup/taxonworks/issues/2901
[#2903]: https://github.com/SpeciesFileGroup/taxonworks/issues/2903

## [0.24.1] - 2022-04-04

### Changed

- Time ranges for `eventTime` in DwC occurrences importer are now supported
- Updated Ruby gems

### Fixed

- Observation matrix row filter generalized to work for all observation object types [#2873]

[#2873]: https://github.com/SpeciesFileGroup/taxonworks/issues/2873

## [0.24.0] - 2022-03-31

### Added

- Collection object `current_repository_id` and interface toggle [#2866]
- Use Namespace as DwC `collectionCode` [#2726]
- Notes on CollectionObject export to DwC `occurrenceRemarks` [#2850]
- Link to comprehensive digitization collection object via `?dwc_occurrence_object_id=123` [#2851]
- Project user activity report task [#50] [#1062]
- 'Inferred combination' to Browse taxon name header, when required [#2836]
- Extract autocomplete
- Matrix row coder supports mutiple Quantitative and Sample observations per "cell"
- Extracts are observable [#2037]
- Download observation matrix descriptors as text
- Download observation matrix observations in .tab format
- Observations have `made_year|month|day|time` attributes
- Qualitative descriptor batch loader (Data->Descriptors->Batch load) [#1831] (in part)
- Modal depictions for all descriptors in Matrix row coder [#2847]
- New georeference type for user-supplied points [#2843]
- Extract rows in New observation matrix
- Depiction modal for all descriptors in Interactive key
- Link CollectionObject batch load to DwCA importer [#2868]

### Changed

- Administration activity report
- DwC export uses a "sorted" column order [#2844]
- Observations now are polymorphic [#2037]
- Replace autocompletes by smart selectors in Common Name form on OTU radial [#2840]
- Updated Ruby gems
- DwC importer sex mapped changed to prioritize `http://rs.tdwg.org/dwc/terms/sex` DwC URI and also create sex biocuration group with such URI if none exist.
- Taxon name label for original combination label in Citations by source task.
- Add separate scrollbars to row and column tables in New observation matrix task [#2799]
- Change form fields order in OTU radial - Biological associations
- Updated ruby gems
- Close modal after select a status in New taxon name
- Escape new additional pseudo-LaTeX encodings from BibTex data

### Fixed

- DwC georeferencedProtocol references Protocols properly [#2842]
- DwC georeferencedBy references Georeferencers properly [#2846]
- Administration activity report raising [#2864]
- OTUs and collection objects batch-loaders failing to initialize due to Ruby syntax error
- Sqed depictions crash on cache update when no processing results are available
- Asserted distributions on OTU radial is_absent no longer locks [#2848]
- After saving an area with 'is absent' flag, the form stays locked in OTU radial Asserted distribution
- Uniquify people roles list is missing role_object_tag [#2853]
- Large list of taxon names are not loaded in Citations by source
- Missing source_id parameter in Citation by source link on New asserted distribution and Browse OTU
- New CO assigns a wrong Identifier type in New collecting event task [#2862]

[#2866]: https://github.com/SpeciesFileGroup/taxonworks/issues/2866
[#2726]: https://github.com/SpeciesFileGroup/taxonworks/issues/2726
[#2850]: https://github.com/SpeciesFileGroup/taxonworks/pull/2850
[#2851]: https://github.com/SpeciesFileGroup/taxonworks/pull/2851
[#2868]: https://github.com/SpeciesFileGroup/taxonworks/pull/2868
[#2842]: https://github.com/SpeciesFileGroup/taxonworks/pull/2842
[#2846]: https://github.com/SpeciesFileGroup/taxonworks/pull/2846
[#50]: https://github.com/SpeciesFileGroup/taxonworks/pull/50
[#1062]: https://github.com/SpeciesFileGroup/taxonworks/pull/1062
[#2864]: https://github.com/SpeciesFileGroup/taxonworks/pull/2864
[#2844]: https://github.com/SpeciesFileGroup/taxonworks/pull/2844
[#2836]: https://github.com/SpeciesFileGroup/taxonworks/pull/2836
[#2037]: https://github.com/SpeciesFileGroup/taxonworks/pull/2037
[#1831]: https://github.com/SpeciesFileGroup/taxonworks/pull/1831
[#2799]: https://github.com/SpeciesFileGroup/taxonworks/pull/2799
[#2840]: https://github.com/SpeciesFileGroup/taxonworks/pull/2840
[#2843]: https://github.com/SpeciesFileGroup/taxonworks/pull/2843
[#2847]: https://github.com/SpeciesFileGroup/taxonworks/pull/2847
[#2848]: https://github.com/SpeciesFileGroup/taxonworks/pull/2848
[#2853]: https://github.com/SpeciesFileGroup/taxonworks/pull/2853
[#2862]: https://github.com/SpeciesFileGroup/taxonworks/pull/2862

## [0.23.1] - 2022-03-01

### Added

- Qualitative descriptor modal in matrix row coder [#2763]
- Pin button for organization in attribution annotator [#2551]
- Image inventory/filter endpoint for OTUs `/api/v1/otus/123/inventory/images` [#2656]
- Option to error records if `typeStatus` is unprocessable in DwC occurrences importer [#2829]
- Several taxon name classifications in DwC checklist importer [#2732]

### Changed

- Allow matching protonyms in DwC occurrences importer even on cases where the imported classification is a subset of the existing one [#2740]
- Updated Ruby gems
- Copying observations from object to object also copies their depictions [#2823]

### Fixed

- Not all year metadata automatically updated Person active metadata [#2854]
- DwC importer looking up collecting events outside the scope of the current project
- Missing names in hierarchy tree on Browse nomenclature task [#2827]
- DwC importer finding names by original combination without project scope [#2828]
- DwC export month field exporting day value rather than month [#2835]
- Use unofficial serrano repo to fix problems with citeproc-json responses
- DwC Occurrence Importer settings modal lags on open when many namespaces set [#2834]
- Destroying last Depiction for Observation::Media destroys Observations [#2269]
- Allowing to use same Namespace short name with different casing (e.g. 'alpha', 'Alpha')

[#2854]: https://github.com/SpeciesFileGroup/taxonworks/issues/2854
[#2823]: https://github.com/SpeciesFileGroup/taxonworks/issues/2823
[#2269]: https://github.com/SpeciesFileGroup/taxonworks/issues/2269
[#2656]: https://github.com/SpeciesFileGroup/taxonworks/issues/2656
[#2551]: https://github.com/SpeciesFileGroup/taxonworks/issues/2551
[#2732]: https://github.com/SpeciesFileGroup/taxonworks/pull/2732
[#2740]: https://github.com/SpeciesFileGroup/taxonworks/pull/2740
[#2763]: https://github.com/SpeciesFileGroup/taxonworks/issues/2763
[#2827]: https://github.com/SpeciesFileGroup/taxonworks/issues/2827
[#2828]: https://github.com/SpeciesFileGroup/taxonworks/pull/2828
[#2829]: https://github.com/SpeciesFileGroup/taxonworks/pull/2829
[#2834]: https://github.com/SpeciesFileGroup/taxonworks/pull/2834
[#2835]: https://github.com/SpeciesFileGroup/taxonworks/pull/2835

## [0.23.0] - 2022-02-18

### Added

- Extract Filter [#2270]
- Protocol facets for filters, currently on Extract filter
- OTU descendants API endpoint `.../otus/123/inventory/descendants` [#2791]
- Download SVG button in object graph task [#2804]
- Rake task to generate docs.taxonworks.org Data documentation [#2352]
- Confirmation window for delete documentation in radial annotator [#2820]
- Drag and drop to sort predicates in project preferences [#2821]
- Endpoints for observation matrix row and column labels [#2800]
- Matrix row navigation in Matrix row coder [#2800]
- Download enabled for controlled vocabulary terms [#2809]
- Type materials metadata extension for /api/v1/otus

### Changed

- Tweaked how Extracts are displayed in various views
- Browse nomenclature task was renamed to Browse nomenclature and classifications [#2638]
- Add origin citations for taxon name relationships/classifications, renames route [#2790]
- Add Download customization [#2748]
- Show Images section in Browse OTU for GenusGroup [#2786]
- User facet: `Now` button sets end date in Filter interfaces [#2788]
- Changes content and layout ouf hierarchy navigator in Browse nomenclature task [#2797]
- Scroll tables in New observation matrix task [#2799]
- Updated Ruby gems
- Replace autocomplete with OTU picker in biological associations form in radial object

### Fixed

- Author string for incorrect original spelling [#2743]
- Type species section doesn't work in new taxon name [#2785]
- Missing Variety and Form ranks in original combination section for ICZN in New taxon name task [#2795]
- Check if current identifier is the same as current in comprehensive task [#2550]
- Comprehensive digitization - entering '0' in total breaks the interface [#2807]
- Download link doesn't work in data list view
- Edit in Browse collecting event [#2814]
- DwC importer is more robust to invalid taxon names

[#2743]: https://github.com/SpeciesFileGroup/taxonworks/issues/2743
[#2638]: https://github.com/SpeciesFileGroup/taxonworks/issues/2638
[#2270]: https://github.com/SpeciesFileGroup/taxonworks/issues/2270
[#2800]: https://github.com/SpeciesFileGroup/taxonworks/issues/2800
[#2352]: https://github.com/SpeciesFileGroup/taxonworks/issues/2552
[#2550]: https://github.com/SpeciesFileGroup/taxonworks/issues/2550
[#2790]: https://github.com/SpeciesFileGroup/taxonworks/issues/2790
[#2748]: https://github.com/SpeciesFileGroup/taxonworks/issues/2748
[#2791]: https://github.com/SpeciesFileGroup/taxonworks/issues/2791
[#2785]: https://github.com/SpeciesFileGroup/taxonworks/issues/2785
[#2786]: https://github.com/SpeciesFileGroup/taxonworks/issues/2786
[#2788]: https://github.com/SpeciesFileGroup/taxonworks/issues/2788
[#2795]: https://github.com/SpeciesFileGroup/taxonworks/issues/2795
[#2797]: https://github.com/SpeciesFileGroup/taxonworks/issues/2797
[#2804]: https://github.com/SpeciesFileGroup/taxonworks/issues/2804
[#2807]: https://github.com/SpeciesFileGroup/taxonworks/issues/2807
[#2809]: https://github.com/SpeciesFileGroup/taxonworks/issues/2809
[#2814]: https://github.com/SpeciesFileGroup/taxonworks/issues/2814
[#2799]: https://github.com/SpeciesFileGroup/taxonworks/issues/2799
[#2800]: https://github.com/SpeciesFileGroup/taxonworks/issues/2800
[#2820]: https://github.com/SpeciesFileGroup/taxonworks/issues/2820
[#2821]: https://github.com/SpeciesFileGroup/taxonworks/issues/2821

## [0.22.7] - 2022-01-26

### Added

- Add more date (redundant) fields to DwC export [#2780]
- Import and export custom label style in print label task
- Attributions in Filter images [#2639]
- People, role, images stats to `/api/v1/stats`
- `basisOfRecord` in DwC exports can be `FossilSpecimen` via biocuration
- Classification section for Combination in New taxon name (botanical nomenclature support) [#2681]
- API `/api/v1/otus/:id` includes `&extend[]` for `parents`

### Changed

- New interface for biocuration groups and classes
- DwCA export is _much_ faster
- CSV export optimized
- `basisOfRecord` now maps as `http://rs.tdwg.org/dwc/terms/FossilSpecimen` biocuration classification in DwC occurrences importer.
- Updated ruby gems
- Updated js packages
- cached_is_valid is now used in interfaces to show if a taxon is valid or invalid
- Refactor Manage biocuration classes and groups task [#83]

### Fixed

- `occurrenceID` missing from DwC exports. [#2766]
- Cloning columns from matrices sometimes partially failed [#2772]
- Missing `Custom style` button in Print label task [#2764]
- Missing valid/invalid/combination mark in citation by source task [#2760]
- Missing observation matrices in copy columns/rows from another matrix in New observation matrix task [#2753]
- Handing of family names starting with `O'` being recognized as given names [#2747]
- Error 500 deleting a biocuration term [#2181]
- Uniquify people task shows "0" in used column and no roles [#2769]

[#83]: https://github.com/SpeciesFileGroup/taxonworks/issues/83
[#2181]: https://github.com/SpeciesFileGroup/taxonworks/issues/2181
[#2780]: https://github.com/SpeciesFileGroup/taxonworks/issues/2780
[#2766]: https://github.com/SpeciesFileGroup/taxonworks/issues/2766
[#2772]: https://github.com/SpeciesFileGroup/taxonworks/pull/2772
[#2639]: https://github.com/SpeciesFileGroup/taxonworks/pull/2639
[#2681]: https://github.com/SpeciesFileGroup/taxonworks/issues/2681
[#2747]: https://github.com/SpeciesFileGroup/taxonworks/issues/2747
[#2753]: https://github.com/SpeciesFileGroup/taxonworks/issues/2753
[#2760]: https://github.com/SpeciesFileGroup/taxonworks/issues/2760
[#2764]: https://github.com/SpeciesFileGroup/taxonworks/issues/2764
[#2769]: https://github.com/SpeciesFileGroup/taxonworks/issues/2769

## [0.22.6] - 2022-01-10

### Added

- Option to select all and quick tag in Filter image task [#2744]

### Changed

- Perform georeferences caching in background for faster DwC occurrences import [#2741]
- Permit use of Ruby 3.1
- Updated Ruby gems.
- DwC occurrences importer: When matching protonyms also consider their alternate gender names if there are no matches by exact name. [#2738]
- Allow import of specimens with empty `catalogNumber` even when `institutionCode` and/or `collectionCode` are set.

### Fixed

- Several batch loaders not working due to syntax incompatibility with currently used Ruby version. [#2739]

[#2739]: https://github.com/SpeciesFileGroup/taxonworks/pull/2739
[#2741]: https://github.com/SpeciesFileGroup/taxonworks/pull/2741
[#2738]: https://github.com/SpeciesFileGroup/taxonworks/issues/2738
[#2744]: https://github.com/SpeciesFileGroup/taxonworks/issues/2744

## [0.22.5] - 2021-12-22

### Fixed

- Fixed "eye" validation crash when activated in Browse Nomenclature task [#2736]

[#2736]: https://github.com/SpeciesFileGroup/taxonworks/issues/2736

## [0.22.4] - 2021-12-21

### Added

- Add `reset filters` button in DwC import task [#2730]

### Changed

- Add space on navbar in New taxon name [#2701]
- Updated ruby gems and node packages.
- Tabindex in model view

### Fixed

- Overdue loan date time ago [#2712]
- Descriptor character state destroy raising [#2713]
- Loan items status not updatable (also new specs) [#2714]
- Collecting event filter `depictions` facet [#2720]
- Taxonifi wrapper init was broken
- Character order selector sends null value on blank selection [#2707]
- Interactive keys is loading two matrices on autocomplete search [#2706]
- `Select observation matrix` is not displaying all observation matrices [#2708]
- Crashing when attempting to download DwC results from Filter Collection Objects task with 'Treat geographic areas as spatial' set.
- Stats response contains `projects` count when project token is set.
- Menu options broken when right-click on matrices in Observation matrix hub [#2716]
- Copy rows from matrix in New observation matrix
- GnFinder playground incompatibility with current GnFinder API
- DwC checklist importer issue with synonyms have wrong rank [#2715]
- Scientific name not cached properly when the taxon name is classified as part of speech [#2721]
- Depictions dropzone tries to create Depictions before saving collecting event
- Clipboard is not releasing key combination when the user clicks outside the window and release keys [#2724]
- Removed `destroy!` pattern from various controllers
- Unable to create loan items in Collection object match task [#2731]
- DwC import search criteria is missing when search box is reopen [#2729]
- Unable to download CoLDP exports
- Otu facet in Filter image task

[#2712]: https://github.com/SpeciesFileGroup/taxonworks/issues/2712
[#2713]: https://github.com/SpeciesFileGroup/taxonworks/issues/2713
[#2714]: https://github.com/SpeciesFileGroup/taxonworks/issues/2714
[#2720]: https://github.com/SpeciesFileGroup/taxonworks/issues/2720
[#2701]: https://github.com/SpeciesFileGroup/taxonworks/issues/2701
[#2706]: https://github.com/SpeciesFileGroup/taxonworks/issues/2706
[#2707]: https://github.com/SpeciesFileGroup/taxonworks/issues/2707
[#2708]: https://github.com/SpeciesFileGroup/taxonworks/issues/2708
[#2715]: https://github.com/SpeciesFileGroup/taxonworks/pull/2715
[#2716]: https://github.com/SpeciesFileGroup/taxonworks/issues/2716
[#2721]: https://github.com/SpeciesFileGroup/taxonworks/pull/2721
[#2724]: https://github.com/SpeciesFileGroup/taxonworks/pull/2724
[#2729]: https://github.com/SpeciesFileGroup/taxonworks/pull/2729
[#2730]: https://github.com/SpeciesFileGroup/taxonworks/issues/2730
[#2731]: https://github.com/SpeciesFileGroup/taxonworks/issues/2731

## [0.22.3] - 2021-12-03

### Added

- Ability to inject links into Content via hot-key searching [#1674]

### Changed

- Upgraded to Postgres 12 in Docker Compose development environment. Postgres 10 container and volume are still present to allow for automatic data migration.

### Fixed

- Identifier form elements on SQED breakdown [#2700]

[#2700]: https://github.com/SpeciesFileGroup/taxonworks/issues/2700
[#1674]: https://github.com/SpeciesFileGroup/taxonworks/issues/1674

## [0.22.2] - 2021-12-02

### Changed

- Upped from 40 to 500 the cutoff point at which updating a collecing event will trigger a DwcOccurrence rebuild
- Added a `url_base` option when rendering metadata partial

### Fixed

- Author by first letter (/people.json) [2697]
- Loan recipient helper methods were confused with loan helper methods
- Subsequent combination link in new taxon name task [#2695]
- Unable to create tags in batches due to Ruby 3 syntax changes.
- Observation matrices crashing due to response pagination bug.
- Unable to create namespaces due to debug code accidentally added.

[#2697]: https://github.com/SpeciesFileGroup/taxonworks/issues/2697
[#2695]: https://github.com/SpeciesFileGroup/taxonworks/issues/2695

## [0.22.1] - 2021-12-01

### Added

- Georeferences can link to Protocols

### Changed

- API -added extend character_state option to /observations

### Fixed

- Updated reference string for 'classified as' relationship in Browse nomenclature
- Custom attributes are not cleared on new record [#2692]
- API - /api/v1/observation_matrices with no params failed
- Asserted distribution link wasn't HTML safe

[#2692]: https://github.com/SpeciesFileGroup/taxonworks/issues/2692

## [0.22.0] - 2021-11-30

### Added

- Indecies on taxon name hierarchies table
- Batch create user admin task [#2680]
- Radial navigation in loan task
- `is_gift` boolean to Loan
- Loan item notes, type status, and recipient form layout improvements [#2657]
- Recipient form link in Edit loan task
- Gift checkbox in Loan task
- API routes for data attributes via `/api/v1/data_attributes` [#2366]
- API routes for observation matrices via `/api/v1/observation_matrices`
- API route "status" for taxon names `/taxon_names/api/v1/123/status` [#2243]
- API route "activity" for recent records/project `/api/v1/activity?project_token=123&past_days=9` [#2207]
- Indecies for updated_at on some large models
- Observation matrix query filter (minimal)
- Add download table button in DwC Importer
- Confidence button on subsequent combination in New taxon name task
- Create and new button in New descriptor task [#2594]
- Content text is cropped on edit in OTU radial [#2676]
- Diagnosis status in matrix row coder [#2674]
- Layout preferences in comprehensive task [#2673]
- API `/api/v1/collection_objects` includes &extend[] for `dwc_fields` and `type_material`
- API `/api/v1/taxon_names/123/status` endpoint for human readable taxon name data and metadata (in part [#2665])
- `is_virtual` option to Namespace

### Changed

- Upgraded to Ruby 3.0.2
- OTUs can be loaned 2x [#2648]
- Upgraded gems
- `/collection_objects.json` response uses `&extend[]=dwc_fields` to return DwC fields; includes metadata
- Removed a loan item status 'Loaned on' (it's inferrred)
- Replaced Webrick with Puma (developers-only change)
- Improved loan autocomplete metadata [#2485]
- API observation responses are now isolated from internal
- DwC occurrences importer now accepts `|`, `:`, `;` and `,` as separators for `higherClassification`.
- Restrict subsequent combination fields for genus and subgenus. [#2677]
- Moved matrix autocomplete into `Include in matrix` section in New descriptor task [#2685]

### Fixed

- Update Source autocomplete [#2693]
- Containerized specimens export their identifier to DwC
- Biological association objects could be destroyed when referenced in biological association
- Reordering matrices by nomenclature when some rows have none
- Tag facet bug affecting all filters but Source [#2678]
- View errors on rows with no metadata in DwC importer
- Scrollbar in alternate values annotator [#2651]
- Missing data on response in citations annotator [#2653]
- Missing author and year in taxon name on Citation by source [#2650]
- Duplicate combinations in subsequent combination on New taxon name [#2654]
- Missing documents in source filter [#2661]
- Clonning source does not clean the doccumentation section [#2663]
- Extra scrollbar in asserted distributions annotator [#2662]
- The citations annotator sometimes displays a created citations that are not part of the object
- Move synonyms section not visible [#2670]
- Collecting Event collectors are not loaded when CE is selected using smart selector in Comprehensive task [#2669]
- Genus descriptor interface
- Free text character not saved if pasted from clipboard in Matrix Row Coder [#2672]
- DwC importer crashing on invalid nomenclatural code
- DwC exporter swapped `decimalLatitude`/`decimalLongitude`
- Error in Filter Collecting Event task when filtering by attributes that are stored as numbers in database
- `Set as current` button it isn't working when taxon parent is root on Subsequent combination [#2688]
- DwC checklist importing: original combination having wrong genus in some cases [#2684]

[#2286]: https://github.com/SpeciesFileGroup/taxonworks/issues/2286
[#2666]: https://github.com/SpeciesFileGroup/taxonworks/issues/2665
[#2665]: https://github.com/SpeciesFileGroup/taxonworks/issues/2665
[#2680]: https://github.com/SpeciesFileGroup/taxonworks/issues/2680
[#2678]: https://github.com/SpeciesFileGroup/taxonworks/issues/2678
[#2207]: https://github.com/SpeciesFileGroup/taxonworks/issues/2207
[#2243]: https://github.com/SpeciesFileGroup/taxonworks/issues/2243
[#2366]: https://github.com/SpeciesFileGroup/taxonworks/issues/2366
[#2485]: https://github.com/SpeciesFileGroup/taxonworks/issues/2485
[#2594]: https://github.com/SpeciesFileGroup/taxonworks/issues/2594
[#2648]: https://github.com/SpeciesFileGroup/taxonworks/issues/2648
[#2657]: https://github.com/SpeciesFileGroup/taxonworks/issues/2657
[#2650]: https://github.com/SpeciesFileGroup/taxonworks/issues/2650
[#2651]: https://github.com/SpeciesFileGroup/taxonworks/issues/2651
[#2653]: https://github.com/SpeciesFileGroup/taxonworks/issues/2653
[#2654]: https://github.com/SpeciesFileGroup/taxonworks/issues/2654
[#2661]: https://github.com/SpeciesFileGroup/taxonworks/issues/2661
[#2662]: https://github.com/SpeciesFileGroup/taxonworks/issues/2662
[#2663]: https://github.com/SpeciesFileGroup/taxonworks/issues/2663
[#2669]: https://github.com/SpeciesFileGroup/taxonworks/issues/2669
[#2670]: https://github.com/SpeciesFileGroup/taxonworks/issues/2670
[#2672]: https://github.com/SpeciesFileGroup/taxonworks/issues/2672
[#2673]: https://github.com/SpeciesFileGroup/taxonworks/issues/2673
[#2674]: https://github.com/SpeciesFileGroup/taxonworks/issues/2674
[#2676]: https://github.com/SpeciesFileGroup/taxonworks/issues/2676
[#2677]: https://github.com/SpeciesFileGroup/taxonworks/issues/2677
[#2684]: https://github.com/SpeciesFileGroup/taxonworks/pull/2684
[#2685]: https://github.com/SpeciesFileGroup/taxonworks/issues/2685
[#2688]: https://github.com/SpeciesFileGroup/taxonworks/issues/2688

## [0.21.3] - 2021-11-12

### Changed

- Loan addresses don't strip line-endings, and display in form [#2641]
- Replace radial navigator icon [#2645]
- Update smart selector tab selected on refresh

### Fixed

- Loan id facet [#2632]
- Roles in Image viewer
- Missing roles after trigger page autosave in new taxon name [#2631]
- Tag smart selector in new image task

[#2632]: https://github.com/SpeciesFileGroup/taxonworks/issues/2632
[#2631]: https://github.com/SpeciesFileGroup/taxonworks/issues/2631
[#2641]: https://github.com/SpeciesFileGroup/taxonworks/issues/2641
[#2645]: https://github.com/SpeciesFileGroup/taxonworks/issues/2645

## [0.21.2] - 2021-11-11

### Added

- Support for DwC terms on body of water depth [#2628]
- Filter Collection Objects by a specific Loan [#2632]

### Changed

- Updated ruby gems.

### Fixed

- Containerized specimens display catalog number in tag correctly [#2623]
- Improved CrossRef parsing for a new source [#997] [#2620]
- Container label shows catalog number for loan items [#1275]
- Determiners are not saved after lock the list in comprehensive form [#2626]
- Wrong rank for original combinations in DwC checklist importer [#2621]
- No longer exposing exception data for _failed_ records (not to be confused with _errored_) in DwC importer.
- Smart selector is not working in Browse Annotations
- Biological associations in OTU radial [#2630]
- Fix citations on asserted distribution list in OTU radial [#2629]
- Subsequent combinations are not scoped [#2634]
- Missing scroll in alternate value annotator [#2635]
- Smart selectors are not refreshing in New source [#2636]
- Radial navigation doesn't work on source in New taxon name task [#2633]
- Determiner is not selectable on Grid Digitizer after "Create and new" [#2637]
- DwC Dashboard data version counts correct now [#2627]
- Common statuses are not displayed in New taxon name task [#2642]
- Nomenclature and OTU (biology) display the same thing on Browse OTU page [#2644]
- New combination task hangs editing a combination [#2646]

[#2623]: https://github.com/SpeciesFileGroup/taxonworks/issues/2623
[#2627]: https://github.com/SpeciesFileGroup/taxonworks/issues/2627
[#1275]: https://github.com/SpeciesFileGroup/taxonworks/issues/1275
[#2628]: https://github.com/SpeciesFileGroup/taxonworks/issues/2628
[#2626]: https://github.com/SpeciesFileGroup/taxonworks/issues/2626
[#2621]: https://github.com/SpeciesFileGroup/taxonworks/pull/2621
[#2629]: https://github.com/SpeciesFileGroup/taxonworks/issues/2629
[#2630]: https://github.com/SpeciesFileGroup/taxonworks/issues/2630
[#2633]: https://github.com/SpeciesFileGroup/taxonworks/issues/2633
[#2634]: https://github.com/SpeciesFileGroup/taxonworks/issues/2634
[#2635]: https://github.com/SpeciesFileGroup/taxonworks/issues/2635
[#2636]: https://github.com/SpeciesFileGroup/taxonworks/issues/2636
[#2637]: https://github.com/SpeciesFileGroup/taxonworks/issues/2637
[#2642]: https://github.com/SpeciesFileGroup/taxonworks/issues/2642
[#2644]: https://github.com/SpeciesFileGroup/taxonworks/issues/2644
[#2646]: https://github.com/SpeciesFileGroup/taxonworks/issues/2646

## [0.21.1] - 2021-11-05

### Fixed

- Citations in image viewer

## [0.21.0] - 2021-11-04

### Added

- Added new handling for plant name author_string.
- Added new `Combination` section to handle historical protonym combination.
- Add new task 'Object graph', visualize and navigate your Things via a force-directed-graph (network) [#2587]
- New combination editing, including support for multiple authors in plant names [#666] [#2407]
- Add new global identifier class for glbio repositories
- New parameters for fine-tuning the API responses, `&extend[]=` and `&embed[]` [#2531]
- Parameter value `origin_citation` via `&extend[]=` to all basic GET `/object(/:id)` requests [#2531]
- Parameter value `pinboard_item` via `&extend[]=` to all basic GET `/object(/:id)` requests [#2531]
- Parameter value `citations` via `&extend[]=` to all basic GET `/object/:id` requests [#2531]
- Parameter values `roles` and `documents` via `&extend[]=` to `/sources(/:id).json` [#2531]
- Parameter values `protonyms` and `placement` via `&extend[]=` to `/combinations(/:id).json [#2531]
- Parameter values `parent`, `otus`, `roles`, `ancestor_ids`, `children`, `type_taxon_name_relationship` via `&extend[]=` to `/taxon_names(/:id).json` [#2531]
- Parameter values `level_names`, `geographic_area_type`, `parent` via `&extend[]=` and `shape` via `&embed[]=` to `/geographic_areas(/:id).json` [#2531]
- Parameter value `subject`, `object`, `biological_relationship`, `family_names` via `&extend[]=` to `/biological_associations(/:id).json` [#2531]
- Parameter value `citation_object`, `citation_topics`, `source`, `target_document` via `&extend[]=` to `/citations(/:id).json` [#2531]
- API route `/taxon_names/parse?query_string=Aus bus` for resolving names to Protonyms
- Parameter value `roles` via `&extend[]=` to `/collecting_events(/:id).json` [#2531]
- Param to isolate TaxonName smart select to Protonym if optional
- Resize column in Filter tasks [#2606]
- Confirmation banner in 'Collection Object Match'

### Changed

- Added new DwcOccurrence date-version
- dwcSex and dwcStage are now referenced by BiocurationGroup [#2615]
- Improved autocomplete search for Serials, Sources and Repositories [#2612]
- Ordering of GeorgaphicArea autocomplete results. Used areas and areas with shapes are prioritized
- Basic (REST) endpoints send less information, use `&extend[]` and `&embed[]` to return more [#2531]
- Numerous tasks updated to use the new REST pattern
- Objects in basic show/index JSON endpoints are represented by their metadata, rather than all their attributes in many cases now [#2531]
- Metadata in extensions does not cascade and return metadata of metadata [#2531]
- JSON smart-selector data (`/sources/select_options`) includes base attributes, not metadata [#2531]
- Updated corresponding ap1/v1 endpoints to use the `&extend[]` pattern for `/otus`, `/taxon_names`, `/combinations`, `/sources`, `/citations` (in part) and `biological_associations` to match the new parameter values above
- API `/api/v1/biological_associations` uses metadata for related objects
- Optimized Source smart selection queries
- Added option in DwC importer to specific the dataset type (defaults to auto-detection).
- Replace autocomplete for smart selector in alternate values annotator [#2610]

### Fixed

- DwC recordedBy not referencing verbatim_collectors, only collectors [#2617]
- DwC recordedByID returning delimiter only records
- DwC decimalLatitude/Longitude incorrectly mapped [#2616]
- Citation style taxonworks.csl is updated [#2600]
- `collector_id` broken in CollecitonObject filter
- Failure when setting up namespaces in DwC importer with datasets having _unnamed_ columns
- Namespace settings are not cleared when unmatched and re-opened in DwC Import [#2586]
- ScientificNameAuthorship parsing issues in DwC importer [#2589]
- Author and editor roles are missing after save or create a source in New source task [#2607]
- Rank genus not being auto-detected when uninomial name in scientificName matches genus term value exactly
- Soft validation block is displayed when is empty in New source task [#2611]
- Clipboard shortcut hot-keys were broken
- Serial raises on failed destroy gracefully handled
- CrossRef assigns the wrong serial when journal is not present (partial) [#2620]

[#666]: https://github.com/SpeciesFileGroup/taxonworks/issues/666
[#2407]: https://github.com/SpeciesFileGroup/taxonworks/issues/2407
[#2612]: https://github.com/SpeciesFileGroup/taxonworks/issues/2612
[#2613]: https://github.com/SpeciesFileGroup/taxonworks/issues/2613
[#2615]: https://github.com/SpeciesFileGroup/taxonworks/issues/2615
[#2617]: https://github.com/SpeciesFileGroup/taxonworks/issues/2617
[#2616]: https://github.com/SpeciesFileGroup/taxonworks/issues/2616
[#2587]: https://github.com/SpeciesFileGroup/taxonworks/issues/2587
[#2531]: https://github.com/SpeciesFileGroup/taxonworks/issues/2531
[#2586]: https://github.com/SpeciesFileGroup/taxonworks/issues/2586
[#2589]: https://github.com/SpeciesFileGroup/taxonworks/issues/2589
[#2606]: https://github.com/SpeciesFileGroup/taxonworks/issues/2606
[#2608]: https://github.com/SpeciesFileGroup/taxonworks/issues/2608
[#2610]: https://github.com/SpeciesFileGroup/taxonworks/issues/2610
[#2611]: https://github.com/SpeciesFileGroup/taxonworks/issues/2611
[#2620]: https://github.com/SpeciesFileGroup/taxonworks/issues/2620

## [0.20.1] - 2021-10-15

### Added

- Added missing OTU soft_validation for protonym
- Added recent values on keywords
- Added Attribution attributes to `/images` API show responses
- API `/images` can return images by `image_file_fingerprint` (MD5), in addition to id

### Changed

- Updated author string for misspellings
- Removed footprintWKT from DwcOccurrence. It will be re-instated as optional in the future.
- Removed GeographicArea from consideration as a _georeference_ in DwcOccurrence
- Changed `associatedMedia` format, pointed it to
- Removed redundant 'Rebuild' button from Browse collection objects

### Fixed

- DwC Dashboard past links are properly scoped
- DwC Dashboard graphs show proper count ranges
- DwC archive no longer truncated at 10k records
- OccurrenceID was not being added to DwcOccurrence attributes in all cases [#2573]
- Observation matrix show expand was referencing the wrong id [#2540]
- Copy pasting into verbatim year with alphanumeric gives error even though numeric are all that are visible in New taxon name [#2577]
- Record doesn't sync/update the list in OTU quick forms [#2576]
- TIFF images are not visible in filter image task [#2575]
- Repository input shows value, when not set [#2574]
- Images don't load after expand depictions sections in comprehensive task
- DwC occurrences importer being too strict when checking against existing nomenclature [#2581]

[#2573]: https://github.com/SpeciesFileGroup/taxonworks/issues/2573
[#2540]: https://github.com/SpeciesFileGroup/taxonworks/issues/2540
[#2574]: https://github.com/SpeciesFileGroup/taxonworks/issues/2574
[#2575]: https://github.com/SpeciesFileGroup/taxonworks/issues/2575
[#2576]: https://github.com/SpeciesFileGroup/taxonworks/issues/2576
[#2577]: https://github.com/SpeciesFileGroup/taxonworks/issues/2577
[#2581]: https://github.com/SpeciesFileGroup/taxonworks/issues/2581

## [0.20.0] - 2021-10-12

### Added

- Task `DwC Import` for importing DwC Archive files
- Task `DwC Dashboard` facilitating DwCA download, metadata reporting, and "health" checks [#1467]
- Updated framework for producing and downloading DwC Archives (DwCA) [#1775] [#1303]
- Increased from 21 to 53 the number of fields referenced in the (DwCA) dump, including `identifiedByID` and `recordedByID` [#1269] [#1230]
- Auto-generation of UUIDs for instances that don't have global identifiers during DwcOccurrence record building [#2186]
- Wikidata (Q) and ORCiD support for people references in DwCA dumps
- Georeferences can have Confidences assigned to them [#1772]
- CSL style 'taxonworks.csl' used as the default style for displaying sources [#2517]
- Custom CSL citation support for reference formating (see styles at bottom of select format list). New .cls submitted via issue tracker and integrated to source.
- New .csl style 'world_chalcidoidea_book.csl"
- BibTeX fields support verbatim values using "{}" for fields otherwise processed in BibTeX sources (e.g. author)
- New specs for rendering Source citations
- `&extend[]` and `&embed[]` helper methods for REST responses [#2532]
- A new soft validation option to auto fix for objective synonym that must share the same type
- Add `Download`, `Full size` and `Radial navigation` buttons in Image viewer [#2423]
- Endpoint `/tasks/dwc/dashboard/index_versions` returns the dates at which DwcOccurrence indexing was modified. !! TODO: update date of merge.
- Endpoint `/dwc_occurrences/metadata`, for stats on the state of DwcOccurrence index
- Endpoint `/dwc_occurrencs/predicates` to return a list of Predicates used on CollectionObjects and CollectingEvents
- Endpoint `/dwc_occurrences/status` to check whether DwcOccurrence records are up-to-date
- Endpoint `/dwc_occurrences/collector_id_metadata` to check whether People referenced in DwcOccurences have GUIDs
- Task on Administration panel, "Reindex", with (temporary) options to re-index small blocks of DwcOccurrence records
- Button on CollectionObject filter to download filter result as DwC Archive [#1303]
- User can select a corresponding Person as their data representation (facilitates Identifiers for Users) [#1486]
- Centroid index on GeographicItem
- Field `total_records` on Download
- Index on polymorphic fields of DwcIndex (e.g. faster queries to CollectionObject)
- Index on `data_origin` for GeographicAreasGeographicItem
- Identifiers for AssertedDistributions
- Various relationships enabling the joining of DwcOccurrence directly to other classes of data (e.g. Georeferences)
- Isolated Georeference related utilities into their own module CollectingEvent::Georeference
- A Taxonomy module that caches classification values, used in CollectionObject, and Otu
- Methods to return when a record attribute was updated (e.g. verbatim_locality changed), and who did it for Papertrail including classes of data
- Methods to handle multiple classes of globally unique identifiers on DwcOccurrence records
- Pattern for isolating modules that aid DwC serialization per class of data
- Optimized `to_wkt` to quickly return well-known-text for geo-shapes (in part, [#2526])
- New subclass of UUID `Identifier::Global::Uuid::TaxonworksDwcOccurrence`
- Clarified, via`georeferenceSources` and `georeferenceProtocol` why there are many decimal points in DwC latitude/longitude referencing fields [#915] [#1175]
- Option to rebuild single DwcOccurrence record for CollectionObject [#2563]
- Ability to show observation matrices > 10k cells in size [#1790]
- Rake task to rebuild source cached
- Add download and radial buttons for image viewer in filter image

### Fixed

- Downloading formatted sources with mixed types (BibTeX/Verbatim) failed [#2512]
- Collection object filter type material param
- Taxon name filter type metadata param fails [#2511]
- Cloning a collecting event fails [#2533]
- Modified recordedBy fields to only reference collector [#2567] [#2558]
- Many TDWG gazeteer references will now be properly categorized into state and country labels [#2542]
- In Browse Nomenclature removed link to self for invalid taxon names with no synonymy [#2327]
- Add missing original citation to synonym names in CoLDP export [#2543]
- Uniquify people slow when many roles present [#2528]
- Match combination when protonym has synonym relationships [#2525]
- TaxonNameRelationsip `type_method` returns nil properly on unmatched types [#2504]
- Taxon determinations list in comprehensive task
- The clone button doesn't trigger update taxon name after authors were cloned [#2513]
- Georeference count in new collecting event task [#2519]
- Autofocus in New taxon name task [#2523]
- Geographic area counts as georeference. Soft validations are sometimes loaded before saving georeferences [#2519]
- `import_dataset_id` parameter persist on after resetState in DwC Importer [#2529]
- Updated Ruby gems and Node packages
- In project button [#2530]
- View image matrix is passing wrong ids [#2537]
- Observations with depictions sometimes are removed after move a depiction [#2549]
- Relationship facet in Filter nomenclature
- Determiner facet (param) in Filter collection objects
- Verbatim year input allows alphanumeric numbers in New taxon name
- Labels list renders for those linked to objects, or not

### Changed

- Updated "ICZN binomial" to "ICZN binominal" following the Code dictionary
- Radial annotator Tag form uses a Keyword smart selector [#2564]
- DwcOccurrence is rebuilt/refreshed each time Browse Collection Object is hit
- `footprintWKT` is hidden in Browse CollectionOjbect [#2559]
- Tweak geo coordinate matching on verbatim labels
- Year suffix, stated year, language, translated title and notes added to bibliography rendering via `to_citeproc`
- Removed `label_html` from `/people` responses
- `/people` JSON param from `&include_roles=true` to `&extend[]=roles`
- Prefer project sources in source autocomplete
- Status name 'not for nomenclature' changed to 'not in published work'
- Year letter is no longer appended to year in BibTeX exports
- Include project's name in CoLDP exports filename [#2509]
- Implemented STI for downloads [#2498]\
- Upgraded gnfinder gem that makes use of new REST API
- Refactor help code
- Unified various DwC value returning methods in their own explicitly named extensions
- Isolated CollectionObject filter and API param handling to their own module for reference in multiple controllers
- DwcOccurrence `individualCount` is now Integer
- Database ConnectionTimeoutErrors now result in a 503 response rather than a raise/email-warning
- Added various `:inverse_of` across collection objects related models
- `DwcOccurrence#individualCount` is integer now
- Simplified SQL for ordering GeographicArea shapes
- Tweak validation of ORCIDid format
- Move autocomplete and lookup keyword to CVT controller [#2571]
- Task `Content by nomenclature` can be customized by selecting a Topic
- Remove identifier section in New type specimen
- Nill strings ("\u0000") are stripped from fields before writing

[#2564]: https://github.com/SpeciesFileGroup/taxonworks/issues/2564
[#2512]: https://github.com/SpeciesFileGroup/taxonworks/issues/2512
[#2517]: https://github.com/SpeciesFileGroup/taxonworks/issues/2517
[#915]: https://github.com/SpeciesFileGroup/taxonworks/issues/915
[#1175]: https://github.com/SpeciesFileGroup/taxonworks/issues/1175
[#1230]: https://github.com/SpeciesFileGroup/taxonworks/issues/1230
[#1269]: https://github.com/SpeciesFileGroup/taxonworks/issues/1269
[#1303]: https://github.com/SpeciesFileGroup/taxonworks/issues/1303
[#1467]: https://github.com/SpeciesFileGroup/taxonworks/issues/1467
[#1486]: https://github.com/SpeciesFileGroup/taxonworks/issues/1486
[#1772]: https://github.com/SpeciesFileGroup/taxonworks/issues/1772
[#1775]: https://github.com/SpeciesFileGroup/taxonworks/issues/1775
[#1943]: https://github.com/SpeciesFileGroup/taxonworks/issues/1943
[#2084]: https://github.com/SpeciesFileGroup/taxonworks/issues/2084
[#2186]: https://github.com/SpeciesFileGroup/taxonworks/issues/2186
[#2327]: https://github.com/SpeciesFileGroup/taxonworks/issues/2327
[#2423]: https://github.com/SpeciesFileGroup/taxonworks/issues/2423
[#2498]: https://github.com/SpeciesFileGroup/taxonworks/pull/2498
[#2509]: https://github.com/SpeciesFileGroup/taxonworks/issues/2509
[#2511]: https://github.com/SpeciesFileGroup/taxonworks/issues/2511
[#2519]: https://github.com/SpeciesFileGroup/taxonworks/pull/2519
[#2519]: https://github.com/SpeciesFileGroup/taxonworks/pull/2519
[#2523]: https://github.com/SpeciesFileGroup/taxonworks/pull/2523
[#2526]: https://github.com/SpeciesFileGroup/taxonworks/issues/2526
[#2528]: https://github.com/SpeciesFileGroup/taxonworks/issues/2528
[#2529]: https://github.com/SpeciesFileGroup/taxonworks/pull/2529
[#2530]: https://github.com/SpeciesFileGroup/taxonworks/pull/2530
[#2532]: https://github.com/SpeciesFileGroup/taxonworks/issues/2532
[#2533]: https://github.com/SpeciesFileGroup/taxonworks/issues/2533
[#2542]: https://github.com/SpeciesFileGroup/taxonworks/issues/2542
[#2543]: https://github.com/SpeciesFileGroup/taxonworks/issues/2543
[#2549]: https://github.com/SpeciesFileGroup/taxonworks/pull/2549
[#2558]: https://github.com/SpeciesFileGroup/taxonworks/issues/2558
[#2559]: https://github.com/SpeciesFileGroup/taxonworks/issues/2559
[#2562]: https://github.com/SpeciesFileGroup/taxonworks/issues/2562
[#2563]: https://github.com/SpeciesFileGroup/taxonworks/issues/2563
[#2567]: https://github.com/SpeciesFileGroup/taxonworks/issues/2567
[#2571]: https://github.com/SpeciesFileGroup/taxonworks/issues/1771

## [0.19.7] - 2021-09-09

### Add

- Add link to new type specimen task from type material form
- Export Observation::Media depictions as proxies for Otu depictions in NeXML [#2142]
- Protonym `verbatim_author` parens should be properly closed when present [#2453]
- Protonym `verbatim_author` can not contain digits (like years) [#2452]
- Generic date field component [#2451]
- New taxon determination component
- Smart selectors in asserted distribution and biological association quick forms.

### Changed

- Cleaned up taxon name navigator appearance
- Destroying a loanable object destroys corresponding LoanItems automatically [#2319]
- NeXML image URLs use shortened URLs
- Reorder date fields in comprehensive, extract and new collecting event tasks [#2450]
- Set Vue 3 reactive vuex state in comprehensive store, removed unnecesary mutations and getters
- Updated Ruby gems and Node packages
- Bumped database_cleaner
- Upgraded to ruby 6.1 [#2474]
- Remove Taxon determination slice from OTU quick forms(Radial object)
- Set active author tab in New taxon name [#2461]
- Moved `data-project-id` to project name
- Moved collection object soft validations in comprehensive task [#2491]
- Remove reactivity in map component. Maps should render much faster now

### Fixed

- Tazon name hierarchical navigation broken [#2487]
- CollectionObject filter type material facet bug
- Trim buttons in comprehensive task
- Trip code fields are empty after save.
- Confidence button
- spring not working on MacOS. Now RGeo/Proj is warmed up at initialization time
- Combination preview label in New combination task
- Smart selector is not refreshing after save [#2468]
- Group and formation fields in comprehensive task
- Changed date label [#2473]
- Warning message persists when date exists in User facet [#2480]
- Collection Object TODO List Task does not append right identifier number [#2486]
- Loan item checkboxes reset when loan items "Updated" [#2492]
- Loan item "select/deselect all" buttons missing after vue 3 migration [#2493]
- Checkbox unbinding is not synced with update in Loan task [#2495]
- Filter collection objects shortcuts
- Prevent duplicate shortcuts
- Observation matrix render error
- Fix identifier update in new type specimen task
- Radial menus are inheriting CSS properties in some cases [#2505]
- Taxon determinations list in comprehensive task

[#2487]: https://github.com/SpeciesFileGroup/taxonworks/issues/2487
[#2319]: https://github.com/SpeciesFileGroup/taxonworks/issues/2319
[#2142]: https://github.com/SpeciesFileGroup/taxonworks/issues/2142
[#2453]: https://github.com/SpeciesFileGroup/taxonworks/issues/2453
[#2452]: https://github.com/SpeciesFileGroup/taxonworks/issues/2452
[#2450]: https://github.com/SpeciesFileGroup/taxonworks/pull/2450
[#2451]: https://github.com/SpeciesFileGroup/taxonworks/issues/2451
[#2461]: https://github.com/SpeciesFileGroup/taxonworks/issues/2461
[#2468]: https://github.com/SpeciesFileGroup/taxonworks/issues/2468
[#2473]: https://github.com/SpeciesFileGroup/taxonworks/issues/2473
[#2474]: https://github.com/SpeciesFileGroup/taxonworks/pull/2474
[#2480]: https://github.com/SpeciesFileGroup/taxonworks/issues/2480
[#2486]: https://github.com/SpeciesFileGroup/taxonworks/issues/2486
[#2491]: https://github.com/SpeciesFileGroup/taxonworks/issues/2491
[#2492]: https://github.com/SpeciesFileGroup/taxonworks/issues/2492
[#2493]: https://github.com/SpeciesFileGroup/taxonworks/issues/2493
[#2495]: https://github.com/SpeciesFileGroup/taxonworks/issues/2495
[#2505]: https://github.com/SpeciesFileGroup/taxonworks/issues/2505

## [0.19.6] - 2021-08-20

### Added

- New namespace task [#1891]
- Taxon determination list lock button in comprehensive task [#2088] [#2443]
- Add elevation accuracy parsing for verbatim labels [#2448]

### Changed

- Date fields order in comprehensive task
- Auto advance date fields in comprehensive task
- Changed checkbox label `sortable fields` to `reorder fields` [#2442]
- Modified behaviour of Source autocomplete and pattern for limiting results
- Removed deprecated Travis CI files.

### Fixed

- Source autocomplete exact ID was not prioritized and/or skipped
- Keyboard shortcuts modal reopens when closing help [#2436]
- Title attribute contains html tags on citations in browse OTU
- Increment identifier in CO editor keeps number of leading zeros, changing length of number [#2435]
- Collecting event lock in comprehensive task
- Georeferences are not locked with collecting event [#2449]
- Elevation not being parsed from labels properly [#2447]

[#2088]: https://github.com/SpeciesFileGroup/taxonworks/issues/2088
[#1891]: https://github.com/SpeciesFileGroup/taxonworks/issues/1891
[#2435]: https://github.com/SpeciesFileGroup/taxonworks/issues/2435
[#2436]: https://github.com/SpeciesFileGroup/taxonworks/issues/2436
[#2442]: https://github.com/SpeciesFileGroup/taxonworks/pull/2442
[#2443]: https://github.com/SpeciesFileGroup/taxonworks/issues/2443
[#2447]: https://github.com/SpeciesFileGroup/taxonworks/pull/2447
[#2448]: https://github.com/SpeciesFileGroup/taxonworks/pull/2448
[#2449]: https://github.com/SpeciesFileGroup/taxonworks/issues/2443

## [0.19.5] - 2021-08-18

### Added

- Content smart selector
- Biological association list lock button in comprehensive task
- Dynamic shortcuts for radial annotator and radial object. Shortcut is the first letter of the slice

### Changed

- Replaced panels with modals in Content editor task
- Soft validation panel in new type specimen task
- Replaced create predicate with link to project attributes customization page in custom attributes section [#2426]
- Editing from Browse Collecting Event now redirects to Collecting Event task.

### Fixed

- Create georeference from verbatim does not take uncertainty into account [#2421]
- Cannot edit Georeference uncertainty in New collecting event task [#2420]
- Georeference edit/delete button does not show up immediately on creation [#2422]
- Unable to create a type specimen with an existing collection object
- Catalog number is not updating after selecting another type specimen
- Duplicate verbatim georeference on generate label in New collecting event and comprehensive tasks [#2427]
- Biological association list persist after save and create a new collection object in comprehensive task
- Comprehensive specimen task reset button adds false history entry in browser [#2432]
- Whitespace chars in label preventing georefs to be properly parsed [#2415]
- Rubocop broken settings
- Extra semicolon in collecting event label when verbatim locality is blank

[#2415]: https://github.com/SpeciesFileGroup/taxonworks/issues/2415
[#2420]: https://github.com/SpeciesFileGroup/taxonworks/issues/2420
[#2421]: https://github.com/SpeciesFileGroup/taxonworks/issues/2421
[#2422]: https://github.com/SpeciesFileGroup/taxonworks/issues/2422
[#2426]: https://github.com/SpeciesFileGroup/taxonworks/issues/2426
[#2432]: https://github.com/SpeciesFileGroup/taxonworks/issues/2432

## [0.19.4] - 2021-08-13

### Fixed

- Geographic areas not scoped in Georeferences pane until georeference added [#2408]
- Georeference from previous collecting event shows up on new collecting event [#2411]
- Fix biological associations in comprehensive form
- Removed events for links in radial navigation [#2412]

### Added

- Storage for PDF viewer

[#2408]: https://github.com/SpeciesFileGroup/taxonworks/issues/2408
[#2411]: https://github.com/SpeciesFileGroup/taxonworks/issues/2411
[#2412]: https://github.com/SpeciesFileGroup/taxonworks/issues/2412

## [0.19.3] - 2021-08-10

### Added

- Added soft-validation for loan if no docummentation
- Added validation on 5 date fields in the loan, setting the priority of events.
- Added search on alternative title in the Sorce autocomplete
- Pdf icon in citation by source
- Cancel function for http requests
- Edit mode for contents in Quick forms [#2385]
- Soft validation for collection object, type material, biological association, georeferences and taxon determinations in comprehensive task [#2396]
- Pinned icon for images in radial annotator [#1919]

### Fixed

- Biological association link_tag entities not metamorphosized [#2392]
- Updated sorting for sources in autocomplete. Sources used in the same project are prioritized
- Updated sorting for people in autocomplete. People used in the same project are prioritized
- Autocomplete in Interactive key task
- Copy and clone option in Matrix Row Coder
- Edit biological associations form, broken HTML and fields incorrectly mapped [#2370]
- Hidden pin and lock icons in asserted distribution quick form
- biological_association_link helper
- Confidence button
- Dynamic rows/columns are not destroyable [#2375]
- Asserted distribution edit view [#2371]
- Missing citation and soft validation icons in New asserted distribution task
- Typo preventing labels listings from working
- Refresh summary in data view after use radial annotator
- Collecting event soft validation in comprehensive task [#2091]
- Missing param for BibTex [#2397]
- Citation source not added to project if already in another project
- Incorrect TypeMaterial type type validation for ICN [#2378]

### Changed

- Biological association links now link to subject, association (click middle) and object
- Sort property, `name` to `cached` in Filter nomenclature [#2372]
- Replaced property `verbatim_author` to `cached_author_year` for csv download [#2373]
- Refactor notification code, replaced jQuery for js vanilla
- Keyboard shortcuts code, replaced jQuery with vanilla JS
- Pinboard code, replaced jQuery with vanilla JS
- Annotations code, replaced jQuery with vanilla JS
- Dropzone timeout [#2384]
- Edit link redirect to new collecting event task [#2387]
- Edit link redirect to comprehensive specimen digitization [#2394]
- Add source to project when tagged [#1436]
- Updated Ruby gems and Node packages
- Updated ruby gems

[#1436]: https://github.com/SpeciesFileGroup/taxonworks/issues/1436
[#2392]: https://github.com/SpeciesFileGroup/taxonworks/issues/2392
[#1919]: https://github.com/SpeciesFileGroup/taxonworks/issues/1919
[#2091]: https://github.com/SpeciesFileGroup/taxonworks/issues/2091
[#2370]: https://github.com/SpeciesFileGroup/taxonworks/issues/2370
[#2371]: https://github.com/SpeciesFileGroup/taxonworks/issues/2371
[#2372]: https://github.com/SpeciesFileGroup/taxonworks/issues/2372
[#2373]: https://github.com/SpeciesFileGroup/taxonworks/issues/2373
[#2375]: https://github.com/SpeciesFileGroup/taxonworks/issues/2375
[#2378]: https://github.com/SpeciesFileGroup/taxonworks/pull/2378
[#2384]: https://github.com/SpeciesFileGroup/taxonworks/issues/2384
[#2385]: https://github.com/SpeciesFileGroup/taxonworks/issues/2385
[#2387]: https://github.com/SpeciesFileGroup/taxonworks/issues/2387
[#2391]: https://github.com/SpeciesFileGroup/taxonworks/issues/2391
[#2394]: https://github.com/SpeciesFileGroup/taxonworks/issues/2394
[#2397]: https://github.com/SpeciesFileGroup/taxonworks/issues/2397

## [0.19.2] - 2021-07-27

### Added

- OriginRelationship display in Browse collection object [#2362]
- Accession/Deaccession section in Collection object match task [#2353]
- Similar objects section in MRC
- Soft validation in Edit/new matrix task
- Update download form [#2335]
- Check and question icons

### Changed

- Upgraded from Ruby version 2.7.3 to 2.7.4
- Updated ruby gems
- Object validation component

### Fixed

- Autocomplete in Interactive key task
- Copy and clone option in Matrix Row Coder
- Edit biological associations form [#2370]

[#2370]: https://github.com/SpeciesFileGroup/taxonworks/issues/2370

## [0.19.2] - 2021-07-27

### Added

- OriginRelationship display in Browse collection object [#2362]
- Accession/Deaccession section in Collection object match task [#2353]
- Similar objects section in MRC
- Soft validation in Edit/new matrix task
- Update download form [#2335]
- Check and question icons

### Changed

- Upgraded from Ruby version 2.7.3 to 2.7.4
- Updated ruby gems
- Object validation component

### Fixed

- Help plugin
- Original relationships in Collection object quick form
- CO Quick forms in comprehensive specimen digitization [#2354]
- Biological associations in OTU quick forms
- Update type species in new taxon name task

[#2362]: https://github.com/SpeciesFileGroup/taxonworks/issues/2362
[#2353]: https://github.com/SpeciesFileGroup/taxonworks/issues/2353
[#2354]: https://github.com/SpeciesFileGroup/taxonworks/issues/2354

## [0.19.1] - 2021-07-15

### Added

- Autogenerated description for OTU based on observation_matrix
- Description section in Browse OTU
- `observation_matrix_id` param in Browse OTU task
- Description in Matrix row coder

### Changed

- Update `per` value from 5 to 500 in citations controller [#2336]
- Updated ruby gems
- Upgraded biodiversity gem to 5.3.1 (uses named params)

### Fixed

- Show selected options for biological associations in comprehensive specimen digitization task [#2332]
- Option to hide "Attributes", "Buffered", "Citations" and "Depictions" sections in comprehensive specimen digitization task [#2333]
- Missing fields in comprehensive form
- Fields not showing in "original combination and rank" section in New taxon name [#2346]

[#2332]: https://github.com/SpeciesFileGroup/taxonworks/issues/2332
[#2333]: https://github.com/SpeciesFileGroup/taxonworks/issues/2333
[#2336]: https://github.com/SpeciesFileGroup/taxonworks/issues/2336
[#2346]: https://github.com/SpeciesFileGroup/taxonworks/issues/2346

## [0.19.0] - 2021-07-08

### Added

- Added new ICZN status: Invalid family group name due to synonymy of type genus replaced before 1961
- Edit image matrix and view image matrix in observation matrices dashboard
- WTK component in comprehensive digitization form [#2245]
- Add invalid relationship checkbox on clone button in New taxon name task [#2171]
- Download PDF button for documents in New source task [#2102]
- Padial annotator for sources in New asserted distribution task [#2105]
- Radial annotator for references in Browse Nomenclature/OTU tasks [#2103]
- Depict person in New image task [#2321]
- Move to `person` option for Depictions slice in Radial annotator
- Sort by nomenclature in edit/new observation matrix task [#1748]
- Added authors facet in Filter nomenclature task
- Citations panel for Collection object section with lock option in comprehensive specimen digitization task [#2328]

### Changed

- Updated ruby gems
- Migrate Vue 2.6 to Vue 3.1.4
- `geographic_area_ids` to `geographic_area_id` in collection objects controller
- Manage synonyms display only one level children in New taxon name [#2213]
- Filter status and relationships according nomenclatural code in Filter nomenclature task [#2157]
- User facet data range now allows to search for both criteria (`updated_at`, `created_at`) [#2317]

### Fixed

- Updated author string for botanical names
- Timeline rendering error in Browse OTU
- Fix wildcard by attribute in Filter collection object
- Confidences modal height in radial annotator [#2304]
- Fix empty search in Filter collection objects
- Clean documents list on reset in New source
- Missing hexagon soft validation in comprehensive specimen digitization task
- Match by collection object is and tag creation in Collection object match
- Destroy container when all other objects in container are deleted [#2322]
- Clicking on "Tag" in Filter collection objects does not add tag [#2323]

[#1748]: https://github.com/SpeciesFileGroup/taxonworks/issues/1748
[#2102]: https://github.com/SpeciesFileGroup/taxonworks/issues/2102
[#2103]: https://github.com/SpeciesFileGroup/taxonworks/issues/2103
[#2105]: https://github.com/SpeciesFileGroup/taxonworks/issues/2105
[#2157]: https://github.com/SpeciesFileGroup/taxonworks/issues/2157
[#2171]: https://github.com/SpeciesFileGroup/taxonworks/issues/2171
[#2213]: https://github.com/SpeciesFileGroup/taxonworks/issues/2213
[#2245]: https://github.com/SpeciesFileGroup/taxonworks/issues/2245
[#2304]: https://github.com/SpeciesFileGroup/taxonworks/issues/2304
[#2317]: https://github.com/SpeciesFileGroup/taxonworks/issues/2317
[#2321]: https://github.com/SpeciesFileGroup/taxonworks/issues/2321
[#2322]: https://github.com/SpeciesFileGroup/taxonworks/issues/2322
[#2323]: https://github.com/SpeciesFileGroup/taxonworks/issues/2323

## [0.18.1] - 2021-06-09

### Added

- Params for `/api/v1/images/` [#1906]
- Params referenced in `/collection_objects` to `/collecting_events`
- `/api/v1/taxon_name_classifications/` endpoint [#2276]
- `/api/v1/taxon_name_relationships/` endpoint [#2277]
- TaxonName cached_is_valid boolean, takes into account Relationships and Classifications
- Status to TaxonName autocomplete [#2086]
- otu_filter param to interactive keys task
- Radial annotator in New extract [#2272]

### Fixed

- Fix for author string for unjustified emendation
- Scope has_many related data to project properly [#2265]
- Refresh event for smart selectors [#2255]
- Edit type material in comprehensive form [#2253]
- Reset selected ids on new search in observation matrices dashboard
- Tiff images are not render on image viewer
- Removed reachable `byebug` call
- Protocol not displayed after select it [#2279]
- image aspect ratio in Transcribe depiction trask [#2273]

### Changed

- Unify Task Collecting Event filter look/feel [#2203]
- Params to `/taxon_name_relationships`, see [#2277]
- CoL Data Package scoping updates
- Removed incompatible identifier object type check for Identifier filter concerns
- Unified some CollectingEvent filter param to singular pattern (collector_ids, otu_ids, geographic_area_ids)
- Plural params for identifiers API endpoint merged to array single form. e.g., identifier_object_ids[]=47&identifier_object_ids[]=2232 => identifier_object_id[]=47&identifier_object_id[]=2232. [#2195]
- Updated Ruby gems and node packages
- `that_is_valid` scope now references `cached_is_valid` [#2242]
- `that_is_invalid` scope now references `cached_is_valid` [#2242]
- `calculated_valid` replaces `that_is_valid` [#2242]
- `calculated_invalid` replaces `that_is_invalid` [#2242]
- remove unused TaxonName#cached_higher_classification

[#2265]: https://github.com/SpeciesFileGroup/taxonworks/issues/2265
[#1906]: https://github.com/SpeciesFileGroup/taxonworks/issues/1906
[#2203]: https://github.com/SpeciesFileGroup/taxonworks/issues/2203
[#2276]: https://github.com/SpeciesFileGroup/taxonworks/issues/2276
[#2277]: https://github.com/SpeciesFileGroup/taxonworks/issues/2277
[#2195]: https://github.com/SpeciesFileGroup/taxonworks/pull/2195
[#2242]: https://github.com/SpeciesFileGroup/taxonworks/issues/2242
[#2086]: https://github.com/SpeciesFileGroup/taxonworks/pull/2086
[#2253]: https://github.com/SpeciesFileGroup/taxonworks/issues/2253
[#2255]: https://github.com/SpeciesFileGroup/taxonworks/issues/2255
[#2272]: https://github.com/SpeciesFileGroup/taxonworks/issues/2272
[#2273]: https://github.com/SpeciesFileGroup/taxonworks/issues/2273
[#2279]: https://github.com/SpeciesFileGroup/taxonworks/issues/2279

## [0.18.0] - 2021-05-14

### Added

- Added `destroyed_redirect` to object radial JSON
- "Not specified" facet to Filter nomenclature [#2226]
- New extract task interface [#1934]
- citation experiment `/api/v1/cite/count_valid_species?taxon_name=Pteromalus` [#2230]
- jsconfig.json for Visual Studio Code
- Image matrix viewer in Image matrix
- Image matrix button in observation dashboard task
- Image matrix link in Interactive keys task
- Export scss vars to javascript
- Pagination count in Filter nomenclature
- OTU depictions column on view mode in Image matrix task
- Grid table component
- SVG Icon component
- OTU depictions draggable in image matrix
- Observations depictions in Browse OTU
- `Ctrl/Alt + V` shortcut for New Collecting event in Comprehensive task [#2248]
- Zoom button in comprehensive form

### Changed

- CollectingEvent autocomplete/object_Tag only shows verbatim lat/long
- Removed `allow_destroy` from object radial JSON
- Made returning count from /controlled_vocabulary_terms optional # @jlpereira Potentially UI breaking check for use, and add &count=true to request if required
- Removed quantification fields from Extract
- Warning message on nuke action in Grid digitize task [#2229]
- Upgraded from Ruby version 2.7.2 to 2.7.3
- Upgraded to Node 14 LTS
- Updated Ruby gems and Node packages
- node-sass to dart-sass
- Refactor image matrix edit table
- Webpack configuration to export sass vars
- Images size in image section on Browse otu

### Fixed

- JSON for geographic area parents (no parent raise)
- Hide soft validation section if is empty in New collecting events task
- 404 error when deleting records from data interfaces [#2223]
- Rank order on New combination preview
- Redirect after destroy a combination [#2169]
- Drag and drop depictions in Image Matrix
- Georeference error message in comprehensive task [#2222]
- Number of uses not displayed in Uniquify people task [#2219]
- SVG Image box in comprehensive [#2262]

[#1934]: https://github.com/SpeciesFileGroup/taxonworks/issues/1934
[#2169]: https://github.com/SpeciesFileGroup/taxonworks/issues/2169
[#2219]: https://github.com/SpeciesFileGroup/taxonworks/issues/2219
[#2222]: https://github.com/SpeciesFileGroup/taxonworks/issues/2222
[#2223]: https://github.com/SpeciesFileGroup/taxonworks/pull/2223
[#2226]: https://github.com/SpeciesFileGroup/taxonworks/pull/2226
[#2229]: https://github.com/SpeciesFileGroup/taxonworks/issues/2229
[#2230]: https://github.com/SpeciesFileGroup/taxonworks/issues/2230
[#2248]: https://github.com/SpeciesFileGroup/taxonworks/issues/2248

## [0.17.1] - 2021-04-30

### Added

- Moved endpoints to own model file
- Permit params on client side
- OTU picker on new observation matrix [#2209]

### Fixed

- Frame overlaps in interactive key task [#2202]
- Parse coordinate characters on comprehensive and new collecting event tasks
- Hide row/column panel on new observation matrix
- Soft validation section is always visible [#2211]
- Ambiguous column problem in query for previous/next collecting event navigation.
- Merge people count [#2218]

### Changed

- Replaced 1KB minimum image file size restriction with dimensions check (16 pixels minimum each) [#2201]
- Switch selector on new observation matrix
- Increment pdf filesize to 512MB [#2212]
- Updated gems and npm packages

[#2201]: https://github.com/SpeciesFileGroup/taxonworks/issues/2201
[#2202]: https://github.com/SpeciesFileGroup/taxonworks/issues/2202
[#2209]: https://github.com/SpeciesFileGroup/taxonworks/issues/2209
[#2211]: https://github.com/SpeciesFileGroup/taxonworks/issues/2211
[#2212]: https://github.com/SpeciesFileGroup/taxonworks/issues/2212
[#2218]: https://github.com/SpeciesFileGroup/taxonworks/issues/2218

## [0.17.0] - 2021-04-23

### Added

- Adds SoftValidation component with fix buttons, and wrench (goto fix) links [#207]
- Database index on `Identifiers#cached`
- Tests for base #next/#previous [#2163]
- `create_backup_directory` flag to create backup directory if it does not exist for taxonworks rake tasks requiring `backup_directory`.
- Edit inline options on edit/new loan task [#2184]
- Shortcut legend on new taxon name task
- Help tip and placeholder for definition in Manage controlled vocabulary task [#2196]

### Fixed

- Bad `project_token` to API should not raise
- Descriptor::Qualitative destruction destroys rather than raises when character states unused.
- Previous navigation [#2163]
- Documenting source doesn't add source to project [#2172]
- Added missing params biocuration_class_ids and biological_relationship_ids to collection_objects_controller filter params. [skip-ci]
- incorrect author string for misspelled combination is fixed
- Missing data migration for `ObservationMatrixColumnItem::SingleDescriptor` to `ObservationMatrixColumnItem::Single:Descriptor`
- Show observation matrices count on radial object [#2158]
- Overflow on New observation matrix [#2168]
- Clear geographic area after reset [#2174]
- PK sequence not set up properly on project export
- Local identifiers' cached values not being updated when updating namespace [#2175]
- Uncertainty sign not populating in label [#2109]
- Pressing the reset button doesn't reset the by attribute facet in Filter collection object [#2180]
- Fix routes in edit/new observation matrices task [#2198]

### Changed

- Refactor SoftValidations and params including specs [#1972][#768]
- Removed legacy non TaxonWorks agnostic import rake tasks (moving to their own repos)
- Updated script predicting masculine, feminine and neuter species name forms
- Changed how `GeographicArea#find_by_lat_long` is built (UNION, not OR)
- Changed TaxonName string for superspecies names
- Updated y18n node package to version 4.0.1 [#2160]
- Replaced Canvas for SVG radial menu
- Close radial object after select a matrix on observation matrices slice [#2165]
- Radial menu slices position

[#768]: https://github.com/SpeciesFileGroup/taxonworks/issues/768
[#207]: https://github.com/SpeciesFileGroup/taxonworks/issues/207
[#1972]: https://github.com/SpeciesFileGroup/taxonworks/issues/1972
[#2109]: https://github.com/SpeciesFileGroup/taxonworks/issues/2109
[#2163]: https://github.com/SpeciesFileGroup/taxonworks/issues/2163
[#2160]: https://github.com/SpeciesFileGroup/taxonworks/issues/2160
[#2168]: https://github.com/SpeciesFileGroup/taxonworks/issues/2168
[#2172]: https://github.com/SpeciesFileGroup/taxonworks/issues/2172
[#2175]: https://github.com/SpeciesFileGroup/taxonworks/issues/2175
[#2174]: https://github.com/SpeciesFileGroup/taxonworks/issues/2174
[#2184]: https://github.com/SpeciesFileGroup/taxonworks/issues/2184
[#2196]: https://github.com/SpeciesFileGroup/taxonworks/issues/2196
[#2198]: https://github.com/SpeciesFileGroup/taxonworks/issues/2198

## [0.16.6] - 2021-03-26

### Added

- Community stats for `/api/v1/stats` [#2061]
- Add by-project param for `/api/v1/stats` [#2056]

### Fixed

- `browse_otu_link` handles nil [#2155]

[#2056]: https://github.com/SpeciesFileGroup/taxonworks/issues/2056
[#2061]: https://github.com/SpeciesFileGroup/taxonworks/issues/2061
[#2155]: https://github.com/SpeciesFileGroup/taxonworks/issues/2155
[#2158]: https://github.com/SpeciesFileGroup/taxonworks/issues/2158
[#2165]: https://github.com/SpeciesFileGroup/taxonworks/issues/2165

## [0.16.5] - 2021-03-25

### Added

- softvalidation fix for transfer of type species into coordinate subgenus
- Link from Browse colleciton object to Browse OTU for current OTU det [#2154]
- Collection object filter params for preparation and buffered fields [#2118]
- Added soft_validations and fixes for coordinate name citations and roles.
- `/collection_objects/123/navigation.json` route/view
- Determination, OTU and repository smart selectors on New image task [#2101]
- Georeferences coordinates in label generate on New collecting event [#2107]
- Lock buttons on New image [#2101]
- Open PDF slider in all tabs [#2106]
- TaxonName autocomplete by internal id
- bind `alt/ctrl + f` to focus the search autocomplete [#2132]
- Annotations on Browse nomenclature
- Collectors facet on Filter collection objects task
- Preview use panel on Manage controlled vocabulary [#2135]

### Changed

- Renamed -`otus_redirect` to `browse_otu_link`
- Updated Protonym.list_of_coordinate_names query. It helps for soft validation.
- Nexus output file was modified to present full name of the of the taxon. TNT export was not changed.
- Lock background color [#2112]
- sortArray function now return a natural sort
- Open confirmation modal and focus new button on New taxon name
- Next and previous links for id and identifier on comprehensive task [#2134]
- Determiner facet on Filter collection objects task
- Updated gems (`bundle update` without altering `Gemfile`)

### Fixed

- updated softvalidation for non binominal names
- updated label for species-group rank TaxonName
- Compute print column divisions with barcode style labels [#1993]
- Object tag for TaxonNameRelationship inverted [#2100]
- Collection object filter, collecting event related params were not being passed [#1807]
- Collection object filter with/out facets, in part [#1455]
- CoLDP missing values for names without original combinations [#2146]
- Multiple parent OTUs via parent_otu_id raised in CoLDp export [#2011]
- Not being able to get pinboard items on some circumstances
- `Request-URI Too Large` loading georeferences on Browse OTU
- Tab order near parent when name is pinned [#2130]
- Spinner in distribution section on Browse OTU
- Destroying a container goes to 404 page [#2133]
- Missing Determiner param [#2119]
- Refresh status and relationship list on rank change [#2010]
- Remove map shapes after reset form on Filter collection objects
- Disabled `Create georeference from verbatim` button when latitude and longitude are not available [#2152]
- Fix create determinations and biocurations before turn off the spinner [#1991]

[#1993]: https://github.com/SpeciesFileGroup/taxonworks/issues/1993
[#1991]: https://github.com/SpeciesFileGroup/taxonworks/issues/1991
[#2100]: https://github.com/SpeciesFileGroup/taxonworks/issues/2100
[#2154]: https://github.com/SpeciesFileGroup/taxonworks/issues/2154
[#1455]: https://github.com/SpeciesFileGroup/taxonworks/issues/1455
[#1807]: https://github.com/SpeciesFileGroup/taxonworks/issues/1807
[#2114]: https://github.com/SpeciesFileGroup/taxonworks/issues/2114
[#2146]: https://github.com/SpeciesFileGroup/taxonworks/issues/2146
[#2010]: https://github.com/SpeciesFileGroup/taxonworks/issues/2010
[#2011]: https://github.com/SpeciesFileGroup/taxonworks/issues/2011
[#2101]: https://github.com/SpeciesFileGroup/taxonworks/issues/2101
[#2106]: https://github.com/SpeciesFileGroup/taxonworks/issues/2101
[#2107]: https://github.com/SpeciesFileGroup/taxonworks/issues/2107
[#2112]: https://github.com/SpeciesFileGroup/taxonworks/issues/2112
[#2118]: https://github.com/SpeciesFileGroup/taxonworks/issues/2118
[#2119]: https://github.com/SpeciesFileGroup/taxonworks/issues/2119
[#2130]: https://github.com/SpeciesFileGroup/taxonworks/issues/2130
[#2131]: https://github.com/SpeciesFileGroup/taxonworks/issues/2131
[#2132]: https://github.com/SpeciesFileGroup/taxonworks/issues/2132
[#2133]: https://github.com/SpeciesFileGroup/taxonworks/issues/2133
[#2152]: https://github.com/SpeciesFileGroup/taxonworks/issues/2133
[#2135]: https://github.com/SpeciesFileGroup/taxonworks/issues/2135

## [0.16.4] - 2021-03-09

### Added

- Multiple presnece/absence params for collection objects filter [#2080]
- Buffered field facets for collection object [#1456], [#1835]
- Filter collection objects by determiner (Person) [#1835]
- Tag smart selector on create collection object in New collecting event task [#2066]
- Year field on person source in new source task
- Create new biocuration and in relationship links in filter collection object
- Determiner in filter collection object
- HEIC image format support
- PDF drop box on new source task [#2094]
- Confirmation modal to clone source [#2099]
- Smart selector on attributions in Radial annotator [#2081]

### Fixed

- Soft validation scope for AssertedDistributions not scoped to taxon [#1971]
- Uniquifying 2 people attached to the same source raises [#2078]
- Render Source::Human cached with year, udpate `citation_tag` [#2067]
- Qualitative states in matrix row coder order correctly [#2076]
- Better source cached filter wildcards [#1557]
- Observation matrices hub link [#2071]
- Refresh button component [#2085]
- Update comprehensive url [#2096]
- `/units.json` called 2x [#2089]
- Edit `error radius` of a georeference in new collecting event task [#2087]
- Previous and next navigate navigation links [#2039]

### Changed

- Now using ImageMagick 7 instead of 6
- Production and development docker images are now based off a single base image
- Development docker environment uses rvm instead of rbenv (matching version manager that has been used for production)
- Updated npm packages

[#1971]: https://github.com/SpeciesFileGroup/taxonworks/issues/1971
[#2039]: https://github.com/SpeciesFileGroup/taxonworks/issues/2039
[#2078]: https://github.com/SpeciesFileGroup/taxonworks/issues/2078
[#2067]: https://github.com/SpeciesFileGroup/taxonworks/issues/2067
[#2076]: https://github.com/SpeciesFileGroup/taxonworks/issues/2076
[#1557]: https://github.com/SpeciesFileGroup/taxonworks/issues/1557
[#1835]: https://github.com/SpeciesFileGroup/taxonworks/issues/1835
[#1456]: https://github.com/SpeciesFileGroup/taxonworks/issues/1456
[#2080]: https://github.com/SpeciesFileGroup/taxonworks/issues/2080
[#2066]: https://github.com/SpeciesFileGroup/taxonworks/issues/2066
[#2071]: https://github.com/SpeciesFileGroup/taxonworks/issues/2071
[#2081]: https://github.com/SpeciesFileGroup/taxonworks/issues/2081
[#2085]: https://github.com/SpeciesFileGroup/taxonworks/issues/2085
[#2087]: https://github.com/SpeciesFileGroup/taxonworks/issues/2087
[#2089]: https://github.com/SpeciesFileGroup/taxonworks/issues/2089
[#2094]: https://github.com/SpeciesFileGroup/taxonworks/issues/2094
[#2096]: https://github.com/SpeciesFileGroup/taxonworks/issues/2096
[#2099]: https://github.com/SpeciesFileGroup/taxonworks/issues/2099

## [0.16.3] - 2021-02-26

### Added

- Additional date recognition format in date RegEx
- Pagination on Browse Annotations [#1438]
- New combination for subgenus [#748]
- Warn about unsaved changes on Accession metadata [#1858]

### Fixed

- `eventDate`/`eventTime` output format not being ISO8601-compliant [#1939]
- Some value label in Filter sources
- Dropzone error message
- Redirect to Image Matrix on OTU Radial [#2033]
- Race condition problem when generating dwc_occurrences indexing

### Changed

- Pagination in Filter sources
- Replaced geckodriver-helper with webdrivers gem
- Improvement sort table on collection object, source and nomenclature filters

[#748]: https://github.com/SpeciesFileGroup/taxonworks/issues/748
[#1438]: https://github.com/SpeciesFileGroup/taxonworks/issues/1438
[#1858]: https://github.com/SpeciesFileGroup/taxonworks/issues/1858
[#1939]: https://github.com/SpeciesFileGroup/taxonworks/issues/1939
[#2033]: https://github.com/SpeciesFileGroup/taxonworks/issues/2033

## [0.16.2] - 2021-02-18

### Added

- Additional date recognition format in date RegEx
- Fields with/out some value facet for Source filter [#2023]
- Keyword params to TaxonName API
- Adds database index to Sour title, year, author
- Keyword and/or logic in Tag facets (throughout) [#2026], [#2032]
- `/ap1/v1/stats` endpoint [#1871]
- `papertrail.json?object_global_id=`
- Quick label on collection object quick form [#2003]
- Lock biological relationship in radial object [#2036]
- Confirmation popup to delete a type material in comprehensive
- Tag facet to filter nomenclature [#2047]

### Changed

- Checkmark on verbatim should visible only
- Updated gems (`bundle update` without altering `Gemfile`)
- Updated node packages (`npm update` without altering `packages.json`)
- Changed `verbatim author` for `cached_author_year` in filter nomenclature
- Keywords styled after choice in Tag facet
- Keywords removed from all list after choice in Tag facet

### Fix

- Model LoanItem - Tagged batch adds tag, not object [#2051]
- Prevent non-loanable things being loaned [#2043]
- `ancestors` param properly permitted TaxonName api/filter
- TaxonName#name allowed spaces [#2009]
- Fix help tip of pinboard navigator shortcut
- Generate label button [#2002]
- Save collectors in new collecting event task [#2016]
- Fix image viewer on filter image task
- Image caption modal size [#2030]
- Set created loan object [#2042]
- Refactor edit load items [#2044]

[#2032]: https://github.com/SpeciesFileGroup/taxonworks/issues/2032
[#2051]: https://github.com/SpeciesFileGroup/taxonworks/issues/2051
[#2043]: https://github.com/SpeciesFileGroup/taxonworks/issues/2043
[#2026]: https://github.com/SpeciesFileGroup/taxonworks/issues/2026
[#2023]: https://github.com/SpeciesFileGroup/taxonworks/issues/2023
[#2009]: https://github.com/SpeciesFileGroup/taxonworks/issues/2009
[#1871]: https://github.com/SpeciesFileGroup/taxonworks/issues/1871
[#2002]: https://github.com/SpeciesFileGroup/taxonworks/issues/2002
[#2003]: https://github.com/SpeciesFileGroup/taxonworks/issues/2003
[#2012]: https://github.com/SpeciesFileGroup/taxonworks/issues/2012
[#2016]: https://github.com/SpeciesFileGroup/taxonworks/issues/2016
[#2030]: https://github.com/SpeciesFileGroup/taxonworks/issues/2030
[#2042]: https://github.com/SpeciesFileGroup/taxonworks/issues/2042
[#2044]: https://github.com/SpeciesFileGroup/taxonworks/issues/2044
[#2045]: https://github.com/SpeciesFileGroup/taxonworks/issues/2045
[#2047]: https://github.com/SpeciesFileGroup/taxonworks/issues/2047

## [0.16.1] - 2021-01-26

### Fixed

- Missing `depiction_object_type` on New image task [#1995]
- Sort case-insensitive [#1985]

[#1985]: https://github.com/SpeciesFileGroup/taxonworks/issues/1985
[#1995]: https://github.com/SpeciesFileGroup/taxonworks/issues/1995

## [0.16.0] - 2021-01-25

### Added

- New collecting event task [#1530]
- "Quick" collection objects options from new collecting event task
- New WKT georeference inputs
- Auto-georeference and date Collecting Events by depicting images with pertinent EXIF data
- Route linting specs
- Generate label (alpha), pastes values into print label input
- Collecting event navigation options (next/previous with/out <many things>
- Nested_attributes for Labels
- Collection object/and collecting event navigation options/bridges
- `/collecting_events/preview?<filter_params>` a preview look for brief tables
- Subclasses for labels:`Label::QrCode`, `Label::Code128`
- Include `rqrcode`, `barby` for barcode rendering
- Add `label` attribute to Label JSON response that renders QR code
- Add accommodation for printing pages of barcode-based labels
- Add `Georeference::Wkt` an anonymous WKT based georeference assertion
- Add option to disable name-casing when Person is created from `/people/new` [#1967]
- Full CASTOR (taxon names batch load) example template, CASTOR preview notices
- New ICZN class added: NoDiagnosisAfter1930AndRejectedBefore2000 for family-group names
- Add image attributions, original citation and editor options in image viewer [#1978]
- Browse current OTU button in Browse OTU

### Changed

- Moved buttons in collecting event on comprehensive task [#1986]
- Improved collecting event status in smart selector on comprehensive digitization
- Some tasks route names were "malformed" and renamed
- ENV variable`TAXONWORKS_TEST_LINTING=true` must now be `true`, not anything, to trigger linting specs
- Setting `Identifier#cached` uses a build getter to enable Label building
- Georeference validation requires CollectingEvent (enabled by proper use of `:inverse_of`)
- Tweak to how `pinned?` is calculated trying to eliminate database calls
- Minor cleanup of batch preview layouts
- Changed softvalidation message for names being on Official ICZN lists
- Fetch codecov, seedback and closure_tree gems from RubyGems.
- Updated gems (`bundle update` without altering `Gemfile`).
- Remove `no_leaves`= true from taxon name on filter images task [#1953]
- Turn off autocomplete feature on vue autocomplete [#1956]
- Limited CoLDP exports runtime to 1 hour and 2 attemps.
- Turn off autocomplete on new taxon name task
- Replaced display name attribute for object_label in parent autocomplete on New taxon name task
- Filter task by name only [#1962]
- Search geographic area by verbatim coordinates on new collecting event
- Show coordinates from verbatim georeference
- Parsed verbatim label to fields
- Parsed EXIF coordinates to verbatim fields
- Changed autocomplete label [#1988]
- Using newer biodiversity gem from official source
- Updated gems (`bundle update` without altering `Gemfile`)

### Fixed

- CoLDP [sic], errant chresonym, and basionym ids for misspellings
- Loan items reference proper housekeeping in table
- Line links of batch-preview results
- broken API download link for exported references [#1908]
- removed BASIS task stub [#1716]
- `/api/v1/notes` project scoping [#1958]
- `is_community?` reporting `false` for some models without `project_id`
- New source after cloning not display changes on authors / editors lists
- Edit taxon name firing multiple updates when updating gender [#1970]
- Correct image size on image viewer
- Save pages before clone person on new taxon name [#1977]
- Correct count display of attributions [#1979]
- Uncheck collecting event option [#1980]
- Trip Code/Identifier not visible in header of Edit collecting event [#1990]

[#1530]: https://github.com/SpeciesFileGroup/taxonworks/issues/1530
[#1716]: https://github.com/SpeciesFileGroup/taxonworks/issues/1716
[#1908]: https://github.com/SpeciesFileGroup/taxonworks/issues/1908
[#1949]: https://github.com/SpeciesFileGroup/taxonworks/issues/1949
[#1953]: https://github.com/SpeciesFileGroup/taxonworks/issues/1953
[#1956]: https://github.com/SpeciesFileGroup/taxonworks/issues/1956
[#1958]: https://github.com/SpeciesFileGroup/taxonworks/issues/1958
[#1963]: https://github.com/SpeciesFileGroup/taxonworks/issues/1963
[#1967]: https://github.com/SpeciesFileGroup/taxonworks/issues/1967
[#1970]: https://github.com/SpeciesFileGroup/taxonworks/issues/1970
[#1977]: https://github.com/SpeciesFileGroup/taxonworks/issues/1977
[#1978]: https://github.com/SpeciesFileGroup/taxonworks/issues/1978
[#1979]: https://github.com/SpeciesFileGroup/taxonworks/issues/1979
[#1980]: https://github.com/SpeciesFileGroup/taxonworks/issues/1980
[#1986]: https://github.com/SpeciesFileGroup/taxonworks/issues/1986
[#1988]: https://github.com/SpeciesFileGroup/taxonworks/issues/1988
[#1990]: https://github.com/SpeciesFileGroup/taxonworks/issues/1990

## [0.15.1] - 2020-12-14

### Added

- `Person` can not be active for > 119 years
- Show buffered values in `Task - Browse collection objects` [#1931]
- Default pin button on Uniquify people task
- Checkbox to Select/unselect all match people on Uniquify people task [#1921]
- Pixels to centimeter on new image task

### Changed

- Clean timeline display in `Task - Browse collection objects`
- `db:seed` displays password for created users and adds admin to Default project [#1913]
- Start date needs to be set before set end date on Housekeeping facet
- Bump node package `ini` from 1.3.5 to 1.3.7

### Fixed

- CVT smart selectors/pinboard scope broken [#1940][#1941]
- Image filter `ancestor_id` was to be `taxon_name_id` or `taxon_name_id[]` [#1916]
- Bad Image select_option sort [#1930]
- Housekeeping filter params now less restrictive [#1920] PENDING UI TEST
- ShallowPolymorphic called in `.json` form [#1928]
- Documentation of param names, examples, for the "CASTOR" taxon name batch load [#1926]
- `tw:db:load` task not handling settings reliably. [#1914]
- Set `pulse` attribute true on radial annotator for object with annotations on data views and Browse nomenclature task
- Invalid attribute `:note` in Note API result view.
- Malformed PDF exception handling in Document model.
- Clipboard copy shortcut
- Source hub link on Citations by source task
- Clean content editor after change a topic

[#1941]: https://github.com/SpeciesFileGroup/taxonworks/issues/1941
[#1940]: https://github.com/SpeciesFileGroup/taxonworks/issues/1940
[#1916]: https://github.com/SpeciesFileGroup/taxonworks/issues/1916
[#1931]: https://github.com/SpeciesFileGroup/taxonworks/issues/1931
[#1930]: https://github.com/SpeciesFileGroup/taxonworks/issues/1930
[#1920]: https://github.com/SpeciesFileGroup/taxonworks/issues/1920
[#1928]: https://github.com/SpeciesFileGroup/taxonworks/issues/1928
[#1926]: https://github.com/SpeciesFileGroup/taxonworks/issues/1926
[#1913]: https://github.com/SpeciesFileGroup/taxonworks/issues/1913
[#1914]: https://github.com/SpeciesFileGroup/taxonworks/issues/1914
[#1921]: https://github.com/SpeciesFileGroup/taxonworks/issues/1921

## [0.15.0] - 2020-11-30

### Added

- Export project database task [#1868]
- Additional collecting methods recognized from the collecting event label
- Added content filter, API endpoints [#1905]
- New greatly simplified controller concern `ShallowPolymorphic` for handling link b/w shallow routes and filters
- Note filter improvements, specs, new params, API exposure [#XXX]
- `person#sources` `has_many` (very slight potential for issues)
- Multiple new people filter params, see `lib/queries/person/filter.rb` [#1859]
- People can be Tagged
- Added image filter [#1454]
- Added image smart selector [#1832]
- Added `pixels_to_centimeter` to images [#1785]
- PENDING TEST - API - `sort` (with `classification`, `alphabetical` options) to `/taxon_names` [#1865]
- Taxon determination, citations and collecting event information in specimen record on browse OTU
- Serial facet on filter sources
- Pulse animation for radial annotator [#1822]
- OTU column in asserted distribution on Browse OTU [#1846]
- Radial annotator on Uniquify people task
- History title on Browse nomenclature
- otu_ids param on Image matrix task
- Open image matrix button on Interactive keys task
- Citations on image response
- View mode on image matrix
- Lock view option for smart selector
- Sortable option to lock column/rows on edit/new observation matrix task [#1895]
- Media Descriptor support on Matrix Row Coder [#1896]
- Free Text Descriptor support on Matrix Row Coder [#1896]
- Search source on New source task [#1899]
- Link to Browse OTU on New asserted distribution task [#1893]
- Link to Browse OTU on comprehensive specimen digitization [#1889]

### Fixed

- Potential issue (may be others) with CoLDP raising in the midst of large exports
- People filter role + name [#1662]
- Fix family synonym validation [#1892]
- Fix matrix view row order [#1881]
- CVT view helper bug with predicates
- Fixed database seeding bugs.
- Fixed display problem of OTUs without taxon name on Browse OTU
- Edit asserted distribution on quick forms
- Reference overflow on Browse nomenclature
- Date requested filled automatically [#1872]
- Remove collecting event on comprehensive specimen digitization [#1878]
- Loan smart selector DB query.
- Label overlap on menu on observation matrices view [#1894]
- Remove repository on comprehensive specimen digitization [#1897]

### Changed

- change the order of TaxonName softvalidation to bring the duplicate message on the top
- tweaked CoLDP `reified` id concept and use
- removed `most_recent_upates` from Content params
- removed `/contents/filter.json` endpoint, use `/contents.json`
- Deprecating `Concerns::Polymorphic` for `ShallowPolymorphic`, in progress, see Notes controller
- Note filter params `query_string` => `text`, `note_object_types[]` => `note_object_type[]`, `note_object_ids[]` => `note_object_id[]`, added corresponding non-array versions
- Moved `levenshtein_distance` to Query for general use
- Remove `people/123/similar` endpoint (used `/index`)
- Person filter `person_wildcards` is `person_wildcard`
- Person filter behaviour vs. `levenshtein_cuttof`
- cached_valid_taxon_name_id updated for combination after valid status is assigned.
- updated soft validation for 'Uncertain placement'
- [sic] changed to (sic) for misspelled bacterial names
- Additional date and geographical coordinate formats added to the Verbatim label RegEx parsers
- Observation matrix could be resolved without observation_matrix_id, only with otu_filter
- Running `rake db:seed` without `user_id`/`project_id` is now possible.
- Disabled hamburger menu when no functionality behind it on Browse OTU [#1737]
- No longer needed set user on User facet in filters
- Autocomplete label for original combination on New taxon name task
- Changed "n/a" to combination label on Browse nomenclature
- Create original citation in image matrix task
- Autocomplete list style
- Edit button color on type material species task [#1898]
- GitHub Actions used as main CI/CD provider
- Updated vulnerable node packages [#1912]

[#1905]: https://github.com/SpeciesFileGroup/taxonworks/issues/1905
[#1662]: https://github.com/SpeciesFileGroup/taxonworks/issues/1662
[#1859]: https://github.com/SpeciesFileGroup/taxonworks/issues/1859
[#1881]: https://github.com/SpeciesFileGroup/taxonworks/issues/1881
[#1454]: https://github.com/SpeciesFileGroup/taxonworks/issues/1454
[#1832]: https://github.com/SpeciesFileGroup/taxonworks/issues/1832
[#1785]: https://github.com/SpeciesFileGroup/taxonworks/issues/1785
[#1737]: https://github.com/SpeciesFileGroup/taxonworks/issues/1737
[#1865]: https://github.com/SpeciesFileGroup/taxonworks/issues/1865
[#1822]: https://github.com/SpeciesFileGroup/taxonworks/issues/1822
[#1846]: https://github.com/SpeciesFileGroup/taxonworks/issues/1846
[#1868]: https://github.com/SpeciesFileGroup/taxonworks/issues/1868
[#1872]: https://github.com/SpeciesFileGroup/taxonworks/issues/1872
[#1889]: https://github.com/SpeciesFileGroup/taxonworks/issues/1889
[#1893]: https://github.com/SpeciesFileGroup/taxonworks/issues/1893
[#1894]: https://github.com/SpeciesFileGroup/taxonworks/issues/1894
[#1895]: https://github.com/SpeciesFileGroup/taxonworks/issues/1895
[#1896]: https://github.com/SpeciesFileGroup/taxonworks/issues/1896
[#1897]: https://github.com/SpeciesFileGroup/taxonworks/issues/1897
[#1898]: https://github.com/SpeciesFileGroup/taxonworks/issues/1898
[#1899]: https://github.com/SpeciesFileGroup/taxonworks/issues/1899
[#1912]: https://github.com/SpeciesFileGroup/taxonworks/pull/1912

## [0.14.1] - 2020-10-22

### Added

- API - `type` to /roles/:id
- API - `year` to /taxon_names
- API - `include_roles` param to /people
- API - `taxon_name_author_ids[]=`, `taxon_name_author_ids_or` params to /taxon_names
- API - `collector_ids[]=`, `collector_ids_or` params to /collecting_events
- Shape on asserted distribution list [#1828]
- Row filter on Interactive keys task
- Interactive keys and image matrix buttons on observation matrix dashboard

### Fixed

- Wrong param attribute in topic smart selector on radial annotator [#1829]
- Show repository on Browse OTU
- Enable search after fill collecting event fields [#1833]
- Missing geo_json param on geographic_area request [#1840]

### Changed

- Exclude Roles from response from /api/v1/people by default
- Increased `max_per_page` to 10000
- Random words clashes mitigation: Project factory names made longer and `Faker` unique generator is reset only between specs instead of before each test.
- Removed pages field on topic section
- Improved verbatim date parsing
- Georeference scope over geographic area scope [#1841]

[#1454]: https://github.com/SpeciesFileGroup/taxonworks/issues/1454
[#1832]: https://github.com/SpeciesFileGroup/taxonworks/issues/1832
[#1785]: https://github.com/SpeciesFileGroup/taxonworks/issues/1785
[#1828]: https://github.com/SpeciesFileGroup/taxonworks/issues/1828
[#1829]: https://github.com/SpeciesFileGroup/taxonworks/issues/1829
[#1833]: https://github.com/SpeciesFileGroup/taxonworks/issues/1833
[#1840]: https://github.com/SpeciesFileGroup/taxonworks/issues/1840
[#1841]: https://github.com/SpeciesFileGroup/taxonworks/issues/1841
[#1878]: https://github.com/SpeciesFileGroup/taxonworks/issues/1878

## [0.14.0] - 2020-10-16

### Added

- Added additional date recognition format for RegEx
- Added OTU filter in the interactive key API
- Collecting Event API endpoints
- Collection Object API endpoints
- Biological Assertion API endpoints
- Asserted Distribution API endpoints
- New Otu API params
- People filter API endpoints [#1509]
- Identifier filter API endpoints [#1510]
- Source filter API endpoints [#1511]
- New Interactive Key task [#1810]
- New model for matrix based interactive keys which produce JSON for the Interactive Key task [#1810]
- `weight` field to descriptor
- Ancestors facet on filter nomenclature [#1791]
- TW_DISABLE_DB_BACKUP_AT_DEPLOY_TIME env var to disable built-in backup functionality at deploy/database-update time.
- Display coordinate type specimens [#1811]
- Changed background color header for invalid names on Browse OTU
- Taxonworks version in header bar when not running in sandbox mode

### Fixed

- Fixed radial navigator broken for some data [#1824]
- Fixed IsData position [#1805]
- Collecting event object radial metadata settings
- Webpack resolved_paths deprecation warning
- Missing /otus/:otu_id/taxon_determinations route
- tw:db:restore task not picking up database host settings
- Create citation on new combination without pages
- Param descriptor id on new descriptor task [#1798]
- Filter by user on filter nomenclature [#1780]
- Optimized selector queries for Loan model

### Changed

- Fix original author string for Plant names
- Additional date format added for date recognition RegEx
- Removed some attributes from api/v1 endpoints to simplify responses
- type_materials/:id.json includes `original_combination` string
- CoLDP references are full cached values, not partially passed
- Combination nomenclatural code inference drawn from members, not parent
- Some nomenclature rank related simbols moved to constants
- Load Images for coordinate OTUs [#1787]
- Extended New Image task upload timeout from 30 seconds to 10 minutes
- Updated rgeo-proj4 gem

[#1824]: https://github.com/SpeciesFileGroup/taxonworks/issues/1824
[#1805]: https://github.com/SpeciesFileGroup/taxonworks/issues/1805
[#1509]: https://github.com/SpeciesFileGroup/taxonworks/issues/1509
[#1510]: https://github.com/SpeciesFileGroup/taxonworks/issues/1510
[#1511]: https://github.com/SpeciesFileGroup/taxonworks/issues/1511
[#1780]: https://github.com/SpeciesFileGroup/taxonworks/issues/1780
[#1791]: https://github.com/SpeciesFileGroup/taxonworks/issues/1791
[#1787]: https://github.com/SpeciesFileGroup/taxonworks/issues/1787
[#1798]: https://github.com/SpeciesFileGroup/taxonworks/issues/1798
[#1810]: https://github.com/SpeciesFileGroup/taxonworks/pull/1810
[#1811]: https://github.com/SpeciesFileGroup/taxonworks/issues/1811

## [0.13.0] - 2020-09-22

### Changed

- Removed forced dependency on google-protobuf gem
- Updated gems
- Browse OTU page unifies coordinate OTUs for Asserted Distribution and Biological Associations [#1570]
- Handling for new unicode minutes, seconds symbols [#1526]
- Descriptor object radial paths
- Many specs related to dynamic observation matrix items
- Improvements to Descriptor autocomplete labels [#1727]
- Added `rake tw:maintenance:otus:missplaced_references` [#1439]
- Pdf viewer button on Documentation and Source views [#1693]
- Spinner for when converting verbatim to bibtex [#1710]
- Set OTU in determination when otu_id param is present on comprehensive task
- "Create georeference from verbatim" button in Parsed column on comprehensive task
- Sortable order for Type material, Biological association and Determinations on comprehensive task
- User facet on Filter nomenclature task [#1720]
- Pagination on Filter noemnclature task [#1724]
- Biological associations filter on Browse OTU

### Changed

- AssertedDistribution filter `otu_id` and `geographic_area_id` can now also take array form, e.g. `otu_id[]=`
- Preload all CSL styles via fixed constant, increasing boot speed [#1749]
- Return value format for Utilities::Geo.distance_in_meters changed from \[Float\] to \[String\]
- Data migration updating all `type` column values for matrix row/column items
- Tweaked JSON attribute response for matrix rows and columns very slightly
- Updated observation item types to properly nest them, inc. all downstream changes (Factories, etc.)
- Unfied matrix hooks in various places
- Updated some matrix related routes to point to tasks
- Updated respec `matrix` tag to `observation_matrix`
- Methods that write to cached should not fire callbacks, potential for [#1701]
- Using custom geckodriver-helper for Firefox 80 support
- Override browser shortcuts on task hotkeys [#1738]
- Biological associations section on Browse OTU
- TW now supports Postgres 12 [#1305]
- Replaced biodiversity with custom gem repo using IPC with gnparser processes
- Updated gems
- Character "΄" also accepted as minute specifier in coordinates parsing.

## Fixed

- Fixed LOW_PROBABILITY constant message
- Matrix rows/items prevent OTU (and collection object) from being destroyed [#1159]
- Scope of dynamic taxon name row item [#1747]
- Processing of values (in distance_in_meters) to limit significant digits of results of unit conversions. Decimal degrees not affected at this time. [#1512]
- Character state order not correct in Nexus format [#1574]
- Not able to destroy matrix rows or matrices [#1520], [#1123]
- Dynamic observeratoin matrix items not properly scoped/behaving [#1125]
- Destroy pdf pages before create new ones [#1680]
- Serial multiple updates did not update bibtex author field [#1709]
- Fix (likely) for pinboard items failing to remove [#1690]
- Better response for failed collecting event cloning [#1705]
- Cleaned up deprecated biological associations graph autcomplete [#1707]
- Colliding `namespace` method for identifiers breaks identifiers list [#1702]
- Graceful failed serial destroy response [#1703]
- Restored Show -> edit link [#1699]
- Enable search button after pick a collecting event date on Filter collection objects task [#1728]
- Misppeling collecting_event_ids parameter [#1729]
- Non-original combination authorship lacking parentheses [#1686]

[#1570]: https://github.com/SpeciesFileGroup/taxonworks/issues/1570
[#1749]: https://github.com/SpeciesFileGroup/taxonworks/issues/1749
[#1159]: https://github.com/SpeciesFileGroup/taxonworks/issues/1159
[#1747]: https://github.com/SpeciesFileGroup/taxonworks/issues/1747
[#1512]: https://github.com/SpeciesFileGroup/taxonworks/issues/1512
[#1526]: https://github.com/SpeciesFileGroup/taxonworks/issues/1526
[#1727]: https://github.com/SpeciesFileGroup/taxonworks/issues/1727
[#1574]: https://github.com/SpeciesFileGroup/taxonworks/issues/1574
[#1520]: https://github.com/SpeciesFileGroup/taxonworks/issues/1520
[#1123]: https://github.com/SpeciesFileGroup/taxonworks/issues/1123
[#1125]: https://github.com/SpeciesFileGroup/taxonworks/issues/1125
[#1439]: https://github.com/SpeciesFileGroup/taxonworks/issues/1439
[#1709]: https://github.com/SpeciesFileGroup/taxonworks/issues/1709
[#1680]: https://github.com/SpeciesFileGroup/taxonworks/issues/1680
[#1690]: https://github.com/SpeciesFileGroup/taxonworks/issues/1690
[#1693]: https://github.com/SpeciesFileGroup/taxonworks/issues/1693
[#1699]: https://github.com/SpeciesFileGroup/taxonworks/issues/1699
[#1701]: https://github.com/SpeciesFileGroup/taxonworks/issues/1701
[#1705]: https://github.com/SpeciesFileGroup/taxonworks/issues/1705
[#1707]: https://github.com/SpeciesFileGroup/taxonworks/issues/1707
[#1702]: https://github.com/SpeciesFileGroup/taxonworks/issues/1702
[#1703]: https://github.com/SpeciesFileGroup/taxonworks/issues/1703
[#1710]: https://github.com/SpeciesFileGroup/taxonworks/issues/1710
[#1720]: https://github.com/SpeciesFileGroup/taxonworks/issues/1720
[#1724]: https://github.com/SpeciesFileGroup/taxonworks/issues/1724
[#1738]: https://github.com/SpeciesFileGroup/taxonworks/issues/1738
[#1686]: https://github.com/SpeciesFileGroup/taxonworks/issues/1686
[#1305]: https://github.com/SpeciesFileGroup/taxonworks/pull/1305

## [0.12.17] - 2020-02-02

### Added

- Successfull source destroy message
- Pending - Definition field to BiologicalRelationship model and views [#1672]
- New button to (attempt to) convert verbatim sources to Bibtex via Crossref
- Model methods and attribute to change Source Verbatim to Bibtex [#1673]
- DOMPurify package to sanitize html
- List all Keyword and Topics in smart selector on filter source [#1675]
- Added data links tool in markdown editor (Ctrl/Alt-Shift-L) [#1674]
- Definition field on composer biological relationship task [#1672]

### Changed

- Unified can_destroy/edit methods
- Improved Source autocomplete with metadata/markup [#1681]
- Changed CoLDP download to use Catalog::Nomenclature as name source
- Replace SimpleMDE for EasyMDE
- Sort alphabetically bibliography style list on filter source
- Removed limit of download bibtex on filter source [#1683]
- Disable/enable destroy button from metadata on radial navigator [#1696]

### Fixed

- Non admins not able to destroy shared data [#1098]
- Pending confirmation: Include original combinations in CoLDP [#1204]
- Pending confirmation: Include forma/variety properly in CoLDP [#1203]
- Docker: Fixed path typo on clean up command
- Tag button on filter source [#1692]
- Overflow in taxon names list in new taxon name [#1688]
- Confidence button overlapped in new combination [#1687]

[#1098]: https://github.com/SpeciesFileGroup/taxonworks/issues/1098
[#1672]: https://github.com/SpeciesFileGroup/taxonworks/issues/1672
[#1673]: https://github.com/SpeciesFileGroup/taxonworks/issues/1673
[#1674]: https://github.com/SpeciesFileGroup/taxonworks/issues/1674
[#1681]: https://github.com/SpeciesFileGroup/taxonworks/issues/1681
[#1203]: https://github.com/SpeciesFileGroup/taxonworks/issues/1203
[#1204]: https://github.com/SpeciesFileGroup/taxonworks/issues/1204
[#1672]: https://github.com/SpeciesFileGroup/taxonworks/issues/1672
[#1675]: https://github.com/SpeciesFileGroup/taxonworks/issues/1675
[#1683]: https://github.com/SpeciesFileGroup/taxonworks/issues/1683
[#1687]: https://github.com/SpeciesFileGroup/taxonworks/issues/1687
[#1688]: https://github.com/SpeciesFileGroup/taxonworks/issues/1688
[#1692]: https://github.com/SpeciesFileGroup/taxonworks/issues/1692
[#1696]: https://github.com/SpeciesFileGroup/taxonworks/issues/1696

## [0.12.16] - 2020-08-24

### Added

- Highlight metadata that is not in this project in uniquify people task [#1648]
- Locks buttons on grid digitizer task [#1599]
- Option to export styled bibliography on filter sources task [#1652]
- Edit button in content section on radial object [#1670]

### Changed

- Drag button style on new taxon name [#1669]
- Removed SimpleMDE lib from ruby assets and added to npm dependencies
- Allow taxon name type relationships to be cited [#1667]

### Fixed

- BibTex html no longer escaped [#1657]
- Some of the elements of the form are not accessible on overflow. [#1661]
- Populate masculine, feminine and neuter on gender form [#1665]
- Markdown render on Browse OTU [#1671]

[#1599]: https://github.com/SpeciesFileGroup/taxonworks/issues/1599
[#1648]: https://github.com/SpeciesFileGroup/taxonworks/issues/1648
[#1652]: https://github.com/SpeciesFileGroup/taxonworks/issues/1652
[#1657]: https://github.com/SpeciesFileGroup/taxonworks/issues/1657
[#1661]: https://github.com/SpeciesFileGroup/taxonworks/issues/1661
[#1665]: https://github.com/SpeciesFileGroup/taxonworks/issues/1665
[#1667]: https://github.com/SpeciesFileGroup/taxonworks/issues/1667
[#1669]: https://github.com/SpeciesFileGroup/taxonworks/issues/1669
[#1670]: https://github.com/SpeciesFileGroup/taxonworks/issues/1670
[#1671]: https://github.com/SpeciesFileGroup/taxonworks/issues/1671

## [0.12.15] - 2020-08-18

### Fixed

- Sqed hook initiated with String, not Class [#1654]

[#1654]: https://github.com/SpeciesFileGroup/taxonworks/issues/1654

## [0.12.14] - 2020-08-17

### Added

- Help tips in comprehensive specimen digitization task
- Help tips in new source task
- Type section in Browse OTUs task [#1615]
- Automatically filter sections by taxon rank in Browse OTUs task
- Rank string in browse nomenclature
- Pinboard navigator (Ctrl/Alt + G) [#1647]
- Filter by repository in filter collection objects [#1650]
- Hotkey for add element to pinboard (Ctrl/Alt + P)

### Fixed

- Collectors order in comprehensive specimen digitization
- Losses data of etymology form after set a gender
- Autocomplete component not encoding query params properly
- Random RGeo deserialization errors [#1553]

### Changed

- New combination redirect to the valid name [#1639]
- Rename comprehensive specimen digitization task card
- Updated chartkick gem [#1646]
- Improved verbatim date and geographic coordinates recognition
- Improved soft validation messages for coordinated species-group

[#1553]: https://github.com/SpeciesFileGroup/taxonworks/issues/1553
[#1615]: https://github.com/SpeciesFileGroup/taxonworks/issues/1615
[#1639]: https://github.com/SpeciesFileGroup/taxonworks/issues/1639
[#1646]: https://github.com/SpeciesFileGroup/taxonworks/pull/1646
[#1647]: https://github.com/SpeciesFileGroup/taxonworks/issues/1647
[#1650]: https://github.com/SpeciesFileGroup/taxonworks/issues/1650

## [0.12.13] - 2020-08-04

### Added

- Delete confirmation for original combinations [#1618]
- Delete confirmation for type specimens in new type specimen task
- Check if already exist an asserted combination with the same otu and geographic area in new asserted distribution task [#1329]
- Modal on duplicate original citations in radial annotator [#1576]
- Soft validations component for citations in radial annotator and tasks [#1552]
- Redirect to valid name in browse nomenclature [#446]
- sessionStorage for browse nomenclature autocomplete [#446]
- Observation matrices in radial object [#1527]
- Comprehensive task to taxon name radial [#934]
- Map on OTU radial in asserted distribution form [#856]
- Pin objects from list in filter sources
- Checkbox to make document public on list in radial annotator
- Title legend for "make default" icon in pinboard slide
- Checkbox to alternative between AND/OR filter for authors in filter sources
- Lep staged 2 layout for staged images [#1635]

### Changed

- Use amazing_print instead of awesome_print gem
- Cleanup and add spec basis for nomenclature tabular stats queries
- Improve/unify image modal [#1617]
- Replace repository and source autocompletes for smart selectors in new type material task
- Changed autosave behaviour in new asserted distribution task
- Gender list order in new taxon name task
- Page range soft validation message made less strict
- Original citation-related UI text
- Moved taxon name input search to right column in new taxon name
- Persons autosave in new taxon name
- Updated elliptic node package. [#1632]

### Fixed

- Flip object to subject label on type section in new taxon name task
- Shapes are possible to drag even if this option is not set up
- Columns size of georeference table [#1622]
- Webpacker host and port bind on docker container
- Wrong taxon name relationship soft validation message for genera
- Modal confirmation its not displaying in manage synonyms section [#1627]
- Manage synonyms includes combinations [#1628]
- Recent and per params in source filter and controller
- Missing ZIP dependency for docker images
- Attempting to return geographic areas in OTU smart selector on certain conditions

[#446]: https://github.com/SpeciesFileGroup/taxonworks/issues/446
[#856]: https://github.com/SpeciesFileGroup/taxonworks/issues/856
[#934]: https://github.com/SpeciesFileGroup/taxonworks/issues/934
[#1329]: https://github.com/SpeciesFileGroup/taxonworks/issues/1329
[#1527]: https://github.com/SpeciesFileGroup/taxonworks/issues/1527
[#1552]: https://github.com/SpeciesFileGroup/taxonworks/issues/1552
[#1576]: https://github.com/SpeciesFileGroup/taxonworks/issues/1576
[#1617]: https://github.com/SpeciesFileGroup/taxonworks/issues/1617
[#1618]: https://github.com/SpeciesFileGroup/taxonworks/issues/1618
[#1622]: https://github.com/SpeciesFileGroup/taxonworks/issues/1622
[#1627]: https://github.com/SpeciesFileGroup/taxonworks/issues/1627
[#1628]: https://github.com/SpeciesFileGroup/taxonworks/issues/1628
[#1632]: https://github.com/SpeciesFileGroup/taxonworks/pull/1632
[#1635]: https://github.com/SpeciesFileGroup/taxonworks/issues/1635

## [0.12.12] - 2020-07-22

### Fixed

- Seeing OTUs in Recent that do not belong to project [#1626]

[#1626]: https://github.com/SpeciesFileGroup/taxonworks/issues/1626

## [0.12.11] - 2020-07-14

### Changed

- Type material designations are now grouped by collection object in Browse OTUs (refs [#1614])

### Fixed

- Protonym parent priority soft validation [#1613]
- Type specimens count in Browse OTUs task
- Attempting to update containers as if them were collection objects in Grid Digitizer task [#1601]

[#1601]: https://github.com/SpeciesFileGroup/taxonworks/issues/1601
[#1613]: https://github.com/SpeciesFileGroup/taxonworks/issues/1613
[#1614]: https://github.com/SpeciesFileGroup/taxonworks/issues/1614

## [0.12.10] - 2020-07-07

### Added

- Smart selection source on new combination and citations annotator
- Parsed verbatim label on comprehensive specimen digitization task
- Soft validation in timeline on Browse OTUs [#1593]
- Topic facet in Filter Sources task [#1589]
- Counts on type specimen and specimen records sections on Browse OTUs
- Collecting method parsing in verbatim label text

### Changed

- Replaced vue-resource package by axios
- Disabled parallel upload on new image task [#1596]
- Default verbatim fields order on comprehensive specimen digitization
- Set radius error in verbatim georeference [#1602]
- Timeline filter.
- Missing High classification ranks on classfication autocomplete on new taxon name [#1595]
- Date and geo-coordinates parsing improvements
- Also update cached taxon name fields when Adjective or Participle is selected
- Repositories and Serials smart selectors' recent entries optimizations

### Fixed

- Filter collecting events was passing a wrong (changed name) parameters and structure for maps and geographic area
- Not showing up people list after a crossref source [#1597]
- Scroller in georeferences map modal
- Grid Digitizer task failing to update containerized specimens matched by identifiers [#1601]
- Specimen not associate with genus after create it in type section on new taxon name [#1604]
- Volume field only accepted numbers [#1606]
- Smart selectors not remove the previous selection after press new on New source task [#1605]
- Georeference methods `latitude` returning longitude and `longitude` latitude
- Smart selector overrides custom list after lists are loaded [#1608]
- Duplicate shortcut, using the same one for comprehensive specimen digitization and clipboard [#1612]
- Typo in taxon name relationship soft validation message.

[#1589]: https://github.com/SpeciesFileGroup/taxonworks/issues/1589
[#1593]: https://github.com/SpeciesFileGroup/taxonworks/issues/1593
[#1595]: https://github.com/SpeciesFileGroup/taxonworks/issues/1595
[#1596]: https://github.com/SpeciesFileGroup/taxonworks/issues/1596
[#1597]: https://github.com/SpeciesFileGroup/taxonworks/issues/1597
[#1601]: https://github.com/SpeciesFileGroup/taxonworks/issues/1601
[#1602]: https://github.com/SpeciesFileGroup/taxonworks/issues/1602
[#1604]: https://github.com/SpeciesFileGroup/taxonworks/issues/1604
[#1605]: https://github.com/SpeciesFileGroup/taxonworks/issues/1605
[#1606]: https://github.com/SpeciesFileGroup/taxonworks/issues/1606
[#1608]: https://github.com/SpeciesFileGroup/taxonworks/issues/1608
[#1612]: https://github.com/SpeciesFileGroup/taxonworks/issues/1612

## [0.12.9] - 2020-07-01

### Added

- Endpoint for verbatim label parsing (dates and geographic coordinates)

### Changed

- Display `[sic]` on misspellings of family-group full taxon names

### Fixed

- Containerized objects not showing up together [#1590]
- Citations by Source task not loading taxon names list [#1591]

[#1590]: https://github.com/SpeciesFileGroup/taxonworks/issues/1590
[#1591]: https://github.com/SpeciesFileGroup/taxonworks/issues/1591

## [0.12.8] - 2020-06-29

### Added

- Set autofocus on source and geographic area in OTU radial asserted distribution form
- `/otus/123/coordinate.json` endpoint - all OTUs coordinate with this one (refs [#1585])
- Autosave on new asserted distribution task

### Changed

- Unauthorized json response
- Better error handle for vue-autocomplete
- Replaced old method to handle ajax call in all tasks
- Updated relationships filter param on new taxon name task (refs [#1584])
- ControlledVocabularyTerm model no longer requires SKOS with URI (refs [#1562], [#1561])
- Improved sorting of objects in the Browse Nomenclatue task
- Updated dwc-archive gem to version 1.1.1

### Fixed

- Topic `select_optimized` controller method crash
- Recent list of biological associations not working due to the use of incorrect table

[#1561]: https://github.com/SpeciesFileGroup/taxonworks/issues/1561
[#1562]: https://github.com/SpeciesFileGroup/taxonworks/issues/1562
[#1584]: https://github.com/SpeciesFileGroup/taxonworks/issues/1584
[#1585]: https://github.com/SpeciesFileGroup/taxonworks/issues/1585

## [0.12.7] - 2020-06-26

### Added

- Taxon name status and relationships soft validations display in Browse Nomenclature task
- Interface to select OTUs and create rows in Observation Matrices Dashboard task
- Autosave system in New Taxon Name task (refs [#649])
- Etymology filter in Nomenclature Filter task (refs [#1549])
- Added new shortcuts for Comprehensive Digitization, New Type Specimen, New Taxon Name and Browse Nomenclature tasks
- Classification section in New Taxon Name task
- Spec to test md5 of multi-line verbatim labels (refs [#1572])
- Display classifications alongside relationships in Browse Nomenclature task
- Add children and add sibling buttons in New Taxon Name task (refs [#1503])
- Link to create new serial on smart selector of New Source tast
- Semantic section coloration in Browse OTU task (refs [#1571])
- Rank prediction in New Taxon Name task (refs [#1054])

### Changed

- Optimized recently used geographic area and sources search
- Improved part of speech and etymology soft validation messages
- Year suffix and pages are now also used when sorting citations in Browse Nomenclature task
- Replaced old geographic area smart selector with newer version
- Swapped 'Masculine' and 'Femenine' positions in New Taxon Name task (refs [#660])
- Replaced uses of `find_each` with `each` (refs [#1548])
- Refactored New Taxon Name front end code
- Display text of some taxon name relationships
- Autocomplete visible in all tabs of smart selector
- OTU autocomplete searches now also matches by common names (refs [#869])
- Browse Taxa task renamed to Browse OTU
- Using unreleased closure_tree code from official repo to address deprecation warning messages
- "valid by default" no longer displayed when a relationship exists in New Taxon Name task (refs [#1525])
- Improvements in BibTex and New Source task UI
- Improvements in role picker and smart selectors in Comprehensive Collection Object Form and New Source tasks
- Optimized some filters for some smart selectors (refs [#1534])
- Smart selector for sources no longer ordered by name
- Some minor UI tweaks in some places
- Updated ruby gems

### Fixed

- Recently used objects code on some models
- Collection Object Filter task not filternig by type material type ([#1551])
- Forms not being cleared when pressing `new` on Compose Biological Relationships task ([#1563])
- Not getting the full list of topics when clicking all in `Radial annotator -> Citation -> Topic` ([#1566])
- Showing name instead of the short name in `Radial Annotator -> Identifiers -> Preview` ([#1567])
- `create` button keeps disabled when creating a new citation fails in `Radial annotator -> Citation` ([#1568])
- Incorrect method call in Match Georeference task view
- Display of misspellings on taxon name relationships
- Femenine and neuter names ending in '-or' not being accepted ([#1575])
- Spinner not disabled when entering malformed URIs in Manage Controlled Vocabulary task form ([#1561])
- "--None--" results obscuring buttons until clicking off the record ([#1558])

[#649]: https://github.com/SpeciesFileGroup/taxonworks/issues/649
[#660]: https://github.com/SpeciesFileGroup/taxonworks/issues/660
[#869]: https://github.com/SpeciesFileGroup/taxonworks/issues/869
[#1054]: https://github.com/SpeciesFileGroup/taxonworks/issues/1054
[#1503]: https://github.com/SpeciesFileGroup/taxonworks/issues/1503
[#1525]: https://github.com/SpeciesFileGroup/taxonworks/issues/1525
[#1534]: https://github.com/SpeciesFileGroup/taxonworks/issues/1534
[#1548]: https://github.com/SpeciesFileGroup/taxonworks/issues/1548
[#1549]: https://github.com/SpeciesFileGroup/taxonworks/issues/1549
[#1551]: https://github.com/SpeciesFileGroup/taxonworks/issues/1551
[#1558]: https://github.com/SpeciesFileGroup/taxonworks/issues/1558
[#1561]: https://github.com/SpeciesFileGroup/taxonworks/issues/1561
[#1563]: https://github.com/SpeciesFileGroup/taxonworks/issues/1563
[#1566]: https://github.com/SpeciesFileGroup/taxonworks/issues/1566
[#1567]: https://github.com/SpeciesFileGroup/taxonworks/issues/1567
[#1568]: https://github.com/SpeciesFileGroup/taxonworks/issues/1568
[#1571]: https://github.com/SpeciesFileGroup/taxonworks/issues/1571
[#1572]: https://github.com/SpeciesFileGroup/taxonworks/issues/1572
[#1575]: https://github.com/SpeciesFileGroup/taxonworks/issues/1575

## [0.12.6] - 2020-06-12

### Added

- CHANGELOG.md
- Matrix observation filters
- Full backtrace in exception notification
- `count` and several other basic default units to Descriptors [#1501]
- Basic Observation::Continuous operators
- Linked new Descriptor form to Task - New descriptor

### Changed

- Updated node packages and changed webpacker configuration
- Progress on fix for [#1420]: CoLDP - Name element columns only getting populated for not valid names
- Made TaxonNameClassification scopes more specific to allow citation ordering (refs [#1040])

### Fixed

- Minor fix in observation matrix dashboard
- Potential fix for `PG::TRDeadlockDetected` when updating taxon name-related data

[#1420]: https://github.com/SpeciesFileGroup/taxonworks/issues/1420
[#1040]: https://github.com/SpeciesFileGroup/taxonworks/issues/1040
[#1501]: https://github.com/SpeciesFileGroup/taxonworks/issues/1501

## [0.12.5] - 2020-06-08

### Added

- Default unit selector for sample character in New Descriptor task ([#1533])
- 'None' option for unit selector in Matrix Row Encoder task
- New Descriptor units

### Changed

- Updated websocket-extensions node package
- Optimized smart selector refresh
- Improved removal error message when source is still in use by some project

### Fixed

- Language selector backend bug
- Sort by page on Citations by Source task ([#1536])
- Removed duplicate `destroy` on project sources controller

[#1533]: https://github.com/SpeciesFileGroup/taxonworks/issues/1533
[#1536]: https://github.com/SpeciesFileGroup/taxonworks/issues/1536

## [0.12.4] - 2020-06-05

### Added

- Pagination on New Observation Matrix task
- Hyperlink to Observation Matrices Dashboard task on New Observation Matrix task (#1532)
- New deletion warning messages on New Observation Matrix task

### Changed

- Renamed New Matrix task to New Observation Matrix
- Citations are now saved without locking on New Taxon Name task
- Updated gems (`bundle update` without altering `Gemfile`)
- Several optimizations on recently used objects retrieval for smart selectors

### Fixed

- Loosing input page numbers when switching tabs on New Taxon Name task

[#1532]: https://github.com/SpeciesFileGroup/taxonworks/issues/1532
[unreleased]: https://github.com/SpeciesFileGroup/taxonworks/compare/v0.37.0...development
[0.37.0]: https://github.com/SpeciesFileGroup/taxonworks/compare/v0.36.0...v0.37.0
[0.36.0]: https://github.com/SpeciesFileGroup/taxonworks/compare/v0.35.3...v0.36.0
[0.35.3]: https://github.com/SpeciesFileGroup/taxonworks/compare/v0.35.2...v0.35.3
[0.35.2]: https://github.com/SpeciesFileGroup/taxonworks/compare/v0.35.1...v0.35.2
[0.35.1]: https://github.com/SpeciesFileGroup/taxonworks/compare/v0.35.0...v0.35.1
[0.35.0]: https://github.com/SpeciesFileGroup/taxonworks/compare/v0.34.6...v0.35.0
[0.34.6]: https://github.com/SpeciesFileGroup/taxonworks/compare/v0.34.5...v0.34.6
[0.34.5]: https://github.com/SpeciesFileGroup/taxonworks/compare/v0.34.4...v0.34.5
[0.34.4]: https://github.com/SpeciesFileGroup/taxonworks/compare/v0.34.3...v0.34.4
[0.34.3]: https://github.com/SpeciesFileGroup/taxonworks/compare/v0.34.2...v0.34.3
[0.34.2]: https://github.com/SpeciesFileGroup/taxonworks/compare/v0.34.1...v0.34.2
[0.34.1]: https://github.com/SpeciesFileGroup/taxonworks/compare/v0.34.0...v0.34.1
[0.34.0]: https://github.com/SpeciesFileGroup/taxonworks/compare/v0.31.1...v0.34.0
[0.33.1]: https://github.com/SpeciesFileGroup/taxonworks/compare/v0.33.0...v0.33.1
[0.33.0]: https://github.com/SpeciesFileGroup/taxonworks/compare/v0.32.3...v0.33.0
[0.32.3]: https://github.com/SpeciesFileGroup/taxonworks/compare/v0.32.2...v0.32.3
[0.32.2]: https://github.com/SpeciesFileGroup/taxonworks/compare/v0.32.1...v0.32.2
[0.32.1]: https://github.com/SpeciesFileGroup/taxonworks/compare/v0.32.0...v0.32.1
[0.32.0]: https://github.com/SpeciesFileGroup/taxonworks/compare/v0.31.3...v0.32.0
[0.31.3]: https://github.com/SpeciesFileGroup/taxonworks/compare/v0.31.2...v0.31.3
[0.31.2]: https://github.com/SpeciesFileGroup/taxonworks/compare/v0.31.1...v0.31.2
[0.31.1]: https://github.com/SpeciesFileGroup/taxonworks/compare/v0.31.0...v0.31.1
[0.31.0]: https://github.com/SpeciesFileGroup/taxonworks/compare/v0.30.3...v0.31.0
[0.30.3]: https://github.com/SpeciesFileGroup/taxonworks/compare/v0.30.2...v0.30.3
[0.30.2]: https://github.com/SpeciesFileGroup/taxonworks/compare/v0.30.1...v0.30.2
[0.30.1]: https://github.com/SpeciesFileGroup/taxonworks/compare/v0.30.0...v0.30.1
[0.30.0]: https://github.com/SpeciesFileGroup/taxonworks/compare/v0.29.6...v0.30.0
[0.29.6]: https://github.com/SpeciesFileGroup/taxonworks/compare/v0.29.5...v0.29.6
[0.29.5]: https://github.com/SpeciesFileGroup/taxonworks/compare/v0.29.4...v0.29.5
[0.29.4]: https://github.com/SpeciesFileGroup/taxonworks/compare/v0.29.3...v0.29.4
[0.29.3]: https://github.com/SpeciesFileGroup/taxonworks/compare/v0.29.2...v0.29.3
[0.29.2]: https://github.com/SpeciesFileGroup/taxonworks/compare/v0.29.1...v0.29.2
[0.29.1]: https://github.com/SpeciesFileGroup/taxonworks/compare/v0.29.0...v0.29.1
[0.29.0]: https://github.com/SpeciesFileGroup/taxonworks/compare/v0.28.1...v0.29.0
[0.28.1]: https://github.com/SpeciesFileGroup/taxonworks/compare/v0.28.0...v0.28.1
[0.28.0]: https://github.com/SpeciesFileGroup/taxonworks/compare/v0.27.3...v0.28.0
[0.27.3]: https://github.com/SpeciesFileGroup/taxonworks/compare/v0.27.2...v0.27.3
[0.27.2]: https://github.com/SpeciesFileGroup/taxonworks/compare/v0.27.1...v0.27.2
[0.27.1]: https://github.com/SpeciesFileGroup/taxonworks/compare/v0.27.0...v0.27.1
[0.27.0]: https://github.com/SpeciesFileGroup/taxonworks/compare/v0.26.2...v0.27.0
[0.26.2]: https://github.com/SpeciesFileGroup/taxonworks/compare/v0.26.1...v0.26.2
[0.26.1]: https://github.com/SpeciesFileGroup/taxonworks/compare/v0.26.0...v0.26.1
[0.26.0]: https://github.com/SpeciesFileGroup/taxonworks/compare/v0.25.0...v0.26.0
[0.25.0]: https://github.com/SpeciesFileGroup/taxonworks/compare/v0.24.5...v0.25.0
[0.24.5]: https://github.com/SpeciesFileGroup/taxonworks/compare/v0.24.4...v0.24.5
[0.24.4]: https://github.com/SpeciesFileGroup/taxonworks/compare/v0.24.3...v0.24.4
[0.24.3]: https://github.com/SpeciesFileGroup/taxonworks/compare/v0.24.2...v0.24.3
[0.24.2]: https://github.com/SpeciesFileGroup/taxonworks/compare/v0.24.1...v0.24.2
[0.24.1]: https://github.com/SpeciesFileGroup/taxonworks/compare/v0.24.0...v0.24.1
[0.24.0]: https://github.com/SpeciesFileGroup/taxonworks/compare/v0.23.1...v0.24.0
[0.23.1]: https://github.com/SpeciesFileGroup/taxonworks/compare/v0.23.0...v0.23.1
[0.23.0]: https://github.com/SpeciesFileGroup/taxonworks/compare/v0.22.7...v0.23.0
[0.22.7]: https://github.com/SpeciesFileGroup/taxonworks/compare/v0.22.6...v0.22.7
[0.22.6]: https://github.com/SpeciesFileGroup/taxonworks/compare/v0.22.5...v0.22.6
[0.22.5]: https://github.com/SpeciesFileGroup/taxonworks/compare/v0.22.4...v0.22.5
[0.22.4]: https://github.com/SpeciesFileGroup/taxonworks/compare/v0.22.3...v0.22.4
[0.22.3]: https://github.com/SpeciesFileGroup/taxonworks/compare/v0.22.2...v0.22.3
[0.22.2]: https://github.com/SpeciesFileGroup/taxonworks/compare/v0.22.1...v0.22.2
[0.22.1]: https://github.com/SpeciesFileGroup/taxonworks/compare/v0.22.0...v0.22.1
[0.22.0]: https://github.com/SpeciesFileGroup/taxonworks/compare/v0.21.3...v0.22.0
[0.21.3]: https://github.com/SpeciesFileGroup/taxonworks/compare/v0.21.2...v0.21.3
[0.21.2]: https://github.com/SpeciesFileGroup/taxonworks/compare/v0.21.1...v0.21.2
[0.21.1]: https://github.com/SpeciesFileGroup/taxonworks/compare/v0.21.0...v0.21.1
[0.21.0]: https://github.com/SpeciesFileGroup/taxonworks/compare/v0.20.1...v0.21.0
[0.20.1]: https://github.com/SpeciesFileGroup/taxonworks/compare/v0.20.0...v0.20.1
[0.20.0]: https://github.com/SpeciesFileGroup/taxonworks/compare/v0.19.7...v0.20.0
[0.19.7]: https://github.com/SpeciesFileGroup/taxonworks/compare/v0.19.6...v0.19.7
[0.19.6]: https://github.com/SpeciesFileGroup/taxonworks/compare/v0.19.5...v0.19.6
[0.19.5]: https://github.com/SpeciesFileGroup/taxonworks/compare/v0.19.4...v0.19.5
[0.19.4]: https://github.com/SpeciesFileGroup/taxonworks/compare/v0.19.3...v0.19.4
[0.19.3]: https://github.com/SpeciesFileGroup/taxonworks/compare/v0.19.2...v0.19.3
[0.19.2]: https://github.com/SpeciesFileGroup/taxonworks/compare/v0.19.1...v0.19.2
[0.19.1]: https://github.com/SpeciesFileGroup/taxonworks/compare/v0.19.0...v0.19.1
[0.19.0]: https://github.com/SpeciesFileGroup/taxonworks/compare/v0.18.1...v0.19.0
[0.18.1]: https://github.com/SpeciesFileGroup/taxonworks/compare/v0.18.0...v0.18.1
[0.18.0]: https://github.com/SpeciesFileGroup/taxonworks/compare/v0.17.1...v0.18.0
[0.17.1]: https://github.com/SpeciesFileGroup/taxonworks/compare/v0.17.0...v0.17.1
[0.17.0]: https://github.com/SpeciesFileGroup/taxonworks/compare/v0.16.6...v0.17.0
[0.16.6]: https://github.com/SpeciesFileGroup/taxonworks/compare/v0.16.5...v0.16.6
[0.16.5]: https://github.com/SpeciesFileGroup/taxonworks/compare/v0.16.4...v0.16.5
[0.16.4]: https://github.com/SpeciesFileGroup/taxonworks/compare/v0.16.3...v0.16.4
[0.16.3]: https://github.com/SpeciesFileGroup/taxonworks/compare/v0.16.2...v0.16.3
[0.16.2]: https://github.com/SpeciesFileGroup/taxonworks/compare/v0.16.1...v0.16.2
[0.16.1]: https://github.com/SpeciesFileGroup/taxonworks/compare/v0.16.0...v0.16.1
[0.16.0]: https://github.com/SpeciesFileGroup/taxonworks/compare/v0.15.1...v0.16.0
[0.15.1]: https://github.com/SpeciesFileGroup/taxonworks/compare/v0.15.0...v0.15.1
[0.15.0]: https://github.com/SpeciesFileGroup/taxonworks/compare/v0.14.1...v0.15.0
[0.14.1]: https://github.com/SpeciesFileGroup/taxonworks/compare/v0.14.0...v0.14.1
[0.14.0]: https://github.com/SpeciesFileGroup/taxonworks/compare/v0.13.0...v0.14.0
[0.13.0]: https://github.com/SpeciesFileGroup/taxonworks/compare/v0.12.17...v0.13.0
[0.12.17]: https://github.com/SpeciesFileGroup/taxonworks/compare/v0.12.16...v0.12.17
[0.12.16]: https://github.com/SpeciesFileGroup/taxonworks/compare/v0.12.15...v0.12.16
[0.12.15]: https://github.com/SpeciesFileGroup/taxonworks/compare/v0.12.14...v0.12.15
[0.12.14]: https://github.com/SpeciesFileGroup/taxonworks/compare/v0.12.13...v0.12.14
[0.12.13]: https://github.com/SpeciesFileGroup/taxonworks/compare/v0.12.12...v0.12.13
[0.12.12]: https://github.com/SpeciesFileGroup/taxonworks/compare/v0.12.11...v0.12.12
[0.12.11]: https://github.com/SpeciesFileGroup/taxonworks/compare/v0.12.10...v0.12.11
[0.12.10]: https://github.com/SpeciesFileGroup/taxonworks/compare/v0.12.9...v0.12.10
[0.12.9]: https://github.com/SpeciesFileGroup/taxonworks/compare/v0.12.8...v0.12.9
[0.12.8]: https://github.com/SpeciesFileGroup/taxonworks/compare/v0.12.7...v0.12.8
[0.12.7]: https://github.com/SpeciesFileGroup/taxonworks/compare/v0.12.6...v0.12.7
[0.12.6]: https://github.com/SpeciesFileGroup/taxonworks/compare/v0.12.5...v0.12.6
[0.12.5]: https://github.com/SpeciesFileGroup/taxonworks/compare/v0.12.4...v0.12.5
[0.12.4]: https://github.com/SpeciesFileGroup/taxonworks/compare/v0.12.3...v0.12.4

---

The following versions predate this CHANGELOG. You may check the comparison reports generated by GitHub by clicking the versions below

| <!-- -->   | <!-- -->                                                                                                                                                                                                                                                                                                                                                                                                                                                                                                                            |
| ---------- | ----------------------------------------------------------------------------------------------------------------------------------------------------------------------------------------------------------------------------------------------------------------------------------------------------------------------------------------------------------------------------------------------------------------------------------------------------------------------------------------------------------------------------------- |
| 0.12.x     | [0.12.3](2020-06-04) [0.12.2](2020-06-02) [0.12.1](2020-05-29) [0.12.0](2020-05-15)                                                                                                                                                                                                                                                                                                                                                                                                                                                 |
| 0.11.x     | [0.11.0](2020-04-17)                                                                                                                                                                                                                                                                                                                                                                                                                                                                                                                |
| 0.10.x     | [0.10.9](2020-04-03) [0.10.8](2020-03-27) [0.10.7](2020-03-26) [0.10.6](2020-03-18) [0.10.5](2020-03-11) [0.10.4](2020-03-04) [0.10.3](2020-02-25) [0.10.2](2020-02-22) [0.10.1](2020-02-21) [0.10.0](2020-02-20)                                                                                                                                                                                                                                                                                                                   |
| 0.9.x      | [0.9.8](2020-02-05) [0.9.7](2020-02-03) [0.9.6](2020-01-29) [0.9.5](2020-01-14) [0.9.4](2020-01-10) [0.9.3](2019-12-23) [0.9.2](2019-12-18) [0.9.1](2019-12-16) [0.9.0](2019-12-13)                                                                                                                                                                                                                                                                                                                                                 |
| 0.8.x      | [0.8.9](2019-12-11) [0.8.8](2019-12-09) [0.8.7](2019-12-06) [0.8.6](2019-12-06) [0.8.5](2019-11-27) [0.8.4](2019-11-26) [0.8.3](2019-11-22) [0.8.2](2019-11-21) [0.8.1](2019-11-19) [0.8.0](2019-11-16)                                                                                                                                                                                                                                                                                                                             |
| 0.7.x      | [0.7.4](2019-10-23) [0.7.3](2019-10-19) [0.7.2](2019-10-05) [0.7.1](2019-10-02) [0.7.0](2019-09-30)                                                                                                                                                                                                                                                                                                                                                                                                                                 |
| 0.6.x      | [0.6.1](2019-06-16) [0.6.0](2019-06-14)                                                                                                                                                                                                                                                                                                                                                                                                                                                                                             |
| 0.5.x      | [0.5.4](2019-05-02) [0.5.3](2019-05-02) [0.5.2](2019-04-23) [0.5.1](2019-04-18) [0.5.0](2019-04-10)                                                                                                                                                                                                                                                                                                                                                                                                                                 |
| 0.4.x      | [0.4.5](2018-12-14) [0.4.4](2018-12-06) [0.4.3](2018-12-04) [0.4.2](2018-12-04) [0.4.1](2018-11-28) [0.4.0](2018-11-08)                                                                                                                                                                                                                                                                                                                                                                                                             |
| 0.3.x (\*) | [0.3.16](2018-09-24) [0.3.15](2018-09-17) [0.3.14](2018-09-11) [0.3.13](2018-09-11) [0.3.12](2018-05-14) [0.3.11](2018-05-11) [0.3.9](2018-05-11) [0.3.7](2018-05-10) [0.3.6](2018-05-10) [0.3.4](2018-05-02) [0.3.3](2018-05-02) [0.3.2](2018-03-27) [0.3.1](2018-03-08) [0.3.0](2018-03-08)                                                                                                                                                                                                                                       |
| 0.2.x (\*) | [0.2.29](2018-02-05) [0.2.28](2017-07-19) [0.2.27](2017-07-19) [0.2.26](2017-07-16) [0.2.25](2017-07-12) [0.2.24](2017-07-12) [0.2.23](2017-07-11) [0.2.22](2017-07-11) [0.2.21](2017-07-10) [0.2.20](2017-07-10) [0.2.19](2017-07-10) [0.2.18](2017-07-10) [0.2.17](2017-07-10) [0.2.15](2017-07-10) [0.2.11](2017-07-10) [0.2.10](2017-07-10) [0.2.9](2017-07-10) [0.2.8](2017-07-10) [0.2.6](2017-07-10) [0.2.5](2017-07-10) [0.2.4](2017-07-10) [0.2.3](2017-07-10) [0.2.2](2017-07-10) [0.2.1](2017-07-10) [0.2.0](2017-07-10) |
| 0.1.x      | _Unreleased_                                                                                                                                                                                                                                                                                                                                                                                                                                                                                                                        |
| 0.0.x      | [0.0.10](2017-06-23) [0.0.9](2017-06-23) [0.0.8](2017-06-09) [0.0.6](2017-06-09) [0.0.5](2017-06-09) [0.0.4](2017-06-09) [0.0.3](2017-06-02) [0.0.2](2017-06-01) 0.0.1(\*\*) (2017-06-01)                                                                                                                                                                                                                                                                                                                                           |

_(\*) Missing versions have not been released._

_(\*\*) Report cannot be provided as this is the first release._

[0.12.3]: https://github.com/SpeciesFileGroup/taxonworks/compare/v0.12.2...v0.12.3
[0.12.2]: https://github.com/SpeciesFileGroup/taxonworks/compare/v0.12.1...v0.12.2
[0.12.1]: https://github.com/SpeciesFileGroup/taxonworks/compare/v0.12.0...v0.12.1
[0.12.0]: https://github.com/SpeciesFileGroup/taxonworks/compare/v0.11.0...v0.12.0
[0.11.0]: https://github.com/SpeciesFileGroup/taxonworks/compare/v0.10.9...v0.11.0
[0.10.9]: https://github.com/SpeciesFileGroup/taxonworks/compare/v0.10.8...v0.10.9
[0.10.8]: https://github.com/SpeciesFileGroup/taxonworks/compare/v0.10.7...v0.10.8
[0.10.7]: https://github.com/SpeciesFileGroup/taxonworks/compare/v0.10.6...v0.10.7
[0.10.6]: https://github.com/SpeciesFileGroup/taxonworks/compare/v0.10.5...v0.10.6
[0.10.5]: https://github.com/SpeciesFileGroup/taxonworks/compare/v0.10.4...v0.10.5
[0.10.4]: https://github.com/SpeciesFileGroup/taxonworks/compare/v0.10.3...v0.10.4
[0.10.3]: https://github.com/SpeciesFileGroup/taxonworks/compare/v0.10.2...v0.10.3
[0.10.2]: https://github.com/SpeciesFileGroup/taxonworks/compare/v0.10.1...v0.10.2
[0.10.1]: https://github.com/SpeciesFileGroup/taxonworks/compare/v0.10.0...v0.10.1
[0.10.0]: https://github.com/SpeciesFileGroup/taxonworks/compare/v0.9.8...v0.10.0
[0.9.8]: https://github.com/SpeciesFileGroup/taxonworks/compare/v0.9.7...v0.9.8
[0.9.7]: https://github.com/SpeciesFileGroup/taxonworks/compare/v0.9.6...v0.9.7
[0.9.6]: https://github.com/SpeciesFileGroup/taxonworks/compare/v0.9.5...v0.9.6
[0.9.5]: https://github.com/SpeciesFileGroup/taxonworks/compare/v0.9.4...v0.9.5
[0.9.4]: https://github.com/SpeciesFileGroup/taxonworks/compare/v0.9.3...v0.9.4
[0.9.3]: https://github.com/SpeciesFileGroup/taxonworks/compare/v0.9.2...v0.9.3
[0.9.2]: https://github.com/SpeciesFileGroup/taxonworks/compare/v0.9.1...v0.9.2
[0.9.1]: https://github.com/SpeciesFileGroup/taxonworks/compare/v0.9.0...v0.9.1
[0.9.0]: https://github.com/SpeciesFileGroup/taxonworks/compare/v0.8.8...v0.9.0
[0.8.9]: https://github.com/SpeciesFileGroup/taxonworks/compare/v0.8.8...v0.8.9
[0.8.8]: https://github.com/SpeciesFileGroup/taxonworks/compare/v0.8.7...v0.8.8
[0.8.7]: https://github.com/SpeciesFileGroup/taxonworks/compare/v0.8.6...v0.8.7
[0.8.6]: https://github.com/SpeciesFileGroup/taxonworks/compare/v0.8.5...v0.8.6
[0.8.5]: https://github.com/SpeciesFileGroup/taxonworks/compare/v0.8.4...v0.8.5
[0.8.4]: https://github.com/SpeciesFileGroup/taxonworks/compare/v0.8.3...v0.8.4
[0.8.3]: https://github.com/SpeciesFileGroup/taxonworks/compare/v0.8.2...v0.8.3
[0.8.2]: https://github.com/SpeciesFileGroup/taxonworks/compare/v0.8.1...v0.8.2
[0.8.1]: https://github.com/SpeciesFileGroup/taxonworks/compare/v0.8.0...v0.8.1
[0.8.0]: https://github.com/SpeciesFileGroup/taxonworks/compare/v0.7.3...v0.8.0
[0.7.4]: https://github.com/SpeciesFileGroup/taxonworks/compare/v0.7.3...v0.7.4
[0.7.3]: https://github.com/SpeciesFileGroup/taxonworks/compare/v0.7.2...v0.7.3
[0.7.2]: https://github.com/SpeciesFileGroup/taxonworks/compare/v0.7.1...v0.7.2
[0.7.1]: https://github.com/SpeciesFileGroup/taxonworks/compare/v0.7.0...v0.7.1
[0.7.0]: https://github.com/SpeciesFileGroup/taxonworks/compare/v0.6.1...v0.7.0
[0.6.1]: https://github.com/SpeciesFileGroup/taxonworks/compare/v0.6.0...v0.6.1
[0.6.0]: https://github.com/SpeciesFileGroup/taxonworks/compare/v0.5.4...v0.6.0
[0.5.4]: https://github.com/SpeciesFileGroup/taxonworks/compare/v0.5.3...v0.5.4
[0.5.3]: https://github.com/SpeciesFileGroup/taxonworks/compare/v0.5.2...v0.5.3
[0.5.2]: https://github.com/SpeciesFileGroup/taxonworks/compare/v0.5.1...v0.5.2
[0.5.1]: https://github.com/SpeciesFileGroup/taxonworks/compare/v0.5.0...v0.5.1
[0.5.0]: https://github.com/SpeciesFileGroup/taxonworks/compare/v0.4.5...v0.5.0
[0.4.5]: https://github.com/SpeciesFileGroup/taxonworks/compare/v0.4.4...v0.4.5
[0.4.4]: https://github.com/SpeciesFileGroup/taxonworks/compare/v0.4.3...v0.4.4
[0.4.3]: https://github.com/SpeciesFileGroup/taxonworks/compare/v0.4.2...v0.4.3
[0.4.2]: https://github.com/SpeciesFileGroup/taxonworks/compare/v0.4.1...v0.4.2
[0.4.1]: https://github.com/SpeciesFileGroup/taxonworks/compare/v0.4.0...v0.4.1
[0.4.0]: https://github.com/SpeciesFileGroup/taxonworks/compare/v0.3.16...v0.4.0
[0.3.16]: https://github.com/SpeciesFileGroup/taxonworks/compare/v0.3.15...v0.3.16
[0.3.15]: https://github.com/SpeciesFileGroup/taxonworks/compare/v0.3.14...v0.3.15
[0.3.14]: https://github.com/SpeciesFileGroup/taxonworks/compare/v0.3.13...v0.3.14
[0.3.13]: https://github.com/SpeciesFileGroup/taxonworks/compare/v0.3.12...v0.3.13
[0.3.12]: https://github.com/SpeciesFileGroup/taxonworks/compare/v0.3.11...v0.3.12
[0.3.11]: https://github.com/SpeciesFileGroup/taxonworks/compare/v0.3.9...v0.3.11
[0.3.9]: https://github.com/SpeciesFileGroup/taxonworks/compare/v0.3.7...v0.3.9
[0.3.7]: https://github.com/SpeciesFileGroup/taxonworks/compare/v0.3.6...v0.3.7
[0.3.6]: https://github.com/SpeciesFileGroup/taxonworks/compare/v0.3.4...v0.3.6
[0.3.4]: https://github.com/SpeciesFileGroup/taxonworks/compare/v0.3.3...v0.3.4
[0.3.3]: https://github.com/SpeciesFileGroup/taxonworks/compare/v0.3.2...v0.3.3
[0.3.2]: https://github.com/SpeciesFileGroup/taxonworks/compare/v0.3.1...v0.3.2
[0.3.1]: https://github.com/SpeciesFileGroup/taxonworks/compare/v0.3.0...v0.3.1
[0.3.0]: https://github.com/SpeciesFileGroup/taxonworks/compare/v0.2.29...v0.3.0
[0.2.29]: https://github.com/SpeciesFileGroup/taxonworks/compare/v0.2.28...v0.2.29
[0.2.28]: https://github.com/SpeciesFileGroup/taxonworks/compare/v0.2.27...v0.2.28
[0.2.27]: https://github.com/SpeciesFileGroup/taxonworks/compare/v0.2.26...v0.2.27
[0.2.26]: https://github.com/SpeciesFileGroup/taxonworks/compare/v0.2.25...v0.2.26
[0.2.25]: https://github.com/SpeciesFileGroup/taxonworks/compare/v0.2.24...v0.2.25
[0.2.24]: https://github.com/SpeciesFileGroup/taxonworks/compare/v0.2.23...v0.2.24
[0.2.23]: https://github.com/SpeciesFileGroup/taxonworks/compare/v0.2.22...v0.2.23
[0.2.22]: https://github.com/SpeciesFileGroup/taxonworks/compare/v0.2.21...v0.2.22
[0.2.21]: https://github.com/SpeciesFileGroup/taxonworks/compare/v0.2.20...v0.2.21
[0.2.20]: https://github.com/SpeciesFileGroup/taxonworks/compare/v0.2.19...v0.2.20
[0.2.19]: https://github.com/SpeciesFileGroup/taxonworks/compare/v0.2.18...v0.2.19
[0.2.18]: https://github.com/SpeciesFileGroup/taxonworks/compare/v0.2.17...v0.2.18
[0.2.17]: https://github.com/SpeciesFileGroup/taxonworks/compare/v0.2.15...v0.2.17
[0.2.15]: https://github.com/SpeciesFileGroup/taxonworks/compare/v0.2.11...v0.2.15
[0.2.11]: https://github.com/SpeciesFileGroup/taxonworks/compare/v0.2.10...v0.2.11
[0.2.10]: https://github.com/SpeciesFileGroup/taxonworks/compare/v0.2.9...v0.2.10
[0.2.9]: https://github.com/SpeciesFileGroup/taxonworks/compare/v0.2.8...v0.2.9
[0.2.8]: https://github.com/SpeciesFileGroup/taxonworks/compare/v0.2.6...v0.2.8
[0.2.6]: https://github.com/SpeciesFileGroup/taxonworks/compare/v0.2.5...v0.2.6
[0.2.5]: https://github.com/SpeciesFileGroup/taxonworks/compare/v0.2.4...v0.2.5
[0.2.4]: https://github.com/SpeciesFileGroup/taxonworks/compare/v0.2.3...v0.2.4
[0.2.3]: https://github.com/SpeciesFileGroup/taxonworks/compare/v0.2.2...v0.2.3
[0.2.2]: https://github.com/SpeciesFileGroup/taxonworks/compare/v0.2.1...v0.2.2
[0.2.1]: https://github.com/SpeciesFileGroup/taxonworks/compare/v0.2.0...v0.2.1
[0.2.0]: https://github.com/SpeciesFileGroup/taxonworks/compare/v0.0.10...v0.2.0
[0.0.10]: https://github.com/SpeciesFileGroup/taxonworks/compare/v0.0.9...v0.0.10
[0.0.9]: https://github.com/SpeciesFileGroup/taxonworks/compare/v0.0.8...v0.0.9
[0.0.8]: https://github.com/SpeciesFileGroup/taxonworks/compare/v0.0.7...v0.0.8
[0.0.7]: https://github.com/SpeciesFileGroup/taxonworks/compare/v0.0.6...v0.0.7
[0.0.6]: https://github.com/SpeciesFileGroup/taxonworks/compare/v0.0.5...v0.0.6
[0.0.5]: https://github.com/SpeciesFileGroup/taxonworks/compare/v0.0.4...v0.0.5
[0.0.4]: https://github.com/SpeciesFileGroup/taxonworks/compare/v0.0.3...v0.0.4
[0.0.3]: https://github.com/SpeciesFileGroup/taxonworks/compare/v0.0.2...v0.0.3
[0.0.2]: https://github.com/SpeciesFileGroup/taxonworks/compare/v0.0.1...v0.0.2<|MERGE_RESOLUTION|>--- conflicted
+++ resolved
@@ -14,11 +14,8 @@
 - `epithet_only` parameter and facet to taxon name filter [#3589]
 - Links for users profiles on project members list (only for administrators)
 - Cursor and text to reveal project preference predicates can be reordered [#3736]
-<<<<<<< HEAD
 - DwC Exporter: export notes from most recent `TaxonDetermination` as `identificationRemarks`
-=======
 - Batch append collectors to Collecting Events within CE filter
->>>>>>> 3c96ba9b
 
 ### Changed
 
