# Changelog

All (hopefully) notable changes to this project will be documented in this file.

The format is based on [Keep a Changelog](https://keepachangelog.com/en/1.0.0/),
This project <em>does not yet</em> adheres to [Semantic Versioning](https://semver.org/spec/v2.0.0.html) as the API is evolving and MINOR patches may be backwards incompatible.

## [unreleased]

### Added
- DOMPurify package to sanitize html
- List all Keyword and Topics in smart selector on filter source [#1675]
- Added data links tool in markdown editor (Ctrl/Alt-Shift-L) [#1674]

### Changed
- Changed CoLDP download to use Catalog::Nomenclature as name source
- Replace SimpleMDE for EasyMDE
- Sort alphabetically bibliography style list on filter source

<<<<<<< HEAD
### Fixed
- Docker: Fixed path typo on clean up command

[#1675]: https://github.com/SpeciesFileGroup/taxonworks/issues/1675
=======
#### Fixed
- Pending confirmation: Include original combinations in CoLDP [#1204] 
- Pending confirmation: Include forma/variety properly in CoLDP [#1203] 
>>>>>>> f8383af7

## [0.12.16] - 2020-08-24

### Added
- Highlight metadata that is not in this project in uniquify people task [#1648]
- Locks buttons on grid digitizer task [#1599]
- Option to export styled bibliography on filter sources task [#1652]
- Edit button in content section on radial object [#1670]

### Changed
- Drag button style on new taxon name [#1669]
- Removed SimpleMDE lib from ruby assets and added to npm dependencies
- Allow taxon name type relationships to be cited [#1667]

### Fixed
- BibTex html no longer escaped [#1657]
- Some of the elements of the form are not accessible on overflow. [#1661]
- Populate masculine, feminine and neuter on gender form [#1665]
- Markdown render on Browse OTU [#1671]

[#1599]: https://github.com/SpeciesFileGroup/taxonworks/issues/1599
[#1648]: https://github.com/SpeciesFileGroup/taxonworks/issues/1648
[#1652]: https://github.com/SpeciesFileGroup/taxonworks/issues/1652
[#1657]: https://github.com/SpeciesFileGroup/taxonworks/issues/1657
[#1661]: https://github.com/SpeciesFileGroup/taxonworks/issues/1661
[#1665]: https://github.com/SpeciesFileGroup/taxonworks/issues/1665
[#1667]: https://github.com/SpeciesFileGroup/taxonworks/issues/1667
[#1669]: https://github.com/SpeciesFileGroup/taxonworks/issues/1669
[#1670]: https://github.com/SpeciesFileGroup/taxonworks/issues/1670
[#1671]: https://github.com/SpeciesFileGroup/taxonworks/issues/1671

## [0.12.15] - 2020-08-18

### Fixed
- Sqed hook initiated with String, not Class [#1654]

[#1654]: https://github.com/SpeciesFileGroup/taxonworks/issues/1654

## [0.12.14] - 2020-08-17

### Added
- Help tips in comprehensive specimen digitization task
- Help tips in new source task
- Type section in Browse OTUs task [#1615]
- Automatically filter sections by taxon rank in Browse OTUs task
- Rank string in browse nomenclature
- Pinboard navigator (Ctrl/Alt + G) [#1647]
- Filter by repository in filter collection objects [#1650]
- Hotkey for add element to pinboard (Ctrl/Alt + P)

### Fixed
- Collectors order in comprehensive specimen digitization
- Losses data of etymology form after set a gender
- Autocomplete component not encoding query params properly
- Random RGeo deserialization errors [#1553]

### Changed
- New combination redirect to the valid name [#1639]
- Rename comprehensive specimen digitization task card
- Updated chartkick gem [#1646]
- Improved verbatim date and geographic coordinates recognition
- Improved soft validation messages for coordinated species-group

[#1553]: https://github.com/SpeciesFileGroup/taxonworks/issues/1553
[#1615]: https://github.com/SpeciesFileGroup/taxonworks/issues/1615
[#1639]: https://github.com/SpeciesFileGroup/taxonworks/issues/1639
[#1646]: https://github.com/SpeciesFileGroup/taxonworks/pull/1646
[#1647]: https://github.com/SpeciesFileGroup/taxonworks/issues/1647
[#1650]: https://github.com/SpeciesFileGroup/taxonworks/issues/1650

## [0.12.13] - 2020-08-04

### Added
- Delete confirmation for original combinations [#1618]
- Delete confirmation for type specimens in new type specimen task
- Check if already exist an asserted combination with the same otu and geographic area in new asserted distribution task [#1329]
- Modal on duplicate original citations in radial annotator [#1576]
- Soft validations component for citations in radial annotator and tasks [#1552]
- Redirect to valid name in browse nomenclature [#446]
- sessionStorage for browse nomenclature autocomplete [#446]
- Observation matrices in radial object [#1527]
- Comprehensive task to taxon name radial [#934]
- Map on OTU radial in asserted distribution form [#856]
- Pin objects from list in filter sources
- Checkbox to make document public on list in radial annotator
- Title legend for "make default" icon in pinboard slide
- Checkbox to alternative between AND/OR filter for authors in filter sources
- Lep staged 2 layout for staged images [#1635]

### Changed
- Use amazing_print instead of awesome_print gem
- Cleanup and add spec basis for nomenclature tabular stats queries  
- Improve/unify image modal [#1617]
- Replace repository and source autocompletes for smart selectors in new type material task
- Changed autosave behaviour in new asserted distribution task
- Gender list order in new taxon name task
- Page range soft validation message made less strict
- Original citation-related UI text
- Moved taxon name input search to right column in new taxon name
- Persons autosave in new taxon name
- Updated elliptic node package. [#1632]

### Fixed
- Flip object to subject label on type section in new taxon name task
- Shapes are possible to drag even if this option is not set up
- Columns size of georeference table [#1622]
- Webpacker host and port bind on docker container
- Wrong taxon name relationship soft validation message for genera
- Modal confirmation its not displaying in manage synonyms section [#1627]
- Manage synonyms includes combinations [#1628]
- Recent and per params in source filter and controller
- Missing ZIP dependency for docker images
- Attempting to return geographic areas in OTU smart selector on certain conditions

[#446]: https://github.com/SpeciesFileGroup/taxonworks/issues/446
[#856]: https://github.com/SpeciesFileGroup/taxonworks/issues/856
[#934]: https://github.com/SpeciesFileGroup/taxonworks/issues/934
[#1329]: https://github.com/SpeciesFileGroup/taxonworks/issues/1329
[#1527]: https://github.com/SpeciesFileGroup/taxonworks/issues/1527
[#1552]: https://github.com/SpeciesFileGroup/taxonworks/issues/1552
[#1576]: https://github.com/SpeciesFileGroup/taxonworks/issues/1576
[#1617]: https://github.com/SpeciesFileGroup/taxonworks/issues/1617
[#1618]: https://github.com/SpeciesFileGroup/taxonworks/issues/1618
[#1622]: https://github.com/SpeciesFileGroup/taxonworks/issues/1622
[#1627]: https://github.com/SpeciesFileGroup/taxonworks/issues/1627
[#1628]: https://github.com/SpeciesFileGroup/taxonworks/issues/1628
[#1632]: https://github.com/SpeciesFileGroup/taxonworks/pull/1632
[#1635]: https://github.com/SpeciesFileGroup/taxonworks/issues/1635

## [0.12.12] - 2020-07-22

### Fixed
- Seeing OTUs in Recent that do not belong to project [#1626]

[#1626]: https://github.com/SpeciesFileGroup/taxonworks/issues/1626

## [0.12.11] - 2020-07-14

### Changed
- Type material designations are now grouped by collection object in Browse OTUs (refs [#1614])

### Fixed
- Protonym parent priority soft validation [#1613]
- Type specimens count in Browse OTUs task
- Attempting to update containers as if them were collection objects in Grid Digitizer task [#1601]

[#1601]: https://github.com/SpeciesFileGroup/taxonworks/issues/1601
[#1613]: https://github.com/SpeciesFileGroup/taxonworks/issues/1613
[#1614]: https://github.com/SpeciesFileGroup/taxonworks/issues/1614

## [0.12.10] - 2020-07-07

### Added
- Smart selection source on new combination and citations annotator
- Parsed verbatim label on comprehensive specimen digitization task
- Soft validation in timeline on Browse OTUs [#1593]
- Topic facet in Filter Sources task [#1589]
- Counts on type specimen and specimen records sections on Browse OTUs
- Collecting method parsing in verbatim label text

### Changed
- Replaced vue-resource package by axios
- Disabled parallel upload on new image task [#1596]
- Default verbatim fields order on comprehensive specimen digitization
- Set radius error in verbatim georeference [#1602]
- Timeline filter.
- Missing High classification ranks on classfication autocomplete on new taxon name [#1595]
- Date and geo-coordinates parsing improvements
- Also update cached taxon name fields when Adjective or Participle is selected
- Repositories and Serials smart selectors' recent entries optimizations

### Fixed
- Filter collecting events was passing a wrong (changed name) parameters and structure for maps and geographic area
- Not showing up people list after a crossref source [#1597]
- Scroller in georeferences map modal
- Grid Digitizer task failing to update containerized specimens matched by identifiers [#1601]
- Specimen not associate with genus after create it in type section on new taxon name [#1604]
- Volume field only accepted numbers [#1606]
- Smart selectors not remove the previous selection after press new on New source task [#1605]
- Georeference methods `latitude` returning longitude and `longitude` latitude
- Smart selector overrides custom list after lists are loaded [#1608]
- Duplicate shortcut, using the same one for comprehensive specimen digitization and clipboard [#1612]
- Typo in taxon name relationship soft validation message.

[#1589]: https://github.com/SpeciesFileGroup/taxonworks/issues/1589
[#1593]: https://github.com/SpeciesFileGroup/taxonworks/issues/1593
[#1595]: https://github.com/SpeciesFileGroup/taxonworks/issues/1595
[#1596]: https://github.com/SpeciesFileGroup/taxonworks/issues/1596
[#1597]: https://github.com/SpeciesFileGroup/taxonworks/issues/1597
[#1601]: https://github.com/SpeciesFileGroup/taxonworks/issues/1601
[#1602]: https://github.com/SpeciesFileGroup/taxonworks/issues/1602
[#1604]: https://github.com/SpeciesFileGroup/taxonworks/issues/1604
[#1605]: https://github.com/SpeciesFileGroup/taxonworks/issues/1605
[#1606]: https://github.com/SpeciesFileGroup/taxonworks/issues/1606
[#1608]: https://github.com/SpeciesFileGroup/taxonworks/issues/1608
[#1612]: https://github.com/SpeciesFileGroup/taxonworks/issues/1612

## [0.12.9] - 2020-07-01

### Added
- Endpoint for verbatim label parsing (dates and geographic coordinates)

### Changed
- Display `[sic]` on misspellings of family-group full taxon names

### Fixed
- Containerized objects not showing up together [#1590]
- Citations by Source task not loading taxon names list [#1591]

[#1590]: https://github.com/SpeciesFileGroup/taxonworks/issues/1590
[#1591]: https://github.com/SpeciesFileGroup/taxonworks/issues/1591

## [0.12.8] - 2020-06-29

### Added
- Set autofocus on source and geographic area in OTU radial asserted distribution form
- `/otus/123/coordinate.json` endpoint - all OTUs coordinate with this one (refs [#1585])
- Autosave on new asserted distribution task

### Changed
- Unauthorized json response
- Better error handle for vue-autocomplete
- Replaced old method to handle ajax call in all tasks
- Updated relationships filter param on new taxon name task (refs [#1584])
- ControlledVocabularyTerm model no longer requires SKOS with URI (refs [#1562], [#1561])
- Improved sorting of objects in the Browse Nomenclatue task
- Updated dwc-archive gem to version 1.1.1

### Fixed
- Topic `select_optimized` controller method crash
- Recent list of biological associations not working due to the use of incorrect table

[#1561]: https://github.com/SpeciesFileGroup/taxonworks/issues/1561
[#1562]: https://github.com/SpeciesFileGroup/taxonworks/issues/1562
[#1584]: https://github.com/SpeciesFileGroup/taxonworks/issues/1584
[#1585]: https://github.com/SpeciesFileGroup/taxonworks/issues/1585

## [0.12.7] - 2020-06-26

### Added
- Taxon name status and relationships soft validations display in Browse Nomenclature task
- Interface to select OTUs and create rows in Observation Matrices Dashboard task
- Autosave system in New Taxon Name task (refs [#649])
- Etymology filter in Nomenclature Filter task (refs [#1549])
- Added new shortcuts for Comprehensive Digitization, New Type Specimen, New Taxon Name and Browse Nomenclature tasks
- Classification section in New Taxon Name task
- Spec to test md5 of multi-line verbatim labels  (refs [#1572])
- Display classifications alongside relationships in Browse Nomenclature task
- Add children and add sibling buttons in New Taxon Name task (refs [#1503])
- Link to create new serial on smart selector of New Source tast
- Semantic section coloration in Browse OTU task (refs [#1571])
- Rank prediction in New Taxon Name task (refs [#1054])

### Changed
- Optimized recently used geographic area and sources search
- Improved part of speech and etymology soft validation messages
- Year suffix and pages are now also used when sorting citations in Browse Nomenclature task
- Replaced old geographic area smart selector with newer version
- Swapped 'Masculine' and 'Femenine' positions in New Taxon Name task (refs [#660])
- Replaced uses of `find_each` with `each` (refs [#1548])
- Refactored New Taxon Name front end code
- Display text of some taxon name relationships
- Autocomplete visible in all tabs of smart selector
- OTU autocomplete searches now also matches by common names (refs [#869])
- Browse Taxa task renamed to Browse OTU
- Using unreleased closure_tree code from official repo to address deprecation warning messages
- "valid by default" no longer displayed when a relationship exists in New Taxon Name task (refs [#1525])
- Improvements in BibTex and New Source task UI
- Improvements in role picker and smart selectors in Comprehensive Collection Object Form and New Source tasks
- Optimized some filters for some smart selectors (refs [#1534])
- Smart selector for sources no longer ordered by name
- Some minor UI tweaks in some places
- Updated ruby gems

### Fixed
- Recently used objects code on some models
- Collection Object Filter task not filternig by type material type ([#1551])
- Forms not being cleared when pressing `new` on Compose Biological Relationships task ([#1563])
- Not getting the full list of topics when clicking all in `Radial annotator -> Citation -> Topic` ([#1566])
- Showing name instead of the short name in `Radial Annotator -> Identifiers -> Preview` ([#1567])
- `create` button keeps disabled when creating a new citation fails in `Radial annotator -> Citation` ([#1568])
- Incorrect method call in Match Georeference task view
- Display of misspellings on taxon name relationships
- Femenine and neuter names ending in '-or' not being accepted ([#1575])
- Spinner not disabled when entering malformed URIs in Manage Controlled Vocabulary task form ([#1561])
- "--None--" results obscuring buttons until clicking off the record ([#1558])

[#649]: https://github.com/SpeciesFileGroup/taxonworks/issues/649
[#660]: https://github.com/SpeciesFileGroup/taxonworks/issues/660
[#869]: https://github.com/SpeciesFileGroup/taxonworks/issues/869
[#1054]: https://github.com/SpeciesFileGroup/taxonworks/issues/1054
[#1503]: https://github.com/SpeciesFileGroup/taxonworks/issues/1503
[#1525]: https://github.com/SpeciesFileGroup/taxonworks/issues/1525
[#1534]: https://github.com/SpeciesFileGroup/taxonworks/issues/1534
[#1548]: https://github.com/SpeciesFileGroup/taxonworks/issues/1548
[#1549]: https://github.com/SpeciesFileGroup/taxonworks/issues/1549
[#1551]: https://github.com/SpeciesFileGroup/taxonworks/issues/1551
[#1558]: https://github.com/SpeciesFileGroup/taxonworks/issues/1558
[#1561]: https://github.com/SpeciesFileGroup/taxonworks/issues/1561
[#1563]: https://github.com/SpeciesFileGroup/taxonworks/issues/1563
[#1566]: https://github.com/SpeciesFileGroup/taxonworks/issues/1566
[#1567]: https://github.com/SpeciesFileGroup/taxonworks/issues/1567
[#1568]: https://github.com/SpeciesFileGroup/taxonworks/issues/1568
[#1571]: https://github.com/SpeciesFileGroup/taxonworks/issues/1571
[#1572]: https://github.com/SpeciesFileGroup/taxonworks/issues/1572
[#1575]: https://github.com/SpeciesFileGroup/taxonworks/issues/1575

## [0.12.6] - 2020-06-12
### Added
- CHANGELOG.md
- Matrix observation filters
- Full backtrace in exception notification
- `count` and several other basic default units to Descriptors [#1501]
- Basic Observation::Continuous operators
- Linked new Descriptor form to Task - New descriptor

### Changed
- Updated node packages and changed webpacker configuration
- Progress on fix for [#1420]: CoLDP - Name element columns only getting populated for not valid names
- Made TaxonNameClassification scopes more specific to allow citation ordering (refs [#1040])

### Fixed
- Minor fix in observation matrix dashboard
- Potential fix for `PG::TRDeadlockDetected` when updating taxon name-related data

[#1420]: https://github.com/SpeciesFileGroup/taxonworks/issues/1420
[#1040]: https://github.com/SpeciesFileGroup/taxonworks/issues/1040
[#1501]: https://github.com/SpeciesFileGroup/taxonworks/issues/1501

## [0.12.5] - 2020-06-08
### Added
- Default unit selector for sample character in New Descriptor task ([#1533])
- 'None' option for unit selector in Matrix Row Encoder task
- New Descriptor units

### Changed
- Updated websocket-extensions node package
- Optimized smart selector refresh
- Improved removal error message when source is still in use by some project

### Fixed
- Language selector backend bug
- Sort by page on Citations by Source task ([#1536])
- Removed duplicate `destroy` on project sources controller

[#1533]: https://github.com/SpeciesFileGroup/taxonworks/issues/1533
[#1536]: https://github.com/SpeciesFileGroup/taxonworks/issues/1536

## [0.12.4] - 2020-06-05
### Added
- Pagination on New Observation Matrix task
- Hyperlink to Observation Matrices Dashboard task on New Observation Matrix task (#1532)
- New deletion warning messages on New Observation Matrix task

### Changed
- Renamed New Matrix task to New Observation Matrix
- Citations are now saved without locking on New Taxon Name task
- Updated gems (`bundle update` without altering `Gemfile`)
- Several optimizations on recently used objects retrieval for smart selectors

### Fixed
- Loosing input page numbers when switching tabs on New Taxon Name task

[#1532]: https://github.com/SpeciesFileGroup/taxonworks/issues/1532

[unreleased]: https://github.com/SpeciesFileGroup/taxonworks/compare/v0.12.16...development
[0.12.16]: https://github.com/SpeciesFileGroup/taxonworks/compare/v0.12.15...v0.12.16
[0.12.15]: https://github.com/SpeciesFileGroup/taxonworks/compare/v0.12.14...v0.12.15
[0.12.14]: https://github.com/SpeciesFileGroup/taxonworks/compare/v0.12.13...v0.12.14
[0.12.13]: https://github.com/SpeciesFileGroup/taxonworks/compare/v0.12.12...v0.12.13
[0.12.12]: https://github.com/SpeciesFileGroup/taxonworks/compare/v0.12.11...v0.12.12
[0.12.11]: https://github.com/SpeciesFileGroup/taxonworks/compare/v0.12.10...v0.12.11
[0.12.10]: https://github.com/SpeciesFileGroup/taxonworks/compare/v0.12.9...v0.12.10
[0.12.9]: https://github.com/SpeciesFileGroup/taxonworks/compare/v0.12.8...v0.12.9
[0.12.8]: https://github.com/SpeciesFileGroup/taxonworks/compare/v0.12.7...v0.12.8
[0.12.7]: https://github.com/SpeciesFileGroup/taxonworks/compare/v0.12.6...v0.12.7
[0.12.6]: https://github.com/SpeciesFileGroup/taxonworks/compare/v0.12.5...v0.12.6
[0.12.5]: https://github.com/SpeciesFileGroup/taxonworks/compare/v0.12.4...v0.12.5
[0.12.4]: https://github.com/SpeciesFileGroup/taxonworks/compare/v0.12.3...v0.12.4

----
The following versions predate this CHANGELOG. You may check the comparison reports generated by GitHub by clicking the versions below

|<!-- -->|<!-- -->|
|---|---|
|0.12.x|[0.12.3] (2020-06-04) [0.12.2] (2020-06-02) [0.12.1] (2020-05-29) [0.12.0] (2020-05-15)|
|0.11.x|[0.11.0] (2020-04-17)|
|0.10.x|[0.10.9] (2020-04-03) [0.10.8] (2020-03-27) [0.10.7] (2020-03-26) [0.10.6] (2020-03-18) [0.10.5] (2020-03-11) [0.10.4] (2020-03-04) [0.10.3] (2020-02-25) [0.10.2] (2020-02-22) [0.10.1] (2020-02-21) [0.10.0] (2020-02-20)|
|0.9.x|[0.9.8] (2020-02-05) [0.9.7] (2020-02-03) [0.9.6] (2020-01-29) [0.9.5] (2020-01-14) [0.9.4] (2020-01-10) [0.9.3] (2019-12-23) [0.9.2] (2019-12-18) [0.9.1] (2019-12-16) [0.9.0] (2019-12-13)|
|0.8.x|[0.8.9] (2019-12-11) [0.8.8] (2019-12-09) [0.8.7] (2019-12-06) [0.8.6] (2019-12-06) [0.8.5] (2019-11-27) [0.8.4] (2019-11-26) [0.8.3] (2019-11-22) [0.8.2] (2019-11-21) [0.8.1] (2019-11-19) [0.8.0] (2019-11-16)|
|0.7.x|[0.7.4] (2019-10-23) [0.7.3] (2019-10-19) [0.7.2] (2019-10-05) [0.7.1] (2019-10-02) [0.7.0] (2019-09-30)|
|0.6.x|[0.6.1] (2019-06-16) [0.6.0] (2019-06-14)|
|0.5.x|[0.5.4] (2019-05-02) [0.5.3] (2019-05-02) [0.5.2] (2019-04-23) [0.5.1] (2019-04-18) [0.5.0] (2019-04-10)|
|0.4.x|[0.4.5] (2018-12-14) [0.4.4] (2018-12-06) [0.4.3] (2018-12-04) [0.4.2] (2018-12-04) [0.4.1] (2018-11-28) [0.4.0] (2018-11-08)|
|0.3.x (\*)|[0.3.16] (2018-09-24) [0.3.15] (2018-09-17) [0.3.14] (2018-09-11) [0.3.13] (2018-09-11) [0.3.12] (2018-05-14) [0.3.11] (2018-05-11) [0.3.9] (2018-05-11) [0.3.7] (2018-05-10) [0.3.6] (2018-05-10) [0.3.4] (2018-05-02) [0.3.3] (2018-05-02) [0.3.2] (2018-03-27) [0.3.1] (2018-03-08) [0.3.0] (2018-03-08)|
|0.2.x (\*)|[0.2.29] (2018-02-05) [0.2.28] (2017-07-19) [0.2.27] (2017-07-19) [0.2.26] (2017-07-16) [0.2.25] (2017-07-12) [0.2.24] (2017-07-12) [0.2.23] (2017-07-11) [0.2.22] (2017-07-11) [0.2.21] (2017-07-10) [0.2.20] (2017-07-10) [0.2.19] (2017-07-10) [0.2.18] (2017-07-10) [0.2.17] (2017-07-10) [0.2.15] (2017-07-10) [0.2.11] (2017-07-10) [0.2.10] (2017-07-10) [0.2.9] (2017-07-10) [0.2.8] (2017-07-10) [0.2.6] (2017-07-10) [0.2.5] (2017-07-10) [0.2.4] (2017-07-10) [0.2.3] (2017-07-10) [0.2.2] (2017-07-10) [0.2.1] (2017-07-10) [0.2.0] (2017-07-10)|
|0.1.x|*Unreleased*|
|0.0.x|[0.0.10] (2017-06-23) [0.0.9] (2017-06-23) [0.0.8] (2017-06-09) [0.0.6] (2017-06-09) [0.0.5] (2017-06-09) [0.0.4] (2017-06-09) [0.0.3] (2017-06-02) [0.0.2] (2017-06-01) 0.0.1(\*\*) (2017-06-01)|

*(\*) Missing versions have not been released.*

*(\*\*) Report cannot be provided as this is the first release.*

[0.12.3]: https://github.com/SpeciesFileGroup/taxonworks/compare/v0.12.2...v0.12.3
[0.12.2]: https://github.com/SpeciesFileGroup/taxonworks/compare/v0.12.1...v0.12.2
[0.12.1]: https://github.com/SpeciesFileGroup/taxonworks/compare/v0.12.0...v0.12.1
[0.12.0]: https://github.com/SpeciesFileGroup/taxonworks/compare/v0.11.0...v0.12.0


[0.11.0]: https://github.com/SpeciesFileGroup/taxonworks/compare/v0.10.9...v0.11.0

[0.10.9]: https://github.com/SpeciesFileGroup/taxonworks/compare/v0.10.8...v0.10.9
[0.10.8]: https://github.com/SpeciesFileGroup/taxonworks/compare/v0.10.7...v0.10.8
[0.10.7]: https://github.com/SpeciesFileGroup/taxonworks/compare/v0.10.6...v0.10.7
[0.10.6]: https://github.com/SpeciesFileGroup/taxonworks/compare/v0.10.5...v0.10.6
[0.10.5]: https://github.com/SpeciesFileGroup/taxonworks/compare/v0.10.4...v0.10.5
[0.10.4]: https://github.com/SpeciesFileGroup/taxonworks/compare/v0.10.3...v0.10.4
[0.10.3]: https://github.com/SpeciesFileGroup/taxonworks/compare/v0.10.2...v0.10.3
[0.10.2]: https://github.com/SpeciesFileGroup/taxonworks/compare/v0.10.1...v0.10.2
[0.10.1]: https://github.com/SpeciesFileGroup/taxonworks/compare/v0.10.0...v0.10.1
[0.10.0]: https://github.com/SpeciesFileGroup/taxonworks/compare/v0.9.8...v0.10.0

[0.9.8]: https://github.com/SpeciesFileGroup/taxonworks/compare/v0.9.7...v0.9.8
[0.9.7]: https://github.com/SpeciesFileGroup/taxonworks/compare/v0.9.6...v0.9.7
[0.9.6]: https://github.com/SpeciesFileGroup/taxonworks/compare/v0.9.5...v0.9.6
[0.9.5]: https://github.com/SpeciesFileGroup/taxonworks/compare/v0.9.4...v0.9.5
[0.9.4]: https://github.com/SpeciesFileGroup/taxonworks/compare/v0.9.3...v0.9.4
[0.9.3]: https://github.com/SpeciesFileGroup/taxonworks/compare/v0.9.2...v0.9.3
[0.9.2]: https://github.com/SpeciesFileGroup/taxonworks/compare/v0.9.1...v0.9.2
[0.9.1]: https://github.com/SpeciesFileGroup/taxonworks/compare/v0.9.0...v0.9.1
[0.9.0]: https://github.com/SpeciesFileGroup/taxonworks/compare/v0.8.8...v0.9.0

[0.8.9]: https://github.com/SpeciesFileGroup/taxonworks/compare/v0.8.8...v0.8.9
[0.8.8]: https://github.com/SpeciesFileGroup/taxonworks/compare/v0.8.7...v0.8.8
[0.8.7]: https://github.com/SpeciesFileGroup/taxonworks/compare/v0.8.6...v0.8.7
[0.8.6]: https://github.com/SpeciesFileGroup/taxonworks/compare/v0.8.5...v0.8.6
[0.8.5]: https://github.com/SpeciesFileGroup/taxonworks/compare/v0.8.4...v0.8.5
[0.8.4]: https://github.com/SpeciesFileGroup/taxonworks/compare/v0.8.3...v0.8.4
[0.8.3]: https://github.com/SpeciesFileGroup/taxonworks/compare/v0.8.2...v0.8.3
[0.8.2]: https://github.com/SpeciesFileGroup/taxonworks/compare/v0.8.1...v0.8.2
[0.8.1]: https://github.com/SpeciesFileGroup/taxonworks/compare/v0.8.0...v0.8.1
[0.8.0]: https://github.com/SpeciesFileGroup/taxonworks/compare/v0.7.3...v0.8.0

[0.7.4]: https://github.com/SpeciesFileGroup/taxonworks/compare/v0.7.3...v0.7.4
[0.7.3]: https://github.com/SpeciesFileGroup/taxonworks/compare/v0.7.2...v0.7.3
[0.7.2]: https://github.com/SpeciesFileGroup/taxonworks/compare/v0.7.1...v0.7.2
[0.7.1]: https://github.com/SpeciesFileGroup/taxonworks/compare/v0.7.0...v0.7.1
[0.7.0]: https://github.com/SpeciesFileGroup/taxonworks/compare/v0.6.1...v0.7.0

[0.6.1]: https://github.com/SpeciesFileGroup/taxonworks/compare/v0.6.0...v0.6.1
[0.6.0]: https://github.com/SpeciesFileGroup/taxonworks/compare/v0.5.4...v0.6.0

[0.5.4]: https://github.com/SpeciesFileGroup/taxonworks/compare/v0.5.3...v0.5.4
[0.5.3]: https://github.com/SpeciesFileGroup/taxonworks/compare/v0.5.2...v0.5.3
[0.5.2]: https://github.com/SpeciesFileGroup/taxonworks/compare/v0.5.1...v0.5.2
[0.5.1]: https://github.com/SpeciesFileGroup/taxonworks/compare/v0.5.0...v0.5.1
[0.5.0]: https://github.com/SpeciesFileGroup/taxonworks/compare/v0.4.5...v0.5.0

[0.4.5]: https://github.com/SpeciesFileGroup/taxonworks/compare/v0.4.4...v0.4.5
[0.4.4]: https://github.com/SpeciesFileGroup/taxonworks/compare/v0.4.3...v0.4.4
[0.4.3]: https://github.com/SpeciesFileGroup/taxonworks/compare/v0.4.2...v0.4.3
[0.4.2]: https://github.com/SpeciesFileGroup/taxonworks/compare/v0.4.1...v0.4.2
[0.4.1]: https://github.com/SpeciesFileGroup/taxonworks/compare/v0.4.0...v0.4.1
[0.4.0]: https://github.com/SpeciesFileGroup/taxonworks/compare/v0.3.16...v0.4.0

[0.3.16]: https://github.com/SpeciesFileGroup/taxonworks/compare/v0.3.15...v0.3.16
[0.3.15]: https://github.com/SpeciesFileGroup/taxonworks/compare/v0.3.14...v0.3.15
[0.3.14]: https://github.com/SpeciesFileGroup/taxonworks/compare/v0.3.13...v0.3.14
[0.3.13]: https://github.com/SpeciesFileGroup/taxonworks/compare/v0.3.12...v0.3.13
[0.3.12]: https://github.com/SpeciesFileGroup/taxonworks/compare/v0.3.11...v0.3.12
[0.3.11]: https://github.com/SpeciesFileGroup/taxonworks/compare/v0.3.9...v0.3.11
[0.3.9]: https://github.com/SpeciesFileGroup/taxonworks/compare/v0.3.7...v0.3.9
[0.3.7]: https://github.com/SpeciesFileGroup/taxonworks/compare/v0.3.6...v0.3.7
[0.3.6]: https://github.com/SpeciesFileGroup/taxonworks/compare/v0.3.4...v0.3.6
[0.3.4]: https://github.com/SpeciesFileGroup/taxonworks/compare/v0.3.3...v0.3.4
[0.3.3]: https://github.com/SpeciesFileGroup/taxonworks/compare/v0.3.2...v0.3.3
[0.3.2]: https://github.com/SpeciesFileGroup/taxonworks/compare/v0.3.1...v0.3.2
[0.3.1]: https://github.com/SpeciesFileGroup/taxonworks/compare/v0.3.0...v0.3.1
[0.3.0]: https://github.com/SpeciesFileGroup/taxonworks/compare/v0.2.29...v0.3.0

[0.2.29]: https://github.com/SpeciesFileGroup/taxonworks/compare/v0.2.28...v0.2.29
[0.2.28]: https://github.com/SpeciesFileGroup/taxonworks/compare/v0.2.27...v0.2.28
[0.2.27]: https://github.com/SpeciesFileGroup/taxonworks/compare/v0.2.26...v0.2.27
[0.2.26]: https://github.com/SpeciesFileGroup/taxonworks/compare/v0.2.25...v0.2.26
[0.2.25]: https://github.com/SpeciesFileGroup/taxonworks/compare/v0.2.24...v0.2.25
[0.2.24]: https://github.com/SpeciesFileGroup/taxonworks/compare/v0.2.23...v0.2.24
[0.2.23]: https://github.com/SpeciesFileGroup/taxonworks/compare/v0.2.22...v0.2.23
[0.2.22]: https://github.com/SpeciesFileGroup/taxonworks/compare/v0.2.21...v0.2.22
[0.2.21]: https://github.com/SpeciesFileGroup/taxonworks/compare/v0.2.20...v0.2.21
[0.2.20]: https://github.com/SpeciesFileGroup/taxonworks/compare/v0.2.19...v0.2.20
[0.2.19]: https://github.com/SpeciesFileGroup/taxonworks/compare/v0.2.18...v0.2.19
[0.2.18]: https://github.com/SpeciesFileGroup/taxonworks/compare/v0.2.17...v0.2.18
[0.2.17]: https://github.com/SpeciesFileGroup/taxonworks/compare/v0.2.15...v0.2.17
[0.2.15]: https://github.com/SpeciesFileGroup/taxonworks/compare/v0.2.11...v0.2.15
[0.2.11]: https://github.com/SpeciesFileGroup/taxonworks/compare/v0.2.10...v0.2.11
[0.2.10]: https://github.com/SpeciesFileGroup/taxonworks/compare/v0.2.9...v0.2.10
[0.2.9]: https://github.com/SpeciesFileGroup/taxonworks/compare/v0.2.8...v0.2.9
[0.2.8]: https://github.com/SpeciesFileGroup/taxonworks/compare/v0.2.6...v0.2.8
[0.2.6]: https://github.com/SpeciesFileGroup/taxonworks/compare/v0.2.5...v0.2.6
[0.2.5]: https://github.com/SpeciesFileGroup/taxonworks/compare/v0.2.4...v0.2.5
[0.2.4]: https://github.com/SpeciesFileGroup/taxonworks/compare/v0.2.3...v0.2.4
[0.2.3]: https://github.com/SpeciesFileGroup/taxonworks/compare/v0.2.2...v0.2.3
[0.2.2]: https://github.com/SpeciesFileGroup/taxonworks/compare/v0.2.1...v0.2.2
[0.2.1]: https://github.com/SpeciesFileGroup/taxonworks/compare/v0.2.0...v0.2.1
[0.2.0]: https://github.com/SpeciesFileGroup/taxonworks/compare/v0.0.10...v0.2.0

[0.0.10]: https://github.com/SpeciesFileGroup/taxonworks/compare/v0.0.9...v0.0.10
[0.0.9]: https://github.com/SpeciesFileGroup/taxonworks/compare/v0.0.8...v0.0.9
[0.0.8]: https://github.com/SpeciesFileGroup/taxonworks/compare/v0.0.7...v0.0.8
[0.0.7]: https://github.com/SpeciesFileGroup/taxonworks/compare/v0.0.6...v0.0.7
[0.0.6]: https://github.com/SpeciesFileGroup/taxonworks/compare/v0.0.5...v0.0.6
[0.0.5]: https://github.com/SpeciesFileGroup/taxonworks/compare/v0.0.4...v0.0.5
[0.0.4]: https://github.com/SpeciesFileGroup/taxonworks/compare/v0.0.3...v0.0.4
[0.0.3]: https://github.com/SpeciesFileGroup/taxonworks/compare/v0.0.2...v0.0.3
[0.0.2]: https://github.com/SpeciesFileGroup/taxonworks/compare/v0.0.1...v0.0.2<|MERGE_RESOLUTION|>--- conflicted
+++ resolved
@@ -17,16 +17,14 @@
 - Replace SimpleMDE for EasyMDE
 - Sort alphabetically bibliography style list on filter source
 
-<<<<<<< HEAD
-### Fixed
-- Docker: Fixed path typo on clean up command
-
-[#1675]: https://github.com/SpeciesFileGroup/taxonworks/issues/1675
-=======
 #### Fixed
 - Pending confirmation: Include original combinations in CoLDP [#1204] 
 - Pending confirmation: Include forma/variety properly in CoLDP [#1203] 
->>>>>>> f8383af7
+- Docker: Fixed path typo on clean up command
+
+[#1203]: https://github.com/SpeciesFileGroup/taxonworks/issues/1203
+[#1204]: https://github.com/SpeciesFileGroup/taxonworks/issues/1204
+[#1675]: https://github.com/SpeciesFileGroup/taxonworks/issues/1675
 
 ## [0.12.16] - 2020-08-24
 
