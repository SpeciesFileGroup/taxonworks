# Changelog

All (hopefully) notable changes to this project will be documented in this file.

The format is based on [Keep a Changelog](https://keepachangelog.com/en/1.0.0/),
This project <em>does not yet</em> adheres to [Semantic Versioning](https://semver.org/spec/v2.0.0.html) as the API is evolving and MINOR patches may be backwards incompatible.

## [unreleased]

### Added
<<<<<<< HEAD
- `DwcOccurrence` controller (metadata use only)

### Changed
- Added various `:inverse_of` across collection objects related models
- `DwcOccurrence#individualCount` is integer now
=======
- Database index on `Identifiers#cached`
- Tests for base #next/#previous [#2163]
- `create_backup_directory` flag to create backup directory if it does not exist for taxonworks rake tasks requiring `backup_directory`.

### Fixed
- Previous navigation [#2163]
- Documenting source doesn't add source to project [#2172]
- Added missing params biocuration_class_ids and biological_relationship_ids to collection_objects_controller filter params. [skip-ci]
- incorrect author string for misspelled combination is fixed
- Missing data migration for `ObservationMatrixColumnItem::SingleDescriptor` to `ObservationMatrixColumnItem::Single:Descriptor`
- Show observation matrices count on radial object [#2158]
- Overflow on New observation matrix [#2168]
- Clear geographic area after reset [#2174]
- PK sequence not set up properly on project export

### Changed
- Updated script predicting masculine, feminine and neuter species name forms
- Changed how `GeographicArea#find_by_lat_long` is built (UNION, not OR)
- Changed TaxonName string for superspecies names
- Updated y18n node package to version 4.0.1 [#2160]
- Replaced Canvas for SVG radial menu
- Close radial object after select a matrix on observation matrices slice [#2165]
- Radial menu slices position 

[#2163]: https://github.com/SpeciesFileGroup/taxonworks/issues/2163  
[#2172]: https://github.com/SpeciesFileGroup/taxonworks/issues/2172
[#2160]: https://github.com/SpeciesFileGroup/taxonworks/pull/2160
[#2168]: https://github.com/SpeciesFileGroup/taxonworks/pull/2168
[#2174]: https://github.com/SpeciesFileGroup/taxonworks/pull/2174

## [0.16.6] - 2020-03-26

### Added
- Community stats for `/api/v1/stats` [#2061]
- Add by-project param for `/api/v1/stats` [#2056] 

### Fixed
- `browse_otu_link` handles nil [#2155]

[#2056]: https://github.com/SpeciesFileGroup/taxonworks/issues/2056
[#2061]: https://github.com/SpeciesFileGroup/taxonworks/issues/2061
[#2155]: https://github.com/SpeciesFileGroup/taxonworks/issues/2155
[#2158]: https://github.com/SpeciesFileGroup/taxonworks/issues/2158
[#2165]: https://github.com/SpeciesFileGroup/taxonworks/issues/2165

## [0.16.5] - 2020-03-25

### Added
- softvalidation fix for transfer of type species into coordinate subgenus
- Link from Browse colleciton object to Browse OTU for current OTU det [#2154]
- Collection object filter params for preparation and buffered fields [#2118]
- Added soft_validations and fixes for coordinate name citations and roles.
- `/collection_objects/123/navigation.json` route/view
- Determination, OTU and repository smart selectors on New image task [#2101]
- Georeferences coordinates in label generate on New collecting event [#2107]
- Lock buttons on New image [#2101]
- Open PDF slider in all tabs [#2106]
- TaxonName autocomplete by internal id
- bind `alt/ctrl + f` to focus the search autocomplete [#2132]
- Annotations on Browse nomenclature
- Collectors facet on Filter collection objects task
- Preview use panel on Manage controlled vocabulary [#2135]

### Changed
- Renamed -`otus_redirect` to `browse_otu_link`
- Updated Protonym.list_of_coordinate_names query. It helps for soft validation.
- Nexus output file was modified to present full name of the of the taxon. TNT export was not changed.
- Lock background color [#2112]
- sortArray function now return a natural sort
- Open confirmation modal and focus new button on New taxon name
- Next and previous links for id and identifier on comprehensive task [#2134]
- Determiner facet on Filter collection objects task
- Updated gems (`bundle update` without altering `Gemfile`)

### Fixed
- updated softvalidation for non binomial names
- updated label for species-group rank TaxonName
- Compute print column divisions with barcode style labels [#1993] 
- Object tag for TaxonNameRelationship inverted [#2100]
- Collection object filter, collecting event related params were not being passed [#1807]
- Collection object filter with/out facets, in part [#1455]
- CoLDP missing values for names without original combinations [#2146] 
- Multiple parent OTUs via parent_otu_id raised in CoLDp export [#2011]
- Not being able to get pinboard items on some circumstances
- `Request-URI Too Large` loading georeferences on Browse OTU
- Tab order near parent when name is pinned [#2130]
- Spinner in distribution section on Browse OTU
- Destroying a container goes to 404 page [#2133]
- Missing Determiner param [#2119]
- Refresh status and relationship list on rank change [#2010]
- Remove map shapes after reset form on Filter collection objects
- Disabled `Create georeference from verbatim` button when latitude and longitude are not available [#2152]
- Fix create determinations and biocurations before turn off the spinner [#1991]

[#1993]: https://github.com/SpeciesFileGroup/taxonworks/issues/1993
[#1991]: https://github.com/SpeciesFileGroup/taxonworks/issues/1991
[#2100]: https://github.com/SpeciesFileGroup/taxonworks/issues/2100
[#2154]: https://github.com/SpeciesFileGroup/taxonworks/issues/2154
[#1455]: https://github.com/SpeciesFileGroup/taxonworks/issues/1455
[#1807]: https://github.com/SpeciesFileGroup/taxonworks/issues/1807
[#2114]: https://github.com/SpeciesFileGroup/taxonworks/issues/2114
[#2146]: https://github.com/SpeciesFileGroup/taxonworks/issues/2146
[#2010]: https://github.com/SpeciesFileGroup/taxonworks/issues/2010
[#2011]: https://github.com/SpeciesFileGroup/taxonworks/issues/2011
[#2101]: https://github.com/SpeciesFileGroup/taxonworks/issues/2101
[#2106]: https://github.com/SpeciesFileGroup/taxonworks/issues/2101
[#2107]: https://github.com/SpeciesFileGroup/taxonworks/issues/2107
[#2112]: https://github.com/SpeciesFileGroup/taxonworks/issues/2112
[#2118]: https://github.com/SpeciesFileGroup/taxonworks/issues/2118
[#2119]: https://github.com/SpeciesFileGroup/taxonworks/issues/2119
[#2130]: https://github.com/SpeciesFileGroup/taxonworks/issues/2130
[#2131]: https://github.com/SpeciesFileGroup/taxonworks/issues/2131
[#2132]: https://github.com/SpeciesFileGroup/taxonworks/issues/2132
[#2133]: https://github.com/SpeciesFileGroup/taxonworks/issues/2133
[#2152]: https://github.com/SpeciesFileGroup/taxonworks/issues/2133
[#2135]: https://github.com/SpeciesFileGroup/taxonworks/issues/2135

## [0.16.4] - 2020-03-09

### Added
- Multiple presnece/absence params for collection objects filter [#2080] 
- Buffered field facets for collection object [#1456], [#1835]
- Filter collection objects by determiner (Person) [#1835]
- Tag smart selector on create collection object in New collecting event task [#2066]
- Year field on person source in new source task
- Create new biocuration and in relationship links in filter collection object
- Determiner in filter collection object
- HEIC image format support
- PDF drop box on new source task [#2094]
- Confirmation modal to clone source [#2099]
- Smart selector on attributions in Radial annotator [#2081]

### Fixed
- Soft validation scope for AssertedDistributions not scoped to taxon [#1971]
- Uniquifying 2 people attached to the same source raises [#2078]
- Render Source::Human cached with year, udpate `citation_tag` [#2067] 
- Qualitative states in matrix row coder order correctly [#2076]
- Better source cached filter wildcards [#1557]
- Observation matrices hub link [#2071]
- Refresh button component [#2085]
- Update comprehensive url [#2096]
- `/units.json` called 2x [#2089]
- Edit `error radius` of a georeference in new collecting event task [#2087]
- Previous and next navigate navigation links [#2039]

### Changed
- Now using ImageMagick 7 instead of 6
- Production and development docker images are now based off a single base image
- Development docker environment uses rvm instead of rbenv (matching version manager that has been used for production)
- Updated npm packages

[#1971]: https://github.com/SpeciesFileGroup/taxonworks/issues/1971
[#2039]: https://github.com/SpeciesFileGroup/taxonworks/issues/2039
[#2078]: https://github.com/SpeciesFileGroup/taxonworks/issues/2078
[#2067]: https://github.com/SpeciesFileGroup/taxonworks/issues/2067
[#2076]: https://github.com/SpeciesFileGroup/taxonworks/issues/2076
[#1557]: https://github.com/SpeciesFileGroup/taxonworks/issues/1557
[#1835]: https://github.com/SpeciesFileGroup/taxonworks/issues/1835
[#1456]: https://github.com/SpeciesFileGroup/taxonworks/issues/1456
[#2080]: https://github.com/SpeciesFileGroup/taxonworks/issues/2080
[#2066]: https://github.com/SpeciesFileGroup/taxonworks/issues/2066
[#2071]: https://github.com/SpeciesFileGroup/taxonworks/issues/2071
[#2081]: https://github.com/SpeciesFileGroup/taxonworks/issues/2081
[#2085]: https://github.com/SpeciesFileGroup/taxonworks/issues/2085
[#2087]: https://github.com/SpeciesFileGroup/taxonworks/issues/2087
[#2089]: https://github.com/SpeciesFileGroup/taxonworks/issues/2089
[#2094]: https://github.com/SpeciesFileGroup/taxonworks/issues/2094
[#2096]: https://github.com/SpeciesFileGroup/taxonworks/issues/2096
[#2099]: https://github.com/SpeciesFileGroup/taxonworks/issues/2099

## [0.16.3] - 2021-02-26
### Added
- Additional date recognition format in date RegEx
- Pagination on Browse Annotations [#1438]
- New combination for subgenus [#748]
- Warn about unsaved changes on Accession metadata [#1858]

### Fixed
- `eventDate`/`eventTime` output format not being ISO8601-compliant [#1939]
- Some value label in Filter sources
- Dropzone error message
- Redirect to Image Matrix on OTU Radial [#2033]
- Race condition problem when generating dwc_occurrences indexing

### Changed
- Pagination in Filter sources
- Replaced geckodriver-helper with webdrivers gem
- Improvement sort table on collection object, source and nomenclature filters

[#748]: https://github.com/SpeciesFileGroup/taxonworks/issues/748
[#1438]: https://github.com/SpeciesFileGroup/taxonworks/issues/1438
[#1858]: https://github.com/SpeciesFileGroup/taxonworks/issues/1858
[#1939]: https://github.com/SpeciesFileGroup/taxonworks/issues/1939
[#2033]: https://github.com/SpeciesFileGroup/taxonworks/issues/2033

## [0.16.2] - 2021-02-18

### Added
- Additional date recognition format in date RegEx
- Fields with/out some value facet for Source filter [#2023]
- Keyword params to TaxonName API
- Adds database index to Sour title, year, author
- Keyword and/or logic in Tag facets (throughout) [#2026], [#2032]
- `/ap1/v1/stats` endpoint [#1871]
- `papertrail.json?object_global_id=`
- Quick label on collection object quick form [#2003]
- Lock biological relationship in radial object [#2036]
- Confirmation popup to delete a type material in comprehensive
- Tag facet to filter nomenclature [#2047]

### Changed
- Checkmark on verbatim should visible only
- Updated gems (`bundle update` without altering `Gemfile`)
- Updated node packages (`npm update` without altering `packages.json`)
- Changed `verbatim author` for `cached_author_year` in filter nomenclature
- Keywords styled after choice in Tag facet
- Keywords removed from all list after choice in Tag facet

### Fix
- Model LoanItem - Tagged batch adds tag, not object [#2051]
- Prevent non-loanable things being loaned [#2043]
- `ancestors` param properly permitted TaxonName api/filter
- TaxonName#name allowed spaces [#2009]
- Fix help tip of pinboard navigator shortcut
- Generate label button [#2002]
- Save collectors in new collecting event task [#2016]
- Fix image viewer on filter image task
- Image caption modal size [#2030]
- Set created loan object [#2042]
- Refactor edit load items [#2044]

[#2032]: https://github.com/SpeciesFileGroup/taxonworks/issues/2032
[#2051]: https://github.com/SpeciesFileGroup/taxonworks/issues/2051
[#2043]: https://github.com/SpeciesFileGroup/taxonworks/issues/2043
[#2026]: https://github.com/SpeciesFileGroup/taxonworks/issues/2026
[#2023]: https://github.com/SpeciesFileGroup/taxonworks/issues/2023
[#2009]: https://github.com/SpeciesFileGroup/taxonworks/issues/2009
[#1871]: https://github.com/SpeciesFileGroup/taxonworks/issues/1871
[#2002]: https://github.com/SpeciesFileGroup/taxonworks/issues/2002
[#2003]: https://github.com/SpeciesFileGroup/taxonworks/issues/2003
[#2012]: https://github.com/SpeciesFileGroup/taxonworks/issues/2012
[#2016]: https://github.com/SpeciesFileGroup/taxonworks/issues/2016
[#2030]: https://github.com/SpeciesFileGroup/taxonworks/issues/2030
[#2042]: https://github.com/SpeciesFileGroup/taxonworks/issues/2042
[#2044]: https://github.com/SpeciesFileGroup/taxonworks/issues/2044
[#2045]: https://github.com/SpeciesFileGroup/taxonworks/issues/2045
[#2047]: https://github.com/SpeciesFileGroup/taxonworks/issues/2047

## [0.16.1] - 2021-01-26

### Fixed
- Missing `depiction_object_type` on New image task [#1995]
- Sort case-insensitive [#1985]

[#1985]: https://github.com/SpeciesFileGroup/taxonworks/issues/1985
[#1995]: https://github.com/SpeciesFileGroup/taxonworks/issues/1995

## [0.16.0] - 2021-01-25
### Added
- New collecting event task [#1530]
- "Quick" collection objects options from new collecting event task
- New WKT georeference inputs
- Auto-georeference and date Collecting Events by depicting images with pertinent EXIF data
- Route linting specs
- Generate label (alpha), pastes values into print label input 
- Collecting event navigation options (next/previous with/out <many things>
- Nested_attributes for Labels
- Collection object/and collecting event navigation options/bridges
- `/collecting_events/preview?<filter_params>` a preview look for brief tables
- Subclasses for labels:`Label::QrCode`, `Label::Code128`
- Include `rqrcode`, `barby` for barcode rendering
- Add `label` attribute to Label JSON response that renders QR code
- Add accommodation for printing pages of barcode-based labels
- Add `Georeference::Wkt` an anonymous WKT based georeference assertion
- Add option to disable name-casing when Person is created from `/people/new` [#1967] 
- Full CASTOR (taxon names batch load) example template, CASTOR preview notices
- New ICZN class added: NoDiagnosisAfter1930AndRejectedBefore2000 for family-group names
- Add image attributions, original citation and editor options in image viewer [#1978]
- Browse current OTU button in Browse OTU

### Changed
- Moved buttons in collecting event on comprehensive task [#1986]
- Improved collecting event status in smart selector on comprehensive digitization
- Some tasks route names were "malformed" and renamed
- ENV variable`TAXONWORKS_TEST_LINTING=true` must now be `true`, not anything, to trigger linting specs
- Setting `Identifier#cached` uses a build getter to enable Label building
- Georeference validation requires CollectingEvent (enabled by proper use of `:inverse_of`)
- Tweak to how `pinned?` is calculated trying to eliminate database calls
- Minor cleanup of batch preview layouts
- Changed softvalidation message for names being on Official ICZN lists
>>>>>>> cf74c9cd
- Fetch codecov, seedback and closure_tree gems from RubyGems.
- Updated gems (`bundle update` without altering `Gemfile`).
- Remove `no_leaves`= true from taxon name on filter images task [#1953]
- Turn off autocomplete feature on vue autocomplete [#1956]
- Limited CoLDP exports runtime to 1 hour and 2 attemps.
- Turn off autocomplete on new taxon name task
- Replaced display name attribute for object_label in parent autocomplete on New taxon name task
- Filter task by name only [#1962]
- Search geographic area by verbatim coordinates on new collecting event
- Show coordinates from verbatim georeference
- Parsed verbatim label to fields
- Parsed EXIF coordinates to verbatim fields
- Changed autocomplete label [#1988]
- Using newer biodiversity gem from official source
- Updated gems (`bundle update` without altering `Gemfile`)

### Fixed
- CoLDP [sic], errant chresonym, and basionym ids for misspellings
- Loan items reference proper housekeeping in table
- Line links of batch-preview results
- broken API download link for exported references [#1908]
- removed BASIS task stub [#1716]
- `/api/v1/notes` project scoping [#1958]
- `is_community?` reporting `false` for some models without `project_id`
- New source after cloning not display changes on authors / editors lists
- Edit taxon name firing multiple updates when updating gender [#1970]
- Correct image size on image viewer
- Save pages before clone person on new taxon name [#1977]
- Correct count display of attributions [#1979]
- Uncheck collecting event option [#1980]
- Trip Code/Identifier not visible in header of Edit collecting event [#1990]

[#1530]: https://github.com/SpeciesFileGroup/taxonworks/issues/1530
[#1716]: https://github.com/SpeciesFileGroup/taxonworks/issues/1716
[#1908]: https://github.com/SpeciesFileGroup/taxonworks/issues/1908
[#1949]: https://github.com/SpeciesFileGroup/taxonworks/issues/1949
[#1953]: https://github.com/SpeciesFileGroup/taxonworks/issues/1953
[#1956]: https://github.com/SpeciesFileGroup/taxonworks/issues/1956
[#1958]: https://github.com/SpeciesFileGroup/taxonworks/issues/1958
[#1963]: https://github.com/SpeciesFileGroup/taxonworks/issues/1963
[#1967]: https://github.com/SpeciesFileGroup/taxonworks/issues/1967
[#1970]: https://github.com/SpeciesFileGroup/taxonworks/issues/1970
[#1977]: https://github.com/SpeciesFileGroup/taxonworks/issues/1977
[#1978]: https://github.com/SpeciesFileGroup/taxonworks/issues/1978
[#1979]: https://github.com/SpeciesFileGroup/taxonworks/issues/1979
[#1980]: https://github.com/SpeciesFileGroup/taxonworks/issues/1980
[#1986]: https://github.com/SpeciesFileGroup/taxonworks/issues/1986
[#1988]: https://github.com/SpeciesFileGroup/taxonworks/issues/1988
[#1990]: https://github.com/SpeciesFileGroup/taxonworks/issues/1990

### Fixed

## [0.15.1] - 2020-12-14
### Added
- `Person` can not be active for > 119 years
- Show buffered values in `Task - Browse collection objects` [#1931]
- Default pin button on Uniquify people task
- Checkbox to Select/unselect all match people on Uniquify people task [#1921]
- Pixels to centimeter on new image task

### Changed
- Clean timeline display in `Task - Browse collection objects`
- `db:seed` displays password for created users and adds admin to Default project [#1913]
- Start date needs to be set before set end date on Housekeeping facet
- Bump node package `ini` from 1.3.5 to 1.3.7

### Fixed
- CVT smart selectors/pinboard scope broken [#1940] [#1941]
- Image filter `ancestor_id` was to be `taxon_name_id` or `taxon_name_id[]` [#1916]
- Bad Image select_option sort [#1930] 
- Housekeeping filter params now less restrictive [#1920] PENDING UI TEST 
- ShallowPolymorphic called in `.json` form [#1928]
- Documentation of param names, examples, for the "CASTOR" taxon name batch load [#1926]
- `tw:db:load` task not handling settings reliably. [#1914]
- Set `pulse` attribute true on radial annotator for object with annotations on data views and Browse nomenclature task
- Invalid attribute `:note` in Note API result view.
- Malformed PDF exception handling in Document model.
- Clipboard copy shortcut
- Source hub link on Citations by source task
- Clean content editor after change a topic


[#1941]: https://github.com/SpeciesFileGroup/taxonworks/issues/1941
[#1940]: https://github.com/SpeciesFileGroup/taxonworks/issues/1940
[#1916]: https://github.com/SpeciesFileGroup/taxonworks/issues/1916
[#1931]: https://github.com/SpeciesFileGroup/taxonworks/issues/1931
[#1930]: https://github.com/SpeciesFileGroup/taxonworks/issues/1930
[#1920]: https://github.com/SpeciesFileGroup/taxonworks/issues/1920
[#1928]: https://github.com/SpeciesFileGroup/taxonworks/issues/1928
[#1926]: https://github.com/SpeciesFileGroup/taxonworks/issues/1926
[#1913]: https://github.com/SpeciesFileGroup/taxonworks/issues/1913
[#1914]: https://github.com/SpeciesFileGroup/taxonworks/issues/1914
[#1921]: https://github.com/SpeciesFileGroup/taxonworks/issues/1921

## [0.15.0] - 2020-11-30

### Added
- Export project database task [#1868]
- Additional collecting methods recognized from the collecting event label
- Added content filter, API endpoints [#1905] 
- New greatly simplified controller concern `ShallowPolymorphic` for handling link b/w shallow routes and filters
- Note filter improvements, specs, new params, API exposure [#XXX]
- `person#sources` `has_many` (very slight potential for issues)
- Multiple new people filter params, see `lib/queries/person/filter.rb` [#1859]
- People can be Tagged
- Added image filter [#1454]
- Added image smart selector [#1832]
- Added `pixels_to_centimeter` to images [#1785]
- PENDING TEST - API - `sort` (with `classification`, `alphabetical` options) to `/taxon_names` [#1865]
- Taxon determination, citations and collecting event information in specimen record on browse OTU
- Serial facet on filter sources
- Pulse animation for radial annotator [#1822]
- OTU column in asserted distribution on Browse OTU [#1846]
- Radial annotator on Uniquify people task
- History title on Browse nomenclature
- otu_ids param on Image matrix task
- Open image matrix button on Interactive keys task
- Citations on image response
- View mode on image matrix
- Lock view option for smart selector
- Sortable option to lock column/rows on edit/new observation matrix task [#1895]
- Media Descriptor support on Matrix Row Coder [#1896]
- Free Text Descriptor support on Matrix Row Coder [#1896]
- Search source on New source task [#1899]
- Link to Browse OTU on New asserted distribution task [#1893]
- Link to Browse OTU on comprehensive specimen digitization [#1889]

### Fixed
- Potential issue (may be others) with CoLDP raising in the midst of large exports
- People filter role + name [#1662] 
- Fix family synonym validation [#1892]
- Fix matrix view row order [#1881]
- CVT view helper bug with predicates
- Fixed database seeding bugs.
- Fixed display problem of OTUs without taxon name on Browse OTU
- Edit asserted distribution on quick forms
- Reference overflow on Browse nomenclature
- Date requested filled automatically [#1872]
- Remove collecting event on comprehensive specimen digitization [#1878]
- Loan smart selector DB query.
- Label overlap on menu on observation matrices view [#1894]
- Remove repository on comprehensive specimen digitization [#1897]

### Changed
- change the order of TaxonName softvalidation to bring the duplicate message on the top
- tweaked CoLDP `reified` id concept and use
- removed `most_recent_upates` from Content params
- removed `/contents/filter.json` endpoint, use `/contents.json`
- Deprecating `Concerns::Polymorphic` for `ShallowPolymorphic`, in progress, see Notes controller
- Note filter params `query_string` => `text`, `note_object_types[]` => `note_object_type[]`, `note_object_ids[]` => `note_object_id[]`, added corresponding non-array versions
- Moved `levenshtein_distance` to Query for general use
- Remove `people/123/similar` endpoint (used `/index`)
- Person filter `person_wildcards` is `person_wildcard`
- Person filter behaviour vs. `levenshtein_cuttof`
- cached_valid_taxon_name_id updated for combination after valid status is assigned.
- updated soft validation for 'Uncertain placement'
- [sic] changed to (sic) for misspelled bacterial names
- Additional date and geographical coordinate formats added to the Verbatim label RegEx parsers 
- Observation matrix could be resolved without observation_matrix_id, only with otu_filter
- Running `rake db:seed` without `user_id`/`project_id` is now possible.
- Disabled hamburger menu when no functionality behind it on Browse OTU [#1737]
- No longer needed set user on User facet in filters
- Autocomplete label for original combination on New taxon name task
- Changed "n/a" to combination label on Browse nomenclature
- Create original citation in image matrix task
- Autocomplete list style
- Edit button color on type material species task [#1898]
- GitHub Actions used as main CI/CD provider
- Updated vulnerable node packages [#1912]

[#1905]: https://github.com/SpeciesFileGroup/taxonworks/issues/1905
[#1662]: https://github.com/SpeciesFileGroup/taxonworks/issues/1662
[#1859]: https://github.com/SpeciesFileGroup/taxonworks/issues/1859
[#1881]: https://github.com/SpeciesFileGroup/taxonworks/issues/1881
[#1454]: https://github.com/SpeciesFileGroup/taxonworks/issues/1454
[#1832]: https://github.com/SpeciesFileGroup/taxonworks/issues/1832
[#1785]: https://github.com/SpeciesFileGroup/taxonworks/issues/1785
[#1737]: https://github.com/SpeciesFileGroup/taxonworks/issues/1737
[#1865]: https://github.com/SpeciesFileGroup/taxonworks/issues/1865
[#1822]: https://github.com/SpeciesFileGroup/taxonworks/issues/1822
[#1846]: https://github.com/SpeciesFileGroup/taxonworks/issues/1846
[#1868]: https://github.com/SpeciesFileGroup/taxonworks/issues/1868
[#1872]: https://github.com/SpeciesFileGroup/taxonworks/issues/1872
[#1889]: https://github.com/SpeciesFileGroup/taxonworks/issues/1889
[#1893]: https://github.com/SpeciesFileGroup/taxonworks/issues/1893
[#1894]: https://github.com/SpeciesFileGroup/taxonworks/issues/1894
[#1895]: https://github.com/SpeciesFileGroup/taxonworks/issues/1895
[#1896]: https://github.com/SpeciesFileGroup/taxonworks/issues/1896
[#1897]: https://github.com/SpeciesFileGroup/taxonworks/issues/1897
[#1898]: https://github.com/SpeciesFileGroup/taxonworks/issues/1898
[#1899]: https://github.com/SpeciesFileGroup/taxonworks/issues/1899
[#1912]: https://github.com/SpeciesFileGroup/taxonworks/pull/1912

## [0.14.1] - 2020-10-22

### Added
- API - `type` to /roles/:id
- API - `year` to /taxon_names
- API - `include_roles` param to /people
- API - `taxon_name_author_ids[]=`, `taxon_name_author_ids_or` params to /taxon_names
- API - `collector_ids[]=`, `collector_ids_or` params to /collecting_events
- Shape on asserted distribution list [#1828]
- Row filter on Interactive keys task
- Interactive keys and image matrix buttons on observation matrix dashboard

### Fixed
- Wrong param attribute in topic smart selector on radial annotator [#1829]
- Show repository on Browse OTU
- Enable search after fill collecting event fields [#1833]
- Missing geo_json param on geographic_area request [#1840]

### Changed
- Exclude Roles from response from /api/v1/people by default
- Increased `max_per_page` to 10000
- Random words clashes mitigation: Project factory names made longer and `Faker` unique generator is reset only between specs instead of before each test.
- Removed pages field on topic section
- Improved verbatim date parsing
- Georeference scope over geographic area scope [#1841]

[#1454]: https://github.com/SpeciesFileGroup/taxonworks/issues/1454
[#1832]: https://github.com/SpeciesFileGroup/taxonworks/issues/1832
[#1785]: https://github.com/SpeciesFileGroup/taxonworks/issues/1785
[#1828]: https://github.com/SpeciesFileGroup/taxonworks/issues/1828
[#1829]: https://github.com/SpeciesFileGroup/taxonworks/issues/1829
[#1833]: https://github.com/SpeciesFileGroup/taxonworks/issues/1833
[#1840]: https://github.com/SpeciesFileGroup/taxonworks/issues/1840
[#1841]: https://github.com/SpeciesFileGroup/taxonworks/issues/1841
[#1878]: https://github.com/SpeciesFileGroup/taxonworks/issues/1878

## [0.14.0] - 2020-10-16

### Added
- Added additional date recognition format for RegEx
- Added OTU filter in the interactive key API
- Collecting Event API endpoints
- Collection Object API endpoints
- Biological Assertion API endpoints
- Asserted Distribution API endpoints
- New Otu API params
- People filter API endpoints [#1509]
- Identifier filter API endpoints [#1510]
- Source filter API endpoints [#1511]
- New Interactive Key task [#1810] 
- New model for matrix based interactive keys which produce JSON for the Interactive Key task [#1810]
- `weight` field to descriptor
- Ancestors facet on filter nomenclature [#1791]
- TW_DISABLE_DB_BACKUP_AT_DEPLOY_TIME env var to disable built-in backup functionality at deploy/database-update time.
- Display coordinate type specimens [#1811]
- Changed background color header for invalid names on Browse OTU
- Taxonworks version in header bar when not running in sandbox mode

### Fixed
- Fixed radial navigator broken for some data [#1824]
- Fixed IsData position [#1805]
- Collecting event object radial metadata settings
- Webpack resolved_paths deprecation warning
- Missing /otus/:otu_id/taxon_determinations route
- tw:db:restore task not picking up database host settings
- Create citation on new combination without pages
- Param descriptor id on new descriptor task [#1798]
- Filter by user on filter nomenclature [#1780]
- Optimized selector queries for Loan model

### Changed
- Fix original author string for Plant names
- Additional date format added for date recognition RegEx
- Removed some attributes from api/v1 endpoints to simplify responses
- type_materials/:id.json includes `original_combination` string
- CoLDP references are full cached values, not partially passed
- Combination nomenclatural code inference drawn from members, not parent
- Some nomenclature rank related simbols moved to constants
- Load Images for coordinate OTUs [#1787]
- Extended New Image task upload timeout from 30 seconds to 10 minutes
- Updated rgeo-proj4 gem


[#1824]: https://github.com/SpeciesFileGroup/taxonworks/issues/1824
[#1805]: https://github.com/SpeciesFileGroup/taxonworks/issues/1805
[#1509]: https://github.com/SpeciesFileGroup/taxonworks/issues/1509
[#1510]: https://github.com/SpeciesFileGroup/taxonworks/issues/1510
[#1511]: https://github.com/SpeciesFileGroup/taxonworks/issues/1511
[#1780]: https://github.com/SpeciesFileGroup/taxonworks/issues/1780
[#1791]: https://github.com/SpeciesFileGroup/taxonworks/issues/1791 
[#1787]: https://github.com/SpeciesFileGroup/taxonworks/issues/1787
[#1798]: https://github.com/SpeciesFileGroup/taxonworks/issues/1798
[#1810]: https://github.com/SpeciesFileGroup/taxonworks/pull/1810
[#1811]: https://github.com/SpeciesFileGroup/taxonworks/issues/1811

## [0.13.0] - 2020-09-22

### Changed
- Removed forced dependency on google-protobuf gem
- Updated gems
- Browse OTU page unifies coordinate OTUs for Asserted Distribution and Biological Associations [#1570]
- Handling for new unicode minutes, seconds symbols [#1526]
- Descriptor object radial paths
- Many specs related to dynamic observation matrix items
- Improvements to Descriptor autocomplete labels [#1727]
- Added `rake tw:maintenance:otus:missplaced_references` [#1439]
- Pdf viewer button on Documentation and Source views [#1693]
- Spinner for when converting verbatim to bibtex [#1710]
- Set OTU in determination when otu_id param is present on comprehensive task
- "Create georeference from verbatim" button in Parsed column on comprehensive task
- Sortable order for Type material, Biological association and Determinations on comprehensive task
- User facet on Filter nomenclature task [#1720]
- Pagination on Filter noemnclature task [#1724]
- Biological associations filter on Browse OTU

### Changed
- AssertedDistribution filter `otu_id` and `geographic_area_id` can now also take array form, e.g. `otu_id[]=`
- Preload all CSL styles via fixed constant, increasing boot speed [#1749]
- Return value format for Utilities::Geo.distance_in_meters changed from \[Float\] to \[String\]
- Data migration updating all `type` column values for matrix row/column items
- Tweaked JSON attribute response for matrix rows and columns very slightly
- Updated observation item types to properly nest them, inc. all downstream changes (Factories, etc.)
- Unfied matrix hooks in various places
- Updated some matrix related routes to point to tasks 
- Updated respec `matrix` tag to `observation_matrix`
- Methods that write to cached should not fire callbacks, potential for [#1701]
- Using custom geckodriver-helper for Firefox 80 support
- Override browser shortcuts on task hotkeys [#1738]
- Biological associations section on Browse OTU
- TW now supports Postgres 12 [#1305]
- Replaced biodiversity with custom gem repo using IPC with gnparser processes
- Updated gems
- Character "΄" also accepted as minute specifier in coordinates parsing.

## Fixed
- Fixed LOW_PROBABILITY constant message
- Matrix rows/items prevent OTU (and collection object) from being destroyed [#1159]
- Scope of dynamic taxon name row item [#1747]
- Processing of values (in distance_in_meters) to limit significant digits of results of unit conversions. Decimal degrees not affected at this time. [#1512]
- Character state order not correct in Nexus format [#1574]
- Not able to destroy matrix rows or matrices [#1520], [#1123]
- Dynamic observeratoin matrix items not properly scoped/behaving [#1125]
- Destroy pdf pages before create new ones [#1680]
- Serial multiple updates did not update bibtex author field [#1709]
- Fix (likely) for pinboard items failing to remove [#1690]
- Better response for failed collecting event cloning [#1705]
- Cleaned up deprecated biological associations graph autcomplete [#1707]
- Colliding `namespace` method for identifiers breaks identifiers list [#1702]
- Graceful failed serial destroy response [#1703]
- Restored Show -> edit link [#1699]
- Enable search button after pick a collecting event date on Filter collection objects task [#1728]
- Misppeling collecting_event_ids parameter [#1729]
- Non-original combination authorship lacking parentheses [#1686]

[#1570]: https://github.com/SpeciesFileGroup/taxonworks/issues/1570
[#1749]: https://github.com/SpeciesFileGroup/taxonworks/issues/1749
[#1159]: https://github.com/SpeciesFileGroup/taxonworks/issues/1159
[#1747]: https://github.com/SpeciesFileGroup/taxonworks/issues/1747
[#1512]: https://github.com/SpeciesFileGroup/taxonworks/issues/1512
[#1526]: https://github.com/SpeciesFileGroup/taxonworks/issues/1526
[#1727]: https://github.com/SpeciesFileGroup/taxonworks/issues/1727
[#1574]: https://github.com/SpeciesFileGroup/taxonworks/issues/1574
[#1520]: https://github.com/SpeciesFileGroup/taxonworks/issues/1520
[#1123]: https://github.com/SpeciesFileGroup/taxonworks/issues/1123
[#1125]: https://github.com/SpeciesFileGroup/taxonworks/issues/1125
[#1439]: https://github.com/SpeciesFileGroup/taxonworks/issues/1439
[#1709]: https://github.com/SpeciesFileGroup/taxonworks/issues/1709
[#1680]: https://github.com/SpeciesFileGroup/taxonworks/issues/1680
[#1690]: https://github.com/SpeciesFileGroup/taxonworks/issues/1690
[#1693]: https://github.com/SpeciesFileGroup/taxonworks/issues/1693
[#1699]: https://github.com/SpeciesFileGroup/taxonworks/issues/1699
[#1701]: https://github.com/SpeciesFileGroup/taxonworks/issues/1701
[#1705]: https://github.com/SpeciesFileGroup/taxonworks/issues/1705
[#1707]: https://github.com/SpeciesFileGroup/taxonworks/issues/1707
[#1702]: https://github.com/SpeciesFileGroup/taxonworks/issues/1702
[#1703]: https://github.com/SpeciesFileGroup/taxonworks/issues/1703
[#1710]: https://github.com/SpeciesFileGroup/taxonworks/issues/1710
[#1720]: https://github.com/SpeciesFileGroup/taxonworks/issues/1720
[#1724]: https://github.com/SpeciesFileGroup/taxonworks/issues/1724
[#1738]: https://github.com/SpeciesFileGroup/taxonworks/issues/1738
[#1686]: https://github.com/SpeciesFileGroup/taxonworks/issues/1686
[#1305]: https://github.com/SpeciesFileGroup/taxonworks/pull/1305

## [0.12.17] - 2020-02-02

### Added
- Successfull source destroy message 
- Pending - Definition field to BiologicalRelationship model and views [#1672]
- New button to (attempt to) convert verbatim sources to Bibtex via Crossref
- Model methods and attribute to change Source Verbatim to Bibtex [#1673]
- DOMPurify package to sanitize html
- List all Keyword and Topics in smart selector on filter source [#1675]
- Added data links tool in markdown editor (Ctrl/Alt-Shift-L) [#1674]
- Definition field on composer biological relationship task [#1672]

### Changed
- Unified can_destroy/edit methods
- Improved Source autocomplete with metadata/markup [#1681]
- Changed CoLDP download to use Catalog::Nomenclature as name source
- Replace SimpleMDE for EasyMDE
- Sort alphabetically bibliography style list on filter source
- Removed limit of download bibtex on filter source [#1683]
- Disable/enable destroy button from metadata on radial navigator [#1696]

### Fixed
- Non admins not able to destroy shared data [#1098]
- Pending confirmation: Include original combinations in CoLDP [#1204] 
- Pending confirmation: Include forma/variety properly in CoLDP [#1203] 
- Docker: Fixed path typo on clean up command
- Tag button on filter source [#1692]
- Overflow in taxon names list in new taxon name [#1688]
- Confidence button overlapped in new combination [#1687]

[#1098]: https://github.com/SpeciesFileGroup/taxonworks/issues/1098 
[#1672]: https://github.com/SpeciesFileGroup/taxonworks/issues/1672
[#1673]: https://github.com/SpeciesFileGroup/taxonworks/issues/1673
[#1674]: https://github.com/SpeciesFileGroup/taxonworks/issues/1674
[#1681]: https://github.com/SpeciesFileGroup/taxonworks/issues/1681
[#1203]: https://github.com/SpeciesFileGroup/taxonworks/issues/1203
[#1204]: https://github.com/SpeciesFileGroup/taxonworks/issues/1204
[#1672]: https://github.com/SpeciesFileGroup/taxonworks/issues/1672
[#1675]: https://github.com/SpeciesFileGroup/taxonworks/issues/1675
[#1683]: https://github.com/SpeciesFileGroup/taxonworks/issues/1683
[#1687]: https://github.com/SpeciesFileGroup/taxonworks/issues/1687
[#1688]: https://github.com/SpeciesFileGroup/taxonworks/issues/1688
[#1692]: https://github.com/SpeciesFileGroup/taxonworks/issues/1692
[#1696]: https://github.com/SpeciesFileGroup/taxonworks/issues/1696

## [0.12.16] - 2020-08-24

### Added
- Highlight metadata that is not in this project in uniquify people task [#1648]
- Locks buttons on grid digitizer task [#1599]
- Option to export styled bibliography on filter sources task [#1652]
- Edit button in content section on radial object [#1670]

### Changed
- Drag button style on new taxon name [#1669]
- Removed SimpleMDE lib from ruby assets and added to npm dependencies
- Allow taxon name type relationships to be cited [#1667]

### Fixed
- BibTex html no longer escaped [#1657]
- Some of the elements of the form are not accessible on overflow. [#1661]
- Populate masculine, feminine and neuter on gender form [#1665]
- Markdown render on Browse OTU [#1671]

[#1599]: https://github.com/SpeciesFileGroup/taxonworks/issues/1599
[#1648]: https://github.com/SpeciesFileGroup/taxonworks/issues/1648
[#1652]: https://github.com/SpeciesFileGroup/taxonworks/issues/1652
[#1657]: https://github.com/SpeciesFileGroup/taxonworks/issues/1657
[#1661]: https://github.com/SpeciesFileGroup/taxonworks/issues/1661
[#1665]: https://github.com/SpeciesFileGroup/taxonworks/issues/1665
[#1667]: https://github.com/SpeciesFileGroup/taxonworks/issues/1667
[#1669]: https://github.com/SpeciesFileGroup/taxonworks/issues/1669
[#1670]: https://github.com/SpeciesFileGroup/taxonworks/issues/1670
[#1671]: https://github.com/SpeciesFileGroup/taxonworks/issues/1671

## [0.12.15] - 2020-08-18

### Fixed
- Sqed hook initiated with String, not Class [#1654]

[#1654]: https://github.com/SpeciesFileGroup/taxonworks/issues/1654

## [0.12.14] - 2020-08-17

### Added
- Help tips in comprehensive specimen digitization task
- Help tips in new source task
- Type section in Browse OTUs task [#1615]
- Automatically filter sections by taxon rank in Browse OTUs task
- Rank string in browse nomenclature
- Pinboard navigator (Ctrl/Alt + G) [#1647]
- Filter by repository in filter collection objects [#1650]
- Hotkey for add element to pinboard (Ctrl/Alt + P)

### Fixed
- Collectors order in comprehensive specimen digitization
- Losses data of etymology form after set a gender
- Autocomplete component not encoding query params properly
- Random RGeo deserialization errors [#1553]

### Changed
- New combination redirect to the valid name [#1639]
- Rename comprehensive specimen digitization task card
- Updated chartkick gem [#1646]
- Improved verbatim date and geographic coordinates recognition
- Improved soft validation messages for coordinated species-group

[#1553]: https://github.com/SpeciesFileGroup/taxonworks/issues/1553
[#1615]: https://github.com/SpeciesFileGroup/taxonworks/issues/1615
[#1639]: https://github.com/SpeciesFileGroup/taxonworks/issues/1639
[#1646]: https://github.com/SpeciesFileGroup/taxonworks/pull/1646
[#1647]: https://github.com/SpeciesFileGroup/taxonworks/issues/1647
[#1650]: https://github.com/SpeciesFileGroup/taxonworks/issues/1650

## [0.12.13] - 2020-08-04

### Added
- Delete confirmation for original combinations [#1618]
- Delete confirmation for type specimens in new type specimen task
- Check if already exist an asserted combination with the same otu and geographic area in new asserted distribution task [#1329]
- Modal on duplicate original citations in radial annotator [#1576]
- Soft validations component for citations in radial annotator and tasks [#1552]
- Redirect to valid name in browse nomenclature [#446]
- sessionStorage for browse nomenclature autocomplete [#446]
- Observation matrices in radial object [#1527]
- Comprehensive task to taxon name radial [#934]
- Map on OTU radial in asserted distribution form [#856]
- Pin objects from list in filter sources
- Checkbox to make document public on list in radial annotator
- Title legend for "make default" icon in pinboard slide
- Checkbox to alternative between AND/OR filter for authors in filter sources
- Lep staged 2 layout for staged images [#1635]

### Changed
- Use amazing_print instead of awesome_print gem
- Cleanup and add spec basis for nomenclature tabular stats queries  
- Improve/unify image modal [#1617]
- Replace repository and source autocompletes for smart selectors in new type material task
- Changed autosave behaviour in new asserted distribution task
- Gender list order in new taxon name task
- Page range soft validation message made less strict
- Original citation-related UI text
- Moved taxon name input search to right column in new taxon name
- Persons autosave in new taxon name
- Updated elliptic node package. [#1632]

### Fixed
- Flip object to subject label on type section in new taxon name task
- Shapes are possible to drag even if this option is not set up
- Columns size of georeference table [#1622]
- Webpacker host and port bind on docker container
- Wrong taxon name relationship soft validation message for genera
- Modal confirmation its not displaying in manage synonyms section [#1627]
- Manage synonyms includes combinations [#1628]
- Recent and per params in source filter and controller
- Missing ZIP dependency for docker images
- Attempting to return geographic areas in OTU smart selector on certain conditions

[#446]: https://github.com/SpeciesFileGroup/taxonworks/issues/446
[#856]: https://github.com/SpeciesFileGroup/taxonworks/issues/856
[#934]: https://github.com/SpeciesFileGroup/taxonworks/issues/934
[#1329]: https://github.com/SpeciesFileGroup/taxonworks/issues/1329
[#1527]: https://github.com/SpeciesFileGroup/taxonworks/issues/1527
[#1552]: https://github.com/SpeciesFileGroup/taxonworks/issues/1552
[#1576]: https://github.com/SpeciesFileGroup/taxonworks/issues/1576
[#1617]: https://github.com/SpeciesFileGroup/taxonworks/issues/1617
[#1618]: https://github.com/SpeciesFileGroup/taxonworks/issues/1618
[#1622]: https://github.com/SpeciesFileGroup/taxonworks/issues/1622
[#1627]: https://github.com/SpeciesFileGroup/taxonworks/issues/1627
[#1628]: https://github.com/SpeciesFileGroup/taxonworks/issues/1628
[#1632]: https://github.com/SpeciesFileGroup/taxonworks/pull/1632
[#1635]: https://github.com/SpeciesFileGroup/taxonworks/issues/1635

## [0.12.12] - 2020-07-22

### Fixed
- Seeing OTUs in Recent that do not belong to project [#1626]

[#1626]: https://github.com/SpeciesFileGroup/taxonworks/issues/1626

## [0.12.11] - 2020-07-14

### Changed
- Type material designations are now grouped by collection object in Browse OTUs (refs [#1614])

### Fixed
- Protonym parent priority soft validation [#1613]
- Type specimens count in Browse OTUs task
- Attempting to update containers as if them were collection objects in Grid Digitizer task [#1601]

[#1601]: https://github.com/SpeciesFileGroup/taxonworks/issues/1601
[#1613]: https://github.com/SpeciesFileGroup/taxonworks/issues/1613
[#1614]: https://github.com/SpeciesFileGroup/taxonworks/issues/1614

## [0.12.10] - 2020-07-07

### Added
- Smart selection source on new combination and citations annotator
- Parsed verbatim label on comprehensive specimen digitization task
- Soft validation in timeline on Browse OTUs [#1593]
- Topic facet in Filter Sources task [#1589]
- Counts on type specimen and specimen records sections on Browse OTUs
- Collecting method parsing in verbatim label text

### Changed
- Replaced vue-resource package by axios
- Disabled parallel upload on new image task [#1596]
- Default verbatim fields order on comprehensive specimen digitization
- Set radius error in verbatim georeference [#1602]
- Timeline filter.
- Missing High classification ranks on classfication autocomplete on new taxon name [#1595]
- Date and geo-coordinates parsing improvements
- Also update cached taxon name fields when Adjective or Participle is selected
- Repositories and Serials smart selectors' recent entries optimizations

### Fixed
- Filter collecting events was passing a wrong (changed name) parameters and structure for maps and geographic area
- Not showing up people list after a crossref source [#1597]
- Scroller in georeferences map modal
- Grid Digitizer task failing to update containerized specimens matched by identifiers [#1601]
- Specimen not associate with genus after create it in type section on new taxon name [#1604]
- Volume field only accepted numbers [#1606]
- Smart selectors not remove the previous selection after press new on New source task [#1605]
- Georeference methods `latitude` returning longitude and `longitude` latitude
- Smart selector overrides custom list after lists are loaded [#1608]
- Duplicate shortcut, using the same one for comprehensive specimen digitization and clipboard [#1612]
- Typo in taxon name relationship soft validation message.

[#1589]: https://github.com/SpeciesFileGroup/taxonworks/issues/1589
[#1593]: https://github.com/SpeciesFileGroup/taxonworks/issues/1593
[#1595]: https://github.com/SpeciesFileGroup/taxonworks/issues/1595
[#1596]: https://github.com/SpeciesFileGroup/taxonworks/issues/1596
[#1597]: https://github.com/SpeciesFileGroup/taxonworks/issues/1597
[#1601]: https://github.com/SpeciesFileGroup/taxonworks/issues/1601
[#1602]: https://github.com/SpeciesFileGroup/taxonworks/issues/1602
[#1604]: https://github.com/SpeciesFileGroup/taxonworks/issues/1604
[#1605]: https://github.com/SpeciesFileGroup/taxonworks/issues/1605
[#1606]: https://github.com/SpeciesFileGroup/taxonworks/issues/1606
[#1608]: https://github.com/SpeciesFileGroup/taxonworks/issues/1608
[#1612]: https://github.com/SpeciesFileGroup/taxonworks/issues/1612

## [0.12.9] - 2020-07-01

### Added
- Endpoint for verbatim label parsing (dates and geographic coordinates)

### Changed
- Display `[sic]` on misspellings of family-group full taxon names

### Fixed
- Containerized objects not showing up together [#1590]
- Citations by Source task not loading taxon names list [#1591]

[#1590]: https://github.com/SpeciesFileGroup/taxonworks/issues/1590
[#1591]: https://github.com/SpeciesFileGroup/taxonworks/issues/1591

## [0.12.8] - 2020-06-29

### Added
- Set autofocus on source and geographic area in OTU radial asserted distribution form
- `/otus/123/coordinate.json` endpoint - all OTUs coordinate with this one (refs [#1585])
- Autosave on new asserted distribution task

### Changed
- Unauthorized json response
- Better error handle for vue-autocomplete
- Replaced old method to handle ajax call in all tasks
- Updated relationships filter param on new taxon name task (refs [#1584])
- ControlledVocabularyTerm model no longer requires SKOS with URI (refs [#1562], [#1561])
- Improved sorting of objects in the Browse Nomenclatue task
- Updated dwc-archive gem to version 1.1.1

### Fixed
- Topic `select_optimized` controller method crash
- Recent list of biological associations not working due to the use of incorrect table

[#1561]: https://github.com/SpeciesFileGroup/taxonworks/issues/1561
[#1562]: https://github.com/SpeciesFileGroup/taxonworks/issues/1562
[#1584]: https://github.com/SpeciesFileGroup/taxonworks/issues/1584
[#1585]: https://github.com/SpeciesFileGroup/taxonworks/issues/1585

## [0.12.7] - 2020-06-26

### Added
- Taxon name status and relationships soft validations display in Browse Nomenclature task
- Interface to select OTUs and create rows in Observation Matrices Dashboard task
- Autosave system in New Taxon Name task (refs [#649])
- Etymology filter in Nomenclature Filter task (refs [#1549])
- Added new shortcuts for Comprehensive Digitization, New Type Specimen, New Taxon Name and Browse Nomenclature tasks
- Classification section in New Taxon Name task
- Spec to test md5 of multi-line verbatim labels  (refs [#1572])
- Display classifications alongside relationships in Browse Nomenclature task
- Add children and add sibling buttons in New Taxon Name task (refs [#1503])
- Link to create new serial on smart selector of New Source tast
- Semantic section coloration in Browse OTU task (refs [#1571])
- Rank prediction in New Taxon Name task (refs [#1054])

### Changed
- Optimized recently used geographic area and sources search
- Improved part of speech and etymology soft validation messages
- Year suffix and pages are now also used when sorting citations in Browse Nomenclature task
- Replaced old geographic area smart selector with newer version
- Swapped 'Masculine' and 'Femenine' positions in New Taxon Name task (refs [#660])
- Replaced uses of `find_each` with `each` (refs [#1548])
- Refactored New Taxon Name front end code
- Display text of some taxon name relationships
- Autocomplete visible in all tabs of smart selector
- OTU autocomplete searches now also matches by common names (refs [#869])
- Browse Taxa task renamed to Browse OTU
- Using unreleased closure_tree code from official repo to address deprecation warning messages
- "valid by default" no longer displayed when a relationship exists in New Taxon Name task (refs [#1525])
- Improvements in BibTex and New Source task UI
- Improvements in role picker and smart selectors in Comprehensive Collection Object Form and New Source tasks
- Optimized some filters for some smart selectors (refs [#1534])
- Smart selector for sources no longer ordered by name
- Some minor UI tweaks in some places
- Updated ruby gems

### Fixed
- Recently used objects code on some models
- Collection Object Filter task not filternig by type material type ([#1551])
- Forms not being cleared when pressing `new` on Compose Biological Relationships task ([#1563])
- Not getting the full list of topics when clicking all in `Radial annotator -> Citation -> Topic` ([#1566])
- Showing name instead of the short name in `Radial Annotator -> Identifiers -> Preview` ([#1567])
- `create` button keeps disabled when creating a new citation fails in `Radial annotator -> Citation` ([#1568])
- Incorrect method call in Match Georeference task view
- Display of misspellings on taxon name relationships
- Femenine and neuter names ending in '-or' not being accepted ([#1575])
- Spinner not disabled when entering malformed URIs in Manage Controlled Vocabulary task form ([#1561])
- "--None--" results obscuring buttons until clicking off the record ([#1558])

[#649]: https://github.com/SpeciesFileGroup/taxonworks/issues/649
[#660]: https://github.com/SpeciesFileGroup/taxonworks/issues/660
[#869]: https://github.com/SpeciesFileGroup/taxonworks/issues/869
[#1054]: https://github.com/SpeciesFileGroup/taxonworks/issues/1054
[#1503]: https://github.com/SpeciesFileGroup/taxonworks/issues/1503
[#1525]: https://github.com/SpeciesFileGroup/taxonworks/issues/1525
[#1534]: https://github.com/SpeciesFileGroup/taxonworks/issues/1534
[#1548]: https://github.com/SpeciesFileGroup/taxonworks/issues/1548
[#1549]: https://github.com/SpeciesFileGroup/taxonworks/issues/1549
[#1551]: https://github.com/SpeciesFileGroup/taxonworks/issues/1551
[#1558]: https://github.com/SpeciesFileGroup/taxonworks/issues/1558
[#1561]: https://github.com/SpeciesFileGroup/taxonworks/issues/1561
[#1563]: https://github.com/SpeciesFileGroup/taxonworks/issues/1563
[#1566]: https://github.com/SpeciesFileGroup/taxonworks/issues/1566
[#1567]: https://github.com/SpeciesFileGroup/taxonworks/issues/1567
[#1568]: https://github.com/SpeciesFileGroup/taxonworks/issues/1568
[#1571]: https://github.com/SpeciesFileGroup/taxonworks/issues/1571
[#1572]: https://github.com/SpeciesFileGroup/taxonworks/issues/1572
[#1575]: https://github.com/SpeciesFileGroup/taxonworks/issues/1575

## [0.12.6] - 2020-06-12
### Added
- CHANGELOG.md
- Matrix observation filters
- Full backtrace in exception notification
- `count` and several other basic default units to Descriptors [#1501]
- Basic Observation::Continuous operators
- Linked new Descriptor form to Task - New descriptor

### Changed
- Updated node packages and changed webpacker configuration
- Progress on fix for [#1420]: CoLDP - Name element columns only getting populated for not valid names
- Made TaxonNameClassification scopes more specific to allow citation ordering (refs [#1040])

### Fixed
- Minor fix in observation matrix dashboard
- Potential fix for `PG::TRDeadlockDetected` when updating taxon name-related data

[#1420]: https://github.com/SpeciesFileGroup/taxonworks/issues/1420
[#1040]: https://github.com/SpeciesFileGroup/taxonworks/issues/1040
[#1501]: https://github.com/SpeciesFileGroup/taxonworks/issues/1501

## [0.12.5] - 2020-06-08
### Added
- Default unit selector for sample character in New Descriptor task ([#1533])
- 'None' option for unit selector in Matrix Row Encoder task
- New Descriptor units

### Changed
- Updated websocket-extensions node package
- Optimized smart selector refresh
- Improved removal error message when source is still in use by some project

### Fixed
- Language selector backend bug
- Sort by page on Citations by Source task ([#1536])
- Removed duplicate `destroy` on project sources controller

[#1533]: https://github.com/SpeciesFileGroup/taxonworks/issues/1533
[#1536]: https://github.com/SpeciesFileGroup/taxonworks/issues/1536

## [0.12.4] - 2020-06-05
### Added
- Pagination on New Observation Matrix task
- Hyperlink to Observation Matrices Dashboard task on New Observation Matrix task (#1532)
- New deletion warning messages on New Observation Matrix task

### Changed
- Renamed New Matrix task to New Observation Matrix
- Citations are now saved without locking on New Taxon Name task
- Updated gems (`bundle update` without altering `Gemfile`)
- Several optimizations on recently used objects retrieval for smart selectors

### Fixed
- Loosing input page numbers when switching tabs on New Taxon Name task

[#1532]: https://github.com/SpeciesFileGroup/taxonworks/issues/1532

[unreleased]: https://github.com/SpeciesFileGroup/taxonworks/compare/v0.16.6...development
[0.16.6]: https://github.com/SpeciesFileGroup/taxonworks/compare/v0.16.5...v0.16.6
[0.16.5]: https://github.com/SpeciesFileGroup/taxonworks/compare/v0.16.4...v0.16.5
[0.16.4]: https://github.com/SpeciesFileGroup/taxonworks/compare/v0.16.3...v0.16.4
[0.16.3]: https://github.com/SpeciesFileGroup/taxonworks/compare/v0.16.2...v0.16.3
[0.16.2]: https://github.com/SpeciesFileGroup/taxonworks/compare/v0.16.1...v0.16.2
[0.16.1]: https://github.com/SpeciesFileGroup/taxonworks/compare/v0.16.0...v0.16.1
[0.16.0]: https://github.com/SpeciesFileGroup/taxonworks/compare/v0.15.1...v0.16.0
[0.15.1]: https://github.com/SpeciesFileGroup/taxonworks/compare/v0.15.0...v0.15.1
[0.15.0]: https://github.com/SpeciesFileGroup/taxonworks/compare/v0.14.1...v0.15.0
[0.14.1]: https://github.com/SpeciesFileGroup/taxonworks/compare/v0.14.0...v0.14.1
[0.14.0]: https://github.com/SpeciesFileGroup/taxonworks/compare/v0.13.0...v0.14.0
[0.13.0]: https://github.com/SpeciesFileGroup/taxonworks/compare/v0.12.17...v0.13.0
[0.12.17]: https://github.com/SpeciesFileGroup/taxonworks/compare/v0.12.16...v0.12.17
[0.12.16]: https://github.com/SpeciesFileGroup/taxonworks/compare/v0.12.15...v0.12.16
[0.12.15]: https://github.com/SpeciesFileGroup/taxonworks/compare/v0.12.14...v0.12.15
[0.12.14]: https://github.com/SpeciesFileGroup/taxonworks/compare/v0.12.13...v0.12.14
[0.12.13]: https://github.com/SpeciesFileGroup/taxonworks/compare/v0.12.12...v0.12.13
[0.12.12]: https://github.com/SpeciesFileGroup/taxonworks/compare/v0.12.11...v0.12.12
[0.12.11]: https://github.com/SpeciesFileGroup/taxonworks/compare/v0.12.10...v0.12.11
[0.12.10]: https://github.com/SpeciesFileGroup/taxonworks/compare/v0.12.9...v0.12.10
[0.12.9]: https://github.com/SpeciesFileGroup/taxonworks/compare/v0.12.8...v0.12.9
[0.12.8]: https://github.com/SpeciesFileGroup/taxonworks/compare/v0.12.7...v0.12.8
[0.12.7]: https://github.com/SpeciesFileGroup/taxonworks/compare/v0.12.6...v0.12.7
[0.12.6]: https://github.com/SpeciesFileGroup/taxonworks/compare/v0.12.5...v0.12.6
[0.12.5]: https://github.com/SpeciesFileGroup/taxonworks/compare/v0.12.4...v0.12.5
[0.12.4]: https://github.com/SpeciesFileGroup/taxonworks/compare/v0.12.3...v0.12.4

----
The following versions predate this CHANGELOG. You may check the comparison reports generated by GitHub by clicking the versions below

|<!-- -->|<!-- -->|
|---|---|
|0.12.x|[0.12.3] (2020-06-04) [0.12.2] (2020-06-02) [0.12.1] (2020-05-29) [0.12.0] (2020-05-15)|
|0.11.x|[0.11.0] (2020-04-17)|
|0.10.x|[0.10.9] (2020-04-03) [0.10.8] (2020-03-27) [0.10.7] (2020-03-26) [0.10.6] (2020-03-18) [0.10.5] (2020-03-11) [0.10.4] (2020-03-04) [0.10.3] (2020-02-25) [0.10.2] (2020-02-22) [0.10.1] (2020-02-21) [0.10.0] (2020-02-20)|
|0.9.x|[0.9.8] (2020-02-05) [0.9.7] (2020-02-03) [0.9.6] (2020-01-29) [0.9.5] (2020-01-14) [0.9.4] (2020-01-10) [0.9.3] (2019-12-23) [0.9.2] (2019-12-18) [0.9.1] (2019-12-16) [0.9.0] (2019-12-13)|
|0.8.x|[0.8.9] (2019-12-11) [0.8.8] (2019-12-09) [0.8.7] (2019-12-06) [0.8.6] (2019-12-06) [0.8.5] (2019-11-27) [0.8.4] (2019-11-26) [0.8.3] (2019-11-22) [0.8.2] (2019-11-21) [0.8.1] (2019-11-19) [0.8.0] (2019-11-16)|
|0.7.x|[0.7.4] (2019-10-23) [0.7.3] (2019-10-19) [0.7.2] (2019-10-05) [0.7.1] (2019-10-02) [0.7.0] (2019-09-30)|
|0.6.x|[0.6.1] (2019-06-16) [0.6.0] (2019-06-14)|
|0.5.x|[0.5.4] (2019-05-02) [0.5.3] (2019-05-02) [0.5.2] (2019-04-23) [0.5.1] (2019-04-18) [0.5.0] (2019-04-10)|
|0.4.x|[0.4.5] (2018-12-14) [0.4.4] (2018-12-06) [0.4.3] (2018-12-04) [0.4.2] (2018-12-04) [0.4.1] (2018-11-28) [0.4.0] (2018-11-08)|
|0.3.x (\*)|[0.3.16] (2018-09-24) [0.3.15] (2018-09-17) [0.3.14] (2018-09-11) [0.3.13] (2018-09-11) [0.3.12] (2018-05-14) [0.3.11] (2018-05-11) [0.3.9] (2018-05-11) [0.3.7] (2018-05-10) [0.3.6] (2018-05-10) [0.3.4] (2018-05-02) [0.3.3] (2018-05-02) [0.3.2] (2018-03-27) [0.3.1] (2018-03-08) [0.3.0] (2018-03-08)|
|0.2.x (\*)|[0.2.29] (2018-02-05) [0.2.28] (2017-07-19) [0.2.27] (2017-07-19) [0.2.26] (2017-07-16) [0.2.25] (2017-07-12) [0.2.24] (2017-07-12) [0.2.23] (2017-07-11) [0.2.22] (2017-07-11) [0.2.21] (2017-07-10) [0.2.20] (2017-07-10) [0.2.19] (2017-07-10) [0.2.18] (2017-07-10) [0.2.17] (2017-07-10) [0.2.15] (2017-07-10) [0.2.11] (2017-07-10) [0.2.10] (2017-07-10) [0.2.9] (2017-07-10) [0.2.8] (2017-07-10) [0.2.6] (2017-07-10) [0.2.5] (2017-07-10) [0.2.4] (2017-07-10) [0.2.3] (2017-07-10) [0.2.2] (2017-07-10) [0.2.1] (2017-07-10) [0.2.0] (2017-07-10)|
|0.1.x|*Unreleased*|
|0.0.x|[0.0.10] (2017-06-23) [0.0.9] (2017-06-23) [0.0.8] (2017-06-09) [0.0.6] (2017-06-09) [0.0.5] (2017-06-09) [0.0.4] (2017-06-09) [0.0.3] (2017-06-02) [0.0.2] (2017-06-01) 0.0.1(\*\*) (2017-06-01)|

*(\*) Missing versions have not been released.*

*(\*\*) Report cannot be provided as this is the first release.*

[0.12.3]: https://github.com/SpeciesFileGroup/taxonworks/compare/v0.12.2...v0.12.3
[0.12.2]: https://github.com/SpeciesFileGroup/taxonworks/compare/v0.12.1...v0.12.2
[0.12.1]: https://github.com/SpeciesFileGroup/taxonworks/compare/v0.12.0...v0.12.1
[0.12.0]: https://github.com/SpeciesFileGroup/taxonworks/compare/v0.11.0...v0.12.0


[0.11.0]: https://github.com/SpeciesFileGroup/taxonworks/compare/v0.10.9...v0.11.0

[0.10.9]: https://github.com/SpeciesFileGroup/taxonworks/compare/v0.10.8...v0.10.9
[0.10.8]: https://github.com/SpeciesFileGroup/taxonworks/compare/v0.10.7...v0.10.8
[0.10.7]: https://github.com/SpeciesFileGroup/taxonworks/compare/v0.10.6...v0.10.7
[0.10.6]: https://github.com/SpeciesFileGroup/taxonworks/compare/v0.10.5...v0.10.6
[0.10.5]: https://github.com/SpeciesFileGroup/taxonworks/compare/v0.10.4...v0.10.5
[0.10.4]: https://github.com/SpeciesFileGroup/taxonworks/compare/v0.10.3...v0.10.4
[0.10.3]: https://github.com/SpeciesFileGroup/taxonworks/compare/v0.10.2...v0.10.3
[0.10.2]: https://github.com/SpeciesFileGroup/taxonworks/compare/v0.10.1...v0.10.2
[0.10.1]: https://github.com/SpeciesFileGroup/taxonworks/compare/v0.10.0...v0.10.1
[0.10.0]: https://github.com/SpeciesFileGroup/taxonworks/compare/v0.9.8...v0.10.0

[0.9.8]: https://github.com/SpeciesFileGroup/taxonworks/compare/v0.9.7...v0.9.8
[0.9.7]: https://github.com/SpeciesFileGroup/taxonworks/compare/v0.9.6...v0.9.7
[0.9.6]: https://github.com/SpeciesFileGroup/taxonworks/compare/v0.9.5...v0.9.6
[0.9.5]: https://github.com/SpeciesFileGroup/taxonworks/compare/v0.9.4...v0.9.5
[0.9.4]: https://github.com/SpeciesFileGroup/taxonworks/compare/v0.9.3...v0.9.4
[0.9.3]: https://github.com/SpeciesFileGroup/taxonworks/compare/v0.9.2...v0.9.3
[0.9.2]: https://github.com/SpeciesFileGroup/taxonworks/compare/v0.9.1...v0.9.2
[0.9.1]: https://github.com/SpeciesFileGroup/taxonworks/compare/v0.9.0...v0.9.1
[0.9.0]: https://github.com/SpeciesFileGroup/taxonworks/compare/v0.8.8...v0.9.0

[0.8.9]: https://github.com/SpeciesFileGroup/taxonworks/compare/v0.8.8...v0.8.9
[0.8.8]: https://github.com/SpeciesFileGroup/taxonworks/compare/v0.8.7...v0.8.8
[0.8.7]: https://github.com/SpeciesFileGroup/taxonworks/compare/v0.8.6...v0.8.7
[0.8.6]: https://github.com/SpeciesFileGroup/taxonworks/compare/v0.8.5...v0.8.6
[0.8.5]: https://github.com/SpeciesFileGroup/taxonworks/compare/v0.8.4...v0.8.5
[0.8.4]: https://github.com/SpeciesFileGroup/taxonworks/compare/v0.8.3...v0.8.4
[0.8.3]: https://github.com/SpeciesFileGroup/taxonworks/compare/v0.8.2...v0.8.3
[0.8.2]: https://github.com/SpeciesFileGroup/taxonworks/compare/v0.8.1...v0.8.2
[0.8.1]: https://github.com/SpeciesFileGroup/taxonworks/compare/v0.8.0...v0.8.1
[0.8.0]: https://github.com/SpeciesFileGroup/taxonworks/compare/v0.7.3...v0.8.0

[0.7.4]: https://github.com/SpeciesFileGroup/taxonworks/compare/v0.7.3...v0.7.4
[0.7.3]: https://github.com/SpeciesFileGroup/taxonworks/compare/v0.7.2...v0.7.3
[0.7.2]: https://github.com/SpeciesFileGroup/taxonworks/compare/v0.7.1...v0.7.2
[0.7.1]: https://github.com/SpeciesFileGroup/taxonworks/compare/v0.7.0...v0.7.1
[0.7.0]: https://github.com/SpeciesFileGroup/taxonworks/compare/v0.6.1...v0.7.0

[0.6.1]: https://github.com/SpeciesFileGroup/taxonworks/compare/v0.6.0...v0.6.1
[0.6.0]: https://github.com/SpeciesFileGroup/taxonworks/compare/v0.5.4...v0.6.0

[0.5.4]: https://github.com/SpeciesFileGroup/taxonworks/compare/v0.5.3...v0.5.4
[0.5.3]: https://github.com/SpeciesFileGroup/taxonworks/compare/v0.5.2...v0.5.3
[0.5.2]: https://github.com/SpeciesFileGroup/taxonworks/compare/v0.5.1...v0.5.2
[0.5.1]: https://github.com/SpeciesFileGroup/taxonworks/compare/v0.5.0...v0.5.1
[0.5.0]: https://github.com/SpeciesFileGroup/taxonworks/compare/v0.4.5...v0.5.0

[0.4.5]: https://github.com/SpeciesFileGroup/taxonworks/compare/v0.4.4...v0.4.5
[0.4.4]: https://github.com/SpeciesFileGroup/taxonworks/compare/v0.4.3...v0.4.4
[0.4.3]: https://github.com/SpeciesFileGroup/taxonworks/compare/v0.4.2...v0.4.3
[0.4.2]: https://github.com/SpeciesFileGroup/taxonworks/compare/v0.4.1...v0.4.2
[0.4.1]: https://github.com/SpeciesFileGroup/taxonworks/compare/v0.4.0...v0.4.1
[0.4.0]: https://github.com/SpeciesFileGroup/taxonworks/compare/v0.3.16...v0.4.0

[0.3.16]: https://github.com/SpeciesFileGroup/taxonworks/compare/v0.3.15...v0.3.16
[0.3.15]: https://github.com/SpeciesFileGroup/taxonworks/compare/v0.3.14...v0.3.15
[0.3.14]: https://github.com/SpeciesFileGroup/taxonworks/compare/v0.3.13...v0.3.14
[0.3.13]: https://github.com/SpeciesFileGroup/taxonworks/compare/v0.3.12...v0.3.13
[0.3.12]: https://github.com/SpeciesFileGroup/taxonworks/compare/v0.3.11...v0.3.12
[0.3.11]: https://github.com/SpeciesFileGroup/taxonworks/compare/v0.3.9...v0.3.11
[0.3.9]: https://github.com/SpeciesFileGroup/taxonworks/compare/v0.3.7...v0.3.9
[0.3.7]: https://github.com/SpeciesFileGroup/taxonworks/compare/v0.3.6...v0.3.7
[0.3.6]: https://github.com/SpeciesFileGroup/taxonworks/compare/v0.3.4...v0.3.6
[0.3.4]: https://github.com/SpeciesFileGroup/taxonworks/compare/v0.3.3...v0.3.4
[0.3.3]: https://github.com/SpeciesFileGroup/taxonworks/compare/v0.3.2...v0.3.3
[0.3.2]: https://github.com/SpeciesFileGroup/taxonworks/compare/v0.3.1...v0.3.2
[0.3.1]: https://github.com/SpeciesFileGroup/taxonworks/compare/v0.3.0...v0.3.1
[0.3.0]: https://github.com/SpeciesFileGroup/taxonworks/compare/v0.2.29...v0.3.0

[0.2.29]: https://github.com/SpeciesFileGroup/taxonworks/compare/v0.2.28...v0.2.29
[0.2.28]: https://github.com/SpeciesFileGroup/taxonworks/compare/v0.2.27...v0.2.28
[0.2.27]: https://github.com/SpeciesFileGroup/taxonworks/compare/v0.2.26...v0.2.27
[0.2.26]: https://github.com/SpeciesFileGroup/taxonworks/compare/v0.2.25...v0.2.26
[0.2.25]: https://github.com/SpeciesFileGroup/taxonworks/compare/v0.2.24...v0.2.25
[0.2.24]: https://github.com/SpeciesFileGroup/taxonworks/compare/v0.2.23...v0.2.24
[0.2.23]: https://github.com/SpeciesFileGroup/taxonworks/compare/v0.2.22...v0.2.23
[0.2.22]: https://github.com/SpeciesFileGroup/taxonworks/compare/v0.2.21...v0.2.22
[0.2.21]: https://github.com/SpeciesFileGroup/taxonworks/compare/v0.2.20...v0.2.21
[0.2.20]: https://github.com/SpeciesFileGroup/taxonworks/compare/v0.2.19...v0.2.20
[0.2.19]: https://github.com/SpeciesFileGroup/taxonworks/compare/v0.2.18...v0.2.19
[0.2.18]: https://github.com/SpeciesFileGroup/taxonworks/compare/v0.2.17...v0.2.18
[0.2.17]: https://github.com/SpeciesFileGroup/taxonworks/compare/v0.2.15...v0.2.17
[0.2.15]: https://github.com/SpeciesFileGroup/taxonworks/compare/v0.2.11...v0.2.15
[0.2.11]: https://github.com/SpeciesFileGroup/taxonworks/compare/v0.2.10...v0.2.11
[0.2.10]: https://github.com/SpeciesFileGroup/taxonworks/compare/v0.2.9...v0.2.10
[0.2.9]: https://github.com/SpeciesFileGroup/taxonworks/compare/v0.2.8...v0.2.9
[0.2.8]: https://github.com/SpeciesFileGroup/taxonworks/compare/v0.2.6...v0.2.8
[0.2.6]: https://github.com/SpeciesFileGroup/taxonworks/compare/v0.2.5...v0.2.6
[0.2.5]: https://github.com/SpeciesFileGroup/taxonworks/compare/v0.2.4...v0.2.5
[0.2.4]: https://github.com/SpeciesFileGroup/taxonworks/compare/v0.2.3...v0.2.4
[0.2.3]: https://github.com/SpeciesFileGroup/taxonworks/compare/v0.2.2...v0.2.3
[0.2.2]: https://github.com/SpeciesFileGroup/taxonworks/compare/v0.2.1...v0.2.2
[0.2.1]: https://github.com/SpeciesFileGroup/taxonworks/compare/v0.2.0...v0.2.1
[0.2.0]: https://github.com/SpeciesFileGroup/taxonworks/compare/v0.0.10...v0.2.0

[0.0.10]: https://github.com/SpeciesFileGroup/taxonworks/compare/v0.0.9...v0.0.10
[0.0.9]: https://github.com/SpeciesFileGroup/taxonworks/compare/v0.0.8...v0.0.9
[0.0.8]: https://github.com/SpeciesFileGroup/taxonworks/compare/v0.0.7...v0.0.8
[0.0.7]: https://github.com/SpeciesFileGroup/taxonworks/compare/v0.0.6...v0.0.7
[0.0.6]: https://github.com/SpeciesFileGroup/taxonworks/compare/v0.0.5...v0.0.6
[0.0.5]: https://github.com/SpeciesFileGroup/taxonworks/compare/v0.0.4...v0.0.5
[0.0.4]: https://github.com/SpeciesFileGroup/taxonworks/compare/v0.0.3...v0.0.4
[0.0.3]: https://github.com/SpeciesFileGroup/taxonworks/compare/v0.0.2...v0.0.3
[0.0.2]: https://github.com/SpeciesFileGroup/taxonworks/compare/v0.0.1...v0.0.2<|MERGE_RESOLUTION|>--- conflicted
+++ resolved
@@ -8,13 +8,6 @@
 ## [unreleased]
 
 ### Added
-<<<<<<< HEAD
-- `DwcOccurrence` controller (metadata use only)
-
-### Changed
-- Added various `:inverse_of` across collection objects related models
-- `DwcOccurrence#individualCount` is integer now
-=======
 - Database index on `Identifiers#cached`
 - Tests for base #next/#previous [#2163]
 - `create_backup_directory` flag to create backup directory if it does not exist for taxonworks rake tasks requiring `backup_directory`.
@@ -305,7 +298,6 @@
 - Tweak to how `pinned?` is calculated trying to eliminate database calls
 - Minor cleanup of batch preview layouts
 - Changed softvalidation message for names being on Official ICZN lists
->>>>>>> cf74c9cd
 - Fetch codecov, seedback and closure_tree gems from RubyGems.
 - Updated gems (`bundle update` without altering `Gemfile`).
 - Remove `no_leaves`= true from taxon name on filter images task [#1953]
@@ -355,8 +347,6 @@
 [#1986]: https://github.com/SpeciesFileGroup/taxonworks/issues/1986
 [#1988]: https://github.com/SpeciesFileGroup/taxonworks/issues/1988
 [#1990]: https://github.com/SpeciesFileGroup/taxonworks/issues/1990
-
-### Fixed
 
 ## [0.15.1] - 2020-12-14
 ### Added
