# Changelog

All (hopefully) notable changes to this project will be documented in this file.

The format is based on [Keep a Changelog](https://keepachangelog.com/en/1.0.0/),
This project <em>does not yet</em> adheres to [Semantic Versioning](https://semver.org/spec/v2.0.0.html) as the API is evolving and MINOR patches may be backwards incompatible.

## [unreleased]

### Added
<<<<<<< HEAD
- Filter nomenclature option for including ancestors [#1791] 
=======
- Added ancestors facet on filter nomenclature [#1791]
>>>>>>> 5dfae242

### Fixed
- Collecting event object radial metadata settings
- Webpack resolved_paths deprecation warning
- Missing /otus/:otu_id/taxon_determinations route

### Changed
- CoLDP references are full cached values, not partially passed
- Combination nomenclatural code inference drawn from members, not parent
- Some nomenclature rank related simbols moved to constants
- Load Images for coordinate OTUs [#1787]

[#1791]: https://github.com/SpeciesFileGroup/taxonworks/issues/1791 
[#1787]: https://github.com/SpeciesFileGroup/taxonworks/issues/1787
[#1791]: https://github.com/SpeciesFileGroup/taxonworks/issues/1791

## [0.13.0] - 2020-09-22

### Changed
- Removed forced dependency on google-protobuf gem
- Updated gems
- Browse OTU page unifies coordinate OTUs for Asserted Distribution and Biological Associations [#1570]
- Handling for new unicode minutes, seconds symbols [#1526]
- Descriptor object radial paths
- Many specs related to dynamic observation matrix items
- Improvements to Descriptor autocomplete labels [#1727]
- Added `rake tw:maintenance:otus:missplaced_references` [#1439]
- Pdf viewer button on Documentation and Source views [#1693]
- Spinner for when converting verbatim to bibtex [#1710]
- Set OTU in determination when otu_id param is present on comprehensive task
- "Create georeference from verbatim" button in Parsed column on comprehensive task
- Sortable order for Type material, Biological association and Determinations on comprehensive task
- User facet on Filter nomenclature task [#1720]
- Pagination on Filter noemnclature task [#1724]
- Biological associations filter on Browse OTU

### Changed
- AssertedDistribution filter `otu_id` and `geographic_area_id` can now also take array form, e.g. `otu_id[]=`
- Preload all CSL styles via fixed constant, increasing boot speed [#1749]
- Return value format for Utilities::Geo.distance_in_meters changed from \[Float\] to \[String\]
- Data migration updating all `type` column values for matrix row/column items
- Tweaked JSON attribute response for matrix rows and columns very slightly
- Updated observation item types to properly nest them, inc. all downstream changes (Factories, etc.)
- Unfied matrix hooks in various places
- Updated some matrix related routes to point to tasks 
- Updated respec `matrix` tag to `observation_matrix`
- Methods that write to cached should not fire callbacks, potential for [#1701]
- Using custom geckodriver-helper for Firefox 80 support
- Override browser shortcuts on task hotkeys [#1738]
- Biological associations section on Browse OTU
- TW now supports Postgres 12 [#1305]
- Replaced biodiversity with custom gem repo using IPC with gnparser processes
- Updated gems
- Character "΄" also accepted as minute specifier in coordinates parsing.

## Fixed
- Fixed LOW_PROBABILITY constant message
- Matrix rows/items prevent OTU (and collection object) from being destroyed [#1159]
- Scope of dynamic taxon name row item [#1747]
- Processing of values (in distance_in_meters) to limit significant digits of results of unit conversions. Decimal degrees not affected at this time. [#1512]
- Character state order not correct in Nexus format [#1574]
- Not able to destroy matrix rows or matrices [#1520], [#1123]
- Dynamic observeratoin matrix items not properly scoped/behaving [#1125]
- Destroy pdf pages before create new ones [#1680]
- Serial multiple updates did not update bibtex author field [#1709]
- Fix (likely) for pinboard items failing to remove [#1690]
- Better response for failed collecting event cloning [#1705]
- Cleaned up deprecated biological associations graph autcomplete [#1707]
- Colliding `namespace` method for identifiers breaks identifiers list [#1702]
- Graceful failed serial destroy response [#1703]
- Restored Show -> edit link [#1699]
- Enable search button after pick a collecting event date on Filter collection objects task [#1728]
- Misppeling collecting_event_ids parameter [#1729]
- Non-original combination authorship lacking parentheses [#1686]

[#1570]: https://github.com/SpeciesFileGroup/taxonworks/issues/1570
[#1749]: https://github.com/SpeciesFileGroup/taxonworks/issues/1749
[#1159]: https://github.com/SpeciesFileGroup/taxonworks/issues/1159
[#1747]: https://github.com/SpeciesFileGroup/taxonworks/issues/1747
[#1512]: https://github.com/SpeciesFileGroup/taxonworks/issues/1512
[#1526]: https://github.com/SpeciesFileGroup/taxonworks/issues/1526
[#1727]: https://github.com/SpeciesFileGroup/taxonworks/issues/1727
[#1574]: https://github.com/SpeciesFileGroup/taxonworks/issues/1574
[#1520]: https://github.com/SpeciesFileGroup/taxonworks/issues/1520
[#1123]: https://github.com/SpeciesFileGroup/taxonworks/issues/1123
[#1125]: https://github.com/SpeciesFileGroup/taxonworks/issues/1125
[#1439]: https://github.com/SpeciesFileGroup/taxonworks/issues/1439
[#1709]: https://github.com/SpeciesFileGroup/taxonworks/issues/1709
[#1680]: https://github.com/SpeciesFileGroup/taxonworks/issues/1680
[#1690]: https://github.com/SpeciesFileGroup/taxonworks/issues/1690
[#1693]: https://github.com/SpeciesFileGroup/taxonworks/issues/1693
[#1699]: https://github.com/SpeciesFileGroup/taxonworks/issues/1699
[#1701]: https://github.com/SpeciesFileGroup/taxonworks/issues/1701
[#1705]: https://github.com/SpeciesFileGroup/taxonworks/issues/1705
[#1707]: https://github.com/SpeciesFileGroup/taxonworks/issues/1707
[#1702]: https://github.com/SpeciesFileGroup/taxonworks/issues/1702
[#1703]: https://github.com/SpeciesFileGroup/taxonworks/issues/1703
[#1710]: https://github.com/SpeciesFileGroup/taxonworks/issues/1710
[#1720]: https://github.com/SpeciesFileGroup/taxonworks/issues/1720
[#1724]: https://github.com/SpeciesFileGroup/taxonworks/issues/1724
[#1738]: https://github.com/SpeciesFileGroup/taxonworks/issues/1738
[#1686]: https://github.com/SpeciesFileGroup/taxonworks/issues/1686
[#1305]: https://github.com/SpeciesFileGroup/taxonworks/pull/1305

## [0.12.17] - 2020-02-02

### Added
- Successfull source destroy message 
- Pending - Definition field to BiologicalRelationship model and views [#1672]
- New button to (attempt to) convert verbatim sources to Bibtex via Crossref
- Model methods and attribute to change Source Verbatim to Bibtex [#1673]
- DOMPurify package to sanitize html
- List all Keyword and Topics in smart selector on filter source [#1675]
- Added data links tool in markdown editor (Ctrl/Alt-Shift-L) [#1674]
- Definition field on composer biological relationship task [#1672]

### Changed
- Unified can_destroy/edit methods
- Improved Source autocomplete with metadata/markup [#1681]
- Changed CoLDP download to use Catalog::Nomenclature as name source
- Replace SimpleMDE for EasyMDE
- Sort alphabetically bibliography style list on filter source
- Removed limit of download bibtex on filter source [#1683]
- Disable/enable destroy button from metadata on radial navigator [#1696]

### Fixed
- Non admins not able to destroy shared data [#1098]
- Pending confirmation: Include original combinations in CoLDP [#1204] 
- Pending confirmation: Include forma/variety properly in CoLDP [#1203] 
- Docker: Fixed path typo on clean up command
- Tag button on filter source [#1692]
- Overflow in taxon names list in new taxon name [#1688]
- Confidence button overlapped in new combination [#1687]

[#1098]: https://github.com/SpeciesFileGroup/taxonworks/issues/1098 
[#1672]: https://github.com/SpeciesFileGroup/taxonworks/issues/1672
[#1673]: https://github.com/SpeciesFileGroup/taxonworks/issues/1673
[#1674]: https://github.com/SpeciesFileGroup/taxonworks/issues/1674
[#1681]: https://github.com/SpeciesFileGroup/taxonworks/issues/1681
[#1203]: https://github.com/SpeciesFileGroup/taxonworks/issues/1203
[#1204]: https://github.com/SpeciesFileGroup/taxonworks/issues/1204
[#1672]: https://github.com/SpeciesFileGroup/taxonworks/issues/1672
[#1675]: https://github.com/SpeciesFileGroup/taxonworks/issues/1675
[#1683]: https://github.com/SpeciesFileGroup/taxonworks/issues/1683
[#1687]: https://github.com/SpeciesFileGroup/taxonworks/issues/1687
[#1688]: https://github.com/SpeciesFileGroup/taxonworks/issues/1688
[#1692]: https://github.com/SpeciesFileGroup/taxonworks/issues/1692
[#1696]: https://github.com/SpeciesFileGroup/taxonworks/issues/1696

## [0.12.16] - 2020-08-24

### Added
- Highlight metadata that is not in this project in uniquify people task [#1648]
- Locks buttons on grid digitizer task [#1599]
- Option to export styled bibliography on filter sources task [#1652]
- Edit button in content section on radial object [#1670]

### Changed
- Drag button style on new taxon name [#1669]
- Removed SimpleMDE lib from ruby assets and added to npm dependencies
- Allow taxon name type relationships to be cited [#1667]

### Fixed
- BibTex html no longer escaped [#1657]
- Some of the elements of the form are not accessible on overflow. [#1661]
- Populate masculine, feminine and neuter on gender form [#1665]
- Markdown render on Browse OTU [#1671]

[#1599]: https://github.com/SpeciesFileGroup/taxonworks/issues/1599
[#1648]: https://github.com/SpeciesFileGroup/taxonworks/issues/1648
[#1652]: https://github.com/SpeciesFileGroup/taxonworks/issues/1652
[#1657]: https://github.com/SpeciesFileGroup/taxonworks/issues/1657
[#1661]: https://github.com/SpeciesFileGroup/taxonworks/issues/1661
[#1665]: https://github.com/SpeciesFileGroup/taxonworks/issues/1665
[#1667]: https://github.com/SpeciesFileGroup/taxonworks/issues/1667
[#1669]: https://github.com/SpeciesFileGroup/taxonworks/issues/1669
[#1670]: https://github.com/SpeciesFileGroup/taxonworks/issues/1670
[#1671]: https://github.com/SpeciesFileGroup/taxonworks/issues/1671

## [0.12.15] - 2020-08-18

### Fixed
- Sqed hook initiated with String, not Class [#1654]

[#1654]: https://github.com/SpeciesFileGroup/taxonworks/issues/1654

## [0.12.14] - 2020-08-17

### Added
- Help tips in comprehensive specimen digitization task
- Help tips in new source task
- Type section in Browse OTUs task [#1615]
- Automatically filter sections by taxon rank in Browse OTUs task
- Rank string in browse nomenclature
- Pinboard navigator (Ctrl/Alt + G) [#1647]
- Filter by repository in filter collection objects [#1650]
- Hotkey for add element to pinboard (Ctrl/Alt + P)

### Fixed
- Collectors order in comprehensive specimen digitization
- Losses data of etymology form after set a gender
- Autocomplete component not encoding query params properly
- Random RGeo deserialization errors [#1553]

### Changed
- New combination redirect to the valid name [#1639]
- Rename comprehensive specimen digitization task card
- Updated chartkick gem [#1646]
- Improved verbatim date and geographic coordinates recognition
- Improved soft validation messages for coordinated species-group

[#1553]: https://github.com/SpeciesFileGroup/taxonworks/issues/1553
[#1615]: https://github.com/SpeciesFileGroup/taxonworks/issues/1615
[#1639]: https://github.com/SpeciesFileGroup/taxonworks/issues/1639
[#1646]: https://github.com/SpeciesFileGroup/taxonworks/pull/1646
[#1647]: https://github.com/SpeciesFileGroup/taxonworks/issues/1647
[#1650]: https://github.com/SpeciesFileGroup/taxonworks/issues/1650

## [0.12.13] - 2020-08-04

### Added
- Delete confirmation for original combinations [#1618]
- Delete confirmation for type specimens in new type specimen task
- Check if already exist an asserted combination with the same otu and geographic area in new asserted distribution task [#1329]
- Modal on duplicate original citations in radial annotator [#1576]
- Soft validations component for citations in radial annotator and tasks [#1552]
- Redirect to valid name in browse nomenclature [#446]
- sessionStorage for browse nomenclature autocomplete [#446]
- Observation matrices in radial object [#1527]
- Comprehensive task to taxon name radial [#934]
- Map on OTU radial in asserted distribution form [#856]
- Pin objects from list in filter sources
- Checkbox to make document public on list in radial annotator
- Title legend for "make default" icon in pinboard slide
- Checkbox to alternative between AND/OR filter for authors in filter sources
- Lep staged 2 layout for staged images [#1635]

### Changed
- Use amazing_print instead of awesome_print gem
- Cleanup and add spec basis for nomenclature tabular stats queries  
- Improve/unify image modal [#1617]
- Replace repository and source autocompletes for smart selectors in new type material task
- Changed autosave behaviour in new asserted distribution task
- Gender list order in new taxon name task
- Page range soft validation message made less strict
- Original citation-related UI text
- Moved taxon name input search to right column in new taxon name
- Persons autosave in new taxon name
- Updated elliptic node package. [#1632]

### Fixed
- Flip object to subject label on type section in new taxon name task
- Shapes are possible to drag even if this option is not set up
- Columns size of georeference table [#1622]
- Webpacker host and port bind on docker container
- Wrong taxon name relationship soft validation message for genera
- Modal confirmation its not displaying in manage synonyms section [#1627]
- Manage synonyms includes combinations [#1628]
- Recent and per params in source filter and controller
- Missing ZIP dependency for docker images
- Attempting to return geographic areas in OTU smart selector on certain conditions

[#446]: https://github.com/SpeciesFileGroup/taxonworks/issues/446
[#856]: https://github.com/SpeciesFileGroup/taxonworks/issues/856
[#934]: https://github.com/SpeciesFileGroup/taxonworks/issues/934
[#1329]: https://github.com/SpeciesFileGroup/taxonworks/issues/1329
[#1527]: https://github.com/SpeciesFileGroup/taxonworks/issues/1527
[#1552]: https://github.com/SpeciesFileGroup/taxonworks/issues/1552
[#1576]: https://github.com/SpeciesFileGroup/taxonworks/issues/1576
[#1617]: https://github.com/SpeciesFileGroup/taxonworks/issues/1617
[#1618]: https://github.com/SpeciesFileGroup/taxonworks/issues/1618
[#1622]: https://github.com/SpeciesFileGroup/taxonworks/issues/1622
[#1627]: https://github.com/SpeciesFileGroup/taxonworks/issues/1627
[#1628]: https://github.com/SpeciesFileGroup/taxonworks/issues/1628
[#1632]: https://github.com/SpeciesFileGroup/taxonworks/pull/1632
[#1635]: https://github.com/SpeciesFileGroup/taxonworks/issues/1635

## [0.12.12] - 2020-07-22

### Fixed
- Seeing OTUs in Recent that do not belong to project [#1626]

[#1626]: https://github.com/SpeciesFileGroup/taxonworks/issues/1626

## [0.12.11] - 2020-07-14

### Changed
- Type material designations are now grouped by collection object in Browse OTUs (refs [#1614])

### Fixed
- Protonym parent priority soft validation [#1613]
- Type specimens count in Browse OTUs task
- Attempting to update containers as if them were collection objects in Grid Digitizer task [#1601]

[#1601]: https://github.com/SpeciesFileGroup/taxonworks/issues/1601
[#1613]: https://github.com/SpeciesFileGroup/taxonworks/issues/1613
[#1614]: https://github.com/SpeciesFileGroup/taxonworks/issues/1614

## [0.12.10] - 2020-07-07

### Added
- Smart selection source on new combination and citations annotator
- Parsed verbatim label on comprehensive specimen digitization task
- Soft validation in timeline on Browse OTUs [#1593]
- Topic facet in Filter Sources task [#1589]
- Counts on type specimen and specimen records sections on Browse OTUs
- Collecting method parsing in verbatim label text

### Changed
- Replaced vue-resource package by axios
- Disabled parallel upload on new image task [#1596]
- Default verbatim fields order on comprehensive specimen digitization
- Set radius error in verbatim georeference [#1602]
- Timeline filter.
- Missing High classification ranks on classfication autocomplete on new taxon name [#1595]
- Date and geo-coordinates parsing improvements
- Also update cached taxon name fields when Adjective or Participle is selected
- Repositories and Serials smart selectors' recent entries optimizations

### Fixed
- Filter collecting events was passing a wrong (changed name) parameters and structure for maps and geographic area
- Not showing up people list after a crossref source [#1597]
- Scroller in georeferences map modal
- Grid Digitizer task failing to update containerized specimens matched by identifiers [#1601]
- Specimen not associate with genus after create it in type section on new taxon name [#1604]
- Volume field only accepted numbers [#1606]
- Smart selectors not remove the previous selection after press new on New source task [#1605]
- Georeference methods `latitude` returning longitude and `longitude` latitude
- Smart selector overrides custom list after lists are loaded [#1608]
- Duplicate shortcut, using the same one for comprehensive specimen digitization and clipboard [#1612]
- Typo in taxon name relationship soft validation message.

[#1589]: https://github.com/SpeciesFileGroup/taxonworks/issues/1589
[#1593]: https://github.com/SpeciesFileGroup/taxonworks/issues/1593
[#1595]: https://github.com/SpeciesFileGroup/taxonworks/issues/1595
[#1596]: https://github.com/SpeciesFileGroup/taxonworks/issues/1596
[#1597]: https://github.com/SpeciesFileGroup/taxonworks/issues/1597
[#1601]: https://github.com/SpeciesFileGroup/taxonworks/issues/1601
[#1602]: https://github.com/SpeciesFileGroup/taxonworks/issues/1602
[#1604]: https://github.com/SpeciesFileGroup/taxonworks/issues/1604
[#1605]: https://github.com/SpeciesFileGroup/taxonworks/issues/1605
[#1606]: https://github.com/SpeciesFileGroup/taxonworks/issues/1606
[#1608]: https://github.com/SpeciesFileGroup/taxonworks/issues/1608
[#1612]: https://github.com/SpeciesFileGroup/taxonworks/issues/1612

## [0.12.9] - 2020-07-01

### Added
- Endpoint for verbatim label parsing (dates and geographic coordinates)

### Changed
- Display `[sic]` on misspellings of family-group full taxon names

### Fixed
- Containerized objects not showing up together [#1590]
- Citations by Source task not loading taxon names list [#1591]

[#1590]: https://github.com/SpeciesFileGroup/taxonworks/issues/1590
[#1591]: https://github.com/SpeciesFileGroup/taxonworks/issues/1591

## [0.12.8] - 2020-06-29

### Added
- Set autofocus on source and geographic area in OTU radial asserted distribution form
- `/otus/123/coordinate.json` endpoint - all OTUs coordinate with this one (refs [#1585])
- Autosave on new asserted distribution task

### Changed
- Unauthorized json response
- Better error handle for vue-autocomplete
- Replaced old method to handle ajax call in all tasks
- Updated relationships filter param on new taxon name task (refs [#1584])
- ControlledVocabularyTerm model no longer requires SKOS with URI (refs [#1562], [#1561])
- Improved sorting of objects in the Browse Nomenclatue task
- Updated dwc-archive gem to version 1.1.1

### Fixed
- Topic `select_optimized` controller method crash
- Recent list of biological associations not working due to the use of incorrect table

[#1561]: https://github.com/SpeciesFileGroup/taxonworks/issues/1561
[#1562]: https://github.com/SpeciesFileGroup/taxonworks/issues/1562
[#1584]: https://github.com/SpeciesFileGroup/taxonworks/issues/1584
[#1585]: https://github.com/SpeciesFileGroup/taxonworks/issues/1585

## [0.12.7] - 2020-06-26

### Added
- Taxon name status and relationships soft validations display in Browse Nomenclature task
- Interface to select OTUs and create rows in Observation Matrices Dashboard task
- Autosave system in New Taxon Name task (refs [#649])
- Etymology filter in Nomenclature Filter task (refs [#1549])
- Added new shortcuts for Comprehensive Digitization, New Type Specimen, New Taxon Name and Browse Nomenclature tasks
- Classification section in New Taxon Name task
- Spec to test md5 of multi-line verbatim labels  (refs [#1572])
- Display classifications alongside relationships in Browse Nomenclature task
- Add children and add sibling buttons in New Taxon Name task (refs [#1503])
- Link to create new serial on smart selector of New Source tast
- Semantic section coloration in Browse OTU task (refs [#1571])
- Rank prediction in New Taxon Name task (refs [#1054])

### Changed
- Optimized recently used geographic area and sources search
- Improved part of speech and etymology soft validation messages
- Year suffix and pages are now also used when sorting citations in Browse Nomenclature task
- Replaced old geographic area smart selector with newer version
- Swapped 'Masculine' and 'Femenine' positions in New Taxon Name task (refs [#660])
- Replaced uses of `find_each` with `each` (refs [#1548])
- Refactored New Taxon Name front end code
- Display text of some taxon name relationships
- Autocomplete visible in all tabs of smart selector
- OTU autocomplete searches now also matches by common names (refs [#869])
- Browse Taxa task renamed to Browse OTU
- Using unreleased closure_tree code from official repo to address deprecation warning messages
- "valid by default" no longer displayed when a relationship exists in New Taxon Name task (refs [#1525])
- Improvements in BibTex and New Source task UI
- Improvements in role picker and smart selectors in Comprehensive Collection Object Form and New Source tasks
- Optimized some filters for some smart selectors (refs [#1534])
- Smart selector for sources no longer ordered by name
- Some minor UI tweaks in some places
- Updated ruby gems

### Fixed
- Recently used objects code on some models
- Collection Object Filter task not filternig by type material type ([#1551])
- Forms not being cleared when pressing `new` on Compose Biological Relationships task ([#1563])
- Not getting the full list of topics when clicking all in `Radial annotator -> Citation -> Topic` ([#1566])
- Showing name instead of the short name in `Radial Annotator -> Identifiers -> Preview` ([#1567])
- `create` button keeps disabled when creating a new citation fails in `Radial annotator -> Citation` ([#1568])
- Incorrect method call in Match Georeference task view
- Display of misspellings on taxon name relationships
- Femenine and neuter names ending in '-or' not being accepted ([#1575])
- Spinner not disabled when entering malformed URIs in Manage Controlled Vocabulary task form ([#1561])
- "--None--" results obscuring buttons until clicking off the record ([#1558])

[#649]: https://github.com/SpeciesFileGroup/taxonworks/issues/649
[#660]: https://github.com/SpeciesFileGroup/taxonworks/issues/660
[#869]: https://github.com/SpeciesFileGroup/taxonworks/issues/869
[#1054]: https://github.com/SpeciesFileGroup/taxonworks/issues/1054
[#1503]: https://github.com/SpeciesFileGroup/taxonworks/issues/1503
[#1525]: https://github.com/SpeciesFileGroup/taxonworks/issues/1525
[#1534]: https://github.com/SpeciesFileGroup/taxonworks/issues/1534
[#1548]: https://github.com/SpeciesFileGroup/taxonworks/issues/1548
[#1549]: https://github.com/SpeciesFileGroup/taxonworks/issues/1549
[#1551]: https://github.com/SpeciesFileGroup/taxonworks/issues/1551
[#1558]: https://github.com/SpeciesFileGroup/taxonworks/issues/1558
[#1561]: https://github.com/SpeciesFileGroup/taxonworks/issues/1561
[#1563]: https://github.com/SpeciesFileGroup/taxonworks/issues/1563
[#1566]: https://github.com/SpeciesFileGroup/taxonworks/issues/1566
[#1567]: https://github.com/SpeciesFileGroup/taxonworks/issues/1567
[#1568]: https://github.com/SpeciesFileGroup/taxonworks/issues/1568
[#1571]: https://github.com/SpeciesFileGroup/taxonworks/issues/1571
[#1572]: https://github.com/SpeciesFileGroup/taxonworks/issues/1572
[#1575]: https://github.com/SpeciesFileGroup/taxonworks/issues/1575

## [0.12.6] - 2020-06-12
### Added
- CHANGELOG.md
- Matrix observation filters
- Full backtrace in exception notification
- `count` and several other basic default units to Descriptors [#1501]
- Basic Observation::Continuous operators
- Linked new Descriptor form to Task - New descriptor

### Changed
- Updated node packages and changed webpacker configuration
- Progress on fix for [#1420]: CoLDP - Name element columns only getting populated for not valid names
- Made TaxonNameClassification scopes more specific to allow citation ordering (refs [#1040])

### Fixed
- Minor fix in observation matrix dashboard
- Potential fix for `PG::TRDeadlockDetected` when updating taxon name-related data

[#1420]: https://github.com/SpeciesFileGroup/taxonworks/issues/1420
[#1040]: https://github.com/SpeciesFileGroup/taxonworks/issues/1040
[#1501]: https://github.com/SpeciesFileGroup/taxonworks/issues/1501

## [0.12.5] - 2020-06-08
### Added
- Default unit selector for sample character in New Descriptor task ([#1533])
- 'None' option for unit selector in Matrix Row Encoder task
- New Descriptor units

### Changed
- Updated websocket-extensions node package
- Optimized smart selector refresh
- Improved removal error message when source is still in use by some project

### Fixed
- Language selector backend bug
- Sort by page on Citations by Source task ([#1536])
- Removed duplicate `destroy` on project sources controller

[#1533]: https://github.com/SpeciesFileGroup/taxonworks/issues/1533
[#1536]: https://github.com/SpeciesFileGroup/taxonworks/issues/1536

## [0.12.4] - 2020-06-05
### Added
- Pagination on New Observation Matrix task
- Hyperlink to Observation Matrices Dashboard task on New Observation Matrix task (#1532)
- New deletion warning messages on New Observation Matrix task

### Changed
- Renamed New Matrix task to New Observation Matrix
- Citations are now saved without locking on New Taxon Name task
- Updated gems (`bundle update` without altering `Gemfile`)
- Several optimizations on recently used objects retrieval for smart selectors

### Fixed
- Loosing input page numbers when switching tabs on New Taxon Name task

[#1532]: https://github.com/SpeciesFileGroup/taxonworks/issues/1532

[unreleased]: https://github.com/SpeciesFileGroup/taxonworks/compare/v0.13.0...development
[0.13.0]: https://github.com/SpeciesFileGroup/taxonworks/compare/v0.12.17...v0.13.0
[0.12.17]: https://github.com/SpeciesFileGroup/taxonworks/compare/v0.12.16...v0.12.17
[0.12.16]: https://github.com/SpeciesFileGroup/taxonworks/compare/v0.12.15...v0.12.16
[0.12.15]: https://github.com/SpeciesFileGroup/taxonworks/compare/v0.12.14...v0.12.15
[0.12.14]: https://github.com/SpeciesFileGroup/taxonworks/compare/v0.12.13...v0.12.14
[0.12.13]: https://github.com/SpeciesFileGroup/taxonworks/compare/v0.12.12...v0.12.13
[0.12.12]: https://github.com/SpeciesFileGroup/taxonworks/compare/v0.12.11...v0.12.12
[0.12.11]: https://github.com/SpeciesFileGroup/taxonworks/compare/v0.12.10...v0.12.11
[0.12.10]: https://github.com/SpeciesFileGroup/taxonworks/compare/v0.12.9...v0.12.10
[0.12.9]: https://github.com/SpeciesFileGroup/taxonworks/compare/v0.12.8...v0.12.9
[0.12.8]: https://github.com/SpeciesFileGroup/taxonworks/compare/v0.12.7...v0.12.8
[0.12.7]: https://github.com/SpeciesFileGroup/taxonworks/compare/v0.12.6...v0.12.7
[0.12.6]: https://github.com/SpeciesFileGroup/taxonworks/compare/v0.12.5...v0.12.6
[0.12.5]: https://github.com/SpeciesFileGroup/taxonworks/compare/v0.12.4...v0.12.5
[0.12.4]: https://github.com/SpeciesFileGroup/taxonworks/compare/v0.12.3...v0.12.4

----
The following versions predate this CHANGELOG. You may check the comparison reports generated by GitHub by clicking the versions below

|<!-- -->|<!-- -->|
|---|---|
|0.12.x|[0.12.3] (2020-06-04) [0.12.2] (2020-06-02) [0.12.1] (2020-05-29) [0.12.0] (2020-05-15)|
|0.11.x|[0.11.0] (2020-04-17)|
|0.10.x|[0.10.9] (2020-04-03) [0.10.8] (2020-03-27) [0.10.7] (2020-03-26) [0.10.6] (2020-03-18) [0.10.5] (2020-03-11) [0.10.4] (2020-03-04) [0.10.3] (2020-02-25) [0.10.2] (2020-02-22) [0.10.1] (2020-02-21) [0.10.0] (2020-02-20)|
|0.9.x|[0.9.8] (2020-02-05) [0.9.7] (2020-02-03) [0.9.6] (2020-01-29) [0.9.5] (2020-01-14) [0.9.4] (2020-01-10) [0.9.3] (2019-12-23) [0.9.2] (2019-12-18) [0.9.1] (2019-12-16) [0.9.0] (2019-12-13)|
|0.8.x|[0.8.9] (2019-12-11) [0.8.8] (2019-12-09) [0.8.7] (2019-12-06) [0.8.6] (2019-12-06) [0.8.5] (2019-11-27) [0.8.4] (2019-11-26) [0.8.3] (2019-11-22) [0.8.2] (2019-11-21) [0.8.1] (2019-11-19) [0.8.0] (2019-11-16)|
|0.7.x|[0.7.4] (2019-10-23) [0.7.3] (2019-10-19) [0.7.2] (2019-10-05) [0.7.1] (2019-10-02) [0.7.0] (2019-09-30)|
|0.6.x|[0.6.1] (2019-06-16) [0.6.0] (2019-06-14)|
|0.5.x|[0.5.4] (2019-05-02) [0.5.3] (2019-05-02) [0.5.2] (2019-04-23) [0.5.1] (2019-04-18) [0.5.0] (2019-04-10)|
|0.4.x|[0.4.5] (2018-12-14) [0.4.4] (2018-12-06) [0.4.3] (2018-12-04) [0.4.2] (2018-12-04) [0.4.1] (2018-11-28) [0.4.0] (2018-11-08)|
|0.3.x (\*)|[0.3.16] (2018-09-24) [0.3.15] (2018-09-17) [0.3.14] (2018-09-11) [0.3.13] (2018-09-11) [0.3.12] (2018-05-14) [0.3.11] (2018-05-11) [0.3.9] (2018-05-11) [0.3.7] (2018-05-10) [0.3.6] (2018-05-10) [0.3.4] (2018-05-02) [0.3.3] (2018-05-02) [0.3.2] (2018-03-27) [0.3.1] (2018-03-08) [0.3.0] (2018-03-08)|
|0.2.x (\*)|[0.2.29] (2018-02-05) [0.2.28] (2017-07-19) [0.2.27] (2017-07-19) [0.2.26] (2017-07-16) [0.2.25] (2017-07-12) [0.2.24] (2017-07-12) [0.2.23] (2017-07-11) [0.2.22] (2017-07-11) [0.2.21] (2017-07-10) [0.2.20] (2017-07-10) [0.2.19] (2017-07-10) [0.2.18] (2017-07-10) [0.2.17] (2017-07-10) [0.2.15] (2017-07-10) [0.2.11] (2017-07-10) [0.2.10] (2017-07-10) [0.2.9] (2017-07-10) [0.2.8] (2017-07-10) [0.2.6] (2017-07-10) [0.2.5] (2017-07-10) [0.2.4] (2017-07-10) [0.2.3] (2017-07-10) [0.2.2] (2017-07-10) [0.2.1] (2017-07-10) [0.2.0] (2017-07-10)|
|0.1.x|*Unreleased*|
|0.0.x|[0.0.10] (2017-06-23) [0.0.9] (2017-06-23) [0.0.8] (2017-06-09) [0.0.6] (2017-06-09) [0.0.5] (2017-06-09) [0.0.4] (2017-06-09) [0.0.3] (2017-06-02) [0.0.2] (2017-06-01) 0.0.1(\*\*) (2017-06-01)|

*(\*) Missing versions have not been released.*

*(\*\*) Report cannot be provided as this is the first release.*

[0.12.3]: https://github.com/SpeciesFileGroup/taxonworks/compare/v0.12.2...v0.12.3
[0.12.2]: https://github.com/SpeciesFileGroup/taxonworks/compare/v0.12.1...v0.12.2
[0.12.1]: https://github.com/SpeciesFileGroup/taxonworks/compare/v0.12.0...v0.12.1
[0.12.0]: https://github.com/SpeciesFileGroup/taxonworks/compare/v0.11.0...v0.12.0


[0.11.0]: https://github.com/SpeciesFileGroup/taxonworks/compare/v0.10.9...v0.11.0

[0.10.9]: https://github.com/SpeciesFileGroup/taxonworks/compare/v0.10.8...v0.10.9
[0.10.8]: https://github.com/SpeciesFileGroup/taxonworks/compare/v0.10.7...v0.10.8
[0.10.7]: https://github.com/SpeciesFileGroup/taxonworks/compare/v0.10.6...v0.10.7
[0.10.6]: https://github.com/SpeciesFileGroup/taxonworks/compare/v0.10.5...v0.10.6
[0.10.5]: https://github.com/SpeciesFileGroup/taxonworks/compare/v0.10.4...v0.10.5
[0.10.4]: https://github.com/SpeciesFileGroup/taxonworks/compare/v0.10.3...v0.10.4
[0.10.3]: https://github.com/SpeciesFileGroup/taxonworks/compare/v0.10.2...v0.10.3
[0.10.2]: https://github.com/SpeciesFileGroup/taxonworks/compare/v0.10.1...v0.10.2
[0.10.1]: https://github.com/SpeciesFileGroup/taxonworks/compare/v0.10.0...v0.10.1
[0.10.0]: https://github.com/SpeciesFileGroup/taxonworks/compare/v0.9.8...v0.10.0

[0.9.8]: https://github.com/SpeciesFileGroup/taxonworks/compare/v0.9.7...v0.9.8
[0.9.7]: https://github.com/SpeciesFileGroup/taxonworks/compare/v0.9.6...v0.9.7
[0.9.6]: https://github.com/SpeciesFileGroup/taxonworks/compare/v0.9.5...v0.9.6
[0.9.5]: https://github.com/SpeciesFileGroup/taxonworks/compare/v0.9.4...v0.9.5
[0.9.4]: https://github.com/SpeciesFileGroup/taxonworks/compare/v0.9.3...v0.9.4
[0.9.3]: https://github.com/SpeciesFileGroup/taxonworks/compare/v0.9.2...v0.9.3
[0.9.2]: https://github.com/SpeciesFileGroup/taxonworks/compare/v0.9.1...v0.9.2
[0.9.1]: https://github.com/SpeciesFileGroup/taxonworks/compare/v0.9.0...v0.9.1
[0.9.0]: https://github.com/SpeciesFileGroup/taxonworks/compare/v0.8.8...v0.9.0

[0.8.9]: https://github.com/SpeciesFileGroup/taxonworks/compare/v0.8.8...v0.8.9
[0.8.8]: https://github.com/SpeciesFileGroup/taxonworks/compare/v0.8.7...v0.8.8
[0.8.7]: https://github.com/SpeciesFileGroup/taxonworks/compare/v0.8.6...v0.8.7
[0.8.6]: https://github.com/SpeciesFileGroup/taxonworks/compare/v0.8.5...v0.8.6
[0.8.5]: https://github.com/SpeciesFileGroup/taxonworks/compare/v0.8.4...v0.8.5
[0.8.4]: https://github.com/SpeciesFileGroup/taxonworks/compare/v0.8.3...v0.8.4
[0.8.3]: https://github.com/SpeciesFileGroup/taxonworks/compare/v0.8.2...v0.8.3
[0.8.2]: https://github.com/SpeciesFileGroup/taxonworks/compare/v0.8.1...v0.8.2
[0.8.1]: https://github.com/SpeciesFileGroup/taxonworks/compare/v0.8.0...v0.8.1
[0.8.0]: https://github.com/SpeciesFileGroup/taxonworks/compare/v0.7.3...v0.8.0

[0.7.4]: https://github.com/SpeciesFileGroup/taxonworks/compare/v0.7.3...v0.7.4
[0.7.3]: https://github.com/SpeciesFileGroup/taxonworks/compare/v0.7.2...v0.7.3
[0.7.2]: https://github.com/SpeciesFileGroup/taxonworks/compare/v0.7.1...v0.7.2
[0.7.1]: https://github.com/SpeciesFileGroup/taxonworks/compare/v0.7.0...v0.7.1
[0.7.0]: https://github.com/SpeciesFileGroup/taxonworks/compare/v0.6.1...v0.7.0

[0.6.1]: https://github.com/SpeciesFileGroup/taxonworks/compare/v0.6.0...v0.6.1
[0.6.0]: https://github.com/SpeciesFileGroup/taxonworks/compare/v0.5.4...v0.6.0

[0.5.4]: https://github.com/SpeciesFileGroup/taxonworks/compare/v0.5.3...v0.5.4
[0.5.3]: https://github.com/SpeciesFileGroup/taxonworks/compare/v0.5.2...v0.5.3
[0.5.2]: https://github.com/SpeciesFileGroup/taxonworks/compare/v0.5.1...v0.5.2
[0.5.1]: https://github.com/SpeciesFileGroup/taxonworks/compare/v0.5.0...v0.5.1
[0.5.0]: https://github.com/SpeciesFileGroup/taxonworks/compare/v0.4.5...v0.5.0

[0.4.5]: https://github.com/SpeciesFileGroup/taxonworks/compare/v0.4.4...v0.4.5
[0.4.4]: https://github.com/SpeciesFileGroup/taxonworks/compare/v0.4.3...v0.4.4
[0.4.3]: https://github.com/SpeciesFileGroup/taxonworks/compare/v0.4.2...v0.4.3
[0.4.2]: https://github.com/SpeciesFileGroup/taxonworks/compare/v0.4.1...v0.4.2
[0.4.1]: https://github.com/SpeciesFileGroup/taxonworks/compare/v0.4.0...v0.4.1
[0.4.0]: https://github.com/SpeciesFileGroup/taxonworks/compare/v0.3.16...v0.4.0

[0.3.16]: https://github.com/SpeciesFileGroup/taxonworks/compare/v0.3.15...v0.3.16
[0.3.15]: https://github.com/SpeciesFileGroup/taxonworks/compare/v0.3.14...v0.3.15
[0.3.14]: https://github.com/SpeciesFileGroup/taxonworks/compare/v0.3.13...v0.3.14
[0.3.13]: https://github.com/SpeciesFileGroup/taxonworks/compare/v0.3.12...v0.3.13
[0.3.12]: https://github.com/SpeciesFileGroup/taxonworks/compare/v0.3.11...v0.3.12
[0.3.11]: https://github.com/SpeciesFileGroup/taxonworks/compare/v0.3.9...v0.3.11
[0.3.9]: https://github.com/SpeciesFileGroup/taxonworks/compare/v0.3.7...v0.3.9
[0.3.7]: https://github.com/SpeciesFileGroup/taxonworks/compare/v0.3.6...v0.3.7
[0.3.6]: https://github.com/SpeciesFileGroup/taxonworks/compare/v0.3.4...v0.3.6
[0.3.4]: https://github.com/SpeciesFileGroup/taxonworks/compare/v0.3.3...v0.3.4
[0.3.3]: https://github.com/SpeciesFileGroup/taxonworks/compare/v0.3.2...v0.3.3
[0.3.2]: https://github.com/SpeciesFileGroup/taxonworks/compare/v0.3.1...v0.3.2
[0.3.1]: https://github.com/SpeciesFileGroup/taxonworks/compare/v0.3.0...v0.3.1
[0.3.0]: https://github.com/SpeciesFileGroup/taxonworks/compare/v0.2.29...v0.3.0

[0.2.29]: https://github.com/SpeciesFileGroup/taxonworks/compare/v0.2.28...v0.2.29
[0.2.28]: https://github.com/SpeciesFileGroup/taxonworks/compare/v0.2.27...v0.2.28
[0.2.27]: https://github.com/SpeciesFileGroup/taxonworks/compare/v0.2.26...v0.2.27
[0.2.26]: https://github.com/SpeciesFileGroup/taxonworks/compare/v0.2.25...v0.2.26
[0.2.25]: https://github.com/SpeciesFileGroup/taxonworks/compare/v0.2.24...v0.2.25
[0.2.24]: https://github.com/SpeciesFileGroup/taxonworks/compare/v0.2.23...v0.2.24
[0.2.23]: https://github.com/SpeciesFileGroup/taxonworks/compare/v0.2.22...v0.2.23
[0.2.22]: https://github.com/SpeciesFileGroup/taxonworks/compare/v0.2.21...v0.2.22
[0.2.21]: https://github.com/SpeciesFileGroup/taxonworks/compare/v0.2.20...v0.2.21
[0.2.20]: https://github.com/SpeciesFileGroup/taxonworks/compare/v0.2.19...v0.2.20
[0.2.19]: https://github.com/SpeciesFileGroup/taxonworks/compare/v0.2.18...v0.2.19
[0.2.18]: https://github.com/SpeciesFileGroup/taxonworks/compare/v0.2.17...v0.2.18
[0.2.17]: https://github.com/SpeciesFileGroup/taxonworks/compare/v0.2.15...v0.2.17
[0.2.15]: https://github.com/SpeciesFileGroup/taxonworks/compare/v0.2.11...v0.2.15
[0.2.11]: https://github.com/SpeciesFileGroup/taxonworks/compare/v0.2.10...v0.2.11
[0.2.10]: https://github.com/SpeciesFileGroup/taxonworks/compare/v0.2.9...v0.2.10
[0.2.9]: https://github.com/SpeciesFileGroup/taxonworks/compare/v0.2.8...v0.2.9
[0.2.8]: https://github.com/SpeciesFileGroup/taxonworks/compare/v0.2.6...v0.2.8
[0.2.6]: https://github.com/SpeciesFileGroup/taxonworks/compare/v0.2.5...v0.2.6
[0.2.5]: https://github.com/SpeciesFileGroup/taxonworks/compare/v0.2.4...v0.2.5
[0.2.4]: https://github.com/SpeciesFileGroup/taxonworks/compare/v0.2.3...v0.2.4
[0.2.3]: https://github.com/SpeciesFileGroup/taxonworks/compare/v0.2.2...v0.2.3
[0.2.2]: https://github.com/SpeciesFileGroup/taxonworks/compare/v0.2.1...v0.2.2
[0.2.1]: https://github.com/SpeciesFileGroup/taxonworks/compare/v0.2.0...v0.2.1
[0.2.0]: https://github.com/SpeciesFileGroup/taxonworks/compare/v0.0.10...v0.2.0

[0.0.10]: https://github.com/SpeciesFileGroup/taxonworks/compare/v0.0.9...v0.0.10
[0.0.9]: https://github.com/SpeciesFileGroup/taxonworks/compare/v0.0.8...v0.0.9
[0.0.8]: https://github.com/SpeciesFileGroup/taxonworks/compare/v0.0.7...v0.0.8
[0.0.7]: https://github.com/SpeciesFileGroup/taxonworks/compare/v0.0.6...v0.0.7
[0.0.6]: https://github.com/SpeciesFileGroup/taxonworks/compare/v0.0.5...v0.0.6
[0.0.5]: https://github.com/SpeciesFileGroup/taxonworks/compare/v0.0.4...v0.0.5
[0.0.4]: https://github.com/SpeciesFileGroup/taxonworks/compare/v0.0.3...v0.0.4
[0.0.3]: https://github.com/SpeciesFileGroup/taxonworks/compare/v0.0.2...v0.0.3
[0.0.2]: https://github.com/SpeciesFileGroup/taxonworks/compare/v0.0.1...v0.0.2<|MERGE_RESOLUTION|>--- conflicted
+++ resolved
@@ -8,11 +8,7 @@
 ## [unreleased]
 
 ### Added
-<<<<<<< HEAD
-- Filter nomenclature option for including ancestors [#1791] 
-=======
 - Added ancestors facet on filter nomenclature [#1791]
->>>>>>> 5dfae242
 
 ### Fixed
 - Collecting event object radial metadata settings
@@ -27,7 +23,7 @@
 
 [#1791]: https://github.com/SpeciesFileGroup/taxonworks/issues/1791 
 [#1787]: https://github.com/SpeciesFileGroup/taxonworks/issues/1787
-[#1791]: https://github.com/SpeciesFileGroup/taxonworks/issues/1791
+
 
 ## [0.13.0] - 2020-09-22
 
