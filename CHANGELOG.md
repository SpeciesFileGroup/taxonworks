# Changelog

All (hopefully) notable changes to this project will be documented in this file.

The format is based on [Keep a Changelog](https://keepachangelog.com/en/1.0.0/),
This project <em>does not yet</em> adheres to [Semantic Versioning](https://semver.org/spec/v2.0.0.html) as the API is evolving and MINOR patches may be backwards incompatible.

## [unreleased]

### Add

- Generic date field component [#2451]

### Changed

- Reorder date fields in comprehensive, extract and new collecting event tasks [#2450]
- Set Vue 3 reactive vuex state in comprehensive store, removed unnecesary mutations and getters

### Fixed

- Trim buttons in comprehensive task
- Trip code fields are empty after save.

[#2450]: https://github.com/SpeciesFileGroup/taxonworks/pull/2450
[#2451]: https://github.com/SpeciesFileGroup/taxonworks/issues/2451

## [0.19.6] - 2021-08-20

### Added

- New namespace task [#1891]
<<<<<<< HEAD
- Protonym `verbatim_author` can not contain digits (like years) [#2452]
=======
- Taxon determination list lock button in comprehensive task [#2088] [#2443]
- Add elevation accuracy parsing for verbatim labels [#2448]
>>>>>>> 93d9428f

### Changed

- Date fields order in comprehensive task
- Auto advance date fields in comprehensive task
- Changed checkbox label `sortable fields` to `reorder fields` [#2442]
- Modified behaviour of Source autocomplete and pattern for limiting results
- Removed deprecated Travis CI files.

### Fixed

- Source autocomplete exact ID was not prioritized and/or skipped
- Keyboard shortcuts modal reopens when closing help [#2436]
- Title attribute contains html tags on citations in browse OTU
- Increment identifier in CO editor keeps number of leading zeros, changing length of number [#2435]
- Collecting event lock in comprehensive task
- Georeferences are not locked with collecting event [#2449]
- Elevation not being parsed from labels properly [#2447]

<<<<<<< HEAD
### Changed
- Modified behaviour of Source autocomplete and pattern for limiting results
- Removed deprecated Travis CI files.

[#2452]: https://github.com/SpeciesFileGroup/taxonworks/issues/2452
=======
[#2088]: https://github.com/SpeciesFileGroup/taxonworks/issues/2088
>>>>>>> 93d9428f
[#1891]: https://github.com/SpeciesFileGroup/taxonworks/issues/1891
[#2435]: https://github.com/SpeciesFileGroup/taxonworks/issues/2435
[#2436]: https://github.com/SpeciesFileGroup/taxonworks/issues/2436
[#2442]: https://github.com/SpeciesFileGroup/taxonworks/pull/2442
[#2443]: https://github.com/SpeciesFileGroup/taxonworks/issues/2443
[#2447]: https://github.com/SpeciesFileGroup/taxonworks/pull/2447
[#2448]: https://github.com/SpeciesFileGroup/taxonworks/pull/2448
[#2449]: https://github.com/SpeciesFileGroup/taxonworks/issues/2443

## [0.19.5] - 2021-08-18

### Added

- Content smart selector
- Biological association list lock button in comprehensive task
- Dynamic shortcuts for radial annotator and radial object. Shortcut is the first letter of the slice

### Changed

- Replaced panels with modals in Content editor task
- Soft validation panel in new type specimen task
- Replaced create predicate with link to project attributes customization page in custom attributes section [#2426]
- Editing from Browse Collecting Event now redirects to Collecting Event task.

### Fixed

- Create georeference from verbatim does not take uncertainty into account [#2421]
- Cannot edit Georeference uncertainty in New collecting event task [#2420]
- Georeference edit/delete button does not show up immediately on creation [#2422]
- Unable to create a type specimen with an existing collection object
- Catalog number is not updating after selecting another type specimen
- Duplicate verbatim georeference on generate label in New collecting event and comprehensive tasks [#2427]
- Biological association list persist after save and create a new collection object in comprehensive task
- Comprehensive specimen task reset button adds false history entry in browser [#2432]
- Whitespace chars in label preventing georefs to be properly parsed [#2415]
- Rubocop broken settings
- Extra semicolon in collecting event label when verbatim locality is blank

[#2415]: https://github.com/SpeciesFileGroup/taxonworks/issues/2415
[#2420]: https://github.com/SpeciesFileGroup/taxonworks/issues/2420
[#2421]: https://github.com/SpeciesFileGroup/taxonworks/issues/2421
[#2422]: https://github.com/SpeciesFileGroup/taxonworks/issues/2422
[#2426]: https://github.com/SpeciesFileGroup/taxonworks/issues/2426
[#2432]: https://github.com/SpeciesFileGroup/taxonworks/issues/2432

## [0.19.4] - 2021-08-13

### Fixed

- Geographic areas not scoped in Georeferences pane until georeference added [#2408]
- Georeference from previous collecting event shows up on new collecting event [#2411]
- Fix biological associations in comprehensive form
- Removed events for links in radial navigation [#2412]

### Added

- Storage for PDF viewer

[#2408]: https://github.com/SpeciesFileGroup/taxonworks/issues/2408
[#2411]: https://github.com/SpeciesFileGroup/taxonworks/issues/2411
[#2412]: https://github.com/SpeciesFileGroup/taxonworks/issues/2412

## [0.19.3] - 2021-08-10

### Added

- Added soft-validation for loan if no docummentation
- Added validation on 5 date fields in the loan, setting the priority of events.
- Added search on alternative title in the Sorce autocomplete
- Pdf icon in citation by source
- Cancel function for http requests
- Edit mode for contents in Quick forms [#2385]
- Soft validation for collection object, type material, biological association, georeferences and taxon determinations in comprehensive task [#2396]
- Pinned icon for images in radial annotator [#1919]

### Fixed

- Biological association link_tag entities not metamorphosized [#2392]
- Updated sorting for sources in autocomplete. Sources used in the same project are prioritized
- Updated sorting for people in autocomplete. People used in the same project are prioritized
- Autocomplete in Interactive key task
- Copy and clone option in Matrix Row Coder
- Edit biological associations form, broken HTML and fields incorrectly mapped [#2370]
- Hidden pin and lock icons in asserted distribution quick form
- biological_association_link helper
- Confidence button
- Dynamic rows/columns are not destroyable [#2375]
- Asserted distribution edit view [#2371]
- Missing citation and soft validation icons in New asserted distribution task
- Typo preventing labels listings from working
- Refresh summary in data view after use radial annotator
- Collecting event soft validation in comprehensive task [#2091]
- Missing param for BibTex [#2397]
- Citation source not added to project if already in another project
- Incorrect TypeMaterial type type validation for ICN [#2378]

### Changed

- Biological association links now link to subject, association (click middle) and object
- Sort property, `name` to `cached` in Filter nomenclature [#2372]
- Replaced property `verbatim_author` to `cached_author_year` for csv download [#2373]
- Refactor notification code, replaced jQuery for js vanilla
- Keyboard shortcuts code, replaced jQuery with vanilla JS
- Pinboard code, replaced jQuery with vanilla JS
- Annotations code, replaced jQuery with vanilla JS
- Dropzone timeout [#2384]
- Edit link redirect to new collecting event task [#2387]
- Edit link redirect to comprehensive specimen digitization [#2394]
- Add source to project when tagged [#1436]
- Updated Ruby gems and Node packages
- Updated ruby gems

[#1436]: https://github.com/SpeciesFileGroup/taxonworks/issues/1436
[#2392]: https://github.com/SpeciesFileGroup/taxonworks/issues/2392
[#1919]: https://github.com/SpeciesFileGroup/taxonworks/issues/1919
[#2091]: https://github.com/SpeciesFileGroup/taxonworks/issues/2091
[#2370]: https://github.com/SpeciesFileGroup/taxonworks/issues/2370
[#2371]: https://github.com/SpeciesFileGroup/taxonworks/issues/2371
[#2372]: https://github.com/SpeciesFileGroup/taxonworks/issues/2372
[#2373]: https://github.com/SpeciesFileGroup/taxonworks/issues/2373
[#2375]: https://github.com/SpeciesFileGroup/taxonworks/issues/2375
[#2378]: https://github.com/SpeciesFileGroup/taxonworks/pull/2378
[#2384]: https://github.com/SpeciesFileGroup/taxonworks/issues/2384
[#2385]: https://github.com/SpeciesFileGroup/taxonworks/issues/2385
[#2387]: https://github.com/SpeciesFileGroup/taxonworks/issues/2387
[#2391]: https://github.com/SpeciesFileGroup/taxonworks/issues/2391
[#2394]: https://github.com/SpeciesFileGroup/taxonworks/issues/2394
[#2397]: https://github.com/SpeciesFileGroup/taxonworks/issues/2397

## [0.19.2] - 2021-07-27

### Added

- OriginRelationship display in Browse collection object [#2362]
- Accession/Deaccession section in Collection object match task [#2353]
- Similar objects section in MRC
- Soft validation in Edit/new matrix task
- Update download form [#2335]
- Check and question icons

### Changed

- Upgraded from Ruby version 2.7.3 to 2.7.4
- Updated ruby gems
- Object validation component

### Fixed

- Autocomplete in Interactive key task
- Copy and clone option in Matrix Row Coder
- Edit biological associations form [#2370]

[#2370]: https://github.com/SpeciesFileGroup/taxonworks/issues/2370

## [0.19.2] - 2021-07-27

### Added

- OriginRelationship display in Browse collection object [#2362]
- Accession/Deaccession section in Collection object match task [#2353]
- Similar objects section in MRC
- Soft validation in Edit/new matrix task
- Update download form [#2335]
- Check and question icons

### Changed

- Upgraded from Ruby version 2.7.3 to 2.7.4
- Updated ruby gems
- Object validation component

### Fixed

- Help plugin
- Original relationships in Collection object quick form
- CO Quick forms in comprehensive specimen digitization [#2354]
- Biological associations in OTU quick forms
- Update type species in new taxon name task

[#2362]: https://github.com/SpeciesFileGroup/taxonworks/issues/2362
[#2353]: https://github.com/SpeciesFileGroup/taxonworks/issues/2353
[#2354]: https://github.com/SpeciesFileGroup/taxonworks/issues/2354

## [0.19.1] - 2021-07-15

### Added

- Autogenerated description for OTU based on observation_matrix
- Description section in Browse OTU
- `observation_matrix_id` param in Browse OTU task
- Description in Matrix row coder

### Changed

- Update `per` value from 5 to 500 in citations controller [#2336]
- Updated ruby gems
- Upgraded biodiversity gem to 5.3.1 (uses named params)

### Fixed

- Show selected options for biological associations in comprehensive specimen digitization task [#2332]
- Option to hide "Attributes", "Buffered", "Citations" and "Depictions" sections in comprehensive specimen digitization task [#2333]
- Missing fields in comprehensive form
- Fields not showing in "original combination and rank" section in New taxon name [#2346]

[#2332]: https://github.com/SpeciesFileGroup/taxonworks/issues/2332
[#2333]: https://github.com/SpeciesFileGroup/taxonworks/issues/2333
[#2336]: https://github.com/SpeciesFileGroup/taxonworks/issues/2336
[#2346]: https://github.com/SpeciesFileGroup/taxonworks/issues/2346

## [0.19.0] - 2021-07-08

### Added

- Added new ICZN status: Invalid family group name due to synonymy of type genus replaced before 1961
- Edit image matrix and view image matrix in observation matrices dashboard
- WTK component in comprehensive digitization form [#2245]
- Add invalid relationship checkbox on clone button in New taxon name task [#2171]
- Download PDF button for documents in New source task [#2102]
- Padial annotator for sources in New asserted distribution task [#2105]
- Radial annotator for references in Browse Nomenclature/OTU tasks [#2103]
- Depict person in New image task [#2321]
- Move to `person` option for Depictions slice in Radial annotator
- Sort by nomenclature in edit/new observation matrix task [#1748]
- Added authors facet in Filter nomenclature task
- Citations panel for Collection object section with lock option in comprehensive specimen digitization task [#2328]

### Changed

- Updated ruby gems
- Migrate Vue 2.6 to Vue 3.1.4
- `geographic_area_ids` to `geographic_area_id` in collection objects controller
- Manage synonyms display only one level children in New taxon name [#2213]
- Filter status and relationships according nomenclatural code in Filter nomenclature task [#2157]
- User facet data range now allows to search for both criteria (`updated_at`, `created_at`) [#2317]

### Fixed

- Updated author string for botanical names
- Timeline rendering error in Browse OTU
- Fix wildcard by attribute in Filter collection object
- Confidences modal height in radial annotator [#2304]
- Fix empty search in Filter collection objects
- Clean documents list on reset in New source
- Missing hexagon soft validation in comprehensive specimen digitization task
- Match by collection object is and tag creation in Collection object match
- Destroy container when all other objects in container are deleted [#2322]
- Clicking on "Tag" in Filter collection objects does not add tag [#2323]

[#1748]: https://github.com/SpeciesFileGroup/taxonworks/issues/1748
[#2102]: https://github.com/SpeciesFileGroup/taxonworks/issues/2102
[#2103]: https://github.com/SpeciesFileGroup/taxonworks/issues/2103
[#2105]: https://github.com/SpeciesFileGroup/taxonworks/issues/2105
[#2157]: https://github.com/SpeciesFileGroup/taxonworks/issues/2157
[#2171]: https://github.com/SpeciesFileGroup/taxonworks/issues/2171
[#2213]: https://github.com/SpeciesFileGroup/taxonworks/issues/2213
[#2245]: https://github.com/SpeciesFileGroup/taxonworks/issues/2245
[#2304]: https://github.com/SpeciesFileGroup/taxonworks/issues/2304
[#2317]: https://github.com/SpeciesFileGroup/taxonworks/issues/2317
[#2321]: https://github.com/SpeciesFileGroup/taxonworks/issues/2321
[#2322]: https://github.com/SpeciesFileGroup/taxonworks/issues/2322
[#2323]: https://github.com/SpeciesFileGroup/taxonworks/issues/2323

## [0.18.1] - 2021-06-09

### Added

- Params for `/api/v1/images/` [#1906]
- Params referenced in `/collection_objects` to `/collecting_events`
- `/api/v1/taxon_name_classifications/` endpoint [#2276]
- `/api/v1/taxon_name_relationships/` endpoint [#2277]
- TaxonName cached_is_valid boolean, takes into account Relationships and Classifications
- Status to TaxonName autocomplete [#2086]
- otu_filter param to interactive keys task
- Radial annotator in New extract [#2272]

### Fixed

- Fix for author string for unjustified emendation
- Scope has_many related data to project properly [#2265]
- Refresh event for smart selectors [#2255]
- Edit type material in comprehensive form [#2253]
- Reset selected ids on new search in observation matrices dashboard
- Tiff images are not render on image viewer
- Removed reachable `byebug` call
- Protocol not displayed after select it [#2279]
- image aspect ratio in Transcribe depiction trask [#2273]

### Changed

- Unify Task Collecting Event filter look/feel [#2203]
- Params to `/taxon_name_relationships`, see [#2277]
- CoL Data Package scoping updates
- Removed incompatible identifier object type check for Identifier filter concerns
- Unified some CollectingEvent filter param to singular pattern (collector_ids, otu_ids, geographic_area_ids)
- Plural params for identifiers API endpoint merged to array single form. e.g., identifier_object_ids[]=47&identifier_object_ids[]=2232 => identifier_object_id[]=47&identifier_object_id[]=2232. [#2195]
- Updated Ruby gems and node packages
- `that_is_valid` scope now references `cached_is_valid` [#2242]
- `that_is_invalid` scope now references `cached_is_valid` [#2242]
- `calculated_valid` replaces `that_is_valid` [#2242]
- `calculated_invalid` replaces `that_is_invalid` [#2242]
- remove unused TaxonName#cached_higher_classification

[#2265]: https://github.com/SpeciesFileGroup/taxonworks/issues/2265
[#1906]: https://github.com/SpeciesFileGroup/taxonworks/issues/1906
[#2203]: https://github.com/SpeciesFileGroup/taxonworks/issues/2203
[#2276]: https://github.com/SpeciesFileGroup/taxonworks/issues/2276
[#2277]: https://github.com/SpeciesFileGroup/taxonworks/issues/2277
[#2195]: https://github.com/SpeciesFileGroup/taxonworks/pull/2195
[#2242]: https://github.com/SpeciesFileGroup/taxonworks/issues/2242
[#2086]: https://github.com/SpeciesFileGroup/taxonworks/pull/2086
[#2253]: https://github.com/SpeciesFileGroup/taxonworks/issues/2253
[#2255]: https://github.com/SpeciesFileGroup/taxonworks/issues/2255
[#2272]: https://github.com/SpeciesFileGroup/taxonworks/issues/2272
[#2273]: https://github.com/SpeciesFileGroup/taxonworks/issues/2273
[#2279]: https://github.com/SpeciesFileGroup/taxonworks/issues/2279

## [0.18.0] - 2021-05-14

### Added

- Added `destroyed_redirect` to object radial JSON
- "Not specified" facet to Filter nomenclature [#2226]
- New extract task interface [#1934]
- citation experiment `/api/v1/cite/count_valid_species?taxon_name=Pteromalus` [#2230]
- jsconfig.json for Visual Studio Code
- Image matrix viewer in Image matrix
- Image matrix button in observation dashboard task
- Image matrix link in Interactive keys task
- Export scss vars to javascript
- Pagination count in Filter nomenclature
- OTU depictions column on view mode in Image matrix task
- Grid table component
- SVG Icon component
- OTU depictions draggable in image matrix
- Observations depictions in Browse OTU
- `Ctrl/Alt + V` shortcut for New Collecting event in Comprehensive task [#2248]
- Zoom button in comprehensive form

### Changed

- CollectingEvent autocomplete/object_Tag only shows verbatim lat/long
- Removed `allow_destroy` from object radial JSON
- Made returning count from /controlled_vocabulary_terms optional # @jlpereira Potentially UI breaking check for use, and add &count=true to request if required
- Removed quantification fields from Extract
- Warning message on nuke action in Grid digitize task [#2229]
- Upgraded from Ruby version 2.7.2 to 2.7.3
- Upgraded to Node 14 LTS
- Updated Ruby gems and Node packages
- node-sass to dart-sass
- Refactor image matrix edit table
- Webpack configuration to export sass vars
- Images size in image section on Browse otu

### Fixed

- JSON for geographic area parents (no parent raise)
- Hide soft validation section if is empty in New collecting events task
- 404 error when deleting records from data interfaces [#2223]
- Rank order on New combination preview
- Redirect after destroy a combination [#2169]
- Drag and drop depictions in Image Matrix
- Georeference error message in comprehensive task [#2222]
- Number of uses not displayed in Uniquify people task [#2219]
- SVG Image box in comprehensive [#2262]

[#1934]: https://github.com/SpeciesFileGroup/taxonworks/issues/1934
[#2169]: https://github.com/SpeciesFileGroup/taxonworks/issues/2169
[#2219]: https://github.com/SpeciesFileGroup/taxonworks/issues/2219
[#2222]: https://github.com/SpeciesFileGroup/taxonworks/issues/2222
[#2223]: https://github.com/SpeciesFileGroup/taxonworks/pull/2223
[#2226]: https://github.com/SpeciesFileGroup/taxonworks/pull/2226
[#2229]: https://github.com/SpeciesFileGroup/taxonworks/issues/2229
[#2230]: https://github.com/SpeciesFileGroup/taxonworks/issues/2230
[#2248]: https://github.com/SpeciesFileGroup/taxonworks/issues/2248

## [0.17.1] - 2021-04-30

### Added

- Moved endpoints to own model file
- Permit params on client side
- OTU picker on new observation matrix [#2209]

### Fixed

- Frame overlaps in interactive key task [#2202]
- Parse coordinate characters on comprehensive and new collecting event tasks
- Hide row/column panel on new observation matrix
- Soft validation section is always visible [#2211]
- Ambiguous column problem in query for previous/next collecting event navigation.
- Merge people count [#2218]

### Changed

- Replaced 1KB minimum image file size restriction with dimensions check (16 pixels minimum each) [#2201]
- Switch selector on new observation matrix
- Increment pdf filesize to 512MB [#2212]
- Updated gems and npm packages

[#2201]: https://github.com/SpeciesFileGroup/taxonworks/issues/2201
[#2202]: https://github.com/SpeciesFileGroup/taxonworks/issues/2202
[#2209]: https://github.com/SpeciesFileGroup/taxonworks/issues/2209
[#2211]: https://github.com/SpeciesFileGroup/taxonworks/issues/2211
[#2212]: https://github.com/SpeciesFileGroup/taxonworks/issues/2212
[#2218]: https://github.com/SpeciesFileGroup/taxonworks/issues/2218

## [0.17.0] - 2021-04-23

### Added

- Adds SoftValidation component with fix buttons, and wrench (goto fix) links [#207]
- Database index on `Identifiers#cached`
- Tests for base #next/#previous [#2163]
- `create_backup_directory` flag to create backup directory if it does not exist for taxonworks rake tasks requiring `backup_directory`.
- Edit inline options on edit/new loan task [#2184]
- Shortcut legend on new taxon name task
- Help tip and placeholder for definition in Manage controlled vocabulary task [#2196]

### Fixed

- Bad `project_token` to API should not raise
- Descriptor::Qualitative destruction destroys rather than raises when character states unused.
- Previous navigation [#2163]
- Documenting source doesn't add source to project [#2172]
- Added missing params biocuration_class_ids and biological_relationship_ids to collection_objects_controller filter params. [skip-ci]
- incorrect author string for misspelled combination is fixed
- Missing data migration for `ObservationMatrixColumnItem::SingleDescriptor` to `ObservationMatrixColumnItem::Single:Descriptor`
- Show observation matrices count on radial object [#2158]
- Overflow on New observation matrix [#2168]
- Clear geographic area after reset [#2174]
- PK sequence not set up properly on project export
- Local identifiers' cached values not being updated when updating namespace [#2175]
- Uncertainty sign not populating in label [#2109]
- Pressing the reset button doesn't reset the by attribute facet in Filter collection object [#2180]
- Fix routes in edit/new observation matrices task [#2198]

### Changed

- Refactor SoftValidations and params including specs [#1972][#768]
- Removed legacy non TaxonWorks agnostic import rake tasks (moving to their own repos)
- Updated script predicting masculine, feminine and neuter species name forms
- Changed how `GeographicArea#find_by_lat_long` is built (UNION, not OR)
- Changed TaxonName string for superspecies names
- Updated y18n node package to version 4.0.1 [#2160]
- Replaced Canvas for SVG radial menu
- Close radial object after select a matrix on observation matrices slice [#2165]
- Radial menu slices position

[#768]: https://github.com/SpeciesFileGroup/taxonworks/issues/768
[#207]: https://github.com/SpeciesFileGroup/taxonworks/issues/207
[#1972]: https://github.com/SpeciesFileGroup/taxonworks/issues/1972
[#2109]: https://github.com/SpeciesFileGroup/taxonworks/issues/2109
[#2163]: https://github.com/SpeciesFileGroup/taxonworks/issues/2163
[#2160]: https://github.com/SpeciesFileGroup/taxonworks/issues/2160
[#2168]: https://github.com/SpeciesFileGroup/taxonworks/issues/2168
[#2172]: https://github.com/SpeciesFileGroup/taxonworks/issues/2172
[#2175]: https://github.com/SpeciesFileGroup/taxonworks/issues/2175
[#2174]: https://github.com/SpeciesFileGroup/taxonworks/issues/2174
[#2184]: https://github.com/SpeciesFileGroup/taxonworks/issues/2184
[#2196]: https://github.com/SpeciesFileGroup/taxonworks/issues/2196
[#2198]: https://github.com/SpeciesFileGroup/taxonworks/issues/2198

## [0.16.6] - 2021-03-26

### Added

- Community stats for `/api/v1/stats` [#2061]
- Add by-project param for `/api/v1/stats` [#2056]

### Fixed

- `browse_otu_link` handles nil [#2155]

[#2056]: https://github.com/SpeciesFileGroup/taxonworks/issues/2056
[#2061]: https://github.com/SpeciesFileGroup/taxonworks/issues/2061
[#2155]: https://github.com/SpeciesFileGroup/taxonworks/issues/2155
[#2158]: https://github.com/SpeciesFileGroup/taxonworks/issues/2158
[#2165]: https://github.com/SpeciesFileGroup/taxonworks/issues/2165

## [0.16.5] - 2021-03-25

### Added

- softvalidation fix for transfer of type species into coordinate subgenus
- Link from Browse colleciton object to Browse OTU for current OTU det [#2154]
- Collection object filter params for preparation and buffered fields [#2118]
- Added soft_validations and fixes for coordinate name citations and roles.
- `/collection_objects/123/navigation.json` route/view
- Determination, OTU and repository smart selectors on New image task [#2101]
- Georeferences coordinates in label generate on New collecting event [#2107]
- Lock buttons on New image [#2101]
- Open PDF slider in all tabs [#2106]
- TaxonName autocomplete by internal id
- bind `alt/ctrl + f` to focus the search autocomplete [#2132]
- Annotations on Browse nomenclature
- Collectors facet on Filter collection objects task
- Preview use panel on Manage controlled vocabulary [#2135]

### Changed

- Renamed -`otus_redirect` to `browse_otu_link`
- Updated Protonym.list_of_coordinate_names query. It helps for soft validation.
- Nexus output file was modified to present full name of the of the taxon. TNT export was not changed.
- Lock background color [#2112]
- sortArray function now return a natural sort
- Open confirmation modal and focus new button on New taxon name
- Next and previous links for id and identifier on comprehensive task [#2134]
- Determiner facet on Filter collection objects task
- Updated gems (`bundle update` without altering `Gemfile`)

### Fixed

- updated softvalidation for non binomial names
- updated label for species-group rank TaxonName
- Compute print column divisions with barcode style labels [#1993]
- Object tag for TaxonNameRelationship inverted [#2100]
- Collection object filter, collecting event related params were not being passed [#1807]
- Collection object filter with/out facets, in part [#1455]
- CoLDP missing values for names without original combinations [#2146]
- Multiple parent OTUs via parent_otu_id raised in CoLDp export [#2011]
- Not being able to get pinboard items on some circumstances
- `Request-URI Too Large` loading georeferences on Browse OTU
- Tab order near parent when name is pinned [#2130]
- Spinner in distribution section on Browse OTU
- Destroying a container goes to 404 page [#2133]
- Missing Determiner param [#2119]
- Refresh status and relationship list on rank change [#2010]
- Remove map shapes after reset form on Filter collection objects
- Disabled `Create georeference from verbatim` button when latitude and longitude are not available [#2152]
- Fix create determinations and biocurations before turn off the spinner [#1991]

[#1993]: https://github.com/SpeciesFileGroup/taxonworks/issues/1993
[#1991]: https://github.com/SpeciesFileGroup/taxonworks/issues/1991
[#2100]: https://github.com/SpeciesFileGroup/taxonworks/issues/2100
[#2154]: https://github.com/SpeciesFileGroup/taxonworks/issues/2154
[#1455]: https://github.com/SpeciesFileGroup/taxonworks/issues/1455
[#1807]: https://github.com/SpeciesFileGroup/taxonworks/issues/1807
[#2114]: https://github.com/SpeciesFileGroup/taxonworks/issues/2114
[#2146]: https://github.com/SpeciesFileGroup/taxonworks/issues/2146
[#2010]: https://github.com/SpeciesFileGroup/taxonworks/issues/2010
[#2011]: https://github.com/SpeciesFileGroup/taxonworks/issues/2011
[#2101]: https://github.com/SpeciesFileGroup/taxonworks/issues/2101
[#2106]: https://github.com/SpeciesFileGroup/taxonworks/issues/2101
[#2107]: https://github.com/SpeciesFileGroup/taxonworks/issues/2107
[#2112]: https://github.com/SpeciesFileGroup/taxonworks/issues/2112
[#2118]: https://github.com/SpeciesFileGroup/taxonworks/issues/2118
[#2119]: https://github.com/SpeciesFileGroup/taxonworks/issues/2119
[#2130]: https://github.com/SpeciesFileGroup/taxonworks/issues/2130
[#2131]: https://github.com/SpeciesFileGroup/taxonworks/issues/2131
[#2132]: https://github.com/SpeciesFileGroup/taxonworks/issues/2132
[#2133]: https://github.com/SpeciesFileGroup/taxonworks/issues/2133
[#2152]: https://github.com/SpeciesFileGroup/taxonworks/issues/2133
[#2135]: https://github.com/SpeciesFileGroup/taxonworks/issues/2135

## [0.16.4] - 2021-03-09

### Added

- Multiple presnece/absence params for collection objects filter [#2080]
- Buffered field facets for collection object [#1456], [#1835]
- Filter collection objects by determiner (Person) [#1835]
- Tag smart selector on create collection object in New collecting event task [#2066]
- Year field on person source in new source task
- Create new biocuration and in relationship links in filter collection object
- Determiner in filter collection object
- HEIC image format support
- PDF drop box on new source task [#2094]
- Confirmation modal to clone source [#2099]
- Smart selector on attributions in Radial annotator [#2081]

### Fixed

- Soft validation scope for AssertedDistributions not scoped to taxon [#1971]
- Uniquifying 2 people attached to the same source raises [#2078]
- Render Source::Human cached with year, udpate `citation_tag` [#2067]
- Qualitative states in matrix row coder order correctly [#2076]
- Better source cached filter wildcards [#1557]
- Observation matrices hub link [#2071]
- Refresh button component [#2085]
- Update comprehensive url [#2096]
- `/units.json` called 2x [#2089]
- Edit `error radius` of a georeference in new collecting event task [#2087]
- Previous and next navigate navigation links [#2039]

### Changed

- Now using ImageMagick 7 instead of 6
- Production and development docker images are now based off a single base image
- Development docker environment uses rvm instead of rbenv (matching version manager that has been used for production)
- Updated npm packages

[#1971]: https://github.com/SpeciesFileGroup/taxonworks/issues/1971
[#2039]: https://github.com/SpeciesFileGroup/taxonworks/issues/2039
[#2078]: https://github.com/SpeciesFileGroup/taxonworks/issues/2078
[#2067]: https://github.com/SpeciesFileGroup/taxonworks/issues/2067
[#2076]: https://github.com/SpeciesFileGroup/taxonworks/issues/2076
[#1557]: https://github.com/SpeciesFileGroup/taxonworks/issues/1557
[#1835]: https://github.com/SpeciesFileGroup/taxonworks/issues/1835
[#1456]: https://github.com/SpeciesFileGroup/taxonworks/issues/1456
[#2080]: https://github.com/SpeciesFileGroup/taxonworks/issues/2080
[#2066]: https://github.com/SpeciesFileGroup/taxonworks/issues/2066
[#2071]: https://github.com/SpeciesFileGroup/taxonworks/issues/2071
[#2081]: https://github.com/SpeciesFileGroup/taxonworks/issues/2081
[#2085]: https://github.com/SpeciesFileGroup/taxonworks/issues/2085
[#2087]: https://github.com/SpeciesFileGroup/taxonworks/issues/2087
[#2089]: https://github.com/SpeciesFileGroup/taxonworks/issues/2089
[#2094]: https://github.com/SpeciesFileGroup/taxonworks/issues/2094
[#2096]: https://github.com/SpeciesFileGroup/taxonworks/issues/2096
[#2099]: https://github.com/SpeciesFileGroup/taxonworks/issues/2099

## [0.16.3] - 2021-02-26

### Added

- Additional date recognition format in date RegEx
- Pagination on Browse Annotations [#1438]
- New combination for subgenus [#748]
- Warn about unsaved changes on Accession metadata [#1858]

### Fixed

- `eventDate`/`eventTime` output format not being ISO8601-compliant [#1939]
- Some value label in Filter sources
- Dropzone error message
- Redirect to Image Matrix on OTU Radial [#2033]
- Race condition problem when generating dwc_occurrences indexing

### Changed

- Pagination in Filter sources
- Replaced geckodriver-helper with webdrivers gem
- Improvement sort table on collection object, source and nomenclature filters

[#748]: https://github.com/SpeciesFileGroup/taxonworks/issues/748
[#1438]: https://github.com/SpeciesFileGroup/taxonworks/issues/1438
[#1858]: https://github.com/SpeciesFileGroup/taxonworks/issues/1858
[#1939]: https://github.com/SpeciesFileGroup/taxonworks/issues/1939
[#2033]: https://github.com/SpeciesFileGroup/taxonworks/issues/2033

## [0.16.2] - 2021-02-18

### Added

- Additional date recognition format in date RegEx
- Fields with/out some value facet for Source filter [#2023]
- Keyword params to TaxonName API
- Adds database index to Sour title, year, author
- Keyword and/or logic in Tag facets (throughout) [#2026], [#2032]
- `/ap1/v1/stats` endpoint [#1871]
- `papertrail.json?object_global_id=`
- Quick label on collection object quick form [#2003]
- Lock biological relationship in radial object [#2036]
- Confirmation popup to delete a type material in comprehensive
- Tag facet to filter nomenclature [#2047]

### Changed

- Checkmark on verbatim should visible only
- Updated gems (`bundle update` without altering `Gemfile`)
- Updated node packages (`npm update` without altering `packages.json`)
- Changed `verbatim author` for `cached_author_year` in filter nomenclature
- Keywords styled after choice in Tag facet
- Keywords removed from all list after choice in Tag facet

### Fix

- Model LoanItem - Tagged batch adds tag, not object [#2051]
- Prevent non-loanable things being loaned [#2043]
- `ancestors` param properly permitted TaxonName api/filter
- TaxonName#name allowed spaces [#2009]
- Fix help tip of pinboard navigator shortcut
- Generate label button [#2002]
- Save collectors in new collecting event task [#2016]
- Fix image viewer on filter image task
- Image caption modal size [#2030]
- Set created loan object [#2042]
- Refactor edit load items [#2044]

[#2032]: https://github.com/SpeciesFileGroup/taxonworks/issues/2032
[#2051]: https://github.com/SpeciesFileGroup/taxonworks/issues/2051
[#2043]: https://github.com/SpeciesFileGroup/taxonworks/issues/2043
[#2026]: https://github.com/SpeciesFileGroup/taxonworks/issues/2026
[#2023]: https://github.com/SpeciesFileGroup/taxonworks/issues/2023
[#2009]: https://github.com/SpeciesFileGroup/taxonworks/issues/2009
[#1871]: https://github.com/SpeciesFileGroup/taxonworks/issues/1871
[#2002]: https://github.com/SpeciesFileGroup/taxonworks/issues/2002
[#2003]: https://github.com/SpeciesFileGroup/taxonworks/issues/2003
[#2012]: https://github.com/SpeciesFileGroup/taxonworks/issues/2012
[#2016]: https://github.com/SpeciesFileGroup/taxonworks/issues/2016
[#2030]: https://github.com/SpeciesFileGroup/taxonworks/issues/2030
[#2042]: https://github.com/SpeciesFileGroup/taxonworks/issues/2042
[#2044]: https://github.com/SpeciesFileGroup/taxonworks/issues/2044
[#2045]: https://github.com/SpeciesFileGroup/taxonworks/issues/2045
[#2047]: https://github.com/SpeciesFileGroup/taxonworks/issues/2047

## [0.16.1] - 2021-01-26

### Fixed

- Missing `depiction_object_type` on New image task [#1995]
- Sort case-insensitive [#1985]

[#1985]: https://github.com/SpeciesFileGroup/taxonworks/issues/1985
[#1995]: https://github.com/SpeciesFileGroup/taxonworks/issues/1995

## [0.16.0] - 2021-01-25

### Added

- New collecting event task [#1530]
- "Quick" collection objects options from new collecting event task
- New WKT georeference inputs
- Auto-georeference and date Collecting Events by depicting images with pertinent EXIF data
- Route linting specs
- Generate label (alpha), pastes values into print label input
- Collecting event navigation options (next/previous with/out <many things>
- Nested_attributes for Labels
- Collection object/and collecting event navigation options/bridges
- `/collecting_events/preview?<filter_params>` a preview look for brief tables
- Subclasses for labels:`Label::QrCode`, `Label::Code128`
- Include `rqrcode`, `barby` for barcode rendering
- Add `label` attribute to Label JSON response that renders QR code
- Add accommodation for printing pages of barcode-based labels
- Add `Georeference::Wkt` an anonymous WKT based georeference assertion
- Add option to disable name-casing when Person is created from `/people/new` [#1967]
- Full CASTOR (taxon names batch load) example template, CASTOR preview notices
- New ICZN class added: NoDiagnosisAfter1930AndRejectedBefore2000 for family-group names
- Add image attributions, original citation and editor options in image viewer [#1978]
- Browse current OTU button in Browse OTU

### Changed

- Moved buttons in collecting event on comprehensive task [#1986]
- Improved collecting event status in smart selector on comprehensive digitization
- Some tasks route names were "malformed" and renamed
- ENV variable`TAXONWORKS_TEST_LINTING=true` must now be `true`, not anything, to trigger linting specs
- Setting `Identifier#cached` uses a build getter to enable Label building
- Georeference validation requires CollectingEvent (enabled by proper use of `:inverse_of`)
- Tweak to how `pinned?` is calculated trying to eliminate database calls
- Minor cleanup of batch preview layouts
- Changed softvalidation message for names being on Official ICZN lists
- Fetch codecov, seedback and closure_tree gems from RubyGems.
- Updated gems (`bundle update` without altering `Gemfile`).
- Remove `no_leaves`= true from taxon name on filter images task [#1953]
- Turn off autocomplete feature on vue autocomplete [#1956]
- Limited CoLDP exports runtime to 1 hour and 2 attemps.
- Turn off autocomplete on new taxon name task
- Replaced display name attribute for object_label in parent autocomplete on New taxon name task
- Filter task by name only [#1962]
- Search geographic area by verbatim coordinates on new collecting event
- Show coordinates from verbatim georeference
- Parsed verbatim label to fields
- Parsed EXIF coordinates to verbatim fields
- Changed autocomplete label [#1988]
- Using newer biodiversity gem from official source
- Updated gems (`bundle update` without altering `Gemfile`)

### Fixed

- CoLDP [sic], errant chresonym, and basionym ids for misspellings
- Loan items reference proper housekeeping in table
- Line links of batch-preview results
- broken API download link for exported references [#1908]
- removed BASIS task stub [#1716]
- `/api/v1/notes` project scoping [#1958]
- `is_community?` reporting `false` for some models without `project_id`
- New source after cloning not display changes on authors / editors lists
- Edit taxon name firing multiple updates when updating gender [#1970]
- Correct image size on image viewer
- Save pages before clone person on new taxon name [#1977]
- Correct count display of attributions [#1979]
- Uncheck collecting event option [#1980]
- Trip Code/Identifier not visible in header of Edit collecting event [#1990]

[#1530]: https://github.com/SpeciesFileGroup/taxonworks/issues/1530
[#1716]: https://github.com/SpeciesFileGroup/taxonworks/issues/1716
[#1908]: https://github.com/SpeciesFileGroup/taxonworks/issues/1908
[#1949]: https://github.com/SpeciesFileGroup/taxonworks/issues/1949
[#1953]: https://github.com/SpeciesFileGroup/taxonworks/issues/1953
[#1956]: https://github.com/SpeciesFileGroup/taxonworks/issues/1956
[#1958]: https://github.com/SpeciesFileGroup/taxonworks/issues/1958
[#1963]: https://github.com/SpeciesFileGroup/taxonworks/issues/1963
[#1967]: https://github.com/SpeciesFileGroup/taxonworks/issues/1967
[#1970]: https://github.com/SpeciesFileGroup/taxonworks/issues/1970
[#1977]: https://github.com/SpeciesFileGroup/taxonworks/issues/1977
[#1978]: https://github.com/SpeciesFileGroup/taxonworks/issues/1978
[#1979]: https://github.com/SpeciesFileGroup/taxonworks/issues/1979
[#1980]: https://github.com/SpeciesFileGroup/taxonworks/issues/1980
[#1986]: https://github.com/SpeciesFileGroup/taxonworks/issues/1986
[#1988]: https://github.com/SpeciesFileGroup/taxonworks/issues/1988
[#1990]: https://github.com/SpeciesFileGroup/taxonworks/issues/1990

## [0.15.1] - 2020-12-14

### Added

- `Person` can not be active for > 119 years
- Show buffered values in `Task - Browse collection objects` [#1931]
- Default pin button on Uniquify people task
- Checkbox to Select/unselect all match people on Uniquify people task [#1921]
- Pixels to centimeter on new image task

### Changed

- Clean timeline display in `Task - Browse collection objects`
- `db:seed` displays password for created users and adds admin to Default project [#1913]
- Start date needs to be set before set end date on Housekeeping facet
- Bump node package `ini` from 1.3.5 to 1.3.7

### Fixed

- CVT smart selectors/pinboard scope broken [#1940][#1941]
- Image filter `ancestor_id` was to be `taxon_name_id` or `taxon_name_id[]` [#1916]
- Bad Image select_option sort [#1930]
- Housekeeping filter params now less restrictive [#1920] PENDING UI TEST
- ShallowPolymorphic called in `.json` form [#1928]
- Documentation of param names, examples, for the "CASTOR" taxon name batch load [#1926]
- `tw:db:load` task not handling settings reliably. [#1914]
- Set `pulse` attribute true on radial annotator for object with annotations on data views and Browse nomenclature task
- Invalid attribute `:note` in Note API result view.
- Malformed PDF exception handling in Document model.
- Clipboard copy shortcut
- Source hub link on Citations by source task
- Clean content editor after change a topic

[#1941]: https://github.com/SpeciesFileGroup/taxonworks/issues/1941
[#1940]: https://github.com/SpeciesFileGroup/taxonworks/issues/1940
[#1916]: https://github.com/SpeciesFileGroup/taxonworks/issues/1916
[#1931]: https://github.com/SpeciesFileGroup/taxonworks/issues/1931
[#1930]: https://github.com/SpeciesFileGroup/taxonworks/issues/1930
[#1920]: https://github.com/SpeciesFileGroup/taxonworks/issues/1920
[#1928]: https://github.com/SpeciesFileGroup/taxonworks/issues/1928
[#1926]: https://github.com/SpeciesFileGroup/taxonworks/issues/1926
[#1913]: https://github.com/SpeciesFileGroup/taxonworks/issues/1913
[#1914]: https://github.com/SpeciesFileGroup/taxonworks/issues/1914
[#1921]: https://github.com/SpeciesFileGroup/taxonworks/issues/1921

## [0.15.0] - 2020-11-30

### Added

- Export project database task [#1868]
- Additional collecting methods recognized from the collecting event label
- Added content filter, API endpoints [#1905]
- New greatly simplified controller concern `ShallowPolymorphic` for handling link b/w shallow routes and filters
- Note filter improvements, specs, new params, API exposure [#XXX]
- `person#sources` `has_many` (very slight potential for issues)
- Multiple new people filter params, see `lib/queries/person/filter.rb` [#1859]
- People can be Tagged
- Added image filter [#1454]
- Added image smart selector [#1832]
- Added `pixels_to_centimeter` to images [#1785]
- PENDING TEST - API - `sort` (with `classification`, `alphabetical` options) to `/taxon_names` [#1865]
- Taxon determination, citations and collecting event information in specimen record on browse OTU
- Serial facet on filter sources
- Pulse animation for radial annotator [#1822]
- OTU column in asserted distribution on Browse OTU [#1846]
- Radial annotator on Uniquify people task
- History title on Browse nomenclature
- otu_ids param on Image matrix task
- Open image matrix button on Interactive keys task
- Citations on image response
- View mode on image matrix
- Lock view option for smart selector
- Sortable option to lock column/rows on edit/new observation matrix task [#1895]
- Media Descriptor support on Matrix Row Coder [#1896]
- Free Text Descriptor support on Matrix Row Coder [#1896]
- Search source on New source task [#1899]
- Link to Browse OTU on New asserted distribution task [#1893]
- Link to Browse OTU on comprehensive specimen digitization [#1889]

### Fixed

- Potential issue (may be others) with CoLDP raising in the midst of large exports
- People filter role + name [#1662]
- Fix family synonym validation [#1892]
- Fix matrix view row order [#1881]
- CVT view helper bug with predicates
- Fixed database seeding bugs.
- Fixed display problem of OTUs without taxon name on Browse OTU
- Edit asserted distribution on quick forms
- Reference overflow on Browse nomenclature
- Date requested filled automatically [#1872]
- Remove collecting event on comprehensive specimen digitization [#1878]
- Loan smart selector DB query.
- Label overlap on menu on observation matrices view [#1894]
- Remove repository on comprehensive specimen digitization [#1897]

### Changed

- change the order of TaxonName softvalidation to bring the duplicate message on the top
- tweaked CoLDP `reified` id concept and use
- removed `most_recent_upates` from Content params
- removed `/contents/filter.json` endpoint, use `/contents.json`
- Deprecating `Concerns::Polymorphic` for `ShallowPolymorphic`, in progress, see Notes controller
- Note filter params `query_string` => `text`, `note_object_types[]` => `note_object_type[]`, `note_object_ids[]` => `note_object_id[]`, added corresponding non-array versions
- Moved `levenshtein_distance` to Query for general use
- Remove `people/123/similar` endpoint (used `/index`)
- Person filter `person_wildcards` is `person_wildcard`
- Person filter behaviour vs. `levenshtein_cuttof`
- cached_valid_taxon_name_id updated for combination after valid status is assigned.
- updated soft validation for 'Uncertain placement'
- [sic] changed to (sic) for misspelled bacterial names
- Additional date and geographical coordinate formats added to the Verbatim label RegEx parsers
- Observation matrix could be resolved without observation_matrix_id, only with otu_filter
- Running `rake db:seed` without `user_id`/`project_id` is now possible.
- Disabled hamburger menu when no functionality behind it on Browse OTU [#1737]
- No longer needed set user on User facet in filters
- Autocomplete label for original combination on New taxon name task
- Changed "n/a" to combination label on Browse nomenclature
- Create original citation in image matrix task
- Autocomplete list style
- Edit button color on type material species task [#1898]
- GitHub Actions used as main CI/CD provider
- Updated vulnerable node packages [#1912]

[#1905]: https://github.com/SpeciesFileGroup/taxonworks/issues/1905
[#1662]: https://github.com/SpeciesFileGroup/taxonworks/issues/1662
[#1859]: https://github.com/SpeciesFileGroup/taxonworks/issues/1859
[#1881]: https://github.com/SpeciesFileGroup/taxonworks/issues/1881
[#1454]: https://github.com/SpeciesFileGroup/taxonworks/issues/1454
[#1832]: https://github.com/SpeciesFileGroup/taxonworks/issues/1832
[#1785]: https://github.com/SpeciesFileGroup/taxonworks/issues/1785
[#1737]: https://github.com/SpeciesFileGroup/taxonworks/issues/1737
[#1865]: https://github.com/SpeciesFileGroup/taxonworks/issues/1865
[#1822]: https://github.com/SpeciesFileGroup/taxonworks/issues/1822
[#1846]: https://github.com/SpeciesFileGroup/taxonworks/issues/1846
[#1868]: https://github.com/SpeciesFileGroup/taxonworks/issues/1868
[#1872]: https://github.com/SpeciesFileGroup/taxonworks/issues/1872
[#1889]: https://github.com/SpeciesFileGroup/taxonworks/issues/1889
[#1893]: https://github.com/SpeciesFileGroup/taxonworks/issues/1893
[#1894]: https://github.com/SpeciesFileGroup/taxonworks/issues/1894
[#1895]: https://github.com/SpeciesFileGroup/taxonworks/issues/1895
[#1896]: https://github.com/SpeciesFileGroup/taxonworks/issues/1896
[#1897]: https://github.com/SpeciesFileGroup/taxonworks/issues/1897
[#1898]: https://github.com/SpeciesFileGroup/taxonworks/issues/1898
[#1899]: https://github.com/SpeciesFileGroup/taxonworks/issues/1899
[#1912]: https://github.com/SpeciesFileGroup/taxonworks/pull/1912

## [0.14.1] - 2020-10-22

### Added

- API - `type` to /roles/:id
- API - `year` to /taxon_names
- API - `include_roles` param to /people
- API - `taxon_name_author_ids[]=`, `taxon_name_author_ids_or` params to /taxon_names
- API - `collector_ids[]=`, `collector_ids_or` params to /collecting_events
- Shape on asserted distribution list [#1828]
- Row filter on Interactive keys task
- Interactive keys and image matrix buttons on observation matrix dashboard

### Fixed

- Wrong param attribute in topic smart selector on radial annotator [#1829]
- Show repository on Browse OTU
- Enable search after fill collecting event fields [#1833]
- Missing geo_json param on geographic_area request [#1840]

### Changed

- Exclude Roles from response from /api/v1/people by default
- Increased `max_per_page` to 10000
- Random words clashes mitigation: Project factory names made longer and `Faker` unique generator is reset only between specs instead of before each test.
- Removed pages field on topic section
- Improved verbatim date parsing
- Georeference scope over geographic area scope [#1841]

[#1454]: https://github.com/SpeciesFileGroup/taxonworks/issues/1454
[#1832]: https://github.com/SpeciesFileGroup/taxonworks/issues/1832
[#1785]: https://github.com/SpeciesFileGroup/taxonworks/issues/1785
[#1828]: https://github.com/SpeciesFileGroup/taxonworks/issues/1828
[#1829]: https://github.com/SpeciesFileGroup/taxonworks/issues/1829
[#1833]: https://github.com/SpeciesFileGroup/taxonworks/issues/1833
[#1840]: https://github.com/SpeciesFileGroup/taxonworks/issues/1840
[#1841]: https://github.com/SpeciesFileGroup/taxonworks/issues/1841
[#1878]: https://github.com/SpeciesFileGroup/taxonworks/issues/1878

## [0.14.0] - 2020-10-16

### Added

- Added additional date recognition format for RegEx
- Added OTU filter in the interactive key API
- Collecting Event API endpoints
- Collection Object API endpoints
- Biological Assertion API endpoints
- Asserted Distribution API endpoints
- New Otu API params
- People filter API endpoints [#1509]
- Identifier filter API endpoints [#1510]
- Source filter API endpoints [#1511]
- New Interactive Key task [#1810]
- New model for matrix based interactive keys which produce JSON for the Interactive Key task [#1810]
- `weight` field to descriptor
- Ancestors facet on filter nomenclature [#1791]
- TW_DISABLE_DB_BACKUP_AT_DEPLOY_TIME env var to disable built-in backup functionality at deploy/database-update time.
- Display coordinate type specimens [#1811]
- Changed background color header for invalid names on Browse OTU
- Taxonworks version in header bar when not running in sandbox mode

### Fixed

- Fixed radial navigator broken for some data [#1824]
- Fixed IsData position [#1805]
- Collecting event object radial metadata settings
- Webpack resolved_paths deprecation warning
- Missing /otus/:otu_id/taxon_determinations route
- tw:db:restore task not picking up database host settings
- Create citation on new combination without pages
- Param descriptor id on new descriptor task [#1798]
- Filter by user on filter nomenclature [#1780]
- Optimized selector queries for Loan model

### Changed

- Fix original author string for Plant names
- Additional date format added for date recognition RegEx
- Removed some attributes from api/v1 endpoints to simplify responses
- type_materials/:id.json includes `original_combination` string
- CoLDP references are full cached values, not partially passed
- Combination nomenclatural code inference drawn from members, not parent
- Some nomenclature rank related simbols moved to constants
- Load Images for coordinate OTUs [#1787]
- Extended New Image task upload timeout from 30 seconds to 10 minutes
- Updated rgeo-proj4 gem

[#1824]: https://github.com/SpeciesFileGroup/taxonworks/issues/1824
[#1805]: https://github.com/SpeciesFileGroup/taxonworks/issues/1805
[#1509]: https://github.com/SpeciesFileGroup/taxonworks/issues/1509
[#1510]: https://github.com/SpeciesFileGroup/taxonworks/issues/1510
[#1511]: https://github.com/SpeciesFileGroup/taxonworks/issues/1511
[#1780]: https://github.com/SpeciesFileGroup/taxonworks/issues/1780
[#1791]: https://github.com/SpeciesFileGroup/taxonworks/issues/1791
[#1787]: https://github.com/SpeciesFileGroup/taxonworks/issues/1787
[#1798]: https://github.com/SpeciesFileGroup/taxonworks/issues/1798
[#1810]: https://github.com/SpeciesFileGroup/taxonworks/pull/1810
[#1811]: https://github.com/SpeciesFileGroup/taxonworks/issues/1811

## [0.13.0] - 2020-09-22

### Changed

- Removed forced dependency on google-protobuf gem
- Updated gems
- Browse OTU page unifies coordinate OTUs for Asserted Distribution and Biological Associations [#1570]
- Handling for new unicode minutes, seconds symbols [#1526]
- Descriptor object radial paths
- Many specs related to dynamic observation matrix items
- Improvements to Descriptor autocomplete labels [#1727]
- Added `rake tw:maintenance:otus:missplaced_references` [#1439]
- Pdf viewer button on Documentation and Source views [#1693]
- Spinner for when converting verbatim to bibtex [#1710]
- Set OTU in determination when otu_id param is present on comprehensive task
- "Create georeference from verbatim" button in Parsed column on comprehensive task
- Sortable order for Type material, Biological association and Determinations on comprehensive task
- User facet on Filter nomenclature task [#1720]
- Pagination on Filter noemnclature task [#1724]
- Biological associations filter on Browse OTU

### Changed

- AssertedDistribution filter `otu_id` and `geographic_area_id` can now also take array form, e.g. `otu_id[]=`
- Preload all CSL styles via fixed constant, increasing boot speed [#1749]
- Return value format for Utilities::Geo.distance_in_meters changed from \[Float\] to \[String\]
- Data migration updating all `type` column values for matrix row/column items
- Tweaked JSON attribute response for matrix rows and columns very slightly
- Updated observation item types to properly nest them, inc. all downstream changes (Factories, etc.)
- Unfied matrix hooks in various places
- Updated some matrix related routes to point to tasks
- Updated respec `matrix` tag to `observation_matrix`
- Methods that write to cached should not fire callbacks, potential for [#1701]
- Using custom geckodriver-helper for Firefox 80 support
- Override browser shortcuts on task hotkeys [#1738]
- Biological associations section on Browse OTU
- TW now supports Postgres 12 [#1305]
- Replaced biodiversity with custom gem repo using IPC with gnparser processes
- Updated gems
- Character "΄" also accepted as minute specifier in coordinates parsing.

## Fixed

- Fixed LOW_PROBABILITY constant message
- Matrix rows/items prevent OTU (and collection object) from being destroyed [#1159]
- Scope of dynamic taxon name row item [#1747]
- Processing of values (in distance_in_meters) to limit significant digits of results of unit conversions. Decimal degrees not affected at this time. [#1512]
- Character state order not correct in Nexus format [#1574]
- Not able to destroy matrix rows or matrices [#1520], [#1123]
- Dynamic observeratoin matrix items not properly scoped/behaving [#1125]
- Destroy pdf pages before create new ones [#1680]
- Serial multiple updates did not update bibtex author field [#1709]
- Fix (likely) for pinboard items failing to remove [#1690]
- Better response for failed collecting event cloning [#1705]
- Cleaned up deprecated biological associations graph autcomplete [#1707]
- Colliding `namespace` method for identifiers breaks identifiers list [#1702]
- Graceful failed serial destroy response [#1703]
- Restored Show -> edit link [#1699]
- Enable search button after pick a collecting event date on Filter collection objects task [#1728]
- Misppeling collecting_event_ids parameter [#1729]
- Non-original combination authorship lacking parentheses [#1686]

[#1570]: https://github.com/SpeciesFileGroup/taxonworks/issues/1570
[#1749]: https://github.com/SpeciesFileGroup/taxonworks/issues/1749
[#1159]: https://github.com/SpeciesFileGroup/taxonworks/issues/1159
[#1747]: https://github.com/SpeciesFileGroup/taxonworks/issues/1747
[#1512]: https://github.com/SpeciesFileGroup/taxonworks/issues/1512
[#1526]: https://github.com/SpeciesFileGroup/taxonworks/issues/1526
[#1727]: https://github.com/SpeciesFileGroup/taxonworks/issues/1727
[#1574]: https://github.com/SpeciesFileGroup/taxonworks/issues/1574
[#1520]: https://github.com/SpeciesFileGroup/taxonworks/issues/1520
[#1123]: https://github.com/SpeciesFileGroup/taxonworks/issues/1123
[#1125]: https://github.com/SpeciesFileGroup/taxonworks/issues/1125
[#1439]: https://github.com/SpeciesFileGroup/taxonworks/issues/1439
[#1709]: https://github.com/SpeciesFileGroup/taxonworks/issues/1709
[#1680]: https://github.com/SpeciesFileGroup/taxonworks/issues/1680
[#1690]: https://github.com/SpeciesFileGroup/taxonworks/issues/1690
[#1693]: https://github.com/SpeciesFileGroup/taxonworks/issues/1693
[#1699]: https://github.com/SpeciesFileGroup/taxonworks/issues/1699
[#1701]: https://github.com/SpeciesFileGroup/taxonworks/issues/1701
[#1705]: https://github.com/SpeciesFileGroup/taxonworks/issues/1705
[#1707]: https://github.com/SpeciesFileGroup/taxonworks/issues/1707
[#1702]: https://github.com/SpeciesFileGroup/taxonworks/issues/1702
[#1703]: https://github.com/SpeciesFileGroup/taxonworks/issues/1703
[#1710]: https://github.com/SpeciesFileGroup/taxonworks/issues/1710
[#1720]: https://github.com/SpeciesFileGroup/taxonworks/issues/1720
[#1724]: https://github.com/SpeciesFileGroup/taxonworks/issues/1724
[#1738]: https://github.com/SpeciesFileGroup/taxonworks/issues/1738
[#1686]: https://github.com/SpeciesFileGroup/taxonworks/issues/1686
[#1305]: https://github.com/SpeciesFileGroup/taxonworks/pull/1305

## [0.12.17] - 2020-02-02

### Added

- Successfull source destroy message
- Pending - Definition field to BiologicalRelationship model and views [#1672]
- New button to (attempt to) convert verbatim sources to Bibtex via Crossref
- Model methods and attribute to change Source Verbatim to Bibtex [#1673]
- DOMPurify package to sanitize html
- List all Keyword and Topics in smart selector on filter source [#1675]
- Added data links tool in markdown editor (Ctrl/Alt-Shift-L) [#1674]
- Definition field on composer biological relationship task [#1672]

### Changed

- Unified can_destroy/edit methods
- Improved Source autocomplete with metadata/markup [#1681]
- Changed CoLDP download to use Catalog::Nomenclature as name source
- Replace SimpleMDE for EasyMDE
- Sort alphabetically bibliography style list on filter source
- Removed limit of download bibtex on filter source [#1683]
- Disable/enable destroy button from metadata on radial navigator [#1696]

### Fixed

- Non admins not able to destroy shared data [#1098]
- Pending confirmation: Include original combinations in CoLDP [#1204]
- Pending confirmation: Include forma/variety properly in CoLDP [#1203]
- Docker: Fixed path typo on clean up command
- Tag button on filter source [#1692]
- Overflow in taxon names list in new taxon name [#1688]
- Confidence button overlapped in new combination [#1687]

[#1098]: https://github.com/SpeciesFileGroup/taxonworks/issues/1098
[#1672]: https://github.com/SpeciesFileGroup/taxonworks/issues/1672
[#1673]: https://github.com/SpeciesFileGroup/taxonworks/issues/1673
[#1674]: https://github.com/SpeciesFileGroup/taxonworks/issues/1674
[#1681]: https://github.com/SpeciesFileGroup/taxonworks/issues/1681
[#1203]: https://github.com/SpeciesFileGroup/taxonworks/issues/1203
[#1204]: https://github.com/SpeciesFileGroup/taxonworks/issues/1204
[#1672]: https://github.com/SpeciesFileGroup/taxonworks/issues/1672
[#1675]: https://github.com/SpeciesFileGroup/taxonworks/issues/1675
[#1683]: https://github.com/SpeciesFileGroup/taxonworks/issues/1683
[#1687]: https://github.com/SpeciesFileGroup/taxonworks/issues/1687
[#1688]: https://github.com/SpeciesFileGroup/taxonworks/issues/1688
[#1692]: https://github.com/SpeciesFileGroup/taxonworks/issues/1692
[#1696]: https://github.com/SpeciesFileGroup/taxonworks/issues/1696

## [0.12.16] - 2020-08-24

### Added

- Highlight metadata that is not in this project in uniquify people task [#1648]
- Locks buttons on grid digitizer task [#1599]
- Option to export styled bibliography on filter sources task [#1652]
- Edit button in content section on radial object [#1670]

### Changed

- Drag button style on new taxon name [#1669]
- Removed SimpleMDE lib from ruby assets and added to npm dependencies
- Allow taxon name type relationships to be cited [#1667]

### Fixed

- BibTex html no longer escaped [#1657]
- Some of the elements of the form are not accessible on overflow. [#1661]
- Populate masculine, feminine and neuter on gender form [#1665]
- Markdown render on Browse OTU [#1671]

[#1599]: https://github.com/SpeciesFileGroup/taxonworks/issues/1599
[#1648]: https://github.com/SpeciesFileGroup/taxonworks/issues/1648
[#1652]: https://github.com/SpeciesFileGroup/taxonworks/issues/1652
[#1657]: https://github.com/SpeciesFileGroup/taxonworks/issues/1657
[#1661]: https://github.com/SpeciesFileGroup/taxonworks/issues/1661
[#1665]: https://github.com/SpeciesFileGroup/taxonworks/issues/1665
[#1667]: https://github.com/SpeciesFileGroup/taxonworks/issues/1667
[#1669]: https://github.com/SpeciesFileGroup/taxonworks/issues/1669
[#1670]: https://github.com/SpeciesFileGroup/taxonworks/issues/1670
[#1671]: https://github.com/SpeciesFileGroup/taxonworks/issues/1671

## [0.12.15] - 2020-08-18

### Fixed

- Sqed hook initiated with String, not Class [#1654]

[#1654]: https://github.com/SpeciesFileGroup/taxonworks/issues/1654

## [0.12.14] - 2020-08-17

### Added

- Help tips in comprehensive specimen digitization task
- Help tips in new source task
- Type section in Browse OTUs task [#1615]
- Automatically filter sections by taxon rank in Browse OTUs task
- Rank string in browse nomenclature
- Pinboard navigator (Ctrl/Alt + G) [#1647]
- Filter by repository in filter collection objects [#1650]
- Hotkey for add element to pinboard (Ctrl/Alt + P)

### Fixed

- Collectors order in comprehensive specimen digitization
- Losses data of etymology form after set a gender
- Autocomplete component not encoding query params properly
- Random RGeo deserialization errors [#1553]

### Changed

- New combination redirect to the valid name [#1639]
- Rename comprehensive specimen digitization task card
- Updated chartkick gem [#1646]
- Improved verbatim date and geographic coordinates recognition
- Improved soft validation messages for coordinated species-group

[#1553]: https://github.com/SpeciesFileGroup/taxonworks/issues/1553
[#1615]: https://github.com/SpeciesFileGroup/taxonworks/issues/1615
[#1639]: https://github.com/SpeciesFileGroup/taxonworks/issues/1639
[#1646]: https://github.com/SpeciesFileGroup/taxonworks/pull/1646
[#1647]: https://github.com/SpeciesFileGroup/taxonworks/issues/1647
[#1650]: https://github.com/SpeciesFileGroup/taxonworks/issues/1650

## [0.12.13] - 2020-08-04

### Added

- Delete confirmation for original combinations [#1618]
- Delete confirmation for type specimens in new type specimen task
- Check if already exist an asserted combination with the same otu and geographic area in new asserted distribution task [#1329]
- Modal on duplicate original citations in radial annotator [#1576]
- Soft validations component for citations in radial annotator and tasks [#1552]
- Redirect to valid name in browse nomenclature [#446]
- sessionStorage for browse nomenclature autocomplete [#446]
- Observation matrices in radial object [#1527]
- Comprehensive task to taxon name radial [#934]
- Map on OTU radial in asserted distribution form [#856]
- Pin objects from list in filter sources
- Checkbox to make document public on list in radial annotator
- Title legend for "make default" icon in pinboard slide
- Checkbox to alternative between AND/OR filter for authors in filter sources
- Lep staged 2 layout for staged images [#1635]

### Changed

- Use amazing_print instead of awesome_print gem
- Cleanup and add spec basis for nomenclature tabular stats queries
- Improve/unify image modal [#1617]
- Replace repository and source autocompletes for smart selectors in new type material task
- Changed autosave behaviour in new asserted distribution task
- Gender list order in new taxon name task
- Page range soft validation message made less strict
- Original citation-related UI text
- Moved taxon name input search to right column in new taxon name
- Persons autosave in new taxon name
- Updated elliptic node package. [#1632]

### Fixed

- Flip object to subject label on type section in new taxon name task
- Shapes are possible to drag even if this option is not set up
- Columns size of georeference table [#1622]
- Webpacker host and port bind on docker container
- Wrong taxon name relationship soft validation message for genera
- Modal confirmation its not displaying in manage synonyms section [#1627]
- Manage synonyms includes combinations [#1628]
- Recent and per params in source filter and controller
- Missing ZIP dependency for docker images
- Attempting to return geographic areas in OTU smart selector on certain conditions

[#446]: https://github.com/SpeciesFileGroup/taxonworks/issues/446
[#856]: https://github.com/SpeciesFileGroup/taxonworks/issues/856
[#934]: https://github.com/SpeciesFileGroup/taxonworks/issues/934
[#1329]: https://github.com/SpeciesFileGroup/taxonworks/issues/1329
[#1527]: https://github.com/SpeciesFileGroup/taxonworks/issues/1527
[#1552]: https://github.com/SpeciesFileGroup/taxonworks/issues/1552
[#1576]: https://github.com/SpeciesFileGroup/taxonworks/issues/1576
[#1617]: https://github.com/SpeciesFileGroup/taxonworks/issues/1617
[#1618]: https://github.com/SpeciesFileGroup/taxonworks/issues/1618
[#1622]: https://github.com/SpeciesFileGroup/taxonworks/issues/1622
[#1627]: https://github.com/SpeciesFileGroup/taxonworks/issues/1627
[#1628]: https://github.com/SpeciesFileGroup/taxonworks/issues/1628
[#1632]: https://github.com/SpeciesFileGroup/taxonworks/pull/1632
[#1635]: https://github.com/SpeciesFileGroup/taxonworks/issues/1635

## [0.12.12] - 2020-07-22

### Fixed

- Seeing OTUs in Recent that do not belong to project [#1626]

[#1626]: https://github.com/SpeciesFileGroup/taxonworks/issues/1626

## [0.12.11] - 2020-07-14

### Changed

- Type material designations are now grouped by collection object in Browse OTUs (refs [#1614])

### Fixed

- Protonym parent priority soft validation [#1613]
- Type specimens count in Browse OTUs task
- Attempting to update containers as if them were collection objects in Grid Digitizer task [#1601]

[#1601]: https://github.com/SpeciesFileGroup/taxonworks/issues/1601
[#1613]: https://github.com/SpeciesFileGroup/taxonworks/issues/1613
[#1614]: https://github.com/SpeciesFileGroup/taxonworks/issues/1614

## [0.12.10] - 2020-07-07

### Added

- Smart selection source on new combination and citations annotator
- Parsed verbatim label on comprehensive specimen digitization task
- Soft validation in timeline on Browse OTUs [#1593]
- Topic facet in Filter Sources task [#1589]
- Counts on type specimen and specimen records sections on Browse OTUs
- Collecting method parsing in verbatim label text

### Changed

- Replaced vue-resource package by axios
- Disabled parallel upload on new image task [#1596]
- Default verbatim fields order on comprehensive specimen digitization
- Set radius error in verbatim georeference [#1602]
- Timeline filter.
- Missing High classification ranks on classfication autocomplete on new taxon name [#1595]
- Date and geo-coordinates parsing improvements
- Also update cached taxon name fields when Adjective or Participle is selected
- Repositories and Serials smart selectors' recent entries optimizations

### Fixed

- Filter collecting events was passing a wrong (changed name) parameters and structure for maps and geographic area
- Not showing up people list after a crossref source [#1597]
- Scroller in georeferences map modal
- Grid Digitizer task failing to update containerized specimens matched by identifiers [#1601]
- Specimen not associate with genus after create it in type section on new taxon name [#1604]
- Volume field only accepted numbers [#1606]
- Smart selectors not remove the previous selection after press new on New source task [#1605]
- Georeference methods `latitude` returning longitude and `longitude` latitude
- Smart selector overrides custom list after lists are loaded [#1608]
- Duplicate shortcut, using the same one for comprehensive specimen digitization and clipboard [#1612]
- Typo in taxon name relationship soft validation message.

[#1589]: https://github.com/SpeciesFileGroup/taxonworks/issues/1589
[#1593]: https://github.com/SpeciesFileGroup/taxonworks/issues/1593
[#1595]: https://github.com/SpeciesFileGroup/taxonworks/issues/1595
[#1596]: https://github.com/SpeciesFileGroup/taxonworks/issues/1596
[#1597]: https://github.com/SpeciesFileGroup/taxonworks/issues/1597
[#1601]: https://github.com/SpeciesFileGroup/taxonworks/issues/1601
[#1602]: https://github.com/SpeciesFileGroup/taxonworks/issues/1602
[#1604]: https://github.com/SpeciesFileGroup/taxonworks/issues/1604
[#1605]: https://github.com/SpeciesFileGroup/taxonworks/issues/1605
[#1606]: https://github.com/SpeciesFileGroup/taxonworks/issues/1606
[#1608]: https://github.com/SpeciesFileGroup/taxonworks/issues/1608
[#1612]: https://github.com/SpeciesFileGroup/taxonworks/issues/1612

## [0.12.9] - 2020-07-01

### Added

- Endpoint for verbatim label parsing (dates and geographic coordinates)

### Changed

- Display `[sic]` on misspellings of family-group full taxon names

### Fixed

- Containerized objects not showing up together [#1590]
- Citations by Source task not loading taxon names list [#1591]

[#1590]: https://github.com/SpeciesFileGroup/taxonworks/issues/1590
[#1591]: https://github.com/SpeciesFileGroup/taxonworks/issues/1591

## [0.12.8] - 2020-06-29

### Added

- Set autofocus on source and geographic area in OTU radial asserted distribution form
- `/otus/123/coordinate.json` endpoint - all OTUs coordinate with this one (refs [#1585])
- Autosave on new asserted distribution task

### Changed

- Unauthorized json response
- Better error handle for vue-autocomplete
- Replaced old method to handle ajax call in all tasks
- Updated relationships filter param on new taxon name task (refs [#1584])
- ControlledVocabularyTerm model no longer requires SKOS with URI (refs [#1562], [#1561])
- Improved sorting of objects in the Browse Nomenclatue task
- Updated dwc-archive gem to version 1.1.1

### Fixed

- Topic `select_optimized` controller method crash
- Recent list of biological associations not working due to the use of incorrect table

[#1561]: https://github.com/SpeciesFileGroup/taxonworks/issues/1561
[#1562]: https://github.com/SpeciesFileGroup/taxonworks/issues/1562
[#1584]: https://github.com/SpeciesFileGroup/taxonworks/issues/1584
[#1585]: https://github.com/SpeciesFileGroup/taxonworks/issues/1585

## [0.12.7] - 2020-06-26

### Added

- Taxon name status and relationships soft validations display in Browse Nomenclature task
- Interface to select OTUs and create rows in Observation Matrices Dashboard task
- Autosave system in New Taxon Name task (refs [#649])
- Etymology filter in Nomenclature Filter task (refs [#1549])
- Added new shortcuts for Comprehensive Digitization, New Type Specimen, New Taxon Name and Browse Nomenclature tasks
- Classification section in New Taxon Name task
- Spec to test md5 of multi-line verbatim labels (refs [#1572])
- Display classifications alongside relationships in Browse Nomenclature task
- Add children and add sibling buttons in New Taxon Name task (refs [#1503])
- Link to create new serial on smart selector of New Source tast
- Semantic section coloration in Browse OTU task (refs [#1571])
- Rank prediction in New Taxon Name task (refs [#1054])

### Changed

- Optimized recently used geographic area and sources search
- Improved part of speech and etymology soft validation messages
- Year suffix and pages are now also used when sorting citations in Browse Nomenclature task
- Replaced old geographic area smart selector with newer version
- Swapped 'Masculine' and 'Femenine' positions in New Taxon Name task (refs [#660])
- Replaced uses of `find_each` with `each` (refs [#1548])
- Refactored New Taxon Name front end code
- Display text of some taxon name relationships
- Autocomplete visible in all tabs of smart selector
- OTU autocomplete searches now also matches by common names (refs [#869])
- Browse Taxa task renamed to Browse OTU
- Using unreleased closure_tree code from official repo to address deprecation warning messages
- "valid by default" no longer displayed when a relationship exists in New Taxon Name task (refs [#1525])
- Improvements in BibTex and New Source task UI
- Improvements in role picker and smart selectors in Comprehensive Collection Object Form and New Source tasks
- Optimized some filters for some smart selectors (refs [#1534])
- Smart selector for sources no longer ordered by name
- Some minor UI tweaks in some places
- Updated ruby gems

### Fixed

- Recently used objects code on some models
- Collection Object Filter task not filternig by type material type ([#1551])
- Forms not being cleared when pressing `new` on Compose Biological Relationships task ([#1563])
- Not getting the full list of topics when clicking all in `Radial annotator -> Citation -> Topic` ([#1566])
- Showing name instead of the short name in `Radial Annotator -> Identifiers -> Preview` ([#1567])
- `create` button keeps disabled when creating a new citation fails in `Radial annotator -> Citation` ([#1568])
- Incorrect method call in Match Georeference task view
- Display of misspellings on taxon name relationships
- Femenine and neuter names ending in '-or' not being accepted ([#1575])
- Spinner not disabled when entering malformed URIs in Manage Controlled Vocabulary task form ([#1561])
- "--None--" results obscuring buttons until clicking off the record ([#1558])

[#649]: https://github.com/SpeciesFileGroup/taxonworks/issues/649
[#660]: https://github.com/SpeciesFileGroup/taxonworks/issues/660
[#869]: https://github.com/SpeciesFileGroup/taxonworks/issues/869
[#1054]: https://github.com/SpeciesFileGroup/taxonworks/issues/1054
[#1503]: https://github.com/SpeciesFileGroup/taxonworks/issues/1503
[#1525]: https://github.com/SpeciesFileGroup/taxonworks/issues/1525
[#1534]: https://github.com/SpeciesFileGroup/taxonworks/issues/1534
[#1548]: https://github.com/SpeciesFileGroup/taxonworks/issues/1548
[#1549]: https://github.com/SpeciesFileGroup/taxonworks/issues/1549
[#1551]: https://github.com/SpeciesFileGroup/taxonworks/issues/1551
[#1558]: https://github.com/SpeciesFileGroup/taxonworks/issues/1558
[#1561]: https://github.com/SpeciesFileGroup/taxonworks/issues/1561
[#1563]: https://github.com/SpeciesFileGroup/taxonworks/issues/1563
[#1566]: https://github.com/SpeciesFileGroup/taxonworks/issues/1566
[#1567]: https://github.com/SpeciesFileGroup/taxonworks/issues/1567
[#1568]: https://github.com/SpeciesFileGroup/taxonworks/issues/1568
[#1571]: https://github.com/SpeciesFileGroup/taxonworks/issues/1571
[#1572]: https://github.com/SpeciesFileGroup/taxonworks/issues/1572
[#1575]: https://github.com/SpeciesFileGroup/taxonworks/issues/1575

## [0.12.6] - 2020-06-12

### Added

- CHANGELOG.md
- Matrix observation filters
- Full backtrace in exception notification
- `count` and several other basic default units to Descriptors [#1501]
- Basic Observation::Continuous operators
- Linked new Descriptor form to Task - New descriptor

### Changed

- Updated node packages and changed webpacker configuration
- Progress on fix for [#1420]: CoLDP - Name element columns only getting populated for not valid names
- Made TaxonNameClassification scopes more specific to allow citation ordering (refs [#1040])

### Fixed

- Minor fix in observation matrix dashboard
- Potential fix for `PG::TRDeadlockDetected` when updating taxon name-related data

[#1420]: https://github.com/SpeciesFileGroup/taxonworks/issues/1420
[#1040]: https://github.com/SpeciesFileGroup/taxonworks/issues/1040
[#1501]: https://github.com/SpeciesFileGroup/taxonworks/issues/1501

## [0.12.5] - 2020-06-08

### Added

- Default unit selector for sample character in New Descriptor task ([#1533])
- 'None' option for unit selector in Matrix Row Encoder task
- New Descriptor units

### Changed

- Updated websocket-extensions node package
- Optimized smart selector refresh
- Improved removal error message when source is still in use by some project

### Fixed

- Language selector backend bug
- Sort by page on Citations by Source task ([#1536])
- Removed duplicate `destroy` on project sources controller

[#1533]: https://github.com/SpeciesFileGroup/taxonworks/issues/1533
[#1536]: https://github.com/SpeciesFileGroup/taxonworks/issues/1536

## [0.12.4] - 2020-06-05

### Added

- Pagination on New Observation Matrix task
- Hyperlink to Observation Matrices Dashboard task on New Observation Matrix task (#1532)
- New deletion warning messages on New Observation Matrix task

### Changed

- Renamed New Matrix task to New Observation Matrix
- Citations are now saved without locking on New Taxon Name task
- Updated gems (`bundle update` without altering `Gemfile`)
- Several optimizations on recently used objects retrieval for smart selectors

### Fixed

- Loosing input page numbers when switching tabs on New Taxon Name task

[#1532]: https://github.com/SpeciesFileGroup/taxonworks/issues/1532
[unreleased]: https://github.com/SpeciesFileGroup/taxonworks/compare/v0.19.6...development
[0.19.6]: https://github.com/SpeciesFileGroup/taxonworks/compare/v0.19.5...v0.19.6
[0.19.5]: https://github.com/SpeciesFileGroup/taxonworks/compare/v0.19.4...v0.19.5
[0.19.4]: https://github.com/SpeciesFileGroup/taxonworks/compare/v0.19.3...v0.19.4
[0.19.3]: https://github.com/SpeciesFileGroup/taxonworks/compare/v0.19.2...v0.19.3
[0.19.2]: https://github.com/SpeciesFileGroup/taxonworks/compare/v0.19.1...v0.19.2
[0.19.1]: https://github.com/SpeciesFileGroup/taxonworks/compare/v0.19.0...v0.19.1
[0.19.0]: https://github.com/SpeciesFileGroup/taxonworks/compare/v0.18.1...v0.19.0
[0.18.1]: https://github.com/SpeciesFileGroup/taxonworks/compare/v0.18.0...v0.18.1
[0.18.0]: https://github.com/SpeciesFileGroup/taxonworks/compare/v0.17.1...v0.18.0
[0.17.1]: https://github.com/SpeciesFileGroup/taxonworks/compare/v0.17.0...v0.17.1
[0.17.0]: https://github.com/SpeciesFileGroup/taxonworks/compare/v0.16.6...v0.17.0
[0.16.6]: https://github.com/SpeciesFileGroup/taxonworks/compare/v0.16.5...v0.16.6
[0.16.5]: https://github.com/SpeciesFileGroup/taxonworks/compare/v0.16.4...v0.16.5
[0.16.4]: https://github.com/SpeciesFileGroup/taxonworks/compare/v0.16.3...v0.16.4
[0.16.3]: https://github.com/SpeciesFileGroup/taxonworks/compare/v0.16.2...v0.16.3
[0.16.2]: https://github.com/SpeciesFileGroup/taxonworks/compare/v0.16.1...v0.16.2
[0.16.1]: https://github.com/SpeciesFileGroup/taxonworks/compare/v0.16.0...v0.16.1
[0.16.0]: https://github.com/SpeciesFileGroup/taxonworks/compare/v0.15.1...v0.16.0
[0.15.1]: https://github.com/SpeciesFileGroup/taxonworks/compare/v0.15.0...v0.15.1
[0.15.0]: https://github.com/SpeciesFileGroup/taxonworks/compare/v0.14.1...v0.15.0
[0.14.1]: https://github.com/SpeciesFileGroup/taxonworks/compare/v0.14.0...v0.14.1
[0.14.0]: https://github.com/SpeciesFileGroup/taxonworks/compare/v0.13.0...v0.14.0
[0.13.0]: https://github.com/SpeciesFileGroup/taxonworks/compare/v0.12.17...v0.13.0
[0.12.17]: https://github.com/SpeciesFileGroup/taxonworks/compare/v0.12.16...v0.12.17
[0.12.16]: https://github.com/SpeciesFileGroup/taxonworks/compare/v0.12.15...v0.12.16
[0.12.15]: https://github.com/SpeciesFileGroup/taxonworks/compare/v0.12.14...v0.12.15
[0.12.14]: https://github.com/SpeciesFileGroup/taxonworks/compare/v0.12.13...v0.12.14
[0.12.13]: https://github.com/SpeciesFileGroup/taxonworks/compare/v0.12.12...v0.12.13
[0.12.12]: https://github.com/SpeciesFileGroup/taxonworks/compare/v0.12.11...v0.12.12
[0.12.11]: https://github.com/SpeciesFileGroup/taxonworks/compare/v0.12.10...v0.12.11
[0.12.10]: https://github.com/SpeciesFileGroup/taxonworks/compare/v0.12.9...v0.12.10
[0.12.9]: https://github.com/SpeciesFileGroup/taxonworks/compare/v0.12.8...v0.12.9
[0.12.8]: https://github.com/SpeciesFileGroup/taxonworks/compare/v0.12.7...v0.12.8
[0.12.7]: https://github.com/SpeciesFileGroup/taxonworks/compare/v0.12.6...v0.12.7
[0.12.6]: https://github.com/SpeciesFileGroup/taxonworks/compare/v0.12.5...v0.12.6
[0.12.5]: https://github.com/SpeciesFileGroup/taxonworks/compare/v0.12.4...v0.12.5
[0.12.4]: https://github.com/SpeciesFileGroup/taxonworks/compare/v0.12.3...v0.12.4

---

The following versions predate this CHANGELOG. You may check the comparison reports generated by GitHub by clicking the versions below

| <!-- -->   | <!-- -->                                                                                                                                                                                                                                                                                                                                                                                                                                                                                                                            |
| ---------- | ----------------------------------------------------------------------------------------------------------------------------------------------------------------------------------------------------------------------------------------------------------------------------------------------------------------------------------------------------------------------------------------------------------------------------------------------------------------------------------------------------------------------------------- |
| 0.12.x     | [0.12.3](2020-06-04) [0.12.2](2020-06-02) [0.12.1](2020-05-29) [0.12.0](2020-05-15)                                                                                                                                                                                                                                                                                                                                                                                                                                                 |
| 0.11.x     | [0.11.0](2020-04-17)                                                                                                                                                                                                                                                                                                                                                                                                                                                                                                                |
| 0.10.x     | [0.10.9](2020-04-03) [0.10.8](2020-03-27) [0.10.7](2020-03-26) [0.10.6](2020-03-18) [0.10.5](2020-03-11) [0.10.4](2020-03-04) [0.10.3](2020-02-25) [0.10.2](2020-02-22) [0.10.1](2020-02-21) [0.10.0](2020-02-20)                                                                                                                                                                                                                                                                                                                   |
| 0.9.x      | [0.9.8](2020-02-05) [0.9.7](2020-02-03) [0.9.6](2020-01-29) [0.9.5](2020-01-14) [0.9.4](2020-01-10) [0.9.3](2019-12-23) [0.9.2](2019-12-18) [0.9.1](2019-12-16) [0.9.0](2019-12-13)                                                                                                                                                                                                                                                                                                                                                 |
| 0.8.x      | [0.8.9](2019-12-11) [0.8.8](2019-12-09) [0.8.7](2019-12-06) [0.8.6](2019-12-06) [0.8.5](2019-11-27) [0.8.4](2019-11-26) [0.8.3](2019-11-22) [0.8.2](2019-11-21) [0.8.1](2019-11-19) [0.8.0](2019-11-16)                                                                                                                                                                                                                                                                                                                             |
| 0.7.x      | [0.7.4](2019-10-23) [0.7.3](2019-10-19) [0.7.2](2019-10-05) [0.7.1](2019-10-02) [0.7.0](2019-09-30)                                                                                                                                                                                                                                                                                                                                                                                                                                 |
| 0.6.x      | [0.6.1](2019-06-16) [0.6.0](2019-06-14)                                                                                                                                                                                                                                                                                                                                                                                                                                                                                             |
| 0.5.x      | [0.5.4](2019-05-02) [0.5.3](2019-05-02) [0.5.2](2019-04-23) [0.5.1](2019-04-18) [0.5.0](2019-04-10)                                                                                                                                                                                                                                                                                                                                                                                                                                 |
| 0.4.x      | [0.4.5](2018-12-14) [0.4.4](2018-12-06) [0.4.3](2018-12-04) [0.4.2](2018-12-04) [0.4.1](2018-11-28) [0.4.0](2018-11-08)                                                                                                                                                                                                                                                                                                                                                                                                             |
| 0.3.x (\*) | [0.3.16](2018-09-24) [0.3.15](2018-09-17) [0.3.14](2018-09-11) [0.3.13](2018-09-11) [0.3.12](2018-05-14) [0.3.11](2018-05-11) [0.3.9](2018-05-11) [0.3.7](2018-05-10) [0.3.6](2018-05-10) [0.3.4](2018-05-02) [0.3.3](2018-05-02) [0.3.2](2018-03-27) [0.3.1](2018-03-08) [0.3.0](2018-03-08)                                                                                                                                                                                                                                       |
| 0.2.x (\*) | [0.2.29](2018-02-05) [0.2.28](2017-07-19) [0.2.27](2017-07-19) [0.2.26](2017-07-16) [0.2.25](2017-07-12) [0.2.24](2017-07-12) [0.2.23](2017-07-11) [0.2.22](2017-07-11) [0.2.21](2017-07-10) [0.2.20](2017-07-10) [0.2.19](2017-07-10) [0.2.18](2017-07-10) [0.2.17](2017-07-10) [0.2.15](2017-07-10) [0.2.11](2017-07-10) [0.2.10](2017-07-10) [0.2.9](2017-07-10) [0.2.8](2017-07-10) [0.2.6](2017-07-10) [0.2.5](2017-07-10) [0.2.4](2017-07-10) [0.2.3](2017-07-10) [0.2.2](2017-07-10) [0.2.1](2017-07-10) [0.2.0](2017-07-10) |
| 0.1.x      | _Unreleased_                                                                                                                                                                                                                                                                                                                                                                                                                                                                                                                        |
| 0.0.x      | [0.0.10](2017-06-23) [0.0.9](2017-06-23) [0.0.8](2017-06-09) [0.0.6](2017-06-09) [0.0.5](2017-06-09) [0.0.4](2017-06-09) [0.0.3](2017-06-02) [0.0.2](2017-06-01) 0.0.1(\*\*) (2017-06-01)                                                                                                                                                                                                                                                                                                                                           |

_(\*) Missing versions have not been released._

_(\*\*) Report cannot be provided as this is the first release._

[0.12.3]: https://github.com/SpeciesFileGroup/taxonworks/compare/v0.12.2...v0.12.3
[0.12.2]: https://github.com/SpeciesFileGroup/taxonworks/compare/v0.12.1...v0.12.2
[0.12.1]: https://github.com/SpeciesFileGroup/taxonworks/compare/v0.12.0...v0.12.1
[0.12.0]: https://github.com/SpeciesFileGroup/taxonworks/compare/v0.11.0...v0.12.0
[0.11.0]: https://github.com/SpeciesFileGroup/taxonworks/compare/v0.10.9...v0.11.0
[0.10.9]: https://github.com/SpeciesFileGroup/taxonworks/compare/v0.10.8...v0.10.9
[0.10.8]: https://github.com/SpeciesFileGroup/taxonworks/compare/v0.10.7...v0.10.8
[0.10.7]: https://github.com/SpeciesFileGroup/taxonworks/compare/v0.10.6...v0.10.7
[0.10.6]: https://github.com/SpeciesFileGroup/taxonworks/compare/v0.10.5...v0.10.6
[0.10.5]: https://github.com/SpeciesFileGroup/taxonworks/compare/v0.10.4...v0.10.5
[0.10.4]: https://github.com/SpeciesFileGroup/taxonworks/compare/v0.10.3...v0.10.4
[0.10.3]: https://github.com/SpeciesFileGroup/taxonworks/compare/v0.10.2...v0.10.3
[0.10.2]: https://github.com/SpeciesFileGroup/taxonworks/compare/v0.10.1...v0.10.2
[0.10.1]: https://github.com/SpeciesFileGroup/taxonworks/compare/v0.10.0...v0.10.1
[0.10.0]: https://github.com/SpeciesFileGroup/taxonworks/compare/v0.9.8...v0.10.0
[0.9.8]: https://github.com/SpeciesFileGroup/taxonworks/compare/v0.9.7...v0.9.8
[0.9.7]: https://github.com/SpeciesFileGroup/taxonworks/compare/v0.9.6...v0.9.7
[0.9.6]: https://github.com/SpeciesFileGroup/taxonworks/compare/v0.9.5...v0.9.6
[0.9.5]: https://github.com/SpeciesFileGroup/taxonworks/compare/v0.9.4...v0.9.5
[0.9.4]: https://github.com/SpeciesFileGroup/taxonworks/compare/v0.9.3...v0.9.4
[0.9.3]: https://github.com/SpeciesFileGroup/taxonworks/compare/v0.9.2...v0.9.3
[0.9.2]: https://github.com/SpeciesFileGroup/taxonworks/compare/v0.9.1...v0.9.2
[0.9.1]: https://github.com/SpeciesFileGroup/taxonworks/compare/v0.9.0...v0.9.1
[0.9.0]: https://github.com/SpeciesFileGroup/taxonworks/compare/v0.8.8...v0.9.0
[0.8.9]: https://github.com/SpeciesFileGroup/taxonworks/compare/v0.8.8...v0.8.9
[0.8.8]: https://github.com/SpeciesFileGroup/taxonworks/compare/v0.8.7...v0.8.8
[0.8.7]: https://github.com/SpeciesFileGroup/taxonworks/compare/v0.8.6...v0.8.7
[0.8.6]: https://github.com/SpeciesFileGroup/taxonworks/compare/v0.8.5...v0.8.6
[0.8.5]: https://github.com/SpeciesFileGroup/taxonworks/compare/v0.8.4...v0.8.5
[0.8.4]: https://github.com/SpeciesFileGroup/taxonworks/compare/v0.8.3...v0.8.4
[0.8.3]: https://github.com/SpeciesFileGroup/taxonworks/compare/v0.8.2...v0.8.3
[0.8.2]: https://github.com/SpeciesFileGroup/taxonworks/compare/v0.8.1...v0.8.2
[0.8.1]: https://github.com/SpeciesFileGroup/taxonworks/compare/v0.8.0...v0.8.1
[0.8.0]: https://github.com/SpeciesFileGroup/taxonworks/compare/v0.7.3...v0.8.0
[0.7.4]: https://github.com/SpeciesFileGroup/taxonworks/compare/v0.7.3...v0.7.4
[0.7.3]: https://github.com/SpeciesFileGroup/taxonworks/compare/v0.7.2...v0.7.3
[0.7.2]: https://github.com/SpeciesFileGroup/taxonworks/compare/v0.7.1...v0.7.2
[0.7.1]: https://github.com/SpeciesFileGroup/taxonworks/compare/v0.7.0...v0.7.1
[0.7.0]: https://github.com/SpeciesFileGroup/taxonworks/compare/v0.6.1...v0.7.0
[0.6.1]: https://github.com/SpeciesFileGroup/taxonworks/compare/v0.6.0...v0.6.1
[0.6.0]: https://github.com/SpeciesFileGroup/taxonworks/compare/v0.5.4...v0.6.0
[0.5.4]: https://github.com/SpeciesFileGroup/taxonworks/compare/v0.5.3...v0.5.4
[0.5.3]: https://github.com/SpeciesFileGroup/taxonworks/compare/v0.5.2...v0.5.3
[0.5.2]: https://github.com/SpeciesFileGroup/taxonworks/compare/v0.5.1...v0.5.2
[0.5.1]: https://github.com/SpeciesFileGroup/taxonworks/compare/v0.5.0...v0.5.1
[0.5.0]: https://github.com/SpeciesFileGroup/taxonworks/compare/v0.4.5...v0.5.0
[0.4.5]: https://github.com/SpeciesFileGroup/taxonworks/compare/v0.4.4...v0.4.5
[0.4.4]: https://github.com/SpeciesFileGroup/taxonworks/compare/v0.4.3...v0.4.4
[0.4.3]: https://github.com/SpeciesFileGroup/taxonworks/compare/v0.4.2...v0.4.3
[0.4.2]: https://github.com/SpeciesFileGroup/taxonworks/compare/v0.4.1...v0.4.2
[0.4.1]: https://github.com/SpeciesFileGroup/taxonworks/compare/v0.4.0...v0.4.1
[0.4.0]: https://github.com/SpeciesFileGroup/taxonworks/compare/v0.3.16...v0.4.0
[0.3.16]: https://github.com/SpeciesFileGroup/taxonworks/compare/v0.3.15...v0.3.16
[0.3.15]: https://github.com/SpeciesFileGroup/taxonworks/compare/v0.3.14...v0.3.15
[0.3.14]: https://github.com/SpeciesFileGroup/taxonworks/compare/v0.3.13...v0.3.14
[0.3.13]: https://github.com/SpeciesFileGroup/taxonworks/compare/v0.3.12...v0.3.13
[0.3.12]: https://github.com/SpeciesFileGroup/taxonworks/compare/v0.3.11...v0.3.12
[0.3.11]: https://github.com/SpeciesFileGroup/taxonworks/compare/v0.3.9...v0.3.11
[0.3.9]: https://github.com/SpeciesFileGroup/taxonworks/compare/v0.3.7...v0.3.9
[0.3.7]: https://github.com/SpeciesFileGroup/taxonworks/compare/v0.3.6...v0.3.7
[0.3.6]: https://github.com/SpeciesFileGroup/taxonworks/compare/v0.3.4...v0.3.6
[0.3.4]: https://github.com/SpeciesFileGroup/taxonworks/compare/v0.3.3...v0.3.4
[0.3.3]: https://github.com/SpeciesFileGroup/taxonworks/compare/v0.3.2...v0.3.3
[0.3.2]: https://github.com/SpeciesFileGroup/taxonworks/compare/v0.3.1...v0.3.2
[0.3.1]: https://github.com/SpeciesFileGroup/taxonworks/compare/v0.3.0...v0.3.1
[0.3.0]: https://github.com/SpeciesFileGroup/taxonworks/compare/v0.2.29...v0.3.0
[0.2.29]: https://github.com/SpeciesFileGroup/taxonworks/compare/v0.2.28...v0.2.29
[0.2.28]: https://github.com/SpeciesFileGroup/taxonworks/compare/v0.2.27...v0.2.28
[0.2.27]: https://github.com/SpeciesFileGroup/taxonworks/compare/v0.2.26...v0.2.27
[0.2.26]: https://github.com/SpeciesFileGroup/taxonworks/compare/v0.2.25...v0.2.26
[0.2.25]: https://github.com/SpeciesFileGroup/taxonworks/compare/v0.2.24...v0.2.25
[0.2.24]: https://github.com/SpeciesFileGroup/taxonworks/compare/v0.2.23...v0.2.24
[0.2.23]: https://github.com/SpeciesFileGroup/taxonworks/compare/v0.2.22...v0.2.23
[0.2.22]: https://github.com/SpeciesFileGroup/taxonworks/compare/v0.2.21...v0.2.22
[0.2.21]: https://github.com/SpeciesFileGroup/taxonworks/compare/v0.2.20...v0.2.21
[0.2.20]: https://github.com/SpeciesFileGroup/taxonworks/compare/v0.2.19...v0.2.20
[0.2.19]: https://github.com/SpeciesFileGroup/taxonworks/compare/v0.2.18...v0.2.19
[0.2.18]: https://github.com/SpeciesFileGroup/taxonworks/compare/v0.2.17...v0.2.18
[0.2.17]: https://github.com/SpeciesFileGroup/taxonworks/compare/v0.2.15...v0.2.17
[0.2.15]: https://github.com/SpeciesFileGroup/taxonworks/compare/v0.2.11...v0.2.15
[0.2.11]: https://github.com/SpeciesFileGroup/taxonworks/compare/v0.2.10...v0.2.11
[0.2.10]: https://github.com/SpeciesFileGroup/taxonworks/compare/v0.2.9...v0.2.10
[0.2.9]: https://github.com/SpeciesFileGroup/taxonworks/compare/v0.2.8...v0.2.9
[0.2.8]: https://github.com/SpeciesFileGroup/taxonworks/compare/v0.2.6...v0.2.8
[0.2.6]: https://github.com/SpeciesFileGroup/taxonworks/compare/v0.2.5...v0.2.6
[0.2.5]: https://github.com/SpeciesFileGroup/taxonworks/compare/v0.2.4...v0.2.5
[0.2.4]: https://github.com/SpeciesFileGroup/taxonworks/compare/v0.2.3...v0.2.4
[0.2.3]: https://github.com/SpeciesFileGroup/taxonworks/compare/v0.2.2...v0.2.3
[0.2.2]: https://github.com/SpeciesFileGroup/taxonworks/compare/v0.2.1...v0.2.2
[0.2.1]: https://github.com/SpeciesFileGroup/taxonworks/compare/v0.2.0...v0.2.1
[0.2.0]: https://github.com/SpeciesFileGroup/taxonworks/compare/v0.0.10...v0.2.0
[0.0.10]: https://github.com/SpeciesFileGroup/taxonworks/compare/v0.0.9...v0.0.10
[0.0.9]: https://github.com/SpeciesFileGroup/taxonworks/compare/v0.0.8...v0.0.9
[0.0.8]: https://github.com/SpeciesFileGroup/taxonworks/compare/v0.0.7...v0.0.8
[0.0.7]: https://github.com/SpeciesFileGroup/taxonworks/compare/v0.0.6...v0.0.7
[0.0.6]: https://github.com/SpeciesFileGroup/taxonworks/compare/v0.0.5...v0.0.6
[0.0.5]: https://github.com/SpeciesFileGroup/taxonworks/compare/v0.0.4...v0.0.5
[0.0.4]: https://github.com/SpeciesFileGroup/taxonworks/compare/v0.0.3...v0.0.4
[0.0.3]: https://github.com/SpeciesFileGroup/taxonworks/compare/v0.0.2...v0.0.3
[0.0.2]: https://github.com/SpeciesFileGroup/taxonworks/compare/v0.0.1...v0.0.2<|MERGE_RESOLUTION|>--- conflicted
+++ resolved
@@ -9,6 +9,7 @@
 
 ### Add
 
+- Protonym `verbatim_author` can not contain digits (like years) [#2452]
 - Generic date field component [#2451]
 
 ### Changed
@@ -21,6 +22,7 @@
 - Trim buttons in comprehensive task
 - Trip code fields are empty after save.
 
+[#2452]: https://github.com/SpeciesFileGroup/taxonworks/issues/2452
 [#2450]: https://github.com/SpeciesFileGroup/taxonworks/pull/2450
 [#2451]: https://github.com/SpeciesFileGroup/taxonworks/issues/2451
 
@@ -29,12 +31,8 @@
 ### Added
 
 - New namespace task [#1891]
-<<<<<<< HEAD
-- Protonym `verbatim_author` can not contain digits (like years) [#2452]
-=======
 - Taxon determination list lock button in comprehensive task [#2088] [#2443]
 - Add elevation accuracy parsing for verbatim labels [#2448]
->>>>>>> 93d9428f
 
 ### Changed
 
@@ -54,15 +52,7 @@
 - Georeferences are not locked with collecting event [#2449]
 - Elevation not being parsed from labels properly [#2447]
 
-<<<<<<< HEAD
-### Changed
-- Modified behaviour of Source autocomplete and pattern for limiting results
-- Removed deprecated Travis CI files.
-
-[#2452]: https://github.com/SpeciesFileGroup/taxonworks/issues/2452
-=======
 [#2088]: https://github.com/SpeciesFileGroup/taxonworks/issues/2088
->>>>>>> 93d9428f
 [#1891]: https://github.com/SpeciesFileGroup/taxonworks/issues/1891
 [#2435]: https://github.com/SpeciesFileGroup/taxonworks/issues/2435
 [#2436]: https://github.com/SpeciesFileGroup/taxonworks/issues/2436
