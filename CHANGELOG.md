# Changelog

All (hopefully) notable changes to this project will be documented in this file.

The format is based on [Keep a Changelog](https://keepachangelog.com/en/1.0.0/),
This project <em>does not yet</em> adheres to [Semantic Versioning](https://semver.org/spec/v2.0.0.html) as the API is evolving and MINOR patches may be backwards incompatible.

## [unreleased]

### Changed

- Sort order of descendant inventory
- Removed net-pop gem workaround for Ruby 3.3.3

### Fixed

- Saving a bad identifier from annotator fails to show message why
- Download formatted references as PDF
<<<<<<< HEAD
- Quickly clicking save before load-in on Comprehensive can detach CollectingEvent from CollectionObject
=======
- Filter collecting events: data attribute table view is empty [#4013]
>>>>>>> 31800722

[#4013]: https://github.com/SpeciesFileGroup/taxonworks/issues/4013

## [0.43.2] - 2024-08-10

### Added

- `all` button to predicate selector in Field Synchronize [#4005]
- `recent_target` parameter to filters, one of `updated_at` (default) or `created_at` [#4004]
- `verbatim_name` facet to Filter Nomenclature
- Soft validation (and fix) identifying redudant use of `verbatim_name` in Combinations

### Changed

- Comprehensive Specimen Digitization: Prevent user add duplicate types for type materials [#4002]
- Improved visual differentiation of Sandboxes

### Fixed

- Fixed Loan rendering when `date_sent` is blank [#4001]
- New combination: Links in `Other matches`panel didn't work

[#4001]: https://github.com/SpeciesFileGroup/taxonworks/issues/4001
[#4002]: https://github.com/SpeciesFileGroup/taxonworks/issues/4002
[#4004]: https://github.com/SpeciesFileGroup/taxonworks/issues/4004
[#4005]: https://github.com/SpeciesFileGroup/taxonworks/issues/4005

## [0.43.1] - 2024-08-04

### Changed

- Updated gems

### Fixed

- Integer type checking impacting AssertedDistribution filter
- Editing DataAttributes trigger complete re-index of the DwcOccurences [#4000]
- Misspelled DwcOccurrence attribute

[#4000]: https://github.com/SpeciesFileGroup/taxonworks/issues/4000
[#4002]: https://github.com/SpeciesFileGroup/taxonworks/issues/4002

## [0.43.0] - 2024-07-31

### Added

- Task to add image and as depictions to the objects identified in their filename [#3986]
- PDF version of styled/formatted source download [#3996]
- Type checking pattern for integers sent to `*_id` params in the API
- Radial annotator: Pagination to depictions slice
- Comprehensive: Pagination to depictions panel
- Browse collection objects Pagination to depictions panel
- Filter source: add ID to list [#3984]
- TW_DISABLE_DEPLOY_UPDATE_DATABASE env var to disable DB backup and migration at deploy time.

### Changed

- `repositories/autocomplete` label [#3981]
- Updated Ruby gems

### Fixed

- TaxonName filter Original combination with/out facet (both with and without)
- Removed deprecated GoogleMap georeference form [#3991]
- Print label generation [#3992]
- Generating a TaxonWorks Download for a bibtex result failing [#3997]
- Removed bad foreign-key constraint on BiocurationClassifications, TaxonDeterminations
- Content autocomplete not scoped to projects
- Some hotkeys don't work on Firefox on Linux [#3988]
- Cancel previous autocomplete requests [#3982]

[#3984]: https://github.com/SpeciesFileGroup/taxonworks/issues/3984
[#3991]: https://github.com/SpeciesFileGroup/taxonworks/issues/3991
[#3981]: https://github.com/SpeciesFileGroup/taxonworks/issues/3981
[#3982]: https://github.com/SpeciesFileGroup/taxonworks/issues/3982
[#3986]: https://github.com/SpeciesFileGroup/taxonworks/issues/3986
[#3988]: https://github.com/SpeciesFileGroup/taxonworks/issues/3988
[#3992]: https://github.com/SpeciesFileGroup/taxonworks/issues/3992
[#3996]: https://github.com/SpeciesFileGroup/taxonworks/issues/3996
[#3997]: https://github.com/SpeciesFileGroup/taxonworks/issues/3997

## [0.42.0] - 2024-06-28

### Added

- Nexus file import [#2029]
- POST `/annotations/move?from_global_id=<>&to_global_id=<>&only[]=&except[]=`
- Clone CollectingEvent can include annotations, incremented identifiers
- Model Identifier::Local::Event in part: [#3800]
- Task - DwcOccurrence status
- `/api/v1/taxon_names/origin_citation.csv`, taxon names plus their origin citation
- Reasonable min/max elevations hard validations
- Increased scope of string cleaning [#3947]
- DwcOccurrence filter on all attributes
- DwcOccurrence visible in Project vocabulary
- Confirmation modal on mass annotator [#3969]
- `TW_ACTION_MAILER_SMTP_SETTINGS_USER_NAME`, `TW_ACTION_MAILER_SMTP_SETTINGS_PASSWORD` and `TW_ACTION_MAILER_SMTP_SETTINGS_AUTHENTICATION_TYPE` env vars for container deployments

### Fixed

- CE batch update collectors [#3936]
- Broken BiologicalAssociation scope for DwC download [#3949]
- NeXML render to screen [#3961]
- People queries referencing `use_min` and `use_max` in combination with other facets
- `/observation_matrix_column/list`
- Queries referencing emtpy `identifier_start` or end failing
- Moving depiciton from an Otu could fail in some cases
- OTU inventory endpoint failing when synonyms are empty
- CachedMap metadata raises when out-of-date
- Encoding unencodable text as Code128 breaks label preview
- Identifier between range breaks filter when blank params passed
- DwcIndex failing to update on Georeference, Role, BiocurationClassification, TaxonName, InternalAttribute changes
- Sometimes URL parameters are set incorrectly in facets.
- A COLDP export name and taxon remarks bug [#3837]
- Project dump not working when all params were supplied [#3967]
- Radial annotator: Selected object in "Move to" section is not displayed in Depictions slice
- Project SQL export failed to export tables with NULL project_id.
- Spatial Summary of the results in Filter Collecting Event "URI too large error" [#3937]

### Changed

- Upgraded to Rails 7. [#3819]
- Changed default URL protocol to HTTPS for TaxonWorks-generated e-mails in production environments
- Added bootsnap gem to speed up boot times. `tmp/cache` dir is used as cache by this gem
- Removed `versions_associations` and `shortened_urls` tables from Project SQL export
- Replace validations modal in Browse nomenclature task [#3974]
- Updated Ruby gems
- Georeference `error_radius` rounded to nearest meter before save [#3946]

[#2029]: https://github.com/SpeciesFileGroup/taxonworks/issues/2029
[#3800]: https://github.com/SpeciesFileGroup/taxonworks/issues/3800
[#3819]: https://github.com/SpeciesFileGroup/taxonworks/pull/3819/
[#3837]: https://github.com/SpeciesFileGroup/taxonworks/pull/3837/
[#3936]: https://github.com/SpeciesFileGroup/taxonworks/issues/3936
[#3937]: https://github.com/SpeciesFileGroup/taxonworks/issues/3937
[#3946]: https://github.com/SpeciesFileGroup/taxonworks/issues/3946
[#3947]: https://github.com/SpeciesFileGroup/taxonworks/pull/3947/
[#3949]: https://github.com/SpeciesFileGroup/taxonworks/issues/3949
[#3961]: https://github.com/SpeciesFileGroup/taxonworks/issues/3961
[#3967]: https://github.com/SpeciesFileGroup/taxonworks/pull/3967
[#3969]: https://github.com/SpeciesFileGroup/taxonworks/pull/3969
[#3974]: https://github.com/SpeciesFileGroup/taxonworks/pull/3974

## [0.41.1] - 2024-05-10

### Added

- An extended biological associations API endpoint [#3944]
- Updated Ruby gems.

### Fixed

- Empty `higherClassification` included ""
- Resaving Image resets height/width and original filename
- New image from Data raising from path error
- Filters: JSON request URL overflows container when too long
- PDF Button is missing in Filter Sources
- DwC Import task: Replace dialog shows `undefined` instead the current value
- Radial annotator: Data attributes can't be deleted from the list
- Radial quick forms: Collecting event slice doesn't render correctly
- CSD: In some cases, the locking mechanism does not work correctly [#3941]

[#3941]: https://github.com/SpeciesFileGroup/taxonworks/issues/3941
[#3944]: https://github.com/SpeciesFileGroup/taxonworks/issues/3944

## [0.41.0] - 2024-05-02

### Added

- Filter nomenclature: Local and global identifiers facets [#3942]
- Field synchronizer task- batch edit (regex too), update and syncronize columns and between columns
- `misspelling` option to API `taxon_name_relationship_set[]`

### Changed

- Gemfile update
- Improvements(?) to Collecting Event level classifier [#3821]

### Fixed

- Asynchronous batch updates on individual objects
- Invisible edges in biological associations graph viz
- PDF button is available for all document types [#3933]

[#3821]: https://github.com/SpeciesFileGroup/taxonworks/issues/3821
[#3933]: https://github.com/SpeciesFileGroup/taxonworks/issues/3833
[#3942]: https://github.com/SpeciesFileGroup/taxonworks/issues/3942

## [0.40.6] - 2024-04-30

### Changed

- Updated Ruby gems

### Fixed

- Notes params not applied in Source filters (anywhere) [#3927]
- OTU autocomplete raises when no taxon names match
- Moving from Source to Image filter failed to return cited images
- CSD: Catalog number panel displays warning messages when the namespace is set

[#3927]: https://github.com/SpeciesFileGroup/taxonworks/issues/3927

## [0.40.5] - 2024-04-25

### Added

- `/api/v1/taxon_name_relationships.csv` endpoint

### Changed

- Dwca `otu_name` only includes Otu#name, never anything else.
- `api/v1/otus/autocomplete` now more acurately returns the label of the matching term, i.e. Combinations are supported in rendering [https://github.com/SpeciesFileGroup/taxonpages/issues/193]
- Update Ruby gems

### Fixed

- Taxon name with nomen nudum status, nomen dubium status + invalidating relationship should be treated as separate invalid taxon.
- Quick forms: Lock buttons don't work on Biological associations.
- Week in review task [#3926]
- Missing Image metadata breaks radial
- Basic endemism task had a broken link out
- Prevent raise on bad polygon (LinearRing) Georeferences

[#3926]: https://github.com/SpeciesFileGroup/taxonworks/issues/3926

## [0.40.4] - 2024-04-21

### Added

- User estimated time tracking at the per-project level
- Orphaned DwcOccurrence and DelayedJob job metadata to admin Health report

### Changed

- Unified some methods on dwca export, refactored for speedups and memory
- Updated Ruby gems

### Fixed

- Dwca error from missmatched ids leading to bad sorts
- Manage controlled vocabulary task: New button resets type [#3923]
- Resource is spelled recource [#3922]

[#3922]: https://github.com/SpeciesFileGroup/taxonworks/issues/3922
[#3923]: https://github.com/SpeciesFileGroup/taxonworks/issues/3923

## [0.40.3] - 2024-04-14

### Changed

- Browse OTU: Replace descendants endpoint for the same used on TaxonPages. Now this panel is available for all ranks
- Bundle/gem update

### Fixed

- 2 issues with taxon names autocomplete (internal and api/v1)
- Memoization in dwca export

## [0.40.2] - 2024-04-09

### Added

- "Venn" factets to filter- logical operations on filter results [#3908]
- Sort column on project vocabulary task [#3915]

### Fixed

- `/data_attributes/brief` not scoped to project
- New collecting event: It tries to save the label even if it is empty
- Spatial summary return to filter with empty cached level fields [#3907]
- Comprehensive form: Sometimes Attributes are not cleaned when new collection object is created [#3910]
- DwC importer crashing when uploading files with CSV extension.
- DwC importer not honouring field and string delimiters when processing headers
- DwC importing wrongly allowing unreadable files to be staged

### Changed

- Updated Ruby gems.

[#3908]: https://github.com/SpeciesFileGroup/taxonworks/issues/3908
[#3907]: https://github.com/SpeciesFileGroup/taxonworks/issues/3907
[#3910]: https://github.com/SpeciesFileGroup/taxonworks/issues/3910
[#3915]: https://github.com/SpeciesFileGroup/taxonworks/issues/3915

## [0.40.1] - 2024-04-02

### Added

- Some more quality-of-life changes to Leads/keys
- Spatial summary report for CollectingEvent filter
- Geographic Area radial navigator links to associated filters
- Radial nomenclature: verbatim_author slice [#3896]

### Changed

- Gems updated

### Fixed

- Async batch update calls on individual objects failing [#3905]
- DwC export without CollectingEvents failing [#3897]
- Cloning CollectingEvents sets creator to the person who cloned the record
- Filter Staged Images missing filter button [#3901]

[#3905]: https://github.com/SpeciesFileGroup/taxonworks/issues/3905
[#3897]: https://github.com/SpeciesFileGroup/taxonworks/issues/3897
[#3896]: https://github.com/SpeciesFileGroup/taxonworks/issues/3896
[#3901]: https://github.com/SpeciesFileGroup/taxonworks/issues/3901

## [0.40.0] - 2024-03-26

_Special thanks to Tom Klein for his amazing open-source contributions on this release!._

### Added

- Model FieldOccurrence (observations sensu iNaturalist), with corresponding "new" task [#1643]
- Model "Lead" (dichotomous key support), with corresponding "new" task" [#1691]
- Key hub task [#3881]
- New OTU task
- "Week in review" task, visualize records added and navigate to them in filter context
- OTU name to Filter CO result [#3861]
- Batch add/remove sources to project from Source filter [#3888]
- Add taxon name autocomplete to Type specimen facet
- DwC Dashboard: Use the same DwC download of collection object filter task
- DwC-A Workbench: Add pagination for created imports
- Clone mode on image matrix
- Radial CO: Add preparation type slice [#3889]
- Radial mass navigation [#3672]
- Batch update or add data attributes [#3748]
- Include OTU `name` in Filter Collection Objects result
- Text file delimiter options to DwC import [#3894]
- CSV format for DwC importer
- Project vocabulary word-cloud text links to filter result for some models (e.g. CollectingEvent)

### Changed

- Images can no longer be duplicated attempting and are seemlessly normalized at creation [#2909]
- Filter images: Remove quick forms for Depictions [#3869]
- New image task: Add alert when trying to restart the interface without applying changes
- New CE: Destroy label when print label input is empty [#3878]
- Updated Ruby gems
- DwC importer now defaults to use `"` as string delimiter when importing and downloading tables.

### Fixed

- Project vocabulary handling of numeric fields
- Rediculous number of identifiers preventing collecting event editing [#3715]
- Community-based models not showing AlternateValues [#3883]
- Browse OTUs: headers do not link to correct panel [#3868]
- DwC-A importer crashing on hybrid formula scientific names
- Crash when georeferencing with zero meters of uncertainty
- New CE: Custom attributes don't refresh on new/edit CE [#3874]
- Radial quick forms: Asserted distribution screen partially blocked by a white rectangle [#3891]
- Print label task doesn't apply styles to labels [#3776]
- Missing collection object links on map markers

[#3748]: https://github.com/SpeciesFileGroup/taxonworks/issues/3748
[#3881]: https://github.com/SpeciesFileGroup/taxonworks/issues/3881
[#2909]: https://github.com/SpeciesFileGroup/taxonworks/issues/2909
[#1643]: https://github.com/SpeciesFileGroup/taxonworks/issues/1643
[#1691]: https://github.com/SpeciesFileGroup/taxonworks/issues/1691
[#3672]: https://github.com/SpeciesFileGroup/taxonworks/issues/3672
[#3715]: https://github.com/SpeciesFileGroup/taxonworks/issues/3715
[#3776]: https://github.com/SpeciesFileGroup/taxonworks/issues/3776
[#3861]: https://github.com/SpeciesFileGroup/taxonworks/issues/3861
[#3868]: https://github.com/SpeciesFileGroup/taxonworks/issues/3868
[#3869]: https://github.com/SpeciesFileGroup/taxonworks/issues/3869
[#3878]: https://github.com/SpeciesFileGroup/taxonworks/issues/3878
[#3883]: https://github.com/SpeciesFileGroup/taxonworks/issues/3883
[#3888]: https://github.com/SpeciesFileGroup/taxonworks/issues/3888
[#3889]: https://github.com/SpeciesFileGroup/taxonworks/issues/3889
[#3891]: https://github.com/SpeciesFileGroup/taxonworks/issues/3891
[#3894]: https://github.com/SpeciesFileGroup/taxonworks/issues/3894

## [0.39.0] - 2024-03-01

### Added

- Project vocabulary task [#864]
- Global identifier classes for Web of Science and Zoological Record [#3853]
- `/api/v1/biological_associations/simple.csv` endpoint
- Return a png of any image via `/api/v1/images/:id/scale_to_box(/:x/:y/:width/:height/:box_width/:box_height)` [#3852]
- `content_type` and `original_png` attributes to `/api/v1//images/123` [#3852]
- Ability to extend housekeeping on some filters to check changes on related models [#3851]
- Some new soft validations on Misspellings

### Fixed

- Handle bad BibTeX coming back from CrossRef.
- Quick Forms: Observation matrices slice doesn't work
- Quick Forms: Content slice doesn't display contents [#3850]
- Browse OTU: Load preferences
- New loan task: reset button doesn't work [#3856]
- New image task doesn't create citations without attributions
- Missing pagination headers for 4 endpoints [#3859]

### Changed

- Allow omitting seconds in non-interval ISO-8601 date times in DwC importer.

[#864]: https://github.com/SpeciesFileGroup/taxonworks/issues/864
[#3853]: https://github.com/SpeciesFileGroup/taxonworks/issues/3853
[#3851]: https://github.com/SpeciesFileGroup/taxonworks/issues/3851
[#3852]: https://github.com/SpeciesFileGroup/taxonworks/issues/3852
[#3850]: https://github.com/SpeciesFileGroup/taxonworks/issues/3850
[#3856]: https://github.com/SpeciesFileGroup/taxonworks/issues/3856
[#3859]: https://github.com/SpeciesFileGroup/taxonworks/issues/3859

## [0.38.3] - 2024-02-25

### Added

- `/api/v1/common_names` [#3794]
- `/api/v1/biological_associations/simple` A simple table format for BiologicalAssociations
- Housekeeping facet in filters has "Recent" button with options to populate past date ranges
- Radials to New image task

### Fixed

- DwC download not scoping DataAttributes correctly when records are a subset of objecs from a CollectingEvent
- DwC Dashboard buttons scoped to recent timeframes [#3774]
- A couple .csv endpoints for /api/v1
- Radial annotator: Filter tab doesn't work in depictions slice [#3824]
- Filters: Geographic area facet doesn't clear geographic area after reset [#3840]
- Radial collection object: Taxon determination list is not visible
- Align metadata in GeographicItem debug view
- Biological associations filter bugs
- Several radial annotator and batch annotator slice fixes
- DwC checklist importer fails quietly when `taxonomicStatus` is empty [#3783]

### Changed

- Documents are no longer destroyed when the last documentation referencing them are deleted.
- Use Ruby 3.3
- CI build/test with PostgreSQL 15
- CI base image uses Node 20

[#3783]: https://github.com/SpeciesFileGroup/taxonworks/issues/3783
[#3840]: https://github.com/SpeciesFileGroup/taxonworks/issues/3840
[#3774]: https://github.com/SpeciesFileGroup/taxonworks/issues/3774
[#3794]: https://github.com/SpeciesFileGroup/taxonworks/issues/3794
[#3824]: https://github.com/SpeciesFileGroup/taxonworks/issues/3824

## [0.38.2] - 2024-02-09

### Added

- Highlight row on click in DwC Importer [#3795]
- Batch update CollectingEvent from CollectionObject filter radial
- Batch update `meta_prioritize_geographic_area` from CollectingEvent filter radial [#3498]

### Fixed

- CollectionObject summary nomenclature tag failing when no names are present
- Papertrail views for most models were failing
- Syncronized winding of polygons and multipolygons [#3712], and others
- DataAttribute alignment in DwC, take 3 [#3802]
- Radial Annotator: Citation count no longer updates [#3806]
- Radial Annotator: Depiction count no longer updates [#3813]
- Radial annotator: Attribution slice loads incorrect records
- Image matrix: OTU depictions cells are not displaying the correct images when `otu_filter` parameter is set
- New combination task freezes in some cases
- SQL project dump duplicating hierarchies tables rows causing index creation to fail on restore
- OtuPicker doesn't display OTU label when a new OTU is created in New loan task [#3809]

### Changed

- All polygons and multi_polygons in GeographicItems are wound to CCW after save
- Updated Ruby gems

[#3498]: https://github.com/SpeciesFileGroup/taxonworks/issues/3498
[#3712]: https://github.com/SpeciesFileGroup/taxonworks/issues/3712
[#3802]: https://github.com/SpeciesFileGroup/taxonworks/issues/3802
[#3795]: https://github.com/SpeciesFileGroup/taxonworks/issues/3795
[#3806]: https://github.com/SpeciesFileGroup/taxonworks/issues/3806
[#3813]: https://github.com/SpeciesFileGroup/taxonworks/pull/3813

## [0.38.1] - 2024-02-01

### Fixed

- DwC dumps cross-mapping attributes between CollectingEvent and CollectionObject (for real?) [#3802]
- Favorite cards section layout
- Radial batch triggers "re-search" when nothing is changed
- Custom attributes component loads auto filled with incorrect values [#3805]
- DwC importer crashing on real DwC-A zip archives when first table rows are not headers.

[#3802]: https://github.com/SpeciesFileGroup/taxonworks/issues/3802
[#3805]: https://github.com/SpeciesFileGroup/taxonworks/issues/3805

## [0.38.0] - 2024-01-31

### Added

- GeographicItem debug task
- `documentation_object_type` and `documentation_object_id` to documentation filter

### Changed

- Use `zeitwerk` loading framework [#2718]

### Fixed

- DwC dumps cross-mapping attributes between CollectingEvent and CollectionObject [#3802]
- Staged Image filter failing on some identifier queries
- TaxonName batch update
- Contributing link [#3752]
- Uncaught promise errors [#3767]
- Custom attributes triggers `isUpdated` ce state [#3764]
- Custom attributes panels don't check if data attributes already exist [#3762]
- Gender agreement of misspellings [#3782]
- Loan item list doesn't update when adding a loan item from Tag or Pinboard [#3784]
- Unable to add a CO loan item to a loan that already has an OTU loan item with the same id [#3785]
- CO Loan gifts have tag "On Loan until false" [#3731]
- Figure panel in New content task
- DwC Occurrence Importer using out of project scope http://rs.tdwg.org/dwc/terms/FossilSpecimen biocuration class.
- Hub: Status filter doesn't work correctly [#3791]
- Hub: Left and right arrow keys on task hub don't work as expected. [#3792]

[#3802]: https://github.com/SpeciesFileGroup/taxonworks/issues/3802
[#2718]: https://github.com/SpeciesFileGroup/taxonworks/issues/2718
[#3731]: https://github.com/SpeciesFileGroup/taxonworks/issues/3731
[#3752]: https://github.com/SpeciesFileGroup/taxonworks/issues/3752
[#3762]: https://github.com/SpeciesFileGroup/taxonworks/issues/3762
[#3764]: https://github.com/SpeciesFileGroup/taxonworks/issues/3764
[#3767]: https://github.com/SpeciesFileGroup/taxonworks/issues/3767
[#3784]: https://github.com/SpeciesFileGroup/taxonworks/issues/3784
[#3785]: https://github.com/SpeciesFileGroup/taxonworks/issues/3785
[#3791]: https://github.com/SpeciesFileGroup/taxonworks/issues/3791
[#3792]: https://github.com/SpeciesFileGroup/taxonworks/issues/3792

## [0.37.1] - 2024-01-04

### Added

- `Emendavit` status for ICN names [#3716]
- "CONFIRM" screen when editing a collecting event with > 100 attached COs [#3727]
- `epithet_only` parameter and facet to taxon name filter [#3589]
- Links for users profiles on project members list (only for administrators)
- Cursor and text to reveal project preference predicates can be reordered [#3736]
- Batch append collectors to Collecting Events within CE filter
- Batch set Collecting Event date and time within CE filter
- Darwin Core `superfamily`, `subfamily`, `tribe`, `subtribe` export support
- Darwin Core exporter: include Notes from most recent `TaxonDetermination` as `identificationRemarks`
- Save user's custom layout tables [#3756] [#3307] [#3568]

### Changed

- DwC Occurrence Importer: Parse authorship information in typeStatus field
- DwC Exporter: `recordedBy` and `identifiedBy` fields use `First Prefix Last Suffix` order
- Project member list now has links for users profiles (only for administrators)

### Fixed

- `dwc_occurrence_id` param to `/api/v1/dwc_occurrences`
- Another `project_id` scope issue in Otu Filter
- Update DwcOccurence index endpoint
- Uniquify people: Always show radials for selected person
- Remove property doesn't work on Biological relationship composer
- Feet to meter conversion does not work as expected [#2110]
- OTUs autocomplete API endpoint ignoring `having_taxon_name_only` param
- DwC importer creating multiple namespaces instead of just one for `occurrenceID` and `eventID`
- Combination always visible [#3366]
- Copy text from PDF

[#2110]: https://github.com/SpeciesFileGroup/taxonworks/issues/2110
[#3307]: https://github.com/SpeciesFileGroup/taxonworks/issues/3307
[#3366]: https://github.com/SpeciesFileGroup/taxonworks/issues/3366
[#3568]: https://github.com/SpeciesFileGroup/taxonworks/issues/3568
[#3589]: https://github.com/SpeciesFileGroup/taxonworks/issues/3589
[#3716]: https://github.com/SpeciesFileGroup/taxonworks/issues/3716
[#3727]: https://github.com/SpeciesFileGroup/taxonworks/issues/3727
[#3736]: https://github.com/SpeciesFileGroup/taxonworks/issues/3736
[#3756]: https://github.com/SpeciesFileGroup/taxonworks/issues/3756

## [0.37.0] - 2023-12-14

### Added

- DwC `verbatimLabel` support [#2749]
- Preview option and results reports for filter based batch updates [#3690]
- Freeform digitization, draw shapes to stub CollectionObjects [#3113]
- `superfamily`, `tribe` and `subtribe` DwC terms now supported in occurrences importer [#3705]

### Changed

- Improved simplified taxonomy rendering
- Unifies all filter-originating batch updates to a common look and feel [#3690]
- Report file size to browser for downloads
- DwC Checklist Importer: blank `originalNameUsageID` skip original combination creation instead of erroring [#3680]

### Fixed

- Ordering of descriptors in TNT format [#3711]
- Some ObservationMatrix views/formats were broken or unavailable for preview
- DwC-A checklist importer: fix importer crash caused by nil parent
- Address rendering on loan form [#3645]
- Citation topic whitespace for paper catalog [#187]
- Source filter with duplicate results when coming from another filter [#3696]
- `ancestrify` parameter for Otu queries not scoping to TaxonNames correctly
- Filter source: BibTeX type facet
- Project data SQL export obfuscating all users instead of just non-members
- Project data SQL export outputting only two rows per hierarchy-related tables
- AssertedDistributions API index call failed when OTU not linked to taxon name
- Missing valid names in nomenclature match task
- DwC Occurrence Importer: prefer correct protonym spelling when misspelling matches current conjugation

[#187]: https://github.com/SpeciesFileGroup/taxonpages/issues/187
[#2749]: https://github.com/SpeciesFileGroup/taxonworks/issues/2749
[#3113]: https://github.com/SpeciesFileGroup/taxonworks/issues/3113
[#3645]: https://github.com/SpeciesFileGroup/taxonworks/issues/3645
[#3680]: https://github.com/SpeciesFileGroup/taxonworks/issues/3680
[#3690]: https://github.com/SpeciesFileGroup/taxonworks/issues/3690
[#3696]: https://github.com/SpeciesFileGroup/taxonworks/issues/3696

## [0.36.0] - 2023-11-30

### Added

- Staged image CollectionObjects are destroy if a) stubs and b) depictions are removed from them to another CollectionObject [#3172]
- `/api/v1/biological_associations/123/globi` (preview experiment)
- `/api/v1/biological_associations/123/resource_relationship` (preview experiment)
- BiologicalAssociations as raw TaxonWorks data`/api/v1/biological_associations.csv`
- BiologicalRelationships as raw TaxonWorks data`/api/v1/biological_relationships.csv`
- DwC ResourceRelationship extension (preview) [#2554]
- Taxonomy summary to CollectionObject summary report
- Metadata summary report from Filter BiologicalAssociations
- Biological associations simple table preview, sortable columns [#1946]
- GLOBI format table from Filter BiologicalAssociations (preliminary)
- Family by genera report from Filter BiologicalAssociations
- DwC ResourceRelationship extension preview from Filter BiologicalAssociations
- Visualize network from Filter BiologicalAssociations
- BiologicalRelationship can have Identifiers
- "ancestrify" option to TaxonName and Otu filters (adds ancestors of filter result)
- Auto UUIDs as new Identifier::Global::Uuid::Auto for models
- Auto UUIDs are created for BiologicalAssociations and OTUs
- Maintenance Task to add UUIDs to objects that can have them but don't
- TaxonName model to customize attributes
- TaxonNameRelationship model, added validation for the rank of type species and type genus.
- New source task: Person source
- Index view to API for /depictions
- Added extend[]=role_counts to /person/123.json
- Batch update OTU taxon_name within OTU filter [#3656]
- DwC Checklist importer: support "invalid", "incorrectOriginalSpelling" taxonomic Status
- DwC Checklist importer: option to match and update existing names rather than create new hierarchy from Root
- DwC Occurrence importer: search for repository URL

### Changed

- CachedMaps of ancestors are set for rebuild when a descendant Georeference or AssertedDistribution is created
- Radial annotator: Move selected source to the bottom in citation form [#3652]
- DwC Occurrence importer: more helpful protonym, institution error messages
- Filter interfaces: remove items from list instead redirect to data view [#3659]
- New BiologicalAssociation defaults to task, not old form
- Extracted CSV generating code to lib/export/csv

### Fixed

- Buttons to remove BiologicalProperties in composer failing [#3673]
- Could not destroy BiologicalRelationship if properties attached
- Some CollectionObject summary values were not scoped to filter query
- Filtering People returned duplicate values one name string searches
- BiologicalAssociations passed to TaxonNames missed object names
- Nulified cached values in Collecting Event, if Geographic area deleted [#3668]
- Match TaxonName based on original combination [#3365]
- Radial AD: Quick/recent selector broken on "Move". [#3640]
- New taxon name: Author panel overflow when source has a long link
- Edit Loan: Loans created without recipient or supervisor cannot be updated
- Fixed bug in DwC importer background processor that was not dealing with errored records.
- Browse OTU: autocomplete overflow [#3667]
- Comprehensive: Relationship doesn't show up on biological associations list [#3671]
- DwC Occurrence importer: protonyms could not be found if authorship information didn't match
- DwC Occurrence importer: protonyms could not be found if author was Person [#3677]
- DwC Checklist importer: empty `scientificNameAuthorship` field would cause row to error [#3660]
- DwC Checklist importer: subsequent combinations with synonym status whose parents are synonyms would cause row to error
- Could not set Repository Index Herbariorum flag in interface
- Uniquify People: autocomplete would not select people for merging if already present in Match people table

[#3172]: https://github.com/SpeciesFileGroup/taxonworks/issues/3172
[#1946]: https://github.com/SpeciesFileGroup/taxonworks/issues/1946
[#2554]: https://github.com/SpeciesFileGroup/taxonworks/issues/2554
[#3365]: https://github.com/SpeciesFileGroup/taxonworks/issues/3365
[#3640]: https://github.com/SpeciesFileGroup/taxonworks/issues/3640
[#3652]: https://github.com/SpeciesFileGroup/taxonworks/issues/3652
[#3656]: https://github.com/SpeciesFileGroup/taxonworks/issues/3656
[#3659]: https://github.com/SpeciesFileGroup/taxonworks/issues/3659
[#3660]: https://github.com/SpeciesFileGroup/taxonworks/issues/3660
[#3667]: https://github.com/SpeciesFileGroup/taxonworks/issues/3667
[#3668]: https://github.com/SpeciesFileGroup/taxonworks/issues/3668
[#3671]: https://github.com/SpeciesFileGroup/taxonworks/issues/3671
[#3673]: https://github.com/SpeciesFileGroup/taxonworks/issues/3673
[#3677]: https://github.com/SpeciesFileGroup/taxonworks/issues/3677

## [0.35.3] - 2023-11-13

### Added

- Radial collection object: Add repository [#3637]

### Changed

- CachedMaps (WebLevel1) is now based on "State" shapes only, improving resolution
- CachedMap build process adds pre-build step to greatly minimize overall number of spatial calculations
- CachedMap spatial calculations use a intersection + "smoothing" approach
- Also use year of publication to determine correct protonyn having homonyms [#3630]
- Improved error message when `typeStatus` name is a homonym in DwC occurrences importer [#3632]

### Fixed

- Duplicate loans appearing Loan filter [#3636]
- New source when cloned and saved is not added to the project sources [#3629]
- Sequence display when not a Primer
- CachedMap indexing speedups failed to properly utilize prior work
- Duplicate CachedMapRegister rows being created per object
- New Image task, second "Apply" button is not working #3628
- ' [sic]' not removed when searching for synonyms in database to compare with `typeStatus` in DwC occurrence importer [#3633]

[#3628]: https://github.com/SpeciesFileGroup/taxonworks/issues/3636
[#3628]: https://github.com/SpeciesFileGroup/taxonworks/issues/3628
[#3629]: https://github.com/SpeciesFileGroup/taxonworks/issues/3629
[#3630]: https://github.com/SpeciesFileGroup/taxonworks/pull/3630
[#3632]: https://github.com/SpeciesFileGroup/taxonworks/pull/3632
[#3633]: https://github.com/SpeciesFileGroup/taxonworks/pull/3633
[#3637]: https://github.com/SpeciesFileGroup/taxonworks/pull/3637

## [0.35.2] - 2023-11-07

### Changed

- Update Gemfiles
- CachedMap algorithm, now far more precise.
- Browse OTU: Image gallery section is now available for all ranks [#3612]
- Map saves tile preferences [#3619]

### Fixed

- Anyone can destroy a Community (Global) identifier on a Community object [#3601]
- Newfoundland/CAR mapping issue [#3588]
- Role callbacks interfered with creation of nested objects [#3622] !! Potentially breaking fix !!
- Queries to `/api/v1/sources` not scoping to project when `project_token` used [#3623]
- CollectionObject summary report tab clicks
- Cached map preview incorrect/default GeographicItem id for GeographicAreas
- Collection object summary report bad link
- Task Biological associations graph: Save fails when trying to update a graph
- Role picker doesn't show organization name when created [#3611]
- Spinner hangs when apply fails in New Images task [#3620]

[#3601]: https://github.com/SpeciesFileGroup/taxonworks/issues/3601
[#3588]: https://github.com/SpeciesFileGroup/taxonworks/issues/3588
[#3622]: https://github.com/SpeciesFileGroup/taxonworks/issues/3622
[#3623]: https://github.com/SpeciesFileGroup/taxonworks/issues/3623
[#3611]: https://github.com/SpeciesFileGroup/taxonworks/issues/3611
[#3612]: https://github.com/SpeciesFileGroup/taxonworks/issues/3612
[#3619]: https://github.com/SpeciesFileGroup/taxonworks/issues/3619
[#3620]: https://github.com/SpeciesFileGroup/taxonworks/issues/3620

## [0.35.1] - 2023-10-23

### Changed

- Doubled the number of favoritable tasks to 40 [#3600]
- Add record frame to Filter Source [#3615]

### Fixed

- TaxonPage stats, maybe, who knows at this point.
- Images for OTU type material expanded to all protonyms
- Reset project preferences [#3599]
- Project TSV dump permissions on server side
- Clone moved CVT, not cloned project

[#3600]: https://github.com/SpeciesFileGroup/taxonworks/issues/3600
[#3599]: https://github.com/SpeciesFileGroup/taxonworks/issues/3599
[#3615]: https://github.com/SpeciesFileGroup/taxonworks/issues/3615

## [0.35.0] - 2023-10-19

### Added

- Outdated names task for CollectionObjects (compare to COL) [#2585]
- Unified project data download task [#1009], in part
- Download project as zipped TSV tables in Download [#1009]
- CSV generating endpoints `/api/v1/taxon_names.csv` and `/api/v1/otus.csv`
- Filter CollectionObject links to "Collection Summary" task [#3434]
- CollectionObject type facet
- Coordinate and collecting event sections in Browse OTUs

### Changed

- Download routes now name files as `.tsv`
- CollectingEvent allowable max records made smart [#3590]
- Added `extend[]=attribution` to `/images/123.json`

### Fixed

- TaxonNameClassification download
- TaxonName `descendants` facet always included self, it shouldn't have
- Without document facet
- Object cloning in OriginRelationship caused infinite loops [#3594]
- Quote handling in API autocomplete calls
- Organization name not displaying in attribution copyright _label_
- Manage Controlled vocabulary term: CVT list is not reloading after clone them from other project
- Not possible to delete asserted distribution once added in radial object [#3591]
- Manage controlled vocabulary: Delete button doesn't work [#3593]

[#2585]: https://github.com/SpeciesFileGroup/taxonworks/issues/2585
[#1009]: https://github.com/SpeciesFileGroup/taxonworks/issues/1009
[#3593]: https://github.com/SpeciesFileGroup/taxonworks/issues/3593
[#3594]: https://github.com/SpeciesFileGroup/taxonworks/issues/3594
[#3590]: https://github.com/SpeciesFileGroup/taxonworks/issues/3590
[#3434]: https://github.com/SpeciesFileGroup/taxonworks/issues/3434
[#3591]: https://github.com/SpeciesFileGroup/taxonworks/issues/3591

## [0.34.6] - 2023-10-06

### Added

- WKT and GeoJSON endpoints for /geographic_items/123.wkt
- Clone ControlledVocabularies across projects [#3562]
- Batch move taxon names to a new parent within TaxonName filter [#3584]
- Batch update Source with a Serial within Source filter [#3561]
- Browse nomenclature hierachy nav counts of invalid/valid link to filter
- Reset forms for user preferences and project card favorites [#3545]
- Otu RCC5 relationships to the COLDP exporter [#3569]
- Filter images slice in radial linker [#3574]
- Name relations to Catalogue of Life data package exports [#1211]
- Type Materials to Catalogue of Life data package exports [#3213]
- Filter list: Add border to highlight the last row where a radial was opened [#3583]

### Changed

- Update Gemfile
- TaxonName stats metadata includes coordinate OTUs and synonyms of self
- Change map position in Filter collecting events [#3571]
- Add type material button is now blue [#3579]
- Radial navigator: close radial menu when slices are opened in a new tab/window clicking and pressing ctrl/shift/meta keys [#3582]

### Fixed

- Loans referencing containers have 'Total' properly calculated [#3035]
- TaxonDetermination sort order on CollectionObject comprehensive/browse... again [#1355]
- OTU API autocomplete not resolving to valid OTU
- Attribution rendering had cryptic license value [#3577]
- GeographicAreas not registering for some DWCA imports [#3575]
- New collecting event: georeference from verbatim button creates two identical georeferences [#3573]

[#3035]: https://github.com/SpeciesFileGroup/taxonworks/issues/3035
[#1355]: https://github.com/SpeciesFileGroup/taxonworks/issues/1355
[#3562]: https://github.com/SpeciesFileGroup/taxonworks/issues/3562
[#3584]: https://github.com/SpeciesFileGroup/taxonworks/issues/3584
[#3561]: https://github.com/SpeciesFileGroup/taxonworks/issues/3561
[#3545]: https://github.com/SpeciesFileGroup/taxonworks/issues/3545
[#3571]: https://github.com/SpeciesFileGroup/taxonworks/issues/3571
[#3573]: https://github.com/SpeciesFileGroup/taxonworks/issues/3573
[#3574]: https://github.com/SpeciesFileGroup/taxonworks/issues/3574
[#3577]: https://github.com/SpeciesFileGroup/taxonworks/issues/3577
[#3579]: https://github.com/SpeciesFileGroup/taxonworks/issues/3579
[#3582]: https://github.com/SpeciesFileGroup/taxonworks/issues/3582
[#3583]: https://github.com/SpeciesFileGroup/taxonworks/issues/3583

## [0.34.5] - 2023-09-26

### Added

- Cached map item report (linked from Filter OTUs)
- Depictions list on Filter image

### Changed

- Calls to `/api/v1` have a new key/value signature
- Staged image metadata field format from JSON to JSONB [#3446]
- Updated Ruby gems

### Fixed

- Batch import BibTeX failing on empty entries
- Chronology stats report
- ImportAttribute facet not working on any predicate searches
- Taxon name/otus filter order bug
- Staged image queries failing when multiple facets used [#3556]
- Citations list is truncated in Radial Annotator [#3560]
- DwC attributes are now showing in Stepwise determinations task
- Quick taxon name only works for species [#3554]
- Filter Images: Change `per` doesn't update the table [#3566]

[#3554]: https://github.com/SpeciesFileGroup/taxonworks/issues/3554
[#3556]: https://github.com/SpeciesFileGroup/taxonworks/issues/3556
[#3560]: https://github.com/SpeciesFileGroup/taxonworks/issues/3560
[#3566]: https://github.com/SpeciesFileGroup/taxonworks/issues/3566

## [0.34.4] - 2023-09-15

### Added

- ImportAttribute facets to various filters
- Project data curation issue tracking URL field (and to base API response) [#3550]
- Manual option to regenerate derivative images on Show Image
- API gallery endpoint `/depictions/gallery`
- Image quick forms, add depictions in the context of an image [#3540]
- Tables of data to nomenclature stats plots, with option to copy to clipboard
- With/out nomenclature date facet on filter nomenclature
- Determiners can be re-ordered (topmost, regardless of year, is preferred) [#1355]

### Changed

- Updated Gemfile
- Updated JS packages
- Derivative images strip EXIF and auto orient
- TaxonName autocomplete change to a strict match mode.
- Bold geographic levels in Type specimen panel in Browse OTU [#3544]

### Fixed

- Subqueries in unified filters were silently ignoring components of the query, e.g. fix spatial + subquery requests [#3552]
- Geographic level names not displaying on Browse OTU [#3553]
- Sqed images that fail processing will try again with slower method automatically [#3070] [#3443]
- TaxonName dynamic observation matrix row not properly scoped [#3454]
- OTU API autocomplete fails to sort results
- Duplicate type status per CollectionObject are not allowed [#3535]
- Edit/New taxon name: Author order for taxon name does not match author order of source [#3551]
- Some issues with order of roles (e.g. Determinations) in display [#1355]

[#1355]: https://github.com/SpeciesFileGroup/taxonworks/issues/1355
[#3443]: https://github.com/SpeciesFileGroup/taxonworks/issues/3443
[#3552]: https://github.com/SpeciesFileGroup/taxonworks/issues/3552
[#3553]: https://github.com/SpeciesFileGroup/taxonworks/issues/3553
[#3550]: https://github.com/SpeciesFileGroup/taxonworks/issues/3550
[#3070]: https://github.com/SpeciesFileGroup/taxonworks/issues/3070
[#3454]: https://github.com/SpeciesFileGroup/taxonworks/issues/3454
[#3535]: https://github.com/SpeciesFileGroup/taxonworks/issues/3535
[#3540]: https://github.com/SpeciesFileGroup/taxonworks/issues/3540
[#3544]: https://github.com/SpeciesFileGroup/taxonworks/issues/3544
[#3551]: https://github.com/SpeciesFileGroup/taxonworks/issues/3551

## [0.34.3] - 2023-09-05

### Added

- Task - Nomenclature by year plots [#2472]
- API for BiologicalRelationships -`api/v1/biological_relationships?extend[]=biological_property` [#3525]
- Organization to Attribution slice in Radial annotator [#3529]
- Delayed job queue `cached`, currently used in Role-related updates [#3437]
- Allow organization determiners in DwC occurrences importer

### Changed

- Error radius also captured as literal value in addition to conversion to error polygon [#3471]
- Batch update of collecting event geographic areas is now run in the background, limited to 250 record [#3527]
- Reverted index-based TaxonName autocomplete to comprehensive version
- Upgraded docker env to Postgis 3.4

### Fixed

- Missing synonym record for basionym in COLDP export [#3482]
- Fixed loan related links in several places [#3463]
- Common name language ISO when no language [#3530]
- Attribution displays owner/copyright holder Organization names [#3515]
- CollectingEvent filter fails on cached*geo*\* fields [#3526]
- Reviewing and Organization's related data
- CollectionObject timeline didn't show loans when object containerized [#3528]
- Browse Annotations "On" filter doesn't work [#3505]
- Georeferences are not cleaned after unset current collecting event in comprehensive specimen digitization task [#3533]
- Fix collection object pagination in Browse OTU

[#2472]: https://github.com/SpeciesFileGroup/taxonworks/issues/2472
[#3437]: https://github.com/SpeciesFileGroup/taxonworks/issues/3437
[#3471]: https://github.com/SpeciesFileGroup/taxonworks/issues/3471
[#3463]: https://github.com/SpeciesFileGroup/taxonworks/issues/3463
[#3527]: https://github.com/SpeciesFileGroup/taxonworks/issues/3527
[#3505]: https://github.com/SpeciesFileGroup/taxonworks/issues/3505
[#3515]: https://github.com/SpeciesFileGroup/taxonworks/issues/3515
[#3525]: https://github.com/SpeciesFileGroup/taxonworks/issues/3525
[#3526]: https://github.com/SpeciesFileGroup/taxonworks/issues/3526
[#3528]: https://github.com/SpeciesFileGroup/taxonworks/issues/3528
[#3529]: https://github.com/SpeciesFileGroup/taxonworks/issues/3529
[#3530]: https://github.com/SpeciesFileGroup/taxonworks/issues/3530
[#3533]: https://github.com/SpeciesFileGroup/taxonworks/issues/3533

## [0.34.2] - 2023-08-16

### Added

- Subsequent Name Form section in New taxon name [#3460]
- Original form section in New taxon name

### Changed

- New species name button is now always visible in Type section on New taxon name task
- Improve COLDP export delimiter usability [#3522]
- Updated Node packages and Ruby gems

### Fixed

- Role scoping broken, affecting things like Verifiers list [#3514]
- `api/v1/citation` failing on last page of results [#3524]
- Fix generation of Unit tray labels from Filter nomenclature
- Object graph view failing to render (controller object no longer available!?)
- People as sources missing missing relationship (broke object graph)
- Combinations in COLDP exports lack rank [#3516]
- Fix coldp.rb undefined method `iso8601` for nil:NilClass [#3512]
- Improve TaxonName autocomplete result prioritization [#3509]
- Clone button is not clearing input after cloning

[#3514]: https://github.com/SpeciesFileGroup/taxonworks/issues/3514
[#3524]: https://github.com/SpeciesFileGroup/taxonworks/issues/3524
[#3512]: https://github.com/SpeciesFileGroup/taxonworks/issues/3512
[#3516]: https://github.com/SpeciesFileGroup/taxonworks/issues/3516
[#3509]: https://github.com/SpeciesFileGroup/taxonworks/issues/3509
[#3460]: https://github.com/SpeciesFileGroup/taxonworks/issues/3460

## [0.34.1] - 2023-08-07

### Fixed

- No parent Otu returned for TaxonName with more than 1 OTU [#3414]
- Missing organization tab in Owner panel on New image task
- BibTeX download shows incorrect results on New source task [#3510]
- Asserted distribution API endpoint crashing when count is above 50

[#3510]: https://github.com/SpeciesFileGroup/taxonworks/issues/3510

## [0.34.0] - 2023-08-04

### Added

- `api/v1/data_attributes/brief` endpoint
- `api/v1/controlled_vocabulary_terms` endpoint
- Extracts are citable
- `modified` and `modifiedBy` fields to the COL data package exporter [#3464]
- Pagination to Labels and TypeMaterial .json endpoints [#3472]
- DataAttribute columns for CollectingEvent and TaxonName filters
- Added ranks for viruses
- CachedMap framework - compute low-resolution maps quickly [#3010]
- .json and .geojson endpoints implement CachedMaps at `/api/v1/otus/:id/inventory/distribution`
- Administrator dashboard for CachedMap status
- New indices for some name/cached related fields (Otu, TaxonName, Source)
- Batch update Geographic area radial to filter collecting events
- Customized API version of OTU autocomplete
- GBIF map tiles as an option on maps
- `Add related` option to nodes in Biological associations graph task
- Layout settings for New image task

### Changed

- Predicted adjectives for the epithets ending with -ger and -fer
- Optimized Gnfinder playground new-name detection
- Optimized `/api/v1/asserted_distribution`, also now uses `extend[]=geo_json` (disabled if > 50 records requested)
- Updated `/api/v1/biological_associations` to report full `taxonomy` [#3438]
- Updated Ruby gems
- Added date format recognition ####-##-## [#3453]
- Add hyperlinks to OTU labels in Filter biological associations table [#3444]
- Updated many relationships to validate based on presence of objects, rather than parameters
- Simplified behavior of Otu and TaxonName autocomplete to use new fuzzier indicies
- Clone loan button redirects to new loan task [#3462]
- Multiple improvements in DwC importers

### Fixed

- Georeference parsing didn't handle new Z
- Clearing PinboardItems by class
- Rendering TNT matrix labels
- Initializing new Extract when no Extracts present
- DataAttribute filter facet not working for non-exact matches
- Speed response for Filter's returning DataAttributes [#3452]
- Going from Image filter to others could result in duplicated rows
- DWCA Importer: Geographic Areas not imported [#1852]
- Error on catalog_helper: history_other_name
- Error on taxon_name_relationship on rank_name.
- Create new asserted distribution when `is_absent` is checked in New asserted distribution task
- Repository selection does not appear in Filter Collection Objects [#3430]
- Docker pointing to outdated base image.
- Global identifiers resolve check not honouring HTTPS
- Interactive keys were not properly scoping to projects in some cases
- Annotations were sometimes added to objects that no longer existed [#3445]
- Disable editing of imported rows in DwC importer task [#3469]
- Fixed URL hostname string matching in some places.
- Matrix Column Coder throws an error after autosave ends and observation to be saved no longer exists
- New line delimiter doesn't work in Filter collection object [#3480]

[#1852]: https://github.com/SpeciesFileGroup/taxonworks/issues/1852
[#3010]: https://github.com/SpeciesFileGroup/taxonworks/issues/3010
[#3430]: https://github.com/SpeciesFileGroup/taxonworks/issues/3430
[#3438]: https://github.com/SpeciesFileGroup/taxonworks/issues/3438
[#3444]: https://github.com/SpeciesFileGroup/taxonworks/issues/3444
[#3445]: https://github.com/SpeciesFileGroup/taxonworks/issues/3445
[#3452]: https://github.com/SpeciesFileGroup/taxonworks/issues/3452
[#3462]: https://github.com/SpeciesFileGroup/taxonworks/issues/3462
[#3464]: https://github.com/SpeciesFileGroup/taxonworks/issues/3464
[#3469]: https://github.com/SpeciesFileGroup/taxonworks/issues/3469
[#3472]: https://github.com/SpeciesFileGroup/taxonworks/issues/3472
[#3480]: https://github.com/SpeciesFileGroup/taxonworks/issues/3480

## [0.33.1] - 2023-05-25

### Added

- NOMEN batch importer error handling/reporting improvements [#3427]
- More annotation-related facets to Observations filter

### Changed

- Autocomplete requests optimized by speed
- NOMEN batch importer treats authors only as verbvatim, Roles are no longer created.
- Upgraded to Node 18 LTS

### Fixed

- Without depictions filter facets
- Descriptors facets referencing observation/matrix presence/absence
- Errors on taxon_name.rank_name and paper_catalogue.combination
- Documents facet in Source filter
- Documents from other projects appearing in count on radial annotator [#3348]
- Verbatim name contained 'Suffix' [#3425]
- Observation matrix facet doesn't work in Filter descriptors
- Lock Is original and Is absent checkboxes in citation form
- Pagination doesn't work correctly in Filter biological associations [#3426]
- Records per page doesn't work on page change in Citations by source task

[#3348]: https://github.com/SpeciesFileGroup/taxonworks/issues/3348
[#3425]: https://github.com/SpeciesFileGroup/taxonworks/issues/3425
[#3426]: https://github.com/SpeciesFileGroup/taxonworks/issues/3426
[#3427]: https://github.com/SpeciesFileGroup/taxonworks/issues/3427

## [0.33.0] - 2023-05-19

### Added

- Basic RCC5 support (= OtuRelationship) [#257]
- Unified filter to observation matrix integration [#3415]
- Biological associations can now be depicted
- Data depiction facets
- Biological associations filter annotation-based facets
- New stage-only staged image type [#3400]
- New left-t stage layout [#3367]
- `Add` button to add biological associations from `Related` modal in new biological associations task
- ImportDataset facet in Filter collection objects [#3419]

### Changed

- Updated author and year string for family-group names
- Recent predicate list
- Recent languages list
- People autocomplete
- GeographicArea autocomplete (exact match on alternate value)

### Fixed

- Nomen (was "castor") batch load was not assigning parent correctly [#3409]
- Source and People API endpoints don't try to authenticate [#3407]
- Date range in filter Collection Object not being applied [#3418]
- Year import in NOMEN (was "castor") import [#3411]
- PublicContent missing is_community? method preventing reporting.
- Loans dashboard fails to render when no loans are present
- Staged image processing when boundaries fail to be calculated and calculate incorrectly
- Bug with engine in interactive keys [#3416]
- Collection object classification summary [#3412]
- BibTeX typo [#3408]
- Includes `type material` and `type material observations` don't work in Filter images
- Changing the number of items per page or the page shows loan items that are not from the current loan in New/edit loan task [#3413]
- Sort by name gives an wrong order in filter nomenclature task

[#257]: https://github.com/SpeciesFileGroup/taxonworks/issues/257
[#3367]: https://github.com/SpeciesFileGroup/taxonworks/issues/3367
[#3400]: https://github.com/SpeciesFileGroup/taxonworks/issues/3400
[#3407]: https://github.com/SpeciesFileGroup/taxonworks/issues/3407
[#3408]: https://github.com/SpeciesFileGroup/taxonworks/issues/3408
[#3409]: https://github.com/SpeciesFileGroup/taxonworks/issues/3409
[#3411]: https://github.com/SpeciesFileGroup/taxonworks/issues/3411
[#3412]: https://github.com/SpeciesFileGroup/taxonworks/issues/3412
[#3413]: https://github.com/SpeciesFileGroup/taxonworks/issues/3413
[#3415]: https://github.com/SpeciesFileGroup/taxonworks/issues/3415
[#3416]: https://github.com/SpeciesFileGroup/taxonworks/issues/3416
[#3418]: https://github.com/SpeciesFileGroup/taxonworks/issues/3418
[#3419]: https://github.com/SpeciesFileGroup/taxonworks/issues/3419

## [0.32.3] - 2023-05-05

### Added

- Add/move/return collection objects from collection object filter [#3387]
- Interpretation help for `full name` facet in people filter [#3394]
- Total individuals to loan show/recipient form [#3398]
- Download SVG button in Biological associations graph task
- Related modal in Biological associations graph task
- Return BibTeX with `extend[]=bibtex` on calls to `/api/v1/sources`
- Related button to biological associations in Browse OTU
- Pagination for loan items in Edit/new loan task [#3391]
- Caption and figure label editable in Depictions list in Radial annotator [#3396]

### Changed

- Pagination headers are exposed via CORS [#3380]
- Updated bundle gems
- Ruby 3.2 is now required as minimum
- API /people and /sources resources no longer require authentication [#3385]
- The genus rank is allowed as incertae sedis
- Trigger filter after change records per page selector
- Always show pin button
- Browse OTU biological association table contains related modal

### Fixed

- Global identifiers not appearing on community data [#3393]
- Lag in selecting loan items on edit loan [#3399]
- Collection object was loanable 2x in some cases
- An issue when geo-json related facets were not being applied in Otu filter
- Image filter with `otu_id` only returns as expected
- Depictions/Images facet not consistent and broken [#3395]
- Missing pagination for asserted_distributions API endpoint [#3377]
- Delete wrong node in Biological associations graph [#3383]
- Cannot clear `Returned on date` input for loan items in Edit/new loan task [#3390]

[#3377]: https://github.com/SpeciesFileGroup/taxonworks/issues/3377
[#3380]: https://github.com/SpeciesFileGroup/taxonworks/issues/3380
[#3382]: https://github.com/SpeciesFileGroup/taxonworks/issues/3382
[#3383]: https://github.com/SpeciesFileGroup/taxonworks/issues/3383
[#3385]: https://github.com/SpeciesFileGroup/taxonworks/issues/3385
[#3387]: https://github.com/SpeciesFileGroup/taxonworks/issues/3387
[#3390]: https://github.com/SpeciesFileGroup/taxonworks/issues/3390
[#3391]: https://github.com/SpeciesFileGroup/taxonworks/issues/3391
[#3393]: https://github.com/SpeciesFileGroup/taxonworks/issues/3393
[#3394]: https://github.com/SpeciesFileGroup/taxonworks/issues/3394
[#3395]: https://github.com/SpeciesFileGroup/taxonworks/issues/3395
[#3396]: https://github.com/SpeciesFileGroup/taxonworks/issues/3396
[#3398]: https://github.com/SpeciesFileGroup/taxonworks/issues/3398
[#3399]: https://github.com/SpeciesFileGroup/taxonworks/issues/3399

## [0.32.2] - 2023-04-03

### Added

- Geographic area smart-selector has click-to-select map option [#3293]
- Add collection object quick forms in New type specimen task
- New layout for collection objects filter - Data attributes
- DarwinCore`asscociatedTaxa` indexing via data attributes [#3371]

### Fixed

- Paper catalog raised when rendering some type material records [#3364]
- Lock buttons are not working on New source task
- Some rows don't show name string in Citations by source task [#3370]
- Updating a data attributes updates related DwcOccurrences
- API catalog method call [#3368]
- Alternate values appear on community data [#3363]

### Changed

- Updated bundle gems
- New D3 engine for object graph greatly improves performance, new rendering options
- New DwC occurrence version reflecting [#3371]

[#3363]: https://github.com/SpeciesFileGroup/taxonworks/issues/3363
[#3364]: https://github.com/SpeciesFileGroup/taxonworks/issues/3364
[#3368]: https://github.com/SpeciesFileGroup/taxonworks/issues/3368
[#3293]: https://github.com/SpeciesFileGroup/taxonworks/issues/3293
[#3371]: https://github.com/SpeciesFileGroup/taxonworks/issues/3371
[#3370]: https://github.com/SpeciesFileGroup/taxonworks/issues/3370

## [0.32.1] - 2023-03-23

### Fixed

- Date related rendering error in Catalog

## [0.32.0] - 2023-03-22

### Added

- New biological association task [#1638], in part [#2143]
- New options to extend results in Nomenclature filter [#3361]
- New panels for Adminstrators User activity dashboard
- Deaccessioned layout for filter collection objects

### Changed

- Replace GeoJSON long/lat format to lat/long on interfaces [#3359]
- Returned ability to show TaxonNameClassifications (from `/taxon_name_classifications/list`)

### Fixed

- Deaccessioned facet in Filter collection objects [#3352]
- Reversed OTU taxon name facet [#3360]
- Relationships are not listed in biological associations form in Quick forms
- Topics are not listed after create them on Citation form in Quick forms
- Combination names are missing in Citations by source
- Handle another class of SQED raises
- TaxonNameClassification API call raises
- Raises related to cached_nomenclature_date
- PublicContent causing OTU destruction to raise
- Several paper-catalog rendering issues
- Geographic area smart selector is not rendering correctly on Common names slice in Quick Forms

[#1638]: https://github.com/SpeciesFileGroup/taxonworks/issues/1638
[#2143]: https://github.com/SpeciesFileGroup/taxonworks/issues/2143
[#3352]: https://github.com/SpeciesFileGroup/taxonworks/issues/3352
[#3359]: https://github.com/SpeciesFileGroup/taxonworks/issues/3359
[#3360]: https://github.com/SpeciesFileGroup/taxonworks/issues/3360
[#3361]: https://github.com/SpeciesFileGroup/taxonworks/issues/3361

## [0.31.3] - 2023-03-17

### Added

- JSON nomenclature inventory endpoint `/api/v1/taxon_names/:id/inventory/catalog`

### Fixed

- Serial name filter query doesn't work
- Serial facet <IN WHERE>
- Authors facet doesn't work on Filter nomenclature
- Fixed bug preventing combination update
- Loan facet doesn't work on Filter collection objects [#3345]
- Valid name is not provided for all matches on Match nomenclature task [#3343]
- Object links don't work on Interactive key
- Alternate values on ObservationMatrix name failing
- Start and End date in Collecting Event related facets

### Changed

- Updated Ruby gems
- nomenclature related validation changed from nomenclature_date to cached_nomenclature_date, which should speadup the process

[#3343]: https://github.com/SpeciesFileGroup/taxonworks/issues/3343
[#3345]: https://github.com/SpeciesFileGroup/taxonworks/issues/3345

## [0.31.2] - 2023-03-09

### Added

- Link from AssertedDistribution filter to BiologicalAssociations filter
- All tab to biological relationships facet [#3334]
- Biological Property to Manage controlled vocabulary terms

### Changed

- Add nomenclature code to relationships and statuses labels in Filter nomenclature [#3333]
- All Loan edit requests resolve to the edit task [#3330]

### Fixed

- Biological association filter raises [#3335]
- Mass annotator for Sources showed no options
- People filtering doesn't work on Filter nomenclature [#3332]
- Biological associations section shows incorrect results in Browse Otu [#3336]
- Error message on Combination [#3340]
- `Clone last citation` button doesn't work
- Missing asserted distributions in Browse OTU and Quick forms radial [#3337]

[#3330]: https://github.com/SpeciesFileGroup/taxonworks/issues/3330
[#3332]: https://github.com/SpeciesFileGroup/taxonworks/issues/3332
[#3333]: https://github.com/SpeciesFileGroup/taxonworks/issues/3333
[#3334]: https://github.com/SpeciesFileGroup/taxonworks/issues/3334
[#3335]: https://github.com/SpeciesFileGroup/taxonworks/issues/3335
[#3336]: https://github.com/SpeciesFileGroup/taxonworks/issues/3336
[#3337]: https://github.com/SpeciesFileGroup/taxonworks/issues/3337

## [0.31.1] - 2023-03-07

### Fixed

- Radial annotator documentation shows too much [#3326]
- Cached values not updated [#3324]
- Roles not displaying while edint loan [#3327]
- Loan autocomplete [#3329]
- `Set as current` button doesn't work on Original combination section in New taxon name task [#3325]
- Repository autocomplete [#3331]
- Some staged filter results failing to set size of window [#3328]
- Fixed repository, source, serial, people autocomplete with new project_id param. New specs added
- Short URLs not working due to Ruby 3.2 incompatibility.

### Changed

- `/combinations/<id>` redirects to `/taxon_names/<id>`

[#3328]: https://github.com/SpeciesFileGroup/taxonworks/issues/3328
[#3331]: https://github.com/SpeciesFileGroup/taxonworks/issues/3331
[#3329]: https://github.com/SpeciesFileGroup/taxonworks/issues/3329
[#3327]: https://github.com/SpeciesFileGroup/taxonworks/issues/3327
[#3326]: https://github.com/SpeciesFileGroup/taxonworks/issues/3326
[#3325]: https://github.com/SpeciesFileGroup/taxonworks/issues/3325
[#3324]: https://github.com/SpeciesFileGroup/taxonworks/issues/3324

## [0.31.0] - 2023-03-07

### Added

- Filter asserted distributions task [#1035]
- Filter biological associations task [#1156]
- Filter content task
- Filter descriptors task [#2802]
- Filter loans task [#2124]
- Filter observations task [#3291] [#3062]
- Filters can mass-annotate select rows (e.g. Notes, Citations) [#2257] [#2340]
- Filter collection objects with/out preparations [#2937]
- Filter collecting events with/out any date value, verbaitm or parsed [#2940]
- Filter collecting events with any/no value in field (covers, in part [#2756])
- Collection object filter - add with/out local identifiers facet [#2699]
- Collection object filter - de-accession facet [#3195]
- Data attributes facet returns results matching/without any predicate value
- Integrated filters (pass results from one to another) [#2652] Also in full/part [#1649] [#1744] [#2178] [#2147] [#2770]
- Match identifiers facet added across filters/API [#3151] [#3058]
- Nomenclature filter - facets for names with/out citations and with/out documentation [#2865]
- Nomenclature filter - facet for by year described [#2059]
- Nomenclature filter - facet to return names with/out (subsequent) combinations [#3051]
- Nomenclature filter - facet to for with/out original combination [#2496]
- Protocol facet to collection object, collecting event filters [#2803]
- Task - Loans dashboard [#2116] (in part)
- Task - Source citation totals (linked from Source filter) [#2305]
- Ability to "coordinatify" an OTU filter result [#3317]
- Figure label in label on image API response
- Input to create N records in Simple new specimen [#3269]
- Soft_validation for seniority of synonyms
- Added `cached_author` to TaxonName

### Fixed

- Local identifier facet in filter CollectionObject [#3275]
- Identifier within range includes +1,-1 results [#2179]
- Data attribute facets [#3075]
- Collection object filter finds objects by container identifiers [#1240]
- Clarified collection object loan facet [#3005]
- Radius based map searchers returned intersections, not covering results [#2552]
- Data attributes not appending to DwC export [#3280]
- DwC download from CollectionObject "not downloading"/closing [#3313]
- Filter nomenclature returns original combination when there is none [#3024]
- Staged image visualization incorrectly cropped [#3260]
- Staged images incorrectly returning records with local-identified containers [#3258]
- PK sequences was not setup in the correct dump stage in Export project task occasionally causing PK constraints errors on usage.
- Radial object redirects to `Data` page after destroy a collection object in Simple new specimen task [#3284]
- Wrong label for display unscored columns in Matrix column coder [#3292]
- Duplicate records in nomenclature match task [#3300]
- NeXML rendering bug
- Breaking CoL export bug [#3310]

### Changed

- Unified look and feel of all filters [#445] [#1677]
- Filter OTUs completely rebuilt, numerous new facets [#1633]
- Filter collection objects displays (customizable) columns of many types, not just DwC [#3197] [#2931]
- Unified form of filter/API `*_ids` and `*_id` parameters to always use singular [#2188]
- Merged 'Task - Overdue loans' with Loans dashboard [#2116]
- Export project task now removes hierarchies rows that don't belong to selected project [#3271]
- Export project task no longer includes `delayed_jobs` and `imports` tables.
- Clipboard hotkey combination [#3273]
- Recently used confidence levels improvements
- Multiple nomenclatural soft validation improvements
- Improvements to intelligence of various autocompletes
- Improved cursor focus on new source task
- Update Ruby to 3.2.1
- Updated Ruby gems
- Updated Docker container (including psql client version to 15)

[#445]: https://github.com/SpeciesFileGroup/taxonworks/issues/445
[#1035]: https://github.com/SpeciesFileGroup/taxonworks/issues/1035
[#1156]: https://github.com/SpeciesFileGroup/taxonworks/issues/1156
[#1240]: https://github.com/SpeciesFileGroup/taxonworks/issues/1240
[#1633]: https://github.com/SpeciesFileGroup/taxonworks/issues/1633
[#1649]: https://github.com/SpeciesFileGroup/taxonworks/issues/1649
[#1667]: https://github.com/SpeciesFileGroup/taxonworks/issues/1677
[#1744]: https://github.com/SpeciesFileGroup/taxonworks/issues/1744
[#2059]: https://github.com/SpeciesFileGroup/taxonworks/issues/2059
[#2116]: https://github.com/SpeciesFileGroup/taxonworks/issues/2116
[#2124]: https://github.com/SpeciesFileGroup/taxonworks/issues/2124
[#2147]: https://github.com/SpeciesFileGroup/taxonworks/issues/2147
[#2178]: https://github.com/SpeciesFileGroup/taxonworks/issues/2178
[#2179]: https://github.com/SpeciesFileGroup/taxonworks/issues/2179
[#2188]: https://github.com/SpeciesFileGroup/taxonworks/issues/2188
[#2257]: https://github.com/SpeciesFileGroup/taxonworks/issues/2257
[#2305]: https://github.com/SpeciesFileGroup/taxonworks/issues/2305
[#2340]: https://github.com/SpeciesFileGroup/taxonworks/issues/2340
[#2496]: https://github.com/SpeciesFileGroup/taxonworks/issues/2496
[#2552]: https://github.com/SpeciesFileGroup/taxonworks/issues/2552
[#2652]: https://github.com/SpeciesFileGroup/taxonworks/issues/2652
[#2699]: https://github.com/SpeciesFileGroup/taxonworks/issues/2699
[#2756]: https://github.com/SpeciesFileGroup/taxonworks/issues/2756
[#2770]: https://github.com/SpeciesFileGroup/taxonworks/issues/2770
[#2802]: https://github.com/SpeciesFileGroup/taxonworks/issues/2802
[#2803]: https://github.com/SpeciesFileGroup/taxonworks/issues/2803
[#2865]: https://github.com/SpeciesFileGroup/taxonworks/issues/2865
[#2931]: https://github.com/SpeciesFileGroup/taxonworks/issues/2931
[#2937]: https://github.com/SpeciesFileGroup/taxonworks/issues/2937
[#2940]: https://github.com/SpeciesFileGroup/taxonworks/issues/2940
[#3005]: https://github.com/SpeciesFileGroup/taxonworks/issues/3005
[#3024]: https://github.com/SpeciesFileGroup/taxonworks/issues/3024
[#3051]: https://github.com/SpeciesFileGroup/taxonworks/issues/3051
[#3058]: https://github.com/SpeciesFileGroup/taxonworks/issues/3058
[#3062]: https://github.com/SpeciesFileGroup/taxonworks/issues/3062
[#3075]: https://github.com/SpeciesFileGroup/taxonworks/issues/3075
[#3151]: https://github.com/SpeciesFileGroup/taxonworks/issues/3151
[#3195]: https://github.com/SpeciesFileGroup/taxonworks/issues/3195
[#3197]: https://github.com/SpeciesFileGroup/taxonworks/issues/3197
[#3258]: https://github.com/SpeciesFileGroup/taxonworks/issues/3258
[#3260]: https://github.com/SpeciesFileGroup/taxonworks/issues/3260
[#3269]: https://github.com/SpeciesFileGroup/taxonworks/issues/3269
[#3271]: https://github.com/SpeciesFileGroup/taxonworks/issues/3271
[#3273]: https://github.com/SpeciesFileGroup/taxonworks/issues/3273
[#3275]: https://github.com/SpeciesFileGroup/taxonworks/issues/3275
[#3280]: https://github.com/SpeciesFileGroup/taxonworks/issues/3280
[#3284]: https://github.com/SpeciesFileGroup/taxonworks/issues/3284
[#3291]: https://github.com/SpeciesFileGroup/taxonworks/issues/3291
[#3292]: https://github.com/SpeciesFileGroup/taxonworks/issues/3292
[#3300]: https://github.com/SpeciesFileGroup/taxonworks/issues/3300
[#3310]: https://github.com/SpeciesFileGroup/taxonworks/issues/3310
[#3313]: https://github.com/SpeciesFileGroup/taxonworks/issues/3313
[#3317]: https://github.com/SpeciesFileGroup/taxonworks/issues/3317

## [0.30.3] - 2023-01-04

### Added

- Search panel in New source task

### Fixed

- Programming error breaking loop with `exit` instead of `break` when calculating previous OTU.
- Crash when attempting to view a `Verbatim` source because BibTeX panel cannot work with that type of sources.

### Changed

- Updated Ruby gems.

## [0.30.2] - 2022-12-20

### Fixed

- Asserted distribution citation label in Browse OTU
- Records per page selector doesn't work in Filter Stage Images [#3259]
- In NeXML output, TIFF images were not converted to JPG
- Error when calculating previous OTU for navigation

### Changed

- Updated Ruby gems.

[#3259]: https://github.com/SpeciesFileGroup/taxonworks/issues/3259

## [0.30.1] - 2022-12-16

### Added

- BibTeX type facet for Filter sources task [#3218]
- With/without Source::Bibtex title in Filter source task [#3219]
- Hyperling names in Nomenclature match

### Fixed

- "Remarks" column displays in Browse collection object DwC/gbifference panel
- Browse OTU navigation dead ends [#3056]
- Setting a Namespace to virtual updates cache properly [#3256]
- Virtual namespaces identifier tags don't include duplicated Namespace [#3256]
- Virtual namespace identifier preview does not render namespace
- Incorrect valid name in Nomenclature match task

[#3056]: https://github.com/SpeciesFileGroup/taxonworks/issues/3056
[#3256]: https://github.com/SpeciesFileGroup/taxonworks/issues/3256
[#3218]: https://github.com/SpeciesFileGroup/taxonworks/issues/3218
[#3219]: https://github.com/SpeciesFileGroup/taxonworks/issues/3219

## [0.30.0] - 2022-12-15

### Added

- CoL data package improvements for Remarks, metadata,
- Integrated GBIF remarks flags into Browse collection object [#3136]
- Next/previous navigation arrows to Browse collection object [#3229]
- More details to steps in stepwise determinations task
- Added soft validation for duplicate family group name forms and misspellings [#3185]
- With/out local identifier facet for collection objects and stagd images [#3173]
- Filter by housekeeping and staged-image data attributes [#3171]
- Delete selected collection objects (and their related data) from filter [#3174]
- Collection object Autocomplete has loan and deaccession banners [#3192]
- Autocomplete on Browse collection object [#3189]
- Task - Collection object chronology, a plot of object by year collected, that's all
- Endpoint to return related data preventing or included in destroy, e.g. `/metadata/related_summary?klass=CollectionObject&id[]=16701&id[]...`
- Filter by gender and form classifications in filter nomenclature [#3212]
- Serial facet to Filter sources [#3211]
- `tooltips` and `actions` configuration properties to Map component [#3234]

### Fixed

- White-space around unit-tray headers [#3191]
- Stepwise determinations confounded by invisible white-space [#3009]
- OTU smart selector did not include items from the pinboard [#3139]
- Source in n project autocomplete response [#3142]
- 'Also create OTU' on batch taxon name upload causing raise
- Media observations removed if they have no more depictions via updates
- Citation link in biological association panel on Browse OTU
- Type relationship text/rendering is inverted in New taxon name task [#3182]
- Sqed processing failing to encode HEIC images [#3188]
- Common list component doesn't filter created status on New taxon name task [#3205]
- Collectors facet doesn't work on Filter collecting event [#3216]
- original combination label disappears when relationship doesn't include the current taxon name [#3067]
- Sometimes keyboard table is duplicating shortcuts
- Export Project Database task not exporting rows whose `project_id` is `NULL` [#3203]
- Close icon is difficult to distinguish when modal background is transparent [#3245]
- Missing identifiers and determinations on collection object table in New collecting event task [#3246]
- Click "Manage Synonymy" in Edit Taxon Name task does not redirect [#3250]

### Changed

- Behaviour of recent records (smart selectors) updated to reference updates, not just created timestamps
- Lock, navigation, UI, and code refreshments to Simple new specimen [#3190]
- "TODO list" now a faceted search named 'Filter staged images' [#3171]
- Refactored observation cell component for Image matrix
- Updated Ruby gems
- Webpack binaries: Replaced `npm bin` for `npm root` to allow compatibility with recent NPM versions
- Nomenclature match updates [#2176]
- Navigation key combination for radial annotator [#3233]
- Truncate smart selector lists
- Allow compare n objects in collection object match [#3238]
- Include total of match/unmatched in Collection object match [#3237]

[#2176]: https://github.com/SpeciesFileGroup/taxonworks/issues/2176
[#3009]: https://github.com/SpeciesFileGroup/taxonworks/issues/3009
[#3136]: https://github.com/SpeciesFileGroup/taxonworks/issues/3136
[#3139]: https://github.com/SpeciesFileGroup/taxonworks/issues/3139
[#3171]: https://github.com/SpeciesFileGroup/taxonworks/issues/3171
[#3173]: https://github.com/SpeciesFileGroup/taxonworks/issues/3173
[#3174]: https://github.com/SpeciesFileGroup/taxonworks/issues/3174
[#3182]: https://github.com/SpeciesFileGroup/taxonworks/issues/3182
[#3188]: https://github.com/SpeciesFileGroup/taxonworks/issues/3188
[#3189]: https://github.com/SpeciesFileGroup/taxonworks/issues/3189
[#3190]: https://github.com/SpeciesFileGroup/taxonworks/issues/3190
[#3191]: https://github.com/SpeciesFileGroup/taxonworks/issues/3191
[#3192]: https://github.com/SpeciesFileGroup/taxonworks/issues/3192
[#3203]: https://github.com/SpeciesFileGroup/taxonworks/issues/3203
[#3205]: https://github.com/SpeciesFileGroup/taxonworks/issues/3205
[#3211]: https://github.com/SpeciesFileGroup/taxonworks/issues/3211
[#3212]: https://github.com/SpeciesFileGroup/taxonworks/issues/3212
[#3216]: https://github.com/SpeciesFileGroup/taxonworks/issues/3216
[#3229]: https://github.com/SpeciesFileGroup/taxonworks/issues/3229
[#3233]: https://github.com/SpeciesFileGroup/taxonworks/issues/3233
[#3234]: https://github.com/SpeciesFileGroup/taxonworks/issues/3234
[#3238]: https://github.com/SpeciesFileGroup/taxonworks/issues/3238
[#3245]: https://github.com/SpeciesFileGroup/taxonworks/issues/3245
[#3246]: https://github.com/SpeciesFileGroup/taxonworks/issues/3246
[#3250]: https://github.com/SpeciesFileGroup/taxonworks/issues/3250

## [0.29.6] - 2022-11-08

### Added

- Print unit-tray headers from TaxonNames via Filter nomenclature [#3160]
- New radial "Filter" navigators facilitating cross-linking to filters [#2297]
- Option to force DwC indexing to prioritize names from Geographic Area [#3143]
- Functionality to update CollectingEvents in the context of Browse collection object
- Character state filter in Matrix Column Coder [#3141]
- Better error handling and reporting when parsing BibTeX
- Index for caching the numeric component of Identifiers

### Changed

- Updated Browse collection object interface [#2297]
- Reload New source task by pressing New and loading source
- Updated Ruby gems
- Updated node packages

### Fixed

- Incorrect soft validation message on TaxonName relationship [#3184]
- Browse nomenclature crashing when taxon name descendants have no cached author year
- Soft validation crashing when cached nomenclature date is absent
- Role picker is missing after create a source from BibTeX [#3180]

[#3160]: https://github.com/SpeciesFileGroup/taxonworks/issues/3160
[#2297]: https://github.com/SpeciesFileGroup/taxonworks/issues/2297
[#3143]: https://github.com/SpeciesFileGroup/taxonworks/issues/3143
[#3141]: https://github.com/SpeciesFileGroup/taxonworks/issues/3141
[#3180]: https://github.com/SpeciesFileGroup/taxonworks/issues/3180

## [0.29.5] - 2022-10-10

### Changed

- Source cached_value calculation [#3181]
- Changed author labels on Filter source [#3134]
- Minor changes to plots on administration activity dashboard
- Parallelize some indexing rake tasks

### Fixed

- Recent and Quick list are empty on Citation annotator [#3133]

[#3133]: https://github.com/SpeciesFileGroup/taxonworks/issues/3133
[#3134]: https://github.com/SpeciesFileGroup/taxonworks/issues/3134

## [0.29.4] - 2022-10-07

### Added

- Distribution, Material Examined sections, and zip download for paper catalog [#3098]
- Code full columns, destroy all observations in a column [#3117]
- "Display only unscored rows" on Matrix column coder [#3103]
- Previous and next links in Matrix row coder [#3107]
- Match identifiers facet to Filter extract task [#3089]
- `Clone previous citation` to citation panels [#3097]
- `scientificName` is now implied in `typeStatus` when only the type of type is specified in DwC occurrences importer
- Additional DwC classification terms [#3118]

### Fixed

- Broken URL for images in NeXML [#2811]
- Improved Confidence annotation speed [#3126]
- Destroying a Georefernce re-indexes related CollectingEvent [#3114]
- Numerous issues in "Castor" TaxonName batch load
- CollectingEvent cached geo-names (e.g. used in DwC export) missclassified [#2614]
- Order of descriptors in nexus and tnt output is updated to reflect the column ordering
- Homonyms without replacement name are now marked as invalid
- Visible identifiers raising (e.g. broken object graph)
- Presence Descriptor is not saving in Matrix row coder [#3099]
- Missing number of objects for presence/absence descriptors on Interactive keys [#3102]
- `New column` button doesn't add the new column to the interface [#3109]
- Taxonomy inventory API failing with common names when language is not set
- Missing taxon_name_relationships parameters [#3096]
- Create matrix row button redirects to wrong OTU in OTU radial
- Determinations not added to containers in "Edit Loan"task [#1935]
- OTU images disappear when moving other images to observation cells [#3111]
- Basic nomenclature failing to redirect when no name was selected
- List of All Topics is not displayed [#3125]
- Refactor confidence form [#3129]
- Destroy selected Labels does not work [#3127]
- Creating multiple type materials in comprehensive task [#3131]
- DwC occurrences importer not reporting error when `typeStatus` is non-empty and yet it doesn't have correct format
- Interactive key - Presence / absence descriptors are placed in non relevant list [#3100]

### Changed

- Removed New OTU link from New observation matrix task [#3101]
- Disabled horizontal resizing for textarea inputs on comprehensive

[#3100]: https://github.com/SpeciesFileGroup/taxonworks/issues/3100
[#3101]: https://github.com/SpeciesFileGroup/taxonworks/issues/3101
[#2811]: https://github.com/SpeciesFileGroup/taxonworks/issues/2811
[#3118]: https://github.com/SpeciesFileGroup/taxonworks/issues/3118
[#3126]: https://github.com/SpeciesFileGroup/taxonworks/issues/3126
[#3117]: https://github.com/SpeciesFileGroup/taxonworks/issues/3117
[#3114]: https://github.com/SpeciesFileGroup/taxonworks/issues/3114
[#2614]: https://github.com/SpeciesFileGroup/taxonworks/issues/2614
[#1935]: https://github.com/SpeciesFileGroup/taxonworks/issues/1935
[#3089]: https://github.com/SpeciesFileGroup/taxonworks/issues/3089
[#3096]: https://github.com/SpeciesFileGroup/taxonworks/issues/3096
[#3097]: https://github.com/SpeciesFileGroup/taxonworks/issues/3097
[#3099]: https://github.com/SpeciesFileGroup/taxonworks/issues/3099
[#3102]: https://github.com/SpeciesFileGroup/taxonworks/issues/3102
[#3103]: https://github.com/SpeciesFileGroup/taxonworks/issues/3103
[#3107]: https://github.com/SpeciesFileGroup/taxonworks/issues/3107
[#3109]: https://github.com/SpeciesFileGroup/taxonworks/issues/3109
[#3111]: https://github.com/SpeciesFileGroup/taxonworks/issues/3111
[#3125]: https://github.com/SpeciesFileGroup/taxonworks/issues/3125
[#3127]: https://github.com/SpeciesFileGroup/taxonworks/issues/3127
[#3129]: https://github.com/SpeciesFileGroup/taxonworks/issues/3129
[#3131]: https://github.com/SpeciesFileGroup/taxonworks/issues/3131

## [0.29.3] - 2022-09-13

### Fixed

- View image matrix button doesn't work in Interactive key task
- Missing collectors parameters in Filter collecting events.
- Pagination on Image Matrix task
- Project Preferences task causing internal server errors
- Boolean params not handled correctly on specific conditions in some filters

## [0.29.2] - 2022-09-08

### Added

- Administration level project classification visualization [#3092]
- Recent paramter to asserted distribution filter [#3086]

### Changed

- Updated Gemfile
- Handle long queries to match facets in filters [#3088]

### Fixed

- Collecting event filter matching user creator/updator broken [#3008]
- Rendering type material label with document label failed
- Failed attempts at destroying a Predicate no longer raise
- Prevent some breaking raises for Georeferences with invalid shapes
- Select all button doesn't work in Print labels task [#3093]

[#3088]: https://github.com/SpeciesFileGroup/taxonworks/issues/3088
[#3008]: https://github.com/SpeciesFileGroup/taxonworks/issues/3008
[#3086]: https://github.com/SpeciesFileGroup/taxonworks/issues/3086
[#3092]: https://github.com/SpeciesFileGroup/taxonworks/issues/3092
[#3093]: https://github.com/SpeciesFileGroup/taxonworks/issues/3093

## [0.29.1] - 2022-08-31

### Fixed

- Radial navigator for TaxonName broken [#3087]
- OTU link in New asserted distribution

[#3087]: https://github.com/SpeciesFileGroup/taxonworkseissues/3087

## [0.29.0] - 2022-08-30

### Added

- A simple paper catalog generator (preview!) [#1473]
- Functions to summarize distributions for catalogs
- GeographicAreas autocomplete references alternate values
- People filter, with many facets [#2876]
- Matches identifiers (results by delimited list of some identifier type) facet, to most filters [#3080]
- Crosslink by ID between CollectionObject and CollectingEvent filters
- `Open in filter collection object` button in Filter collecting event task
- Added `verbatim_label` support for Collecting Event Castor batch load. [#3059]
- Lock `is_original` and `is_absent` for Asserted distribution form in OTU quick forms [#3085]

### Fixed

- Local identifiers on community objects were displayed across projects
- Object type is missing when otu filter param is passed instead observation matrix id in Image matrix task

### Changed

- Alternate values can be used on GeographicAreas [#2506]
- Alternate values on community objects are shared by all projects
- Global identifiers on community objects are shared across all projects
- Optimized identifier next/previous, not fully resolved [#3078]
- Updated Ruby gems.
- Upgraded to newer Gnfinder service.
- Enabled 10km tolerance to geographic area validation for verbatim georeferences.

### Data

- Migrates annotations on Community objects to be accessilbe across projects

[#1473]: https://github.com/SpeciesFileGroup/taxonworks/issues/1473
[#2506]: https://github.com/SpeciesFileGroup/taxonworks/issues/2506
[#3078]: https://github.com/SpeciesFileGroup/taxonworks/issues/3078
[#2876]: https://github.com/SpeciesFileGroup/taxonworks/issues/2876
[#3059]: https://github.com/SpeciesFileGroup/taxonworks/pull/3059
[#3080]: https://github.com/SpeciesFileGroup/taxonworks/issues/3080
[#3085]: https://github.com/SpeciesFileGroup/taxonworks/issues/3085

## [0.28.1] - 2022-08-19

### Fixed

- Settings modal is scrolled to the bottom when the modal is open.
- `Edit in image matrix` and `Open in matrix` buttons don't open image matrix task on edit mode.
- `Create verbatim coordinates` button dissapears after create request fails in New collecting event task
- Depictions are not displayed correctly in Browse collecting event [#3012]
- Cloned georeference are not loaded after cloning a collecting event [#3076]

### Changed

- Updated Ruby gems.
- Updated Node packages.
- Expanded drag and drop section in observation cell in Image matrix

[#3012]: https://github.com/SpeciesFileGroup/taxonworks/issues/3012
[#3076]: https://github.com/SpeciesFileGroup/taxonworks/issues/3076

## [0.28.0] - 2022-08-08

### Added

- Added OriginallyInvalid relationship in ICN [#3315]
- Add `/api/v1/otus/123/inventory/content`, includes `embed[]=depictions` [#3004]
- Adds `data_attributes`, `data_attribute_value`, `data_attribute_predicate_id`, `data_attribute_exact` in filter concern [#2922]
- `/api/v1/tags` endpoint with `tag_object_type[]`,`tag_object_id[]`, `tag_object_type`, `object_global_id`, `keyword_id[]` [#3061]
- Added pagination in the image_matrix
- Matrix Column Coder - coding by descriptor [#1385]
- Soft validation and fix for adding subsequen combination when original combination is different [#3051]
- Added 'electronic only' field for the source to flag sources published in electronic only format
- Default `collectionCode` namespace mappings as falback when `institutionCode`:`collectionCode` mappings do not contain a match in DwC occurrences importer.

- Remove search box in observation matrix hub [#3032]
- Type material form allows multiple type species in comprehensive task. [#2584]
- Updated Ruby gems.Yes
- wikidata-client dependency is now fetching from RubyGems rather than custom fork.
- serrano has been changed to a new custom branch which is identical to official gem except `thor` dependency has been downgraded for TW compatibility.
- DwC occurrences importer mappings are not sorted by `institutionCode`:`collectionCode`

### Fixed

- Object global id param in identifiers API/filter
- Bad logic check on adding new user to project
- Dependency loop problem in DwC checklist importer
- Image matrix error

[#3004]: https://github.com/SpeciesFileGroup/taxonworks/issues/3004
[#3061]: https://github.com/SpeciesFileGroup/taxonworks/issues/3061
[#1385]: https://github.com/SpeciesFileGroup/taxonworks/issues/1385
[#2584]: https://github.com/SpeciesFileGroup/taxonworks/issues/2584
[#3032]: https://github.com/SpeciesFileGroup/taxonworks/issues/3032
[#3051]: https://github.com/SpeciesFileGroup/taxonworks/issues/3051
[#2922]: https://github.com/SpeciesFileGroup/taxonworks/issues/2922

## [0.27.3] - 2022-07-20

### Added

- Soft_validation for the year of taxon description compared to person years of life [#2595]
- Pagination to Image matrix task

### Fixed

- Fixes rendering the author string in the catalogue [#2825]
- Include facet is not working properly in Filter nomenclature [#3023]
- Role picker changes order of roles after removing one [#3003]
- Observation matrix TNT export failed due to undefined method error [#3034]
- Date start and Date end display flipped in "Filter Collecting Events" [#3039]
- Role picker list doesn't display suffix and preffix
- By user facet is passing member id
- Project user last seen at correctly reported

### Changed

- Softvalidation message for new combination is rewarded
- The genus rank is allowed as incertae sedis
- ElectronicPulbications moved from NomenNudum to Unavailable.
- Updated Ruby gems and Node packages
- OTU name string into link in Observation matrices dashboard task

[#2825]: https://github.com/SpeciesFileGroup/taxonworks/issues/2825
[#2595]: https://github.com/SpeciesFileGroup/taxonworks/issues/2595
[#3003]: https://github.com/SpeciesFileGroup/taxonworks/issues/3003
[#3023]: https://github.com/SpeciesFileGroup/taxonworks/issues/3023
[#3034]: https://github.com/SpeciesFileGroup/taxonworks/issues/3034
[#3039]: https://github.com/SpeciesFileGroup/taxonworks/issues/3039

## [0.27.2] - 2022-06-22

### Fixed

- Updated csv output for an observation matrix [#3040]
- Content panel in browse OTU not working properly
- Darwin Core Export failing on specific combinations of data attributes selection.

### Changed

- Updated Ruby gems and Node packages

## [0.27.1] - 2022-06-21

### Changed

- People/Name toggle remove historical option for name [#3028]

### Fixed

- Content attributes response

[#3028]: https://github.com/SpeciesFileGroup/taxonworks/issues/3028

## [0.27.0] - 2022-06-17

### Added

- Task to manage pubilcation of Content to PublicContent [#3004] in part
- Task to merge taxon name relationships from one taxon to another [#3022]
- Add `determiner_name_regex` to collection object filter [#3026]
- API interactive key engine endpoint `/api/v1/observation_matrices/123/key.json`
- API depictions endpoint `api/v1/depictions/123.json?extend[]=image&extend[]=sqed_depiction&extend[]=figures`
- Taxon determinations stats in stats API
- Setting tags for collecting events and collection objects in DwC occurrences importer [#3019], [#2855]

### Changed

- Column order in Observation matrices dashboard task
- Size of description input in Protocol form
- Error code for merge people response

### Fixed

- Annotations panel doesn't display notes in Browse nomenclature
- Wildcard matches on collecting event attributes failing
- Select row in Observation matrices dashboard assigns incorrect ID
- Last week citations stats in API showing values for images. [#3020]
- Annotations panel doesn't display notes in Browse nomenclature
- Geographic areas download failing to generate CSV
- Flip is not working propertly in Uniquify people task

[#3004]: https://github.com/SpeciesFileGroup/taxonworks/issues/3004
[#3022]: https://github.com/SpeciesFileGroup/taxonworks/issues/3022
[#3026]: https://github.com/SpeciesFileGroup/taxonworks/issues/3026
[#3020]: https://github.com/SpeciesFileGroup/taxonworks/issues/3020
[#3019]: https://github.com/SpeciesFileGroup/taxonworks/pull/3018
[#2855]: https://github.com/SpeciesFileGroup/taxonworks/issues/2855

## [0.26.2] - 2022-06-05

### Changed

- Updated Ruby gems

### Fixed

- Filter collection object not working when attempting to show the record

## [0.26.1] - 2022-06-03

### Changed

- Upgraded to Ruby 3.1 [#3011]
- Updated Ruby gems

[#3011]: https://github.com/SpeciesFileGroup/taxonworks/pull/3011

## [0.26.0] - 2022-05-30

### Added

- Task - Stepwise determinations, facilitate verbatim to parsed determinations en masse [#2911]
- Two more digitization stage types, "T" and "Inverted T" [#2863]
- Added soft_validation fix to missing collection_object determination, when the type is designated [#2907]
- Confirmation button for tags, preparation type and repository panels in CO Match [#2995]

### Changed

- Upgraded Node to version 16
- Replaced Webpacker for Shakapacker gem
- Upgrade PDF viewer library

### Fixed

- Nomenclature and observation matrix stats [#1124] [#1356]
- Cannot add a determination after editing one in comprehensive task [#2996]
- "In project" button is not updated after select a different source in Edit source task [#3000]

[#1356]: https://github.com/SpeciesFileGroup/taxonworks/issues/1356
[#1124]: https://github.com/SpeciesFileGroup/taxonworks/issues/1124
[#2911]: https://github.com/SpeciesFileGroup/taxonworks/issues/2911
[#2863]: https://github.com/SpeciesFileGroup/taxonworks/issues/2863
[#2995]: https://github.com/SpeciesFileGroup/taxonworks/issues/2995
[#2996]: https://github.com/SpeciesFileGroup/taxonworks/issues/2996
[#3000]: https://github.com/SpeciesFileGroup/taxonworks/issues/3000

## [0.25.0] - 2022-05-19

### Added

- Link to Download project in show project [#2775]
- OTU geo-json inventory API endpoint, `/api/v1/otus/123/inventory/distribution`.
- Collection object classification summary task [#1864]
- Notes facet to Collection Objects filter [#2966]
- Confirmation modal for clone button on New collecting event task [#2978]
- Minutes/record estimate in project activity task [#2979]
- Pagination in Citations by source task
- Current repository facet in collection object filter [#2975]

### Changed

- Identifiers added to print labels [2959]
- Improved Extract tables [#2884] [#2881]
- Improved Repository autocomplete [#2993]
- Refactor citations by source task
- Person autocomplete optimization
- Cleaned up Label UI text
- Removed some jQuery
- Updated Ruby gems via `bundle update`
- Use Catalog for API source of OTU nomenclature citations

### Fixed

- taxonworks.csl update for stated date [#3021]
- Improved project activity to include current session [#3013]
- Extract/protocol UI issues [#2990]
- Source year_suffix preventing cloning [#2992]
- Dwca eml.xml file validates locally [#2986]
- Missing params for api_nomenclature_citations added
- Converted wkt parsing errors from exceptions to validation
- DwcOccurrence version scope to project in Hub
- Fixed soft validation on Collection Object related to determination date [#2949]
- Original combination soft validations are not loaded when New taxon name task is opened
- ObservationMatrixRow|ColumnItem index view failing because new links are not available
- Author roles are no visible in Citations by source task
- Increasing number of labels to print while label is selected _adds_ that many to preview [#2973]
- Geographic areas are not suggested based on verbatim coordinates in comprehensive and new collecting event task [#2982]
- Cannot sort by column in filter collecting event task [#2970]
- "Recent" determiners not working in Comprehensive [#2985]
- Determiners locked are missing after press "Save and new" in comprehensive task [#2943]
- Crashing when creating georeferences with invalid WKT input
- ObservationMatrixRow|Column index and autocomplete calls
- Lock source button is not working in OTU radial - biological associations form [#2989]
- New type specimen duplicates specimen when updated after creating [#2994]
- Sort column option is not working on Filter collection objects
- Toggle members buttons is not working on Browse annotator

[#2959]: https://github.com/SpeciesFileGroup/taxonworks/issues/2959
[#2775]: https://github.com/SpeciesFileGroup/taxonworks/issues/2775
[#2881]: https://github.com/SpeciesFileGroup/taxonworks/issues/2881
[#2884]: https://github.com/SpeciesFileGroup/taxonworks/issues/2884
[#2990]: https://github.com/SpeciesFileGroup/taxonworks/issues/2990
[#2992]: https://github.com/SpeciesFileGroup/taxonworks/issues/2992
[#2993]: https://github.com/SpeciesFileGroup/taxonworks/issues/2993
[#2986]: https://github.com/SpeciesFileGroup/taxonworks/issues/2986
[#1864]: https://github.com/SpeciesFileGroup/taxonworks/issues/1864
[#2943]: https://github.com/SpeciesFileGroup/taxonworks/issues/2943
[#2949]: https://github.com/SpeciesFileGroup/taxonworks/issues/2949
[#2966]: https://github.com/SpeciesFileGroup/taxonworks/issues/2966
[#2970]: https://github.com/SpeciesFileGroup/taxonworks/issues/2970
[#2973]: https://github.com/SpeciesFileGroup/taxonworks/issues/2973
[#2975]: https://github.com/SpeciesFileGroup/taxonworks/issues/2975
[#2978]: https://github.com/SpeciesFileGroup/taxonworks/issues/2978
[#2979]: https://github.com/SpeciesFileGroup/taxonworks/issues/2979
[#2982]: https://github.com/SpeciesFileGroup/taxonworks/issues/2982
[#2985]: https://github.com/SpeciesFileGroup/taxonworks/issues/2985
[#2994]: https://github.com/SpeciesFileGroup/taxonworks/issues/2994

## [0.24.5] - 2022-05-03

### Fixed

- Previously loaned and returned CollectionObjects are unloanable [#2964]
- People smart selector doesn't work to add new roles [#2963]
- Type species section is empty in Browse OTU
- Missing depictions caption and figure label in Image matrix task [#2965]

[#2964]: https://github.com/SpeciesFileGroup/taxonworks/issues/2964
[#2963]: https://github.com/SpeciesFileGroup/taxonworks/issues/2963
[#2965]: https://github.com/SpeciesFileGroup/taxonworks/issues/2965

## [0.24.4] - 2022-05-02

### Added

- Organization roles to taxon determinations model

### Fixed

- Repository autocomplete raises [#2960]
- Duplicated text in TaxonDetermination link [#2947]
- Housekeeping facet in CollectingEvent filter broken [#2957]
- Cannot set Determiner of CO to department/organization [#2915]
- Combination view is broken on Browse nomenclature [#2952]
- Matrix row coder button in Observation matrix dashboard task redirect to a wrong OTU in Image Matrix task [#2956]
- Depiction radials are not working in Image matrix task [#2954]

[#2960]: https://github.com/SpeciesFileGroup/taxonworks/issues/2960
[#2947]: https://github.com/SpeciesFileGroup/taxonworks/issues/2947
[#2957]: https://github.com/SpeciesFileGroup/taxonworks/issues/2957
[#2915]: https://github.com/SpeciesFileGroup/taxonworks/issues/2915
[#2952]: https://github.com/SpeciesFileGroup/taxonworks/issues/2952
[#2954]: https://github.com/SpeciesFileGroup/taxonworks/issues/2954

## [0.24.3] - 2022-04-28

### Added

- DwC export includes `occurrenceStatus` [#2935]
- Tag panel for images in New images task [#2919]
- Repository section for Collection object match task [#2918]
- Preparations section for CO Match task [#2930]
- Match collection object button in Filter collection object [#2917]
- Lock button for By section in New extract task [#2926]
- With preparation facet in Filter collection objects [#2937]

### Changed

- Improved(?) behaviour of Extract autocomplete [#2923]
- New BiBTeX based Sources match and/or create Serials for some types [#2719]
- Improvements for taxon determinations in comprehensive task
- Observation Matrix CSV dump uses full object labels [#2912]
- Allow multiple origin relationships in New extract task [#2928]
- Enable biocuration buttons only for the current collection object in comprehensive task [#2946]
- Updated ruby gems

### Fixed

- Display full citation in image viewer [#2857]
- Extract filter OTU id match not matching determinations [#2925]
- Improve observation matrix row label handling [#2902]
- Showing related data for Descriptor broken [#2934]
- Collection object label is not updated after saving determinations in comprehensive task [#2899]
- Label form is not updated after loading a collecting event in Comprehensive task [#2898]
- Preferred catalog number for collection objects using first created rather than top of the list (also fixes wrong `otherCatalogNumbers` in DwC export) [#2904]
- Missing not fixable error message for automatically soft validations [#2877]
- Recent lists on Data have broken flex CSS [#2920]
- Generating label from collecting event with verbatim trip identifier duplicates tripcode [#2921]
- Leaflet map does not center the view on shapes
- Programming typos affecting error handling in some batch loaders
- PDF reading causing software crash with some PDF documents (e.g. encrypted and/or having unsupported features)
- "virtual" spelled "virutal" [#2938]
- Protocols should not display origin [#2927]
- Determination lock not working for "Add to container" in Comprehensive task [#2943]
- Role types table in uniquify people renders poorly when "show found people" or "show match people" enabled [#2894]
- Syntax error during code generating synonyms and descendants for catalogs

[#2719]: https://github.com/SpeciesFileGroup/taxonworks/issues/2719
[#2857]: https://github.com/SpeciesFileGroup/taxonworks/issues/2857
[#2857]: https://github.com/SpeciesFileGroup/taxonworks/issues/2857
[#2877]: https://github.com/SpeciesFileGroup/taxonworks/issues/2877
[#2894]: https://github.com/SpeciesFileGroup/taxonworks/issues/2894
[#2898]: https://github.com/SpeciesFileGroup/taxonworks/issues/2898
[#2899]: https://github.com/SpeciesFileGroup/taxonworks/issues/2899
[#2902]: https://github.com/SpeciesFileGroup/taxonworks/issues/2902
[#2904]: https://github.com/SpeciesFileGroup/taxonworks/issues/2904
[#2912]: https://github.com/SpeciesFileGroup/taxonworks/issues/2912
[#2917]: https://github.com/SpeciesFileGroup/taxonworks/issues/2917
[#2918]: https://github.com/SpeciesFileGroup/taxonworks/issues/2918
[#2919]: https://github.com/SpeciesFileGroup/taxonworks/issues/2919
[#2920]: https://github.com/SpeciesFileGroup/taxonworks/issues/2920
[#2921]: https://github.com/SpeciesFileGroup/taxonworks/issues/2921
[#2923]: https://github.com/SpeciesFileGroup/taxonworks/issues/2923
[#2925]: https://github.com/SpeciesFileGroup/taxonworks/issues/2925
[#2926]: https://github.com/SpeciesFileGroup/taxonworks/issues/2926
[#2927]: https://github.com/SpeciesFileGroup/taxonworks/issues/2927
[#2928]: https://github.com/SpeciesFileGroup/taxonworks/issues/2928
[#2930]: https://github.com/SpeciesFileGroup/taxonworks/issues/2930
[#2934]: https://github.com/SpeciesFileGroup/taxonworks/issues/2934
[#2935]: https://github.com/SpeciesFileGroup/taxonworks/issues/2935
[#2937]: https://github.com/SpeciesFileGroup/taxonworks/issues/2937
[#2938]: https://github.com/SpeciesFileGroup/taxonworks/issues/2938
[#2943]: https://github.com/SpeciesFileGroup/taxonworks/issues/2943

## [0.24.2] - 2022-04-15

### Added

- New units mg, µg, ng, ml, µl, nl, ng/µl, Ratio (for Descriptor, etc.) [#2887]
- Project activity report includes community data (but not scoped to project) [#2893]
- Protocols for Observations [#2889]
- Increment tripcode in New collecting event task [#2441]
- Now and today buttons for time/date made [#2888]
- Radial navigator to New extract task [#2885]

### Changed

- Refactor Uniquify People task. Added improvements [#2858]
- Removed PDF viewer broad channel event
- Updated Ruby gems

### Fixed

- Extract -> show rendering raising [#2886]
- People being set as invalid during automatic activity updates
- Project activity session report shows hours properly [#2878]
- xAxis category ordering of Project activity [#2891]
- Sometimes it's not possible move images from one cell to another in Image matrix task [#2874]
- Uniquify people task are not merging all selected match people [#2892]
- Media observations are not displayed after creating them using drag and drop box in Matrix row coder task. [#2880]
- New extract task loads incorrect repository for existing extracts [#2883]
- Extract edit link in New observation matrix task [#2896]
- Incorrect matrix list is displayed on Observation matrix slice in Radial object [#2901]
- Pages label is not displayed in citation form in comprehensive task [#2903]

[#2886]: https://github.com/SpeciesFileGroup/taxonworks/issues/2886
[#2887]: https://github.com/SpeciesFileGroup/taxonworks/issues/2887
[#2878]: https://github.com/SpeciesFileGroup/taxonworks/issues/2878
[#2891]: https://github.com/SpeciesFileGroup/taxonworks/issues/2891
[#2893]: https://github.com/SpeciesFileGroup/taxonworks/issues/2893
[#2889]: https://github.com/SpeciesFileGroup/taxonworks/issues/2889
[#2441]: https://github.com/SpeciesFileGroup/taxonworks/issues/2441
[#2858]: https://github.com/SpeciesFileGroup/taxonworks/issues/2858
[#2883]: https://github.com/SpeciesFileGroup/taxonworks/issues/2883
[#2885]: https://github.com/SpeciesFileGroup/taxonworks/issues/2885
[#2888]: https://github.com/SpeciesFileGroup/taxonworks/issues/2888
[#2892]: https://github.com/SpeciesFileGroup/taxonworks/issues/2892
[#2896]: https://github.com/SpeciesFileGroup/taxonworks/issues/2896
[#2901]: https://github.com/SpeciesFileGroup/taxonworks/issues/2901
[#2903]: https://github.com/SpeciesFileGroup/taxonworks/issues/2903

## [0.24.1] - 2022-04-04

### Changed

- Time ranges for `eventTime` in DwC occurrences importer are now supported
- Updated Ruby gems

### Fixed

- Observation matrix row filter generalized to work for all observation object types [#2873]

[#2873]: https://github.com/SpeciesFileGroup/taxonworks/issues/2873

## [0.24.0] - 2022-03-31

### Added

- Collection object `current_repository_id` and interface toggle [#2866]
- Use Namespace as DwC `collectionCode` [#2726]
- Notes on CollectionObject export to DwC `occurrenceRemarks` [#2850]
- Link to comprehensive digitization collection object via `?dwc_occurrence_object_id=123` [#2851]
- Project user activity report task [#50] [#1062]
- 'Inferred combination' to Browse taxon name header, when required [#2836]
- Extract autocomplete
- Matrix row coder supports mutiple Quantitative and Sample observations per "cell"
- Extracts are observable [#2037]
- Download observation matrix descriptors as text
- Download observation matrix observations in .tab format
- Observations have `made_year|month|day|time` attributes
- Qualitative descriptor batch loader (Data->Descriptors->Batch load) [#1831] (in part)
- Modal depictions for all descriptors in Matrix row coder [#2847]
- New georeference type for user-supplied points [#2843]
- Extract rows in New observation matrix
- Depiction modal for all descriptors in Interactive key
- Link CollectionObject batch load to DwCA importer [#2868]

### Changed

- Administration activity report
- DwC export uses a "sorted" column order [#2844]
- Observations now are polymorphic [#2037]
- Replace autocompletes by smart selectors in Common Name form on OTU radial [#2840]
- Updated Ruby gems
- DwC importer sex mapped changed to prioritize `http://rs.tdwg.org/dwc/terms/sex` DwC URI and also create sex biocuration group with such URI if none exist.
- Taxon name label for original combination label in Citations by source task.
- Add separate scrollbars to row and column tables in New observation matrix task [#2799]
- Change form fields order in OTU radial - Biological associations
- Updated ruby gems
- Close modal after select a status in New taxon name
- Escape new additional pseudo-LaTeX encodings from BibTex data

### Fixed

- DwC georeferencedProtocol references Protocols properly [#2842]
- DwC georeferencedBy references Georeferencers properly [#2846]
- Administration activity report raising [#2864]
- OTUs and collection objects batch-loaders failing to initialize due to Ruby syntax error
- Sqed depictions crash on cache update when no processing results are available
- Asserted distributions on OTU radial is_absent no longer locks [#2848]
- After saving an area with 'is absent' flag, the form stays locked in OTU radial Asserted distribution
- Uniquify people roles list is missing role_object_tag [#2853]
- Large list of taxon names are not loaded in Citations by source
- Missing source_id parameter in Citation by source link on New asserted distribution and Browse OTU
- New CO assigns a wrong Identifier type in New collecting event task [#2862]

[#2866]: https://github.com/SpeciesFileGroup/taxonworks/issues/2866
[#2726]: https://github.com/SpeciesFileGroup/taxonworks/issues/2726
[#2850]: https://github.com/SpeciesFileGroup/taxonworks/pull/2850
[#2851]: https://github.com/SpeciesFileGroup/taxonworks/pull/2851
[#2868]: https://github.com/SpeciesFileGroup/taxonworks/pull/2868
[#2842]: https://github.com/SpeciesFileGroup/taxonworks/pull/2842
[#2846]: https://github.com/SpeciesFileGroup/taxonworks/pull/2846
[#50]: https://github.com/SpeciesFileGroup/taxonworks/pull/50
[#1062]: https://github.com/SpeciesFileGroup/taxonworks/pull/1062
[#2864]: https://github.com/SpeciesFileGroup/taxonworks/pull/2864
[#2844]: https://github.com/SpeciesFileGroup/taxonworks/pull/2844
[#2836]: https://github.com/SpeciesFileGroup/taxonworks/pull/2836
[#2037]: https://github.com/SpeciesFileGroup/taxonworks/pull/2037
[#1831]: https://github.com/SpeciesFileGroup/taxonworks/pull/1831
[#2799]: https://github.com/SpeciesFileGroup/taxonworks/pull/2799
[#2840]: https://github.com/SpeciesFileGroup/taxonworks/pull/2840
[#2843]: https://github.com/SpeciesFileGroup/taxonworks/pull/2843
[#2847]: https://github.com/SpeciesFileGroup/taxonworks/pull/2847
[#2848]: https://github.com/SpeciesFileGroup/taxonworks/pull/2848
[#2853]: https://github.com/SpeciesFileGroup/taxonworks/pull/2853
[#2862]: https://github.com/SpeciesFileGroup/taxonworks/pull/2862

## [0.23.1] - 2022-03-01

### Added

- Qualitative descriptor modal in matrix row coder [#2763]
- Pin button for organization in attribution annotator [#2551]
- Image inventory/filter endpoint for OTUs `/api/v1/otus/123/inventory/images` [#2656]
- Option to error records if `typeStatus` is unprocessable in DwC occurrences importer [#2829]
- Several taxon name classifications in DwC checklist importer [#2732]

### Changed

- Allow matching protonyms in DwC occurrences importer even on cases where the imported classification is a subset of the existing one [#2740]
- Updated Ruby gems
- Copying observations from object to object also copies their depictions [#2823]

### Fixed

- Not all year metadata automatically updated Person active metadata [#2854]
- DwC importer looking up collecting events outside the scope of the current project
- Missing names in hierarchy tree on Browse nomenclature task [#2827]
- DwC importer finding names by original combination without project scope [#2828]
- DwC export month field exporting day value rather than month [#2835]
- Use unofficial serrano repo to fix problems with citeproc-json responses
- DwC Occurrence Importer settings modal lags on open when many namespaces set [#2834]
- Destroying last Depiction for Observation::Media destroys Observations [#2269]
- Allowing to use same Namespace short name with different casing (e.g. 'alpha', 'Alpha')

[#2854]: https://github.com/SpeciesFileGroup/taxonworks/issues/2854
[#2823]: https://github.com/SpeciesFileGroup/taxonworks/issues/2823
[#2269]: https://github.com/SpeciesFileGroup/taxonworks/issues/2269
[#2656]: https://github.com/SpeciesFileGroup/taxonworks/issues/2656
[#2551]: https://github.com/SpeciesFileGroup/taxonworks/issues/2551
[#2732]: https://github.com/SpeciesFileGroup/taxonworks/pull/2732
[#2740]: https://github.com/SpeciesFileGroup/taxonworks/pull/2740
[#2763]: https://github.com/SpeciesFileGroup/taxonworks/issues/2763
[#2827]: https://github.com/SpeciesFileGroup/taxonworks/issues/2827
[#2828]: https://github.com/SpeciesFileGroup/taxonworks/pull/2828
[#2829]: https://github.com/SpeciesFileGroup/taxonworks/pull/2829
[#2834]: https://github.com/SpeciesFileGroup/taxonworks/pull/2834
[#2835]: https://github.com/SpeciesFileGroup/taxonworks/pull/2835

## [0.23.0] - 2022-02-18

### Added

- Extract Filter [#2270]
- Protocol facets for filters, currently on Extract filter
- OTU descendants API endpoint `.../otus/123/inventory/descendants` [#2791]
- Download SVG button in object graph task [#2804]
- Rake task to generate docs.taxonworks.org Data documentation [#2352]
- Confirmation window for delete documentation in radial annotator [#2820]
- Drag and drop to sort predicates in project preferences [#2821]
- Endpoints for observation matrix row and column labels [#2800]
- Matrix row navigation in Matrix row coder [#2800]
- Download enabled for controlled vocabulary terms [#2809]
- Type materials metadata extension for /api/v1/otus

### Changed

- Tweaked how Extracts are displayed in various views
- Browse nomenclature task was renamed to Browse nomenclature and classifications [#2638]
- Add origin citations for taxon name relationships/classifications, renames route [#2790]
- Add Download customization [#2748]
- Show Images section in Browse OTU for GenusGroup [#2786]
- User facet: `Now` button sets end date in Filter interfaces [#2788]
- Changes content and layout ouf hierarchy navigator in Browse nomenclature task [#2797]
- Scroll tables in New observation matrix task [#2799]
- Updated Ruby gems
- Replace autocomplete with OTU picker in biological associations form in radial object

### Fixed

- Author string for incorrect original spelling [#2743]
- Type species section doesn't work in new taxon name [#2785]
- Missing Variety and Form ranks in original combination section for ICZN in New taxon name task [#2795]
- Check if current identifier is the same as current in comprehensive task [#2550]
- Comprehensive digitization - entering '0' in total breaks the interface [#2807]
- Download link doesn't work in data list view
- Edit in Browse collecting event [#2814]
- DwC importer is more robust to invalid taxon names

[#2743]: https://github.com/SpeciesFileGroup/taxonworks/issues/2743
[#2638]: https://github.com/SpeciesFileGroup/taxonworks/issues/2638
[#2270]: https://github.com/SpeciesFileGroup/taxonworks/issues/2270
[#2800]: https://github.com/SpeciesFileGroup/taxonworks/issues/2800
[#2352]: https://github.com/SpeciesFileGroup/taxonworks/issues/2552
[#2550]: https://github.com/SpeciesFileGroup/taxonworks/issues/2550
[#2790]: https://github.com/SpeciesFileGroup/taxonworks/issues/2790
[#2748]: https://github.com/SpeciesFileGroup/taxonworks/issues/2748
[#2791]: https://github.com/SpeciesFileGroup/taxonworks/issues/2791
[#2785]: https://github.com/SpeciesFileGroup/taxonworks/issues/2785
[#2786]: https://github.com/SpeciesFileGroup/taxonworks/issues/2786
[#2788]: https://github.com/SpeciesFileGroup/taxonworks/issues/2788
[#2795]: https://github.com/SpeciesFileGroup/taxonworks/issues/2795
[#2797]: https://github.com/SpeciesFileGroup/taxonworks/issues/2797
[#2804]: https://github.com/SpeciesFileGroup/taxonworks/issues/2804
[#2807]: https://github.com/SpeciesFileGroup/taxonworks/issues/2807
[#2809]: https://github.com/SpeciesFileGroup/taxonworks/issues/2809
[#2814]: https://github.com/SpeciesFileGroup/taxonworks/issues/2814
[#2799]: https://github.com/SpeciesFileGroup/taxonworks/issues/2799
[#2800]: https://github.com/SpeciesFileGroup/taxonworks/issues/2800
[#2820]: https://github.com/SpeciesFileGroup/taxonworks/issues/2820
[#2821]: https://github.com/SpeciesFileGroup/taxonworks/issues/2821

## [0.22.7] - 2022-01-26

### Added

- Add more date (redundant) fields to DwC export [#2780]
- Import and export custom label style in print label task
- Attributions in Filter images [#2639]
- People, role, images stats to `/api/v1/stats`
- `basisOfRecord` in DwC exports can be `FossilSpecimen` via biocuration
- Classification section for Combination in New taxon name (botanical nomenclature support) [#2681]
- API `/api/v1/otus/:id` includes `&extend[]` for `parents`

### Changed

- New interface for biocuration groups and classes
- DwCA export is _much_ faster
- CSV export optimized
- `basisOfRecord` now maps as `http://rs.tdwg.org/dwc/terms/FossilSpecimen` biocuration classification in DwC occurrences importer.
- Updated ruby gems
- Updated js packages
- cached_is_valid is now used in interfaces to show if a taxon is valid or invalid
- Refactor Manage biocuration classes and groups task [#83]

### Fixed

- `occurrenceID` missing from DwC exports. [#2766]
- Cloning columns from matrices sometimes partially failed [#2772]
- Missing `Custom style` button in Print label task [#2764]
- Missing valid/invalid/combination mark in citation by source task [#2760]
- Missing observation matrices in copy columns/rows from another matrix in New observation matrix task [#2753]
- Handing of family names starting with `O'` being recognized as given names [#2747]
- Error 500 deleting a biocuration term [#2181]
- Uniquify people task shows "0" in used column and no roles [#2769]

[#83]: https://github.com/SpeciesFileGroup/taxonworks/issues/83
[#2181]: https://github.com/SpeciesFileGroup/taxonworks/issues/2181
[#2780]: https://github.com/SpeciesFileGroup/taxonworks/issues/2780
[#2766]: https://github.com/SpeciesFileGroup/taxonworks/issues/2766
[#2772]: https://github.com/SpeciesFileGroup/taxonworks/pull/2772
[#2639]: https://github.com/SpeciesFileGroup/taxonworks/pull/2639
[#2681]: https://github.com/SpeciesFileGroup/taxonworks/issues/2681
[#2747]: https://github.com/SpeciesFileGroup/taxonworks/issues/2747
[#2753]: https://github.com/SpeciesFileGroup/taxonworks/issues/2753
[#2760]: https://github.com/SpeciesFileGroup/taxonworks/issues/2760
[#2764]: https://github.com/SpeciesFileGroup/taxonworks/issues/2764
[#2769]: https://github.com/SpeciesFileGroup/taxonworks/issues/2769

## [0.22.6] - 2022-01-10

### Added

- Option to select all and quick tag in Filter image task [#2744]

### Changed

- Perform georeferences caching in background for faster DwC occurrences import [#2741]
- Permit use of Ruby 3.1
- Updated Ruby gems.
- DwC occurrences importer: When matching protonyms also consider their alternate gender names if there are no matches by exact name. [#2738]
- Allow import of specimens with empty `catalogNumber` even when `institutionCode` and/or `collectionCode` are set.

### Fixed

- Several batch loaders not working due to syntax incompatibility with currently used Ruby version. [#2739]

[#2739]: https://github.com/SpeciesFileGroup/taxonworks/pull/2739
[#2741]: https://github.com/SpeciesFileGroup/taxonworks/pull/2741
[#2738]: https://github.com/SpeciesFileGroup/taxonworks/issues/2738
[#2744]: https://github.com/SpeciesFileGroup/taxonworks/issues/2744

## [0.22.5] - 2021-12-22

### Fixed

- Fixed "eye" validation crash when activated in Browse Nomenclature task [#2736]

[#2736]: https://github.com/SpeciesFileGroup/taxonworks/issues/2736

## [0.22.4] - 2021-12-21

### Added

- Add `reset filters` button in DwC import task [#2730]

### Changed

- Add space on navbar in New taxon name [#2701]
- Updated ruby gems and node packages.
- Tabindex in model view

### Fixed

- Overdue loan date time ago [#2712]
- Descriptor character state destroy raising [#2713]
- Loan items status not updatable (also new specs) [#2714]
- Collecting event filter `depictions` facet [#2720]
- Taxonifi wrapper init was broken
- Character order selector sends null value on blank selection [#2707]
- Interactive keys is loading two matrices on autocomplete search [#2706]
- `Select observation matrix` is not displaying all observation matrices [#2708]
- Crashing when attempting to download DwC results from Filter Collection Objects task with 'Treat geographic areas as spatial' set.
- Stats response contains `projects` count when project token is set.
- Menu options broken when right-click on matrices in Observation matrix hub [#2716]
- Copy rows from matrix in New observation matrix
- GnFinder playground incompatibility with current GnFinder API
- DwC checklist importer issue with synonyms have wrong rank [#2715]
- Scientific name not cached properly when the taxon name is classified as part of speech [#2721]
- Depictions dropzone tries to create Depictions before saving collecting event
- Clipboard is not releasing key combination when the user clicks outside the window and release keys [#2724]
- Removed `destroy!` pattern from various controllers
- Unable to create loan items in Collection object match task [#2731]
- DwC import search criteria is missing when search box is reopen [#2729]
- Unable to download CoLDP exports
- Otu facet in Filter image task

[#2712]: https://github.com/SpeciesFileGroup/taxonworks/issues/2712
[#2713]: https://github.com/SpeciesFileGroup/taxonworks/issues/2713
[#2714]: https://github.com/SpeciesFileGroup/taxonworks/issues/2714
[#2720]: https://github.com/SpeciesFileGroup/taxonworks/issues/2720
[#2701]: https://github.com/SpeciesFileGroup/taxonworks/issues/2701
[#2706]: https://github.com/SpeciesFileGroup/taxonworks/issues/2706
[#2707]: https://github.com/SpeciesFileGroup/taxonworks/issues/2707
[#2708]: https://github.com/SpeciesFileGroup/taxonworks/issues/2708
[#2715]: https://github.com/SpeciesFileGroup/taxonworks/pull/2715
[#2716]: https://github.com/SpeciesFileGroup/taxonworks/issues/2716
[#2721]: https://github.com/SpeciesFileGroup/taxonworks/pull/2721
[#2724]: https://github.com/SpeciesFileGroup/taxonworks/pull/2724
[#2729]: https://github.com/SpeciesFileGroup/taxonworks/pull/2729
[#2730]: https://github.com/SpeciesFileGroup/taxonworks/issues/2730
[#2731]: https://github.com/SpeciesFileGroup/taxonworks/issues/2731

## [0.22.3] - 2021-12-03

### Added

- Ability to inject links into Content via hot-key searching [#1674]

### Changed

- Upgraded to Postgres 12 in Docker Compose development environment. Postgres 10 container and volume are still present to allow for automatic data migration.

### Fixed

- Identifier form elements on SQED breakdown [#2700]

[#2700]: https://github.com/SpeciesFileGroup/taxonworks/issues/2700
[#1674]: https://github.com/SpeciesFileGroup/taxonworks/issues/1674

## [0.22.2] - 2021-12-02

### Changed

- Upped from 40 to 500 the cutoff point at which updating a collecing event will trigger a DwcOccurrence rebuild
- Added a `url_base` option when rendering metadata partial

### Fixed

- Author by first letter (/people.json) [2697]
- Loan recipient helper methods were confused with loan helper methods
- Subsequent combination link in new taxon name task [#2695]
- Unable to create tags in batches due to Ruby 3 syntax changes.
- Observation matrices crashing due to response pagination bug.
- Unable to create namespaces due to debug code accidentally added.

[#2697]: https://github.com/SpeciesFileGroup/taxonworks/issues/2697
[#2695]: https://github.com/SpeciesFileGroup/taxonworks/issues/2695

## [0.22.1] - 2021-12-01

### Added

- Georeferences can link to Protocols

### Changed

- API -added extend character_state option to /observations

### Fixed

- Updated reference string for 'classified as' relationship in Browse nomenclature
- Custom attributes are not cleared on new record [#2692]
- API - /api/v1/observation_matrices with no params failed
- Asserted distribution link wasn't HTML safe

[#2692]: https://github.com/SpeciesFileGroup/taxonworks/issues/2692

## [0.22.0] - 2021-11-30

### Added

- Indecies on taxon name hierarchies table
- Batch create user admin task [#2680]
- Radial navigation in loan task
- `is_gift` boolean to Loan
- Loan item notes, type status, and recipient form layout improvements [#2657]
- Recipient form link in Edit loan task
- Gift checkbox in Loan task
- API routes for data attributes via `/api/v1/data_attributes` [#2366]
- API routes for observation matrices via `/api/v1/observation_matrices`
- API route "status" for taxon names `/taxon_names/api/v1/123/status` [#2243]
- API route "activity" for recent records/project `/api/v1/activity?project_token=123&past_days=9` [#2207]
- Indecies for updated_at on some large models
- Observation matrix query filter (minimal)
- Add download table button in DwC Importer
- Confidence button on subsequent combination in New taxon name task
- Create and new button in New descriptor task [#2594]
- Content text is cropped on edit in OTU radial [#2676]
- Diagnosis status in matrix row coder [#2674]
- Layout preferences in comprehensive task [#2673]
- API `/api/v1/collection_objects` includes &extend[] for `dwc_fields` and `type_material`
- API `/api/v1/taxon_names/123/status` endpoint for human readable taxon name data and metadata (in part [#2665])
- `is_virtual` option to Namespace

### Changed

- Upgraded to Ruby 3.0.2
- OTUs can be loaned 2x [#2648]
- Upgraded gems
- `/collection_objects.json` response uses `&extend[]=dwc_fields` to return DwC fields; includes metadata
- Removed a loan item status 'Loaned on' (it's inferrred)
- Replaced Webrick with Puma (developers-only change)
- Improved loan autocomplete metadata [#2485]
- API observation responses are now isolated from internal
- DwC occurrences importer now accepts `|`, `:`, `;` and `,` as separators for `higherClassification`.
- Restrict subsequent combination fields for genus and subgenus. [#2677]
- Moved matrix autocomplete into `Include in matrix` section in New descriptor task [#2685]

### Fixed

- Update Source autocomplete [#2693]
- Containerized specimens export their identifier to DwC
- Biological association objects could be destroyed when referenced in biological association
- Reordering matrices by nomenclature when some rows have none
- Tag facet bug affecting all filters but Source [#2678]
- View errors on rows with no metadata in DwC importer
- Scrollbar in alternate values annotator [#2651]
- Missing data on response in citations annotator [#2653]
- Missing author and year in taxon name on Citation by source [#2650]
- Duplicate combinations in subsequent combination on New taxon name [#2654]
- Missing documents in source filter [#2661]
- Clonning source does not clean the doccumentation section [#2663]
- Extra scrollbar in asserted distributions annotator [#2662]
- The citations annotator sometimes displays a created citations that are not part of the object
- Move synonyms section not visible [#2670]
- Collecting Event collectors are not loaded when CE is selected using smart selector in Comprehensive task [#2669]
- Genus descriptor interface
- Free text character not saved if pasted from clipboard in Matrix Row Coder [#2672]
- DwC importer crashing on invalid nomenclatural code
- DwC exporter swapped `decimalLatitude`/`decimalLongitude`
- Error in Filter Collecting Event task when filtering by attributes that are stored as numbers in database
- `Set as current` button it isn't working when taxon parent is root on Subsequent combination [#2688]
- DwC checklist importing: original combination having wrong genus in some cases [#2684]

[#2286]: https://github.com/SpeciesFileGroup/taxonworks/issues/2286
[#2666]: https://github.com/SpeciesFileGroup/taxonworks/issues/2665
[#2665]: https://github.com/SpeciesFileGroup/taxonworks/issues/2665
[#2680]: https://github.com/SpeciesFileGroup/taxonworks/issues/2680
[#2678]: https://github.com/SpeciesFileGroup/taxonworks/issues/2678
[#2207]: https://github.com/SpeciesFileGroup/taxonworks/issues/2207
[#2243]: https://github.com/SpeciesFileGroup/taxonworks/issues/2243
[#2366]: https://github.com/SpeciesFileGroup/taxonworks/issues/2366
[#2485]: https://github.com/SpeciesFileGroup/taxonworks/issues/2485
[#2594]: https://github.com/SpeciesFileGroup/taxonworks/issues/2594
[#2648]: https://github.com/SpeciesFileGroup/taxonworks/issues/2648
[#2657]: https://github.com/SpeciesFileGroup/taxonworks/issues/2657
[#2650]: https://github.com/SpeciesFileGroup/taxonworks/issues/2650
[#2651]: https://github.com/SpeciesFileGroup/taxonworks/issues/2651
[#2653]: https://github.com/SpeciesFileGroup/taxonworks/issues/2653
[#2654]: https://github.com/SpeciesFileGroup/taxonworks/issues/2654
[#2661]: https://github.com/SpeciesFileGroup/taxonworks/issues/2661
[#2662]: https://github.com/SpeciesFileGroup/taxonworks/issues/2662
[#2663]: https://github.com/SpeciesFileGroup/taxonworks/issues/2663
[#2669]: https://github.com/SpeciesFileGroup/taxonworks/issues/2669
[#2670]: https://github.com/SpeciesFileGroup/taxonworks/issues/2670
[#2672]: https://github.com/SpeciesFileGroup/taxonworks/issues/2672
[#2673]: https://github.com/SpeciesFileGroup/taxonworks/issues/2673
[#2674]: https://github.com/SpeciesFileGroup/taxonworks/issues/2674
[#2676]: https://github.com/SpeciesFileGroup/taxonworks/issues/2676
[#2677]: https://github.com/SpeciesFileGroup/taxonworks/issues/2677
[#2684]: https://github.com/SpeciesFileGroup/taxonworks/pull/2684
[#2685]: https://github.com/SpeciesFileGroup/taxonworks/issues/2685
[#2688]: https://github.com/SpeciesFileGroup/taxonworks/issues/2688

## [0.21.3] - 2021-11-12

### Changed

- Loan addresses don't strip line-endings, and display in form [#2641]
- Replace radial navigator icon [#2645]
- Update smart selector tab selected on refresh

### Fixed

- Loan id facet [#2632]
- Roles in Image viewer
- Missing roles after trigger page autosave in new taxon name [#2631]
- Tag smart selector in new image task

[#2632]: https://github.com/SpeciesFileGroup/taxonworks/issues/2632
[#2631]: https://github.com/SpeciesFileGroup/taxonworks/issues/2631
[#2641]: https://github.com/SpeciesFileGroup/taxonworks/issues/2641
[#2645]: https://github.com/SpeciesFileGroup/taxonworks/issues/2645

## [0.21.2] - 2021-11-11

### Added

- Support for DwC terms on body of water depth [#2628]
- Filter Collection Objects by a specific Loan [#2632]

### Changed

- Updated ruby gems.

### Fixed

- Containerized specimens display catalog number in tag correctly [#2623]
- Improved CrossRef parsing for a new source [#997] [#2620]
- Container label shows catalog number for loan items [#1275]
- Determiners are not saved after lock the list in comprehensive form [#2626]
- Wrong rank for original combinations in DwC checklist importer [#2621]
- No longer exposing exception data for _failed_ records (not to be confused with _errored_) in DwC importer.
- Smart selector is not working in Browse Annotations
- Biological associations in OTU radial [#2630]
- Fix citations on asserted distribution list in OTU radial [#2629]
- Subsequent combinations are not scoped [#2634]
- Missing scroll in alternate value annotator [#2635]
- Smart selectors are not refreshing in New source [#2636]
- Radial navigation doesn't work on source in New taxon name task [#2633]
- Determiner is not selectable on Grid Digitizer after "Create and new" [#2637]
- DwC Dashboard data version counts correct now [#2627]
- Common statuses are not displayed in New taxon name task [#2642]
- Nomenclature and OTU (biology) display the same thing on Browse OTU page [#2644]
- New combination task hangs editing a combination [#2646]

[#2623]: https://github.com/SpeciesFileGroup/taxonworks/issues/2623
[#2627]: https://github.com/SpeciesFileGroup/taxonworks/issues/2627
[#1275]: https://github.com/SpeciesFileGroup/taxonworks/issues/1275
[#2628]: https://github.com/SpeciesFileGroup/taxonworks/issues/2628
[#2626]: https://github.com/SpeciesFileGroup/taxonworks/issues/2626
[#2621]: https://github.com/SpeciesFileGroup/taxonworks/pull/2621
[#2629]: https://github.com/SpeciesFileGroup/taxonworks/issues/2629
[#2630]: https://github.com/SpeciesFileGroup/taxonworks/issues/2630
[#2633]: https://github.com/SpeciesFileGroup/taxonworks/issues/2633
[#2634]: https://github.com/SpeciesFileGroup/taxonworks/issues/2634
[#2635]: https://github.com/SpeciesFileGroup/taxonworks/issues/2635
[#2636]: https://github.com/SpeciesFileGroup/taxonworks/issues/2636
[#2637]: https://github.com/SpeciesFileGroup/taxonworks/issues/2637
[#2642]: https://github.com/SpeciesFileGroup/taxonworks/issues/2642
[#2644]: https://github.com/SpeciesFileGroup/taxonworks/issues/2644
[#2646]: https://github.com/SpeciesFileGroup/taxonworks/issues/2646

## [0.21.1] - 2021-11-05

### Fixed

- Citations in image viewer

## [0.21.0] - 2021-11-04

### Added

- Added new handling for plant name author_string.
- Added new `Combination` section to handle historical protonym combination.
- Add new task 'Object graph', visualize and navigate your Things via a force-directed-graph (network) [#2587]
- New combination editing, including support for multiple authors in plant names [#666] [#2407]
- Add new global identifier class for glbio repositories
- New parameters for fine-tuning the API responses, `&extend[]=` and `&embed[]` [#2531]
- Parameter value `origin_citation` via `&extend[]=` to all basic GET `/object(/:id)` requests [#2531]
- Parameter value `pinboard_item` via `&extend[]=` to all basic GET `/object(/:id)` requests [#2531]
- Parameter value `citations` via `&extend[]=` to all basic GET `/object/:id` requests [#2531]
- Parameter values `roles` and `documents` via `&extend[]=` to `/sources(/:id).json` [#2531]
- Parameter values `protonyms` and `placement` via `&extend[]=` to `/combinations(/:id).json [#2531]
- Parameter values `parent`, `otus`, `roles`, `ancestor_ids`, `children`, `type_taxon_name_relationship` via `&extend[]=` to `/taxon_names(/:id).json` [#2531]
- Parameter values `level_names`, `geographic_area_type`, `parent` via `&extend[]=` and `shape` via `&embed[]=` to `/geographic_areas(/:id).json` [#2531]
- Parameter value `subject`, `object`, `biological_relationship`, `family_names` via `&extend[]=` to `/biological_associations(/:id).json` [#2531]
- Parameter value `citation_object`, `citation_topics`, `source`, `target_document` via `&extend[]=` to `/citations(/:id).json` [#2531]
- API route `/taxon_names/parse?query_string=Aus bus` for resolving names to Protonyms
- Parameter value `roles` via `&extend[]=` to `/collecting_events(/:id).json` [#2531]
- Param to isolate TaxonName smart select to Protonym if optional
- Resize column in Filter tasks [#2606]
- Confirmation banner in 'Collection Object Match'

### Changed

- Added new DwcOccurrence date-version
- dwcSex and dwcStage are now referenced by BiocurationGroup [#2615]
- Improved autocomplete search for Serials, Sources and Repositories [#2612]
- Ordering of GeorgaphicArea autocomplete results. Used areas and areas with shapes are prioritized
- Basic (REST) endpoints send less information, use `&extend[]` and `&embed[]` to return more [#2531]
- Numerous tasks updated to use the new REST pattern
- Objects in basic show/index JSON endpoints are represented by their metadata, rather than all their attributes in many cases now [#2531]
- Metadata in extensions does not cascade and return metadata of metadata [#2531]
- JSON smart-selector data (`/sources/select_options`) includes base attributes, not metadata [#2531]
- Updated corresponding ap1/v1 endpoints to use the `&extend[]` pattern for `/otus`, `/taxon_names`, `/combinations`, `/sources`, `/citations` (in part) and `biological_associations` to match the new parameter values above
- API `/api/v1/biological_associations` uses metadata for related objects
- Optimized Source smart selection queries
- Added option in DwC importer to specific the dataset type (defaults to auto-detection).
- Replace autocomplete for smart selector in alternate values annotator [#2610]

### Fixed

- DwC recordedBy not referencing verbatim_collectors, only collectors [#2617]
- DwC recordedByID returning delimiter only records
- DwC decimalLatitude/Longitude incorrectly mapped [#2616]
- Citation style taxonworks.csl is updated [#2600]
- `collector_id` broken in CollecitonObject filter
- Failure when setting up namespaces in DwC importer with datasets having _unnamed_ columns
- Namespace settings are not cleared when unmatched and re-opened in DwC Import [#2586]
- ScientificNameAuthorship parsing issues in DwC importer [#2589]
- Author and editor roles are missing after save or create a source in New source task [#2607]
- Rank genus not being auto-detected when uninomial name in scientificName matches genus term value exactly
- Soft validation block is displayed when is empty in New source task [#2611]
- Clipboard shortcut hot-keys were broken
- Serial raises on failed destroy gracefully handled
- CrossRef assigns the wrong serial when journal is not present (partial) [#2620]

[#666]: https://github.com/SpeciesFileGroup/taxonworks/issues/666
[#2407]: https://github.com/SpeciesFileGroup/taxonworks/issues/2407
[#2612]: https://github.com/SpeciesFileGroup/taxonworks/issues/2612
[#2613]: https://github.com/SpeciesFileGroup/taxonworks/issues/2613
[#2615]: https://github.com/SpeciesFileGroup/taxonworks/issues/2615
[#2617]: https://github.com/SpeciesFileGroup/taxonworks/issues/2617
[#2616]: https://github.com/SpeciesFileGroup/taxonworks/issues/2616
[#2587]: https://github.com/SpeciesFileGroup/taxonworks/issues/2587
[#2531]: https://github.com/SpeciesFileGroup/taxonworks/issues/2531
[#2586]: https://github.com/SpeciesFileGroup/taxonworks/issues/2586
[#2589]: https://github.com/SpeciesFileGroup/taxonworks/issues/2589
[#2606]: https://github.com/SpeciesFileGroup/taxonworks/issues/2606
[#2608]: https://github.com/SpeciesFileGroup/taxonworks/issues/2608
[#2610]: https://github.com/SpeciesFileGroup/taxonworks/issues/2610
[#2611]: https://github.com/SpeciesFileGroup/taxonworks/issues/2611
[#2620]: https://github.com/SpeciesFileGroup/taxonworks/issues/2620

## [0.20.1] - 2021-10-15

### Added

- Added missing OTU soft_validation for protonym
- Added recent values on keywords
- Added Attribution attributes to `/images` API show responses
- API `/images` can return images by `image_file_fingerprint` (MD5), in addition to id

### Changed

- Updated author string for misspellings
- Removed footprintWKT from DwcOccurrence. It will be re-instated as optional in the future.
- Removed GeographicArea from consideration as a _georeference_ in DwcOccurrence
- Changed `associatedMedia` format, pointed it to
- Removed redundant 'Rebuild' button from Browse collection objects

### Fixed

- DwC Dashboard past links are properly scoped
- DwC Dashboard graphs show proper count ranges
- DwC archive no longer truncated at 10k records
- OccurrenceID was not being added to DwcOccurrence attributes in all cases [#2573]
- Observation matrix show expand was referencing the wrong id [#2540]
- Copy pasting into verbatim year with alphanumeric gives error even though numeric are all that are visible in New taxon name [#2577]
- Record doesn't sync/update the list in OTU quick forms [#2576]
- TIFF images are not visible in filter image task [#2575]
- Repository input shows value, when not set [#2574]
- Images don't load after expand depictions sections in comprehensive task
- DwC occurrences importer being too strict when checking against existing nomenclature [#2581]

[#2573]: https://github.com/SpeciesFileGroup/taxonworks/issues/2573
[#2540]: https://github.com/SpeciesFileGroup/taxonworks/issues/2540
[#2574]: https://github.com/SpeciesFileGroup/taxonworks/issues/2574
[#2575]: https://github.com/SpeciesFileGroup/taxonworks/issues/2575
[#2576]: https://github.com/SpeciesFileGroup/taxonworks/issues/2576
[#2577]: https://github.com/SpeciesFileGroup/taxonworks/issues/2577
[#2581]: https://github.com/SpeciesFileGroup/taxonworks/issues/2581

## [0.20.0] - 2021-10-12

### Added

- Task `DwC Import` for importing DwC Archive files
- Task `DwC Dashboard` facilitating DwCA download, metadata reporting, and "health" checks [#1467]
- Updated framework for producing and downloading DwC Archives (DwCA) [#1775] [#1303]
- Increased from 21 to 53 the number of fields referenced in the (DwCA) dump, including `identifiedByID` and `recordedByID` [#1269] [#1230]
- Auto-generation of UUIDs for instances that don't have global identifiers during DwcOccurrence record building [#2186]
- Wikidata (Q) and ORCiD support for people references in DwCA dumps
- Georeferences can have Confidences assigned to them [#1772]
- CSL style 'taxonworks.csl' used as the default style for displaying sources [#2517]
- Custom CSL citation support for reference formating (see styles at bottom of select format list). New .cls submitted via issue tracker and integrated to source.
- New .csl style 'world_chalcidoidea_book.csl"
- BibTeX fields support verbatim values using "{}" for fields otherwise processed in BibTeX sources (e.g. author)
- New specs for rendering Source citations
- `&extend[]` and `&embed[]` helper methods for REST responses [#2532]
- A new soft validation option to auto fix for objective synonym that must share the same type
- Add `Download`, `Full size` and `Radial navigation` buttons in Image viewer [#2423]
- Endpoint `/tasks/dwc/dashboard/index_versions` returns the dates at which DwcOccurrence indexing was modified. !! TODO: update date of merge.
- Endpoint `/dwc_occurrences/metadata`, for stats on the state of DwcOccurrence index
- Endpoint `/dwc_occurrencs/predicates` to return a list of Predicates used on CollectionObjects and CollectingEvents
- Endpoint `/dwc_occurrences/status` to check whether DwcOccurrence records are up-to-date
- Endpoint `/dwc_occurrences/collector_id_metadata` to check whether People referenced in DwcOccurences have GUIDs
- Task on Administration panel, "Reindex", with (temporary) options to re-index small blocks of DwcOccurrence records
- Button on CollectionObject filter to download filter result as DwC Archive [#1303]
- User can select a corresponding Person as their data representation (facilitates Identifiers for Users) [#1486]
- Centroid index on GeographicItem
- Field `total_records` on Download
- Index on polymorphic fields of DwcIndex (e.g. faster queries to CollectionObject)
- Index on `data_origin` for GeographicAreasGeographicItem
- Identifiers for AssertedDistributions
- Various relationships enabling the joining of DwcOccurrence directly to other classes of data (e.g. Georeferences)
- Isolated Georeference related utilities into their own module CollectingEvent::Georeference
- A Taxonomy module that caches classification values, used in CollectionObject, and Otu
- Methods to return when a record attribute was updated (e.g. verbatim_locality changed), and who did it for Papertrail including classes of data
- Methods to handle multiple classes of globally unique identifiers on DwcOccurrence records
- Pattern for isolating modules that aid DwC serialization per class of data
- Optimized `to_wkt` to quickly return well-known-text for geo-shapes (in part, [#2526])
- New subclass of UUID `Identifier::Global::Uuid::TaxonworksDwcOccurrence`
- Clarified, via`georeferenceSources` and `georeferenceProtocol` why there are many decimal points in DwC latitude/longitude referencing fields [#915] [#1175]
- Option to rebuild single DwcOccurrence record for CollectionObject [#2563]
- Ability to show observation matrices > 10k cells in size [#1790]
- Rake task to rebuild source cached
- Add download and radial buttons for image viewer in filter image

### Fixed

- Downloading formatted sources with mixed types (BibTeX/Verbatim) failed [#2512]
- Collection object filter type material param
- Taxon name filter type metadata param fails [#2511]
- Cloning a collecting event fails [#2533]
- Modified recordedBy fields to only reference collector [#2567] [#2558]
- Many TDWG gazeteer references will now be properly categorized into state and country labels [#2542]
- In Browse Nomenclature removed link to self for invalid taxon names with no synonymy [#2327]
- Add missing original citation to synonym names in CoLDP export [#2543]
- Uniquify people slow when many roles present [#2528]
- Match combination when protonym has synonym relationships [#2525]
- TaxonNameRelationsip `type_method` returns nil properly on unmatched types [#2504]
- Taxon determinations list in comprehensive task
- The clone button doesn't trigger update taxon name after authors were cloned [#2513]
- Georeference count in new collecting event task [#2519]
- Autofocus in New taxon name task [#2523]
- Geographic area counts as georeference. Soft validations are sometimes loaded before saving georeferences [#2519]
- `import_dataset_id` parameter persist on after resetState in DwC Importer [#2529]
- Updated Ruby gems and Node packages
- In project button [#2530]
- View image matrix is passing wrong ids [#2537]
- Observations with depictions sometimes are removed after move a depiction [#2549]
- Relationship facet in Filter nomenclature
- Determiner facet (param) in Filter collection objects
- Verbatim year input allows alphanumeric numbers in New taxon name
- Labels list renders for those linked to objects, or not

### Changed

- Updated "ICZN binomial" to "ICZN binominal" following the Code dictionary
- Radial annotator Tag form uses a Keyword smart selector [#2564]
- DwcOccurrence is rebuilt/refreshed each time Browse Collection Object is hit
- `footprintWKT` is hidden in Browse CollectionOjbect [#2559]
- Tweak geo coordinate matching on verbatim labels
- Year suffix, stated year, language, translated title and notes added to bibliography rendering via `to_citeproc`
- Removed `label_html` from `/people` responses
- `/people` JSON param from `&include_roles=true` to `&extend[]=roles`
- Prefer project sources in source autocomplete
- Status name 'not for nomenclature' changed to 'not in published work'
- Year letter is no longer appended to year in BibTeX exports
- Include project's name in CoLDP exports filename [#2509]
- Implemented STI for downloads [#2498]\
- Upgraded gnfinder gem that makes use of new REST API
- Refactor help code
- Unified various DwC value returning methods in their own explicitly named extensions
- Isolated CollectionObject filter and API param handling to their own module for reference in multiple controllers
- DwcOccurrence `individualCount` is now Integer
- Database ConnectionTimeoutErrors now result in a 503 response rather than a raise/email-warning
- Added various `:inverse_of` across collection objects related models
- `DwcOccurrence#individualCount` is integer now
- Simplified SQL for ordering GeographicArea shapes
- Tweak validation of ORCIDid format
- Move autocomplete and lookup keyword to CVT controller [#2571]
- Task `Content by nomenclature` can be customized by selecting a Topic
- Remove identifier section in New type specimen
- Nill strings ("\u0000") are stripped from fields before writing

[#2564]: https://github.com/SpeciesFileGroup/taxonworks/issues/2564
[#2512]: https://github.com/SpeciesFileGroup/taxonworks/issues/2512
[#2517]: https://github.com/SpeciesFileGroup/taxonworks/issues/2517
[#915]: https://github.com/SpeciesFileGroup/taxonworks/issues/915
[#1175]: https://github.com/SpeciesFileGroup/taxonworks/issues/1175
[#1230]: https://github.com/SpeciesFileGroup/taxonworks/issues/1230
[#1269]: https://github.com/SpeciesFileGroup/taxonworks/issues/1269
[#1303]: https://github.com/SpeciesFileGroup/taxonworks/issues/1303
[#1467]: https://github.com/SpeciesFileGroup/taxonworks/issues/1467
[#1486]: https://github.com/SpeciesFileGroup/taxonworks/issues/1486
[#1772]: https://github.com/SpeciesFileGroup/taxonworks/issues/1772
[#1775]: https://github.com/SpeciesFileGroup/taxonworks/issues/1775
[#1943]: https://github.com/SpeciesFileGroup/taxonworks/issues/1943
[#2084]: https://github.com/SpeciesFileGroup/taxonworks/issues/2084
[#2186]: https://github.com/SpeciesFileGroup/taxonworks/issues/2186
[#2327]: https://github.com/SpeciesFileGroup/taxonworks/issues/2327
[#2423]: https://github.com/SpeciesFileGroup/taxonworks/issues/2423
[#2498]: https://github.com/SpeciesFileGroup/taxonworks/pull/2498
[#2509]: https://github.com/SpeciesFileGroup/taxonworks/issues/2509
[#2511]: https://github.com/SpeciesFileGroup/taxonworks/issues/2511
[#2519]: https://github.com/SpeciesFileGroup/taxonworks/pull/2519
[#2519]: https://github.com/SpeciesFileGroup/taxonworks/pull/2519
[#2523]: https://github.com/SpeciesFileGroup/taxonworks/pull/2523
[#2526]: https://github.com/SpeciesFileGroup/taxonworks/issues/2526
[#2528]: https://github.com/SpeciesFileGroup/taxonworks/issues/2528
[#2529]: https://github.com/SpeciesFileGroup/taxonworks/pull/2529
[#2530]: https://github.com/SpeciesFileGroup/taxonworks/pull/2530
[#2532]: https://github.com/SpeciesFileGroup/taxonworks/issues/2532
[#2533]: https://github.com/SpeciesFileGroup/taxonworks/issues/2533
[#2542]: https://github.com/SpeciesFileGroup/taxonworks/issues/2542
[#2543]: https://github.com/SpeciesFileGroup/taxonworks/issues/2543
[#2549]: https://github.com/SpeciesFileGroup/taxonworks/pull/2549
[#2558]: https://github.com/SpeciesFileGroup/taxonworks/issues/2558
[#2559]: https://github.com/SpeciesFileGroup/taxonworks/issues/2559
[#2562]: https://github.com/SpeciesFileGroup/taxonworks/issues/2562
[#2563]: https://github.com/SpeciesFileGroup/taxonworks/issues/2563
[#2567]: https://github.com/SpeciesFileGroup/taxonworks/issues/2567
[#2571]: https://github.com/SpeciesFileGroup/taxonworks/issues/1771

## [0.19.7] - 2021-09-09

### Add

- Add link to new type specimen task from type material form
- Export Observation::Media depictions as proxies for Otu depictions in NeXML [#2142]
- Protonym `verbatim_author` parens should be properly closed when present [#2453]
- Protonym `verbatim_author` can not contain digits (like years) [#2452]
- Generic date field component [#2451]
- New taxon determination component
- Smart selectors in asserted distribution and biological association quick forms.

### Changed

- Cleaned up taxon name navigator appearance
- Destroying a loanable object destroys corresponding LoanItems automatically [#2319]
- NeXML image URLs use shortened URLs
- Reorder date fields in comprehensive, extract and new collecting event tasks [#2450]
- Set Vue 3 reactive vuex state in comprehensive store, removed unnecesary mutations and getters
- Updated Ruby gems and Node packages
- Bumped database_cleaner
- Upgraded to ruby 6.1 [#2474]
- Remove Taxon determination slice from OTU quick forms(Radial object)
- Set active author tab in New taxon name [#2461]
- Moved `data-project-id` to project name
- Moved collection object soft validations in comprehensive task [#2491]
- Remove reactivity in map component. Maps should render much faster now

### Fixed

- Tazon name hierarchical navigation broken [#2487]
- CollectionObject filter type material facet bug
- Trim buttons in comprehensive task
- Trip code fields are empty after save.
- Confidence button
- spring not working on MacOS. Now RGeo/Proj is warmed up at initialization time
- Combination preview label in New combination task
- Smart selector is not refreshing after save [#2468]
- Group and formation fields in comprehensive task
- Changed date label [#2473]
- Warning message persists when date exists in User facet [#2480]
- Collection Object TODO List Task does not append right identifier number [#2486]
- Loan item checkboxes reset when loan items "Updated" [#2492]
- Loan item "select/deselect all" buttons missing after vue 3 migration [#2493]
- Checkbox unbinding is not synced with update in Loan task [#2495]
- Filter collection objects shortcuts
- Prevent duplicate shortcuts
- Observation matrix render error
- Fix identifier update in new type specimen task
- Radial menus are inheriting CSS properties in some cases [#2505]
- Taxon determinations list in comprehensive task

[#2487]: https://github.com/SpeciesFileGroup/taxonworks/issues/2487
[#2319]: https://github.com/SpeciesFileGroup/taxonworks/issues/2319
[#2142]: https://github.com/SpeciesFileGroup/taxonworks/issues/2142
[#2453]: https://github.com/SpeciesFileGroup/taxonworks/issues/2453
[#2452]: https://github.com/SpeciesFileGroup/taxonworks/issues/2452
[#2450]: https://github.com/SpeciesFileGroup/taxonworks/pull/2450
[#2451]: https://github.com/SpeciesFileGroup/taxonworks/issues/2451
[#2461]: https://github.com/SpeciesFileGroup/taxonworks/issues/2461
[#2468]: https://github.com/SpeciesFileGroup/taxonworks/issues/2468
[#2473]: https://github.com/SpeciesFileGroup/taxonworks/issues/2473
[#2474]: https://github.com/SpeciesFileGroup/taxonworks/pull/2474
[#2480]: https://github.com/SpeciesFileGroup/taxonworks/issues/2480
[#2486]: https://github.com/SpeciesFileGroup/taxonworks/issues/2486
[#2491]: https://github.com/SpeciesFileGroup/taxonworks/issues/2491
[#2492]: https://github.com/SpeciesFileGroup/taxonworks/issues/2492
[#2493]: https://github.com/SpeciesFileGroup/taxonworks/issues/2493
[#2495]: https://github.com/SpeciesFileGroup/taxonworks/issues/2495
[#2505]: https://github.com/SpeciesFileGroup/taxonworks/issues/2505

## [0.19.6] - 2021-08-20

### Added

- New namespace task [#1891]
- Taxon determination list lock button in comprehensive task [#2088] [#2443]
- Add elevation accuracy parsing for verbatim labels [#2448]

### Changed

- Date fields order in comprehensive task
- Auto advance date fields in comprehensive task
- Changed checkbox label `sortable fields` to `reorder fields` [#2442]
- Modified behaviour of Source autocomplete and pattern for limiting results
- Removed deprecated Travis CI files.

### Fixed

- Source autocomplete exact ID was not prioritized and/or skipped
- Keyboard shortcuts modal reopens when closing help [#2436]
- Title attribute contains html tags on citations in browse OTU
- Increment identifier in CO editor keeps number of leading zeros, changing length of number [#2435]
- Collecting event lock in comprehensive task
- Georeferences are not locked with collecting event [#2449]
- Elevation not being parsed from labels properly [#2447]

[#2088]: https://github.com/SpeciesFileGroup/taxonworks/issues/2088
[#1891]: https://github.com/SpeciesFileGroup/taxonworks/issues/1891
[#2435]: https://github.com/SpeciesFileGroup/taxonworks/issues/2435
[#2436]: https://github.com/SpeciesFileGroup/taxonworks/issues/2436
[#2442]: https://github.com/SpeciesFileGroup/taxonworks/pull/2442
[#2443]: https://github.com/SpeciesFileGroup/taxonworks/issues/2443
[#2447]: https://github.com/SpeciesFileGroup/taxonworks/pull/2447
[#2448]: https://github.com/SpeciesFileGroup/taxonworks/pull/2448
[#2449]: https://github.com/SpeciesFileGroup/taxonworks/issues/2443

## [0.19.5] - 2021-08-18

### Added

- Content smart selector
- Biological association list lock button in comprehensive task
- Dynamic shortcuts for radial annotator and radial object. Shortcut is the first letter of the slice

### Changed

- Replaced panels with modals in Content editor task
- Soft validation panel in new type specimen task
- Replaced create predicate with link to project attributes customization page in custom attributes section [#2426]
- Editing from Browse Collecting Event now redirects to Collecting Event task.

### Fixed

- Create georeference from verbatim does not take uncertainty into account [#2421]
- Cannot edit Georeference uncertainty in New collecting event task [#2420]
- Georeference edit/delete button does not show up immediately on creation [#2422]
- Unable to create a type specimen with an existing collection object
- Catalog number is not updating after selecting another type specimen
- Duplicate verbatim georeference on generate label in New collecting event and comprehensive tasks [#2427]
- Biological association list persist after save and create a new collection object in comprehensive task
- Comprehensive specimen task reset button adds false history entry in browser [#2432]
- Whitespace chars in label preventing georefs to be properly parsed [#2415]
- Rubocop broken settings
- Extra semicolon in collecting event label when verbatim locality is blank

[#2415]: https://github.com/SpeciesFileGroup/taxonworks/issues/2415
[#2420]: https://github.com/SpeciesFileGroup/taxonworks/issues/2420
[#2421]: https://github.com/SpeciesFileGroup/taxonworks/issues/2421
[#2422]: https://github.com/SpeciesFileGroup/taxonworks/issues/2422
[#2426]: https://github.com/SpeciesFileGroup/taxonworks/issues/2426
[#2432]: https://github.com/SpeciesFileGroup/taxonworks/issues/2432

## [0.19.4] - 2021-08-13

### Fixed

- Geographic areas not scoped in Georeferences pane until georeference added [#2408]
- Georeference from previous collecting event shows up on new collecting event [#2411]
- Fix biological associations in comprehensive form
- Removed events for links in radial navigation [#2412]

### Added

- Storage for PDF viewer

[#2408]: https://github.com/SpeciesFileGroup/taxonworks/issues/2408
[#2411]: https://github.com/SpeciesFileGroup/taxonworks/issues/2411
[#2412]: https://github.com/SpeciesFileGroup/taxonworks/issues/2412

## [0.19.3] - 2021-08-10

### Added

- Added soft-validation for loan if no docummentation
- Added validation on 5 date fields in the loan, setting the priority of events.
- Added search on alternative title in the Sorce autocomplete
- Pdf icon in citation by source
- Cancel function for http requests
- Edit mode for contents in Quick forms [#2385]
- Soft validation for collection object, type material, biological association, georeferences and taxon determinations in comprehensive task [#2396]
- Pinned icon for images in radial annotator [#1919]

### Fixed

- Biological association link_tag entities not metamorphosized [#2392]
- Updated sorting for sources in autocomplete. Sources used in the same project are prioritized
- Updated sorting for people in autocomplete. People used in the same project are prioritized
- Autocomplete in Interactive key task
- Copy and clone option in Matrix Row Coder
- Edit biological associations form, broken HTML and fields incorrectly mapped [#2370]
- Hidden pin and lock icons in asserted distribution quick form
- biological_association_link helper
- Confidence button
- Dynamic rows/columns are not destroyable [#2375]
- Asserted distribution edit view [#2371]
- Missing citation and soft validation icons in New asserted distribution task
- Typo preventing labels listings from working
- Refresh summary in data view after use radial annotator
- Collecting event soft validation in comprehensive task [#2091]
- Missing param for BibTex [#2397]
- Citation source not added to project if already in another project
- Incorrect TypeMaterial type type validation for ICN [#2378]

### Changed

- Biological association links now link to subject, association (click middle) and object
- Sort property, `name` to `cached` in Filter nomenclature [#2372]
- Replaced property `verbatim_author` to `cached_author_year` for csv download [#2373]
- Refactor notification code, replaced jQuery for js vanilla
- Keyboard shortcuts code, replaced jQuery with vanilla JS
- Pinboard code, replaced jQuery with vanilla JS
- Annotations code, replaced jQuery with vanilla JS
- Dropzone timeout [#2384]
- Edit link redirect to new collecting event task [#2387]
- Edit link redirect to comprehensive specimen digitization [#2394]
- Add source to project when tagged [#1436]
- Updated Ruby gems and Node packages
- Updated ruby gems

[#1436]: https://github.com/SpeciesFileGroup/taxonworks/issues/1436
[#2392]: https://github.com/SpeciesFileGroup/taxonworks/issues/2392
[#1919]: https://github.com/SpeciesFileGroup/taxonworks/issues/1919
[#2091]: https://github.com/SpeciesFileGroup/taxonworks/issues/2091
[#2370]: https://github.com/SpeciesFileGroup/taxonworks/issues/2370
[#2371]: https://github.com/SpeciesFileGroup/taxonworks/issues/2371
[#2372]: https://github.com/SpeciesFileGroup/taxonworks/issues/2372
[#2373]: https://github.com/SpeciesFileGroup/taxonworks/issues/2373
[#2375]: https://github.com/SpeciesFileGroup/taxonworks/issues/2375
[#2378]: https://github.com/SpeciesFileGroup/taxonworks/pull/2378
[#2384]: https://github.com/SpeciesFileGroup/taxonworks/issues/2384
[#2385]: https://github.com/SpeciesFileGroup/taxonworks/issues/2385
[#2387]: https://github.com/SpeciesFileGroup/taxonworks/issues/2387
[#2391]: https://github.com/SpeciesFileGroup/taxonworks/issues/2391
[#2394]: https://github.com/SpeciesFileGroup/taxonworks/issues/2394
[#2397]: https://github.com/SpeciesFileGroup/taxonworks/issues/2397

## [0.19.2] - 2021-07-27

### Added

- OriginRelationship display in Browse collection object [#2362]
- Accession/Deaccession section in Collection object match task [#2353]
- Similar objects section in MRC
- Soft validation in Edit/new matrix task
- Update download form [#2335]
- Check and question icons

### Changed

- Upgraded from Ruby version 2.7.3 to 2.7.4
- Updated ruby gems
- Object validation component

### Fixed

- Autocomplete in Interactive key task
- Copy and clone option in Matrix Row Coder
- Edit biological associations form [#2370]

[#2370]: https://github.com/SpeciesFileGroup/taxonworks/issues/2370

## [0.19.2] - 2021-07-27

### Added

- OriginRelationship display in Browse collection object [#2362]
- Accession/Deaccession section in Collection object match task [#2353]
- Similar objects section in MRC
- Soft validation in Edit/new matrix task
- Update download form [#2335]
- Check and question icons

### Changed

- Upgraded from Ruby version 2.7.3 to 2.7.4
- Updated ruby gems
- Object validation component

### Fixed

- Help plugin
- Original relationships in Collection object quick form
- CO Quick forms in comprehensive specimen digitization [#2354]
- Biological associations in OTU quick forms
- Update type species in new taxon name task

[#2362]: https://github.com/SpeciesFileGroup/taxonworks/issues/2362
[#2353]: https://github.com/SpeciesFileGroup/taxonworks/issues/2353
[#2354]: https://github.com/SpeciesFileGroup/taxonworks/issues/2354

## [0.19.1] - 2021-07-15

### Added

- Autogenerated description for OTU based on observation_matrix
- Description section in Browse OTU
- `observation_matrix_id` param in Browse OTU task
- Description in Matrix row coder

### Changed

- Update `per` value from 5 to 500 in citations controller [#2336]
- Updated ruby gems
- Upgraded biodiversity gem to 5.3.1 (uses named params)

### Fixed

- Show selected options for biological associations in comprehensive specimen digitization task [#2332]
- Option to hide "Attributes", "Buffered", "Citations" and "Depictions" sections in comprehensive specimen digitization task [#2333]
- Missing fields in comprehensive form
- Fields not showing in "original combination and rank" section in New taxon name [#2346]

[#2332]: https://github.com/SpeciesFileGroup/taxonworks/issues/2332
[#2333]: https://github.com/SpeciesFileGroup/taxonworks/issues/2333
[#2336]: https://github.com/SpeciesFileGroup/taxonworks/issues/2336
[#2346]: https://github.com/SpeciesFileGroup/taxonworks/issues/2346

## [0.19.0] - 2021-07-08

### Added

- Added new ICZN status: Invalid family group name due to synonymy of type genus replaced before 1961
- Edit image matrix and view image matrix in observation matrices dashboard
- WTK component in comprehensive digitization form [#2245]
- Add invalid relationship checkbox on clone button in New taxon name task [#2171]
- Download PDF button for documents in New source task [#2102]
- Padial annotator for sources in New asserted distribution task [#2105]
- Radial annotator for references in Browse Nomenclature/OTU tasks [#2103]
- Depict person in New image task [#2321]
- Move to `person` option for Depictions slice in Radial annotator
- Sort by nomenclature in edit/new observation matrix task [#1748]
- Added authors facet in Filter nomenclature task
- Citations panel for Collection object section with lock option in comprehensive specimen digitization task [#2328]

### Changed

- Updated ruby gems
- Migrate Vue 2.6 to Vue 3.1.4
- `geographic_area_ids` to `geographic_area_id` in collection objects controller
- Manage synonyms display only one level children in New taxon name [#2213]
- Filter status and relationships according nomenclatural code in Filter nomenclature task [#2157]
- User facet data range now allows to search for both criteria (`updated_at`, `created_at`) [#2317]

### Fixed

- Updated author string for botanical names
- Timeline rendering error in Browse OTU
- Fix wildcard by attribute in Filter collection object
- Confidences modal height in radial annotator [#2304]
- Fix empty search in Filter collection objects
- Clean documents list on reset in New source
- Missing hexagon soft validation in comprehensive specimen digitization task
- Match by collection object is and tag creation in Collection object match
- Destroy container when all other objects in container are deleted [#2322]
- Clicking on "Tag" in Filter collection objects does not add tag [#2323]

[#1748]: https://github.com/SpeciesFileGroup/taxonworks/issues/1748
[#2102]: https://github.com/SpeciesFileGroup/taxonworks/issues/2102
[#2103]: https://github.com/SpeciesFileGroup/taxonworks/issues/2103
[#2105]: https://github.com/SpeciesFileGroup/taxonworks/issues/2105
[#2157]: https://github.com/SpeciesFileGroup/taxonworks/issues/2157
[#2171]: https://github.com/SpeciesFileGroup/taxonworks/issues/2171
[#2213]: https://github.com/SpeciesFileGroup/taxonworks/issues/2213
[#2245]: https://github.com/SpeciesFileGroup/taxonworks/issues/2245
[#2304]: https://github.com/SpeciesFileGroup/taxonworks/issues/2304
[#2317]: https://github.com/SpeciesFileGroup/taxonworks/issues/2317
[#2321]: https://github.com/SpeciesFileGroup/taxonworks/issues/2321
[#2322]: https://github.com/SpeciesFileGroup/taxonworks/issues/2322
[#2323]: https://github.com/SpeciesFileGroup/taxonworks/issues/2323

## [0.18.1] - 2021-06-09

### Added

- Params for `/api/v1/images/` [#1906]
- Params referenced in `/collection_objects` to `/collecting_events`
- `/api/v1/taxon_name_classifications/` endpoint [#2276]
- `/api/v1/taxon_name_relationships/` endpoint [#2277]
- TaxonName cached_is_valid boolean, takes into account Relationships and Classifications
- Status to TaxonName autocomplete [#2086]
- otu_filter param to interactive keys task
- Radial annotator in New extract [#2272]

### Fixed

- Fix for author string for unjustified emendation
- Scope has_many related data to project properly [#2265]
- Refresh event for smart selectors [#2255]
- Edit type material in comprehensive form [#2253]
- Reset selected ids on new search in observation matrices dashboard
- Tiff images are not render on image viewer
- Removed reachable `byebug` call
- Protocol not displayed after select it [#2279]
- image aspect ratio in Transcribe depiction trask [#2273]

### Changed

- Unify Task Collecting Event filter look/feel [#2203]
- Params to `/taxon_name_relationships`, see [#2277]
- CoL Data Package scoping updates
- Removed incompatible identifier object type check for Identifier filter concerns
- Unified some CollectingEvent filter param to singular pattern (collector_ids, otu_ids, geographic_area_ids)
- Plural params for identifiers API endpoint merged to array single form. e.g., identifier_object_ids[]=47&identifier_object_ids[]=2232 => identifier_object_id[]=47&identifier_object_id[]=2232. [#2195]
- Updated Ruby gems and node packages
- `that_is_valid` scope now references `cached_is_valid` [#2242]
- `that_is_invalid` scope now references `cached_is_valid` [#2242]
- `calculated_valid` replaces `that_is_valid` [#2242]
- `calculated_invalid` replaces `that_is_invalid` [#2242]
- remove unused TaxonName#cached_higher_classification

[#2265]: https://github.com/SpeciesFileGroup/taxonworks/issues/2265
[#1906]: https://github.com/SpeciesFileGroup/taxonworks/issues/1906
[#2203]: https://github.com/SpeciesFileGroup/taxonworks/issues/2203
[#2276]: https://github.com/SpeciesFileGroup/taxonworks/issues/2276
[#2277]: https://github.com/SpeciesFileGroup/taxonworks/issues/2277
[#2195]: https://github.com/SpeciesFileGroup/taxonworks/pull/2195
[#2242]: https://github.com/SpeciesFileGroup/taxonworks/issues/2242
[#2086]: https://github.com/SpeciesFileGroup/taxonworks/pull/2086
[#2253]: https://github.com/SpeciesFileGroup/taxonworks/issues/2253
[#2255]: https://github.com/SpeciesFileGroup/taxonworks/issues/2255
[#2272]: https://github.com/SpeciesFileGroup/taxonworks/issues/2272
[#2273]: https://github.com/SpeciesFileGroup/taxonworks/issues/2273
[#2279]: https://github.com/SpeciesFileGroup/taxonworks/issues/2279

## [0.18.0] - 2021-05-14

### Added

- Added `destroyed_redirect` to object radial JSON
- "Not specified" facet to Filter nomenclature [#2226]
- New extract task interface [#1934]
- citation experiment `/api/v1/cite/count_valid_species?taxon_name=Pteromalus` [#2230]
- jsconfig.json for Visual Studio Code
- Image matrix viewer in Image matrix
- Image matrix button in observation dashboard task
- Image matrix link in Interactive keys task
- Export scss vars to javascript
- Pagination count in Filter nomenclature
- OTU depictions column on view mode in Image matrix task
- Grid table component
- SVG Icon component
- OTU depictions draggable in image matrix
- Observations depictions in Browse OTU
- `Ctrl/Alt + V` shortcut for New Collecting event in Comprehensive task [#2248]
- Zoom button in comprehensive form

### Changed

- CollectingEvent autocomplete/object_Tag only shows verbatim lat/long
- Removed `allow_destroy` from object radial JSON
- Made returning count from /controlled_vocabulary_terms optional # @jlpereira Potentially UI breaking check for use, and add &count=true to request if required
- Removed quantification fields from Extract
- Warning message on nuke action in Grid digitize task [#2229]
- Upgraded from Ruby version 2.7.2 to 2.7.3
- Upgraded to Node 14 LTS
- Updated Ruby gems and Node packages
- node-sass to dart-sass
- Refactor image matrix edit table
- Webpack configuration to export sass vars
- Images size in image section on Browse otu

### Fixed

- JSON for geographic area parents (no parent raise)
- Hide soft validation section if is empty in New collecting events task
- 404 error when deleting records from data interfaces [#2223]
- Rank order on New combination preview
- Redirect after destroy a combination [#2169]
- Drag and drop depictions in Image Matrix
- Georeference error message in comprehensive task [#2222]
- Number of uses not displayed in Uniquify people task [#2219]
- SVG Image box in comprehensive [#2262]

[#1934]: https://github.com/SpeciesFileGroup/taxonworks/issues/1934
[#2169]: https://github.com/SpeciesFileGroup/taxonworks/issues/2169
[#2219]: https://github.com/SpeciesFileGroup/taxonworks/issues/2219
[#2222]: https://github.com/SpeciesFileGroup/taxonworks/issues/2222
[#2223]: https://github.com/SpeciesFileGroup/taxonworks/pull/2223
[#2226]: https://github.com/SpeciesFileGroup/taxonworks/pull/2226
[#2229]: https://github.com/SpeciesFileGroup/taxonworks/issues/2229
[#2230]: https://github.com/SpeciesFileGroup/taxonworks/issues/2230
[#2248]: https://github.com/SpeciesFileGroup/taxonworks/issues/2248

## [0.17.1] - 2021-04-30

### Added

- Moved endpoints to own model file
- Permit params on client side
- OTU picker on new observation matrix [#2209]

### Fixed

- Frame overlaps in interactive key task [#2202]
- Parse coordinate characters on comprehensive and new collecting event tasks
- Hide row/column panel on new observation matrix
- Soft validation section is always visible [#2211]
- Ambiguous column problem in query for previous/next collecting event navigation.
- Merge people count [#2218]

### Changed

- Replaced 1KB minimum image file size restriction with dimensions check (16 pixels minimum each) [#2201]
- Switch selector on new observation matrix
- Increment pdf filesize to 512MB [#2212]
- Updated gems and npm packages

[#2201]: https://github.com/SpeciesFileGroup/taxonworks/issues/2201
[#2202]: https://github.com/SpeciesFileGroup/taxonworks/issues/2202
[#2209]: https://github.com/SpeciesFileGroup/taxonworks/issues/2209
[#2211]: https://github.com/SpeciesFileGroup/taxonworks/issues/2211
[#2212]: https://github.com/SpeciesFileGroup/taxonworks/issues/2212
[#2218]: https://github.com/SpeciesFileGroup/taxonworks/issues/2218

## [0.17.0] - 2021-04-23

### Added

- Adds SoftValidation component with fix buttons, and wrench (goto fix) links [#207]
- Database index on `Identifiers#cached`
- Tests for base #next/#previous [#2163]
- `create_backup_directory` flag to create backup directory if it does not exist for taxonworks rake tasks requiring `backup_directory`.
- Edit inline options on edit/new loan task [#2184]
- Shortcut legend on new taxon name task
- Help tip and placeholder for definition in Manage controlled vocabulary task [#2196]

### Fixed

- Bad `project_token` to API should not raise
- Descriptor::Qualitative destruction destroys rather than raises when character states unused.
- Previous navigation [#2163]
- Documenting source doesn't add source to project [#2172]
- Added missing params biocuration_class_ids and biological_relationship_ids to collection_objects_controller filter params. [skip-ci]
- incorrect author string for misspelled combination is fixed
- Missing data migration for `ObservationMatrixColumnItem::SingleDescriptor` to `ObservationMatrixColumnItem::Single:Descriptor`
- Show observation matrices count on radial object [#2158]
- Overflow on New observation matrix [#2168]
- Clear geographic area after reset [#2174]
- PK sequence not set up properly on project export
- Local identifiers' cached values not being updated when updating namespace [#2175]
- Uncertainty sign not populating in label [#2109]
- Pressing the reset button doesn't reset the by attribute facet in Filter collection object [#2180]
- Fix routes in edit/new observation matrices task [#2198]

### Changed

- Refactor SoftValidations and params including specs [#1972][#768]
- Removed legacy non TaxonWorks agnostic import rake tasks (moving to their own repos)
- Updated script predicting masculine, feminine and neuter species name forms
- Changed how `GeographicArea#find_by_lat_long` is built (UNION, not OR)
- Changed TaxonName string for superspecies names
- Updated y18n node package to version 4.0.1 [#2160]
- Replaced Canvas for SVG radial menu
- Close radial object after select a matrix on observation matrices slice [#2165]
- Radial menu slices position

[#768]: https://github.com/SpeciesFileGroup/taxonworks/issues/768
[#207]: https://github.com/SpeciesFileGroup/taxonworks/issues/207
[#1972]: https://github.com/SpeciesFileGroup/taxonworks/issues/1972
[#2109]: https://github.com/SpeciesFileGroup/taxonworks/issues/2109
[#2163]: https://github.com/SpeciesFileGroup/taxonworks/issues/2163
[#2160]: https://github.com/SpeciesFileGroup/taxonworks/issues/2160
[#2168]: https://github.com/SpeciesFileGroup/taxonworks/issues/2168
[#2172]: https://github.com/SpeciesFileGroup/taxonworks/issues/2172
[#2175]: https://github.com/SpeciesFileGroup/taxonworks/issues/2175
[#2174]: https://github.com/SpeciesFileGroup/taxonworks/issues/2174
[#2184]: https://github.com/SpeciesFileGroup/taxonworks/issues/2184
[#2196]: https://github.com/SpeciesFileGroup/taxonworks/issues/2196
[#2198]: https://github.com/SpeciesFileGroup/taxonworks/issues/2198

## [0.16.6] - 2021-03-26

### Added

- Community stats for `/api/v1/stats` [#2061]
- Add by-project param for `/api/v1/stats` [#2056]

### Fixed

- `browse_otu_link` handles nil [#2155]

[#2056]: https://github.com/SpeciesFileGroup/taxonworks/issues/2056
[#2061]: https://github.com/SpeciesFileGroup/taxonworks/issues/2061
[#2155]: https://github.com/SpeciesFileGroup/taxonworks/issues/2155
[#2158]: https://github.com/SpeciesFileGroup/taxonworks/issues/2158
[#2165]: https://github.com/SpeciesFileGroup/taxonworks/issues/2165

## [0.16.5] - 2021-03-25

### Added

- softvalidation fix for transfer of type species into coordinate subgenus
- Link from Browse colleciton object to Browse OTU for current OTU det [#2154]
- Collection object filter params for preparation and buffered fields [#2118]
- Added soft_validations and fixes for coordinate name citations and roles.
- `/collection_objects/123/navigation.json` route/view
- Determination, OTU and repository smart selectors on New image task [#2101]
- Georeferences coordinates in label generate on New collecting event [#2107]
- Lock buttons on New image [#2101]
- Open PDF slider in all tabs [#2106]
- TaxonName autocomplete by internal id
- bind `alt/ctrl + f` to focus the search autocomplete [#2132]
- Annotations on Browse nomenclature
- Collectors facet on Filter collection objects task
- Preview use panel on Manage controlled vocabulary [#2135]

### Changed

- Renamed -`otus_redirect` to `browse_otu_link`
- Updated Protonym.list_of_coordinate_names query. It helps for soft validation.
- Nexus output file was modified to present full name of the of the taxon. TNT export was not changed.
- Lock background color [#2112]
- sortArray function now return a natural sort
- Open confirmation modal and focus new button on New taxon name
- Next and previous links for id and identifier on comprehensive task [#2134]
- Determiner facet on Filter collection objects task
- Updated gems (`bundle update` without altering `Gemfile`)

### Fixed

- updated softvalidation for non binominal names
- updated label for species-group rank TaxonName
- Compute print column divisions with barcode style labels [#1993]
- Object tag for TaxonNameRelationship inverted [#2100]
- Collection object filter, collecting event related params were not being passed [#1807]
- Collection object filter with/out facets, in part [#1455]
- CoLDP missing values for names without original combinations [#2146]
- Multiple parent OTUs via parent_otu_id raised in CoLDp export [#2011]
- Not being able to get pinboard items on some circumstances
- `Request-URI Too Large` loading georeferences on Browse OTU
- Tab order near parent when name is pinned [#2130]
- Spinner in distribution section on Browse OTU
- Destroying a container goes to 404 page [#2133]
- Missing Determiner param [#2119]
- Refresh status and relationship list on rank change [#2010]
- Remove map shapes after reset form on Filter collection objects
- Disabled `Create georeference from verbatim` button when latitude and longitude are not available [#2152]
- Fix create determinations and biocurations before turn off the spinner [#1991]

[#1993]: https://github.com/SpeciesFileGroup/taxonworks/issues/1993
[#1991]: https://github.com/SpeciesFileGroup/taxonworks/issues/1991
[#2100]: https://github.com/SpeciesFileGroup/taxonworks/issues/2100
[#2154]: https://github.com/SpeciesFileGroup/taxonworks/issues/2154
[#1455]: https://github.com/SpeciesFileGroup/taxonworks/issues/1455
[#1807]: https://github.com/SpeciesFileGroup/taxonworks/issues/1807
[#2114]: https://github.com/SpeciesFileGroup/taxonworks/issues/2114
[#2146]: https://github.com/SpeciesFileGroup/taxonworks/issues/2146
[#2010]: https://github.com/SpeciesFileGroup/taxonworks/issues/2010
[#2011]: https://github.com/SpeciesFileGroup/taxonworks/issues/2011
[#2101]: https://github.com/SpeciesFileGroup/taxonworks/issues/2101
[#2106]: https://github.com/SpeciesFileGroup/taxonworks/issues/2101
[#2107]: https://github.com/SpeciesFileGroup/taxonworks/issues/2107
[#2112]: https://github.com/SpeciesFileGroup/taxonworks/issues/2112
[#2118]: https://github.com/SpeciesFileGroup/taxonworks/issues/2118
[#2119]: https://github.com/SpeciesFileGroup/taxonworks/issues/2119
[#2130]: https://github.com/SpeciesFileGroup/taxonworks/issues/2130
[#2131]: https://github.com/SpeciesFileGroup/taxonworks/issues/2131
[#2132]: https://github.com/SpeciesFileGroup/taxonworks/issues/2132
[#2133]: https://github.com/SpeciesFileGroup/taxonworks/issues/2133
[#2152]: https://github.com/SpeciesFileGroup/taxonworks/issues/2133
[#2135]: https://github.com/SpeciesFileGroup/taxonworks/issues/2135

## [0.16.4] - 2021-03-09

### Added

- Multiple presnece/absence params for collection objects filter [#2080]
- Buffered field facets for collection object [#1456], [#1835]
- Filter collection objects by determiner (Person) [#1835]
- Tag smart selector on create collection object in New collecting event task [#2066]
- Year field on person source in new source task
- Create new biocuration and in relationship links in filter collection object
- Determiner in filter collection object
- HEIC image format support
- PDF drop box on new source task [#2094]
- Confirmation modal to clone source [#2099]
- Smart selector on attributions in Radial annotator [#2081]

### Fixed

- Soft validation scope for AssertedDistributions not scoped to taxon [#1971]
- Uniquifying 2 people attached to the same source raises [#2078]
- Render Source::Human cached with year, udpate `citation_tag` [#2067]
- Qualitative states in matrix row coder order correctly [#2076]
- Better source cached filter wildcards [#1557]
- Observation matrices hub link [#2071]
- Refresh button component [#2085]
- Update comprehensive url [#2096]
- `/units.json` called 2x [#2089]
- Edit `error radius` of a georeference in new collecting event task [#2087]
- Previous and next navigate navigation links [#2039]

### Changed

- Now using ImageMagick 7 instead of 6
- Production and development docker images are now based off a single base image
- Development docker environment uses rvm instead of rbenv (matching version manager that has been used for production)
- Updated npm packages

[#1971]: https://github.com/SpeciesFileGroup/taxonworks/issues/1971
[#2039]: https://github.com/SpeciesFileGroup/taxonworks/issues/2039
[#2078]: https://github.com/SpeciesFileGroup/taxonworks/issues/2078
[#2067]: https://github.com/SpeciesFileGroup/taxonworks/issues/2067
[#2076]: https://github.com/SpeciesFileGroup/taxonworks/issues/2076
[#1557]: https://github.com/SpeciesFileGroup/taxonworks/issues/1557
[#1835]: https://github.com/SpeciesFileGroup/taxonworks/issues/1835
[#1456]: https://github.com/SpeciesFileGroup/taxonworks/issues/1456
[#2080]: https://github.com/SpeciesFileGroup/taxonworks/issues/2080
[#2066]: https://github.com/SpeciesFileGroup/taxonworks/issues/2066
[#2071]: https://github.com/SpeciesFileGroup/taxonworks/issues/2071
[#2081]: https://github.com/SpeciesFileGroup/taxonworks/issues/2081
[#2085]: https://github.com/SpeciesFileGroup/taxonworks/issues/2085
[#2087]: https://github.com/SpeciesFileGroup/taxonworks/issues/2087
[#2089]: https://github.com/SpeciesFileGroup/taxonworks/issues/2089
[#2094]: https://github.com/SpeciesFileGroup/taxonworks/issues/2094
[#2096]: https://github.com/SpeciesFileGroup/taxonworks/issues/2096
[#2099]: https://github.com/SpeciesFileGroup/taxonworks/issues/2099

## [0.16.3] - 2021-02-26

### Added

- Additional date recognition format in date RegEx
- Pagination on Browse Annotations [#1438]
- New combination for subgenus [#748]
- Warn about unsaved changes on Accession metadata [#1858]

### Fixed

- `eventDate`/`eventTime` output format not being ISO8601-compliant [#1939]
- Some value label in Filter sources
- Dropzone error message
- Redirect to Image Matrix on OTU Radial [#2033]
- Race condition problem when generating dwc_occurrences indexing

### Changed

- Pagination in Filter sources
- Replaced geckodriver-helper with webdrivers gem
- Improvement sort table on collection object, source and nomenclature filters

[#748]: https://github.com/SpeciesFileGroup/taxonworks/issues/748
[#1438]: https://github.com/SpeciesFileGroup/taxonworks/issues/1438
[#1858]: https://github.com/SpeciesFileGroup/taxonworks/issues/1858
[#1939]: https://github.com/SpeciesFileGroup/taxonworks/issues/1939
[#2033]: https://github.com/SpeciesFileGroup/taxonworks/issues/2033

## [0.16.2] - 2021-02-18

### Added

- Additional date recognition format in date RegEx
- Fields with/out some value facet for Source filter [#2023]
- Keyword params to TaxonName API
- Adds database index to Sour title, year, author
- Keyword and/or logic in Tag facets (throughout) [#2026], [#2032]
- `/ap1/v1/stats` endpoint [#1871]
- `papertrail.json?object_global_id=`
- Quick label on collection object quick form [#2003]
- Lock biological relationship in radial object [#2036]
- Confirmation popup to delete a type material in comprehensive
- Tag facet to filter nomenclature [#2047]

### Changed

- Checkmark on verbatim should visible only
- Updated gems (`bundle update` without altering `Gemfile`)
- Updated node packages (`npm update` without altering `packages.json`)
- Changed `verbatim author` for `cached_author_year` in filter nomenclature
- Keywords styled after choice in Tag facet
- Keywords removed from all list after choice in Tag facet

### Fix

- Model LoanItem - Tagged batch adds tag, not object [#2051]
- Prevent non-loanable things being loaned [#2043]
- `ancestors` param properly permitted TaxonName api/filter
- TaxonName#name allowed spaces [#2009]
- Fix help tip of pinboard navigator shortcut
- Generate label button [#2002]
- Save collectors in new collecting event task [#2016]
- Fix image viewer on filter image task
- Image caption modal size [#2030]
- Set created loan object [#2042]
- Refactor edit load items [#2044]

[#2032]: https://github.com/SpeciesFileGroup/taxonworks/issues/2032
[#2051]: https://github.com/SpeciesFileGroup/taxonworks/issues/2051
[#2043]: https://github.com/SpeciesFileGroup/taxonworks/issues/2043
[#2026]: https://github.com/SpeciesFileGroup/taxonworks/issues/2026
[#2023]: https://github.com/SpeciesFileGroup/taxonworks/issues/2023
[#2009]: https://github.com/SpeciesFileGroup/taxonworks/issues/2009
[#1871]: https://github.com/SpeciesFileGroup/taxonworks/issues/1871
[#2002]: https://github.com/SpeciesFileGroup/taxonworks/issues/2002
[#2003]: https://github.com/SpeciesFileGroup/taxonworks/issues/2003
[#2012]: https://github.com/SpeciesFileGroup/taxonworks/issues/2012
[#2016]: https://github.com/SpeciesFileGroup/taxonworks/issues/2016
[#2030]: https://github.com/SpeciesFileGroup/taxonworks/issues/2030
[#2042]: https://github.com/SpeciesFileGroup/taxonworks/issues/2042
[#2044]: https://github.com/SpeciesFileGroup/taxonworks/issues/2044
[#2045]: https://github.com/SpeciesFileGroup/taxonworks/issues/2045
[#2047]: https://github.com/SpeciesFileGroup/taxonworks/issues/2047

## [0.16.1] - 2021-01-26

### Fixed

- Missing `depiction_object_type` on New image task [#1995]
- Sort case-insensitive [#1985]

[#1985]: https://github.com/SpeciesFileGroup/taxonworks/issues/1985
[#1995]: https://github.com/SpeciesFileGroup/taxonworks/issues/1995

## [0.16.0] - 2021-01-25

### Added

- New collecting event task [#1530]
- "Quick" collection objects options from new collecting event task
- New WKT georeference inputs
- Auto-georeference and date Collecting Events by depicting images with pertinent EXIF data
- Route linting specs
- Generate label (alpha), pastes values into print label input
- Collecting event navigation options (next/previous with/out <many things>
- Nested_attributes for Labels
- Collection object/and collecting event navigation options/bridges
- `/collecting_events/preview?<filter_params>` a preview look for brief tables
- Subclasses for labels:`Label::QrCode`, `Label::Code128`
- Include `rqrcode`, `barby` for barcode rendering
- Add `label` attribute to Label JSON response that renders QR code
- Add accommodation for printing pages of barcode-based labels
- Add `Georeference::Wkt` an anonymous WKT based georeference assertion
- Add option to disable name-casing when Person is created from `/people/new` [#1967]
- Full CASTOR (taxon names batch load) example template, CASTOR preview notices
- New ICZN class added: NoDiagnosisAfter1930AndRejectedBefore2000 for family-group names
- Add image attributions, original citation and editor options in image viewer [#1978]
- Browse current OTU button in Browse OTU

### Changed

- Moved buttons in collecting event on comprehensive task [#1986]
- Improved collecting event status in smart selector on comprehensive digitization
- Some tasks route names were "malformed" and renamed
- ENV variable`TAXONWORKS_TEST_LINTING=true` must now be `true`, not anything, to trigger linting specs
- Setting `Identifier#cached` uses a build getter to enable Label building
- Georeference validation requires CollectingEvent (enabled by proper use of `:inverse_of`)
- Tweak to how `pinned?` is calculated trying to eliminate database calls
- Minor cleanup of batch preview layouts
- Changed softvalidation message for names being on Official ICZN lists
- Fetch codecov, seedback and closure_tree gems from RubyGems.
- Updated gems (`bundle update` without altering `Gemfile`).
- Remove `no_leaves`= true from taxon name on filter images task [#1953]
- Turn off autocomplete feature on vue autocomplete [#1956]
- Limited CoLDP exports runtime to 1 hour and 2 attemps.
- Turn off autocomplete on new taxon name task
- Replaced display name attribute for object_label in parent autocomplete on New taxon name task
- Filter task by name only [#1962]
- Search geographic area by verbatim coordinates on new collecting event
- Show coordinates from verbatim georeference
- Parsed verbatim label to fields
- Parsed EXIF coordinates to verbatim fields
- Changed autocomplete label [#1988]
- Using newer biodiversity gem from official source
- Updated gems (`bundle update` without altering `Gemfile`)

### Fixed

- CoLDP [sic], errant chresonym, and basionym ids for misspellings
- Loan items reference proper housekeeping in table
- Line links of batch-preview results
- broken API download link for exported references [#1908]
- removed BASIS task stub [#1716]
- `/api/v1/notes` project scoping [#1958]
- `is_community?` reporting `false` for some models without `project_id`
- New source after cloning not display changes on authors / editors lists
- Edit taxon name firing multiple updates when updating gender [#1970]
- Correct image size on image viewer
- Save pages before clone person on new taxon name [#1977]
- Correct count display of attributions [#1979]
- Uncheck collecting event option [#1980]
- Trip Code/Identifier not visible in header of Edit collecting event [#1990]

[#1530]: https://github.com/SpeciesFileGroup/taxonworks/issues/1530
[#1716]: https://github.com/SpeciesFileGroup/taxonworks/issues/1716
[#1908]: https://github.com/SpeciesFileGroup/taxonworks/issues/1908
[#1949]: https://github.com/SpeciesFileGroup/taxonworks/issues/1949
[#1953]: https://github.com/SpeciesFileGroup/taxonworks/issues/1953
[#1956]: https://github.com/SpeciesFileGroup/taxonworks/issues/1956
[#1958]: https://github.com/SpeciesFileGroup/taxonworks/issues/1958
[#1963]: https://github.com/SpeciesFileGroup/taxonworks/issues/1963
[#1967]: https://github.com/SpeciesFileGroup/taxonworks/issues/1967
[#1970]: https://github.com/SpeciesFileGroup/taxonworks/issues/1970
[#1977]: https://github.com/SpeciesFileGroup/taxonworks/issues/1977
[#1978]: https://github.com/SpeciesFileGroup/taxonworks/issues/1978
[#1979]: https://github.com/SpeciesFileGroup/taxonworks/issues/1979
[#1980]: https://github.com/SpeciesFileGroup/taxonworks/issues/1980
[#1986]: https://github.com/SpeciesFileGroup/taxonworks/issues/1986
[#1988]: https://github.com/SpeciesFileGroup/taxonworks/issues/1988
[#1990]: https://github.com/SpeciesFileGroup/taxonworks/issues/1990

## [0.15.1] - 2020-12-14

### Added

- `Person` can not be active for > 119 years
- Show buffered values in `Task - Browse collection objects` [#1931]
- Default pin button on Uniquify people task
- Checkbox to Select/unselect all match people on Uniquify people task [#1921]
- Pixels to centimeter on new image task

### Changed

- Clean timeline display in `Task - Browse collection objects`
- `db:seed` displays password for created users and adds admin to Default project [#1913]
- Start date needs to be set before set end date on Housekeeping facet
- Bump node package `ini` from 1.3.5 to 1.3.7

### Fixed

- CVT smart selectors/pinboard scope broken [#1940][#1941]
- Image filter `ancestor_id` was to be `taxon_name_id` or `taxon_name_id[]` [#1916]
- Bad Image select_option sort [#1930]
- Housekeeping filter params now less restrictive [#1920] PENDING UI TEST
- ShallowPolymorphic called in `.json` form [#1928]
- Documentation of param names, examples, for the "CASTOR" taxon name batch load [#1926]
- `tw:db:load` task not handling settings reliably. [#1914]
- Set `pulse` attribute true on radial annotator for object with annotations on data views and Browse nomenclature task
- Invalid attribute `:note` in Note API result view.
- Malformed PDF exception handling in Document model.
- Clipboard copy shortcut
- Source hub link on Citations by source task
- Clean content editor after change a topic

[#1941]: https://github.com/SpeciesFileGroup/taxonworks/issues/1941
[#1940]: https://github.com/SpeciesFileGroup/taxonworks/issues/1940
[#1916]: https://github.com/SpeciesFileGroup/taxonworks/issues/1916
[#1931]: https://github.com/SpeciesFileGroup/taxonworks/issues/1931
[#1930]: https://github.com/SpeciesFileGroup/taxonworks/issues/1930
[#1920]: https://github.com/SpeciesFileGroup/taxonworks/issues/1920
[#1928]: https://github.com/SpeciesFileGroup/taxonworks/issues/1928
[#1926]: https://github.com/SpeciesFileGroup/taxonworks/issues/1926
[#1913]: https://github.com/SpeciesFileGroup/taxonworks/issues/1913
[#1914]: https://github.com/SpeciesFileGroup/taxonworks/issues/1914
[#1921]: https://github.com/SpeciesFileGroup/taxonworks/issues/1921

## [0.15.0] - 2020-11-30

### Added

- Export project database task [#1868]
- Additional collecting methods recognized from the collecting event label
- Added content filter, API endpoints [#1905]
- New greatly simplified controller concern `ShallowPolymorphic` for handling link b/w shallow routes and filters
- Note filter improvements, specs, new params, API exposure [#XXX]
- `person#sources` `has_many` (very slight potential for issues)
- Multiple new people filter params, see `lib/queries/person/filter.rb` [#1859]
- People can be Tagged
- Added image filter [#1454]
- Added image smart selector [#1832]
- Added `pixels_to_centimeter` to images [#1785]
- PENDING TEST - API - `sort` (with `classification`, `alphabetical` options) to `/taxon_names` [#1865]
- Taxon determination, citations and collecting event information in specimen record on browse OTU
- Serial facet on filter sources
- Pulse animation for radial annotator [#1822]
- OTU column in asserted distribution on Browse OTU [#1846]
- Radial annotator on Uniquify people task
- History title on Browse nomenclature
- otu_ids param on Image matrix task
- Open image matrix button on Interactive keys task
- Citations on image response
- View mode on image matrix
- Lock view option for smart selector
- Sortable option to lock column/rows on edit/new observation matrix task [#1895]
- Media Descriptor support on Matrix Row Coder [#1896]
- Free Text Descriptor support on Matrix Row Coder [#1896]
- Search source on New source task [#1899]
- Link to Browse OTU on New asserted distribution task [#1893]
- Link to Browse OTU on comprehensive specimen digitization [#1889]

### Fixed

- Potential issue (may be others) with CoLDP raising in the midst of large exports
- People filter role + name [#1662]
- Fix family synonym validation [#1892]
- Fix matrix view row order [#1881]
- CVT view helper bug with predicates
- Fixed database seeding bugs.
- Fixed display problem of OTUs without taxon name on Browse OTU
- Edit asserted distribution on quick forms
- Reference overflow on Browse nomenclature
- Date requested filled automatically [#1872]
- Remove collecting event on comprehensive specimen digitization [#1878]
- Loan smart selector DB query.
- Label overlap on menu on observation matrices view [#1894]
- Remove repository on comprehensive specimen digitization [#1897]

### Changed

- change the order of TaxonName softvalidation to bring the duplicate message on the top
- tweaked CoLDP `reified` id concept and use
- removed `most_recent_upates` from Content params
- removed `/contents/filter.json` endpoint, use `/contents.json`
- Deprecating `Concerns::Polymorphic` for `ShallowPolymorphic`, in progress, see Notes controller
- Note filter params `query_string` => `text`, `note_object_types[]` => `note_object_type[]`, `note_object_ids[]` => `note_object_id[]`, added corresponding non-array versions
- Moved `levenshtein_distance` to Query for general use
- Remove `people/123/similar` endpoint (used `/index`)
- Person filter `person_wildcards` is `person_wildcard`
- Person filter behaviour vs. `levenshtein_cuttof`
- cached_valid_taxon_name_id updated for combination after valid status is assigned.
- updated soft validation for 'Uncertain placement'
- [sic] changed to (sic) for misspelled bacterial names
- Additional date and geographical coordinate formats added to the Verbatim label RegEx parsers
- Observation matrix could be resolved without observation_matrix_id, only with otu_filter
- Running `rake db:seed` without `user_id`/`project_id` is now possible.
- Disabled hamburger menu when no functionality behind it on Browse OTU [#1737]
- No longer needed set user on User facet in filters
- Autocomplete label for original combination on New taxon name task
- Changed "n/a" to combination label on Browse nomenclature
- Create original citation in image matrix task
- Autocomplete list style
- Edit button color on type material species task [#1898]
- GitHub Actions used as main CI/CD provider
- Updated vulnerable node packages [#1912]

[#1905]: https://github.com/SpeciesFileGroup/taxonworks/issues/1905
[#1662]: https://github.com/SpeciesFileGroup/taxonworks/issues/1662
[#1859]: https://github.com/SpeciesFileGroup/taxonworks/issues/1859
[#1881]: https://github.com/SpeciesFileGroup/taxonworks/issues/1881
[#1454]: https://github.com/SpeciesFileGroup/taxonworks/issues/1454
[#1832]: https://github.com/SpeciesFileGroup/taxonworks/issues/1832
[#1785]: https://github.com/SpeciesFileGroup/taxonworks/issues/1785
[#1737]: https://github.com/SpeciesFileGroup/taxonworks/issues/1737
[#1865]: https://github.com/SpeciesFileGroup/taxonworks/issues/1865
[#1822]: https://github.com/SpeciesFileGroup/taxonworks/issues/1822
[#1846]: https://github.com/SpeciesFileGroup/taxonworks/issues/1846
[#1868]: https://github.com/SpeciesFileGroup/taxonworks/issues/1868
[#1872]: https://github.com/SpeciesFileGroup/taxonworks/issues/1872
[#1889]: https://github.com/SpeciesFileGroup/taxonworks/issues/1889
[#1893]: https://github.com/SpeciesFileGroup/taxonworks/issues/1893
[#1894]: https://github.com/SpeciesFileGroup/taxonworks/issues/1894
[#1895]: https://github.com/SpeciesFileGroup/taxonworks/issues/1895
[#1896]: https://github.com/SpeciesFileGroup/taxonworks/issues/1896
[#1897]: https://github.com/SpeciesFileGroup/taxonworks/issues/1897
[#1898]: https://github.com/SpeciesFileGroup/taxonworks/issues/1898
[#1899]: https://github.com/SpeciesFileGroup/taxonworks/issues/1899
[#1912]: https://github.com/SpeciesFileGroup/taxonworks/pull/1912

## [0.14.1] - 2020-10-22

### Added

- API - `type` to /roles/:id
- API - `year` to /taxon_names
- API - `include_roles` param to /people
- API - `taxon_name_author_ids[]=`, `taxon_name_author_ids_or` params to /taxon_names
- API - `collector_ids[]=`, `collector_ids_or` params to /collecting_events
- Shape on asserted distribution list [#1828]
- Row filter on Interactive keys task
- Interactive keys and image matrix buttons on observation matrix dashboard

### Fixed

- Wrong param attribute in topic smart selector on radial annotator [#1829]
- Show repository on Browse OTU
- Enable search after fill collecting event fields [#1833]
- Missing geo_json param on geographic_area request [#1840]

### Changed

- Exclude Roles from response from /api/v1/people by default
- Increased `max_per_page` to 10000
- Random words clashes mitigation: Project factory names made longer and `Faker` unique generator is reset only between specs instead of before each test.
- Removed pages field on topic section
- Improved verbatim date parsing
- Georeference scope over geographic area scope [#1841]

[#1454]: https://github.com/SpeciesFileGroup/taxonworks/issues/1454
[#1832]: https://github.com/SpeciesFileGroup/taxonworks/issues/1832
[#1785]: https://github.com/SpeciesFileGroup/taxonworks/issues/1785
[#1828]: https://github.com/SpeciesFileGroup/taxonworks/issues/1828
[#1829]: https://github.com/SpeciesFileGroup/taxonworks/issues/1829
[#1833]: https://github.com/SpeciesFileGroup/taxonworks/issues/1833
[#1840]: https://github.com/SpeciesFileGroup/taxonworks/issues/1840
[#1841]: https://github.com/SpeciesFileGroup/taxonworks/issues/1841
[#1878]: https://github.com/SpeciesFileGroup/taxonworks/issues/1878

## [0.14.0] - 2020-10-16

### Added

- Added additional date recognition format for RegEx
- Added OTU filter in the interactive key API
- Collecting Event API endpoints
- Collection Object API endpoints
- Biological Assertion API endpoints
- Asserted Distribution API endpoints
- New Otu API params
- People filter API endpoints [#1509]
- Identifier filter API endpoints [#1510]
- Source filter API endpoints [#1511]
- New Interactive Key task [#1810]
- New model for matrix based interactive keys which produce JSON for the Interactive Key task [#1810]
- `weight` field to descriptor
- Ancestors facet on filter nomenclature [#1791]
- TW_DISABLE_DB_BACKUP_AT_DEPLOY_TIME env var to disable built-in backup functionality at deploy/database-update time.
- Display coordinate type specimens [#1811]
- Changed background color header for invalid names on Browse OTU
- Taxonworks version in header bar when not running in sandbox mode

### Fixed

- Fixed radial navigator broken for some data [#1824]
- Fixed IsData position [#1805]
- Collecting event object radial metadata settings
- Webpack resolved_paths deprecation warning
- Missing /otus/:otu_id/taxon_determinations route
- tw:db:restore task not picking up database host settings
- Create citation on new combination without pages
- Param descriptor id on new descriptor task [#1798]
- Filter by user on filter nomenclature [#1780]
- Optimized selector queries for Loan model

### Changed

- Fix original author string for Plant names
- Additional date format added for date recognition RegEx
- Removed some attributes from api/v1 endpoints to simplify responses
- type_materials/:id.json includes `original_combination` string
- CoLDP references are full cached values, not partially passed
- Combination nomenclatural code inference drawn from members, not parent
- Some nomenclature rank related simbols moved to constants
- Load Images for coordinate OTUs [#1787]
- Extended New Image task upload timeout from 30 seconds to 10 minutes
- Updated rgeo-proj4 gem

[#1824]: https://github.com/SpeciesFileGroup/taxonworks/issues/1824
[#1805]: https://github.com/SpeciesFileGroup/taxonworks/issues/1805
[#1509]: https://github.com/SpeciesFileGroup/taxonworks/issues/1509
[#1510]: https://github.com/SpeciesFileGroup/taxonworks/issues/1510
[#1511]: https://github.com/SpeciesFileGroup/taxonworks/issues/1511
[#1780]: https://github.com/SpeciesFileGroup/taxonworks/issues/1780
[#1791]: https://github.com/SpeciesFileGroup/taxonworks/issues/1791
[#1787]: https://github.com/SpeciesFileGroup/taxonworks/issues/1787
[#1798]: https://github.com/SpeciesFileGroup/taxonworks/issues/1798
[#1810]: https://github.com/SpeciesFileGroup/taxonworks/pull/1810
[#1811]: https://github.com/SpeciesFileGroup/taxonworks/issues/1811

## [0.13.0] - 2020-09-22

### Changed

- Removed forced dependency on google-protobuf gem
- Updated gems
- Browse OTU page unifies coordinate OTUs for Asserted Distribution and Biological Associations [#1570]
- Handling for new unicode minutes, seconds symbols [#1526]
- Descriptor object radial paths
- Many specs related to dynamic observation matrix items
- Improvements to Descriptor autocomplete labels [#1727]
- Added `rake tw:maintenance:otus:missplaced_references` [#1439]
- Pdf viewer button on Documentation and Source views [#1693]
- Spinner for when converting verbatim to bibtex [#1710]
- Set OTU in determination when otu_id param is present on comprehensive task
- "Create georeference from verbatim" button in Parsed column on comprehensive task
- Sortable order for Type material, Biological association and Determinations on comprehensive task
- User facet on Filter nomenclature task [#1720]
- Pagination on Filter noemnclature task [#1724]
- Biological associations filter on Browse OTU

### Changed

- AssertedDistribution filter `otu_id` and `geographic_area_id` can now also take array form, e.g. `otu_id[]=`
- Preload all CSL styles via fixed constant, increasing boot speed [#1749]
- Return value format for Utilities::Geo.distance_in_meters changed from \[Float\] to \[String\]
- Data migration updating all `type` column values for matrix row/column items
- Tweaked JSON attribute response for matrix rows and columns very slightly
- Updated observation item types to properly nest them, inc. all downstream changes (Factories, etc.)
- Unfied matrix hooks in various places
- Updated some matrix related routes to point to tasks
- Updated respec `matrix` tag to `observation_matrix`
- Methods that write to cached should not fire callbacks, potential for [#1701]
- Using custom geckodriver-helper for Firefox 80 support
- Override browser shortcuts on task hotkeys [#1738]
- Biological associations section on Browse OTU
- TW now supports Postgres 12 [#1305]
- Replaced biodiversity with custom gem repo using IPC with gnparser processes
- Updated gems
- Character "΄" also accepted as minute specifier in coordinates parsing.

## Fixed

- Fixed LOW_PROBABILITY constant message
- Matrix rows/items prevent OTU (and collection object) from being destroyed [#1159]
- Scope of dynamic taxon name row item [#1747]
- Processing of values (in distance_in_meters) to limit significant digits of results of unit conversions. Decimal degrees not affected at this time. [#1512]
- Character state order not correct in Nexus format [#1574]
- Not able to destroy matrix rows or matrices [#1520], [#1123]
- Dynamic observeratoin matrix items not properly scoped/behaving [#1125]
- Destroy pdf pages before create new ones [#1680]
- Serial multiple updates did not update bibtex author field [#1709]
- Fix (likely) for pinboard items failing to remove [#1690]
- Better response for failed collecting event cloning [#1705]
- Cleaned up deprecated biological associations graph autcomplete [#1707]
- Colliding `namespace` method for identifiers breaks identifiers list [#1702]
- Graceful failed serial destroy response [#1703]
- Restored Show -> edit link [#1699]
- Enable search button after pick a collecting event date on Filter collection objects task [#1728]
- Misppeling collecting_event_ids parameter [#1729]
- Non-original combination authorship lacking parentheses [#1686]

[#1570]: https://github.com/SpeciesFileGroup/taxonworks/issues/1570
[#1749]: https://github.com/SpeciesFileGroup/taxonworks/issues/1749
[#1159]: https://github.com/SpeciesFileGroup/taxonworks/issues/1159
[#1747]: https://github.com/SpeciesFileGroup/taxonworks/issues/1747
[#1512]: https://github.com/SpeciesFileGroup/taxonworks/issues/1512
[#1526]: https://github.com/SpeciesFileGroup/taxonworks/issues/1526
[#1727]: https://github.com/SpeciesFileGroup/taxonworks/issues/1727
[#1574]: https://github.com/SpeciesFileGroup/taxonworks/issues/1574
[#1520]: https://github.com/SpeciesFileGroup/taxonworks/issues/1520
[#1123]: https://github.com/SpeciesFileGroup/taxonworks/issues/1123
[#1125]: https://github.com/SpeciesFileGroup/taxonworks/issues/1125
[#1439]: https://github.com/SpeciesFileGroup/taxonworks/issues/1439
[#1709]: https://github.com/SpeciesFileGroup/taxonworks/issues/1709
[#1680]: https://github.com/SpeciesFileGroup/taxonworks/issues/1680
[#1690]: https://github.com/SpeciesFileGroup/taxonworks/issues/1690
[#1693]: https://github.com/SpeciesFileGroup/taxonworks/issues/1693
[#1699]: https://github.com/SpeciesFileGroup/taxonworks/issues/1699
[#1701]: https://github.com/SpeciesFileGroup/taxonworks/issues/1701
[#1705]: https://github.com/SpeciesFileGroup/taxonworks/issues/1705
[#1707]: https://github.com/SpeciesFileGroup/taxonworks/issues/1707
[#1702]: https://github.com/SpeciesFileGroup/taxonworks/issues/1702
[#1703]: https://github.com/SpeciesFileGroup/taxonworks/issues/1703
[#1710]: https://github.com/SpeciesFileGroup/taxonworks/issues/1710
[#1720]: https://github.com/SpeciesFileGroup/taxonworks/issues/1720
[#1724]: https://github.com/SpeciesFileGroup/taxonworks/issues/1724
[#1738]: https://github.com/SpeciesFileGroup/taxonworks/issues/1738
[#1686]: https://github.com/SpeciesFileGroup/taxonworks/issues/1686
[#1305]: https://github.com/SpeciesFileGroup/taxonworks/pull/1305

## [0.12.17] - 2020-02-02

### Added

- Successfull source destroy message
- Pending - Definition field to BiologicalRelationship model and views [#1672]
- New button to (attempt to) convert verbatim sources to Bibtex via Crossref
- Model methods and attribute to change Source Verbatim to Bibtex [#1673]
- DOMPurify package to sanitize html
- List all Keyword and Topics in smart selector on filter source [#1675]
- Added data links tool in markdown editor (Ctrl/Alt-Shift-L) [#1674]
- Definition field on composer biological relationship task [#1672]

### Changed

- Unified can_destroy/edit methods
- Improved Source autocomplete with metadata/markup [#1681]
- Changed CoLDP download to use Catalog::Nomenclature as name source
- Replace SimpleMDE for EasyMDE
- Sort alphabetically bibliography style list on filter source
- Removed limit of download bibtex on filter source [#1683]
- Disable/enable destroy button from metadata on radial navigator [#1696]

### Fixed

- Non admins not able to destroy shared data [#1098]
- Pending confirmation: Include original combinations in CoLDP [#1204]
- Pending confirmation: Include forma/variety properly in CoLDP [#1203]
- Docker: Fixed path typo on clean up command
- Tag button on filter source [#1692]
- Overflow in taxon names list in new taxon name [#1688]
- Confidence button overlapped in new combination [#1687]

[#1098]: https://github.com/SpeciesFileGroup/taxonworks/issues/1098
[#1672]: https://github.com/SpeciesFileGroup/taxonworks/issues/1672
[#1673]: https://github.com/SpeciesFileGroup/taxonworks/issues/1673
[#1674]: https://github.com/SpeciesFileGroup/taxonworks/issues/1674
[#1681]: https://github.com/SpeciesFileGroup/taxonworks/issues/1681
[#1203]: https://github.com/SpeciesFileGroup/taxonworks/issues/1203
[#1204]: https://github.com/SpeciesFileGroup/taxonworks/issues/1204
[#1672]: https://github.com/SpeciesFileGroup/taxonworks/issues/1672
[#1675]: https://github.com/SpeciesFileGroup/taxonworks/issues/1675
[#1683]: https://github.com/SpeciesFileGroup/taxonworks/issues/1683
[#1687]: https://github.com/SpeciesFileGroup/taxonworks/issues/1687
[#1688]: https://github.com/SpeciesFileGroup/taxonworks/issues/1688
[#1692]: https://github.com/SpeciesFileGroup/taxonworks/issues/1692
[#1696]: https://github.com/SpeciesFileGroup/taxonworks/issues/1696

## [0.12.16] - 2020-08-24

### Added

- Highlight metadata that is not in this project in uniquify people task [#1648]
- Locks buttons on grid digitizer task [#1599]
- Option to export styled bibliography on filter sources task [#1652]
- Edit button in content section on radial object [#1670]

### Changed

- Drag button style on new taxon name [#1669]
- Removed SimpleMDE lib from ruby assets and added to npm dependencies
- Allow taxon name type relationships to be cited [#1667]

### Fixed

- BibTex html no longer escaped [#1657]
- Some of the elements of the form are not accessible on overflow. [#1661]
- Populate masculine, feminine and neuter on gender form [#1665]
- Markdown render on Browse OTU [#1671]

[#1599]: https://github.com/SpeciesFileGroup/taxonworks/issues/1599
[#1648]: https://github.com/SpeciesFileGroup/taxonworks/issues/1648
[#1652]: https://github.com/SpeciesFileGroup/taxonworks/issues/1652
[#1657]: https://github.com/SpeciesFileGroup/taxonworks/issues/1657
[#1661]: https://github.com/SpeciesFileGroup/taxonworks/issues/1661
[#1665]: https://github.com/SpeciesFileGroup/taxonworks/issues/1665
[#1667]: https://github.com/SpeciesFileGroup/taxonworks/issues/1667
[#1669]: https://github.com/SpeciesFileGroup/taxonworks/issues/1669
[#1670]: https://github.com/SpeciesFileGroup/taxonworks/issues/1670
[#1671]: https://github.com/SpeciesFileGroup/taxonworks/issues/1671

## [0.12.15] - 2020-08-18

### Fixed

- Sqed hook initiated with String, not Class [#1654]

[#1654]: https://github.com/SpeciesFileGroup/taxonworks/issues/1654

## [0.12.14] - 2020-08-17

### Added

- Help tips in comprehensive specimen digitization task
- Help tips in new source task
- Type section in Browse OTUs task [#1615]
- Automatically filter sections by taxon rank in Browse OTUs task
- Rank string in browse nomenclature
- Pinboard navigator (Ctrl/Alt + G) [#1647]
- Filter by repository in filter collection objects [#1650]
- Hotkey for add element to pinboard (Ctrl/Alt + P)

### Fixed

- Collectors order in comprehensive specimen digitization
- Losses data of etymology form after set a gender
- Autocomplete component not encoding query params properly
- Random RGeo deserialization errors [#1553]

### Changed

- New combination redirect to the valid name [#1639]
- Rename comprehensive specimen digitization task card
- Updated chartkick gem [#1646]
- Improved verbatim date and geographic coordinates recognition
- Improved soft validation messages for coordinated species-group

[#1553]: https://github.com/SpeciesFileGroup/taxonworks/issues/1553
[#1615]: https://github.com/SpeciesFileGroup/taxonworks/issues/1615
[#1639]: https://github.com/SpeciesFileGroup/taxonworks/issues/1639
[#1646]: https://github.com/SpeciesFileGroup/taxonworks/pull/1646
[#1647]: https://github.com/SpeciesFileGroup/taxonworks/issues/1647
[#1650]: https://github.com/SpeciesFileGroup/taxonworks/issues/1650

## [0.12.13] - 2020-08-04

### Added

- Delete confirmation for original combinations [#1618]
- Delete confirmation for type specimens in new type specimen task
- Check if already exist an asserted combination with the same otu and geographic area in new asserted distribution task [#1329]
- Modal on duplicate original citations in radial annotator [#1576]
- Soft validations component for citations in radial annotator and tasks [#1552]
- Redirect to valid name in browse nomenclature [#446]
- sessionStorage for browse nomenclature autocomplete [#446]
- Observation matrices in radial object [#1527]
- Comprehensive task to taxon name radial [#934]
- Map on OTU radial in asserted distribution form [#856]
- Pin objects from list in filter sources
- Checkbox to make document public on list in radial annotator
- Title legend for "make default" icon in pinboard slide
- Checkbox to alternative between AND/OR filter for authors in filter sources
- Lep staged 2 layout for staged images [#1635]

### Changed

- Use amazing_print instead of awesome_print gem
- Cleanup and add spec basis for nomenclature tabular stats queries
- Improve/unify image modal [#1617]
- Replace repository and source autocompletes for smart selectors in new type material task
- Changed autosave behaviour in new asserted distribution task
- Gender list order in new taxon name task
- Page range soft validation message made less strict
- Original citation-related UI text
- Moved taxon name input search to right column in new taxon name
- Persons autosave in new taxon name
- Updated elliptic node package. [#1632]

### Fixed

- Flip object to subject label on type section in new taxon name task
- Shapes are possible to drag even if this option is not set up
- Columns size of georeference table [#1622]
- Webpacker host and port bind on docker container
- Wrong taxon name relationship soft validation message for genera
- Modal confirmation its not displaying in manage synonyms section [#1627]
- Manage synonyms includes combinations [#1628]
- Recent and per params in source filter and controller
- Missing ZIP dependency for docker images
- Attempting to return geographic areas in OTU smart selector on certain conditions

[#446]: https://github.com/SpeciesFileGroup/taxonworks/issues/446
[#856]: https://github.com/SpeciesFileGroup/taxonworks/issues/856
[#934]: https://github.com/SpeciesFileGroup/taxonworks/issues/934
[#1329]: https://github.com/SpeciesFileGroup/taxonworks/issues/1329
[#1527]: https://github.com/SpeciesFileGroup/taxonworks/issues/1527
[#1552]: https://github.com/SpeciesFileGroup/taxonworks/issues/1552
[#1576]: https://github.com/SpeciesFileGroup/taxonworks/issues/1576
[#1617]: https://github.com/SpeciesFileGroup/taxonworks/issues/1617
[#1618]: https://github.com/SpeciesFileGroup/taxonworks/issues/1618
[#1622]: https://github.com/SpeciesFileGroup/taxonworks/issues/1622
[#1627]: https://github.com/SpeciesFileGroup/taxonworks/issues/1627
[#1628]: https://github.com/SpeciesFileGroup/taxonworks/issues/1628
[#1632]: https://github.com/SpeciesFileGroup/taxonworks/pull/1632
[#1635]: https://github.com/SpeciesFileGroup/taxonworks/issues/1635

## [0.12.12] - 2020-07-22

### Fixed

- Seeing OTUs in Recent that do not belong to project [#1626]

[#1626]: https://github.com/SpeciesFileGroup/taxonworks/issues/1626

## [0.12.11] - 2020-07-14

### Changed

- Type material designations are now grouped by collection object in Browse OTUs (refs [#1614])

### Fixed

- Protonym parent priority soft validation [#1613]
- Type specimens count in Browse OTUs task
- Attempting to update containers as if them were collection objects in Grid Digitizer task [#1601]

[#1601]: https://github.com/SpeciesFileGroup/taxonworks/issues/1601
[#1613]: https://github.com/SpeciesFileGroup/taxonworks/issues/1613
[#1614]: https://github.com/SpeciesFileGroup/taxonworks/issues/1614

## [0.12.10] - 2020-07-07

### Added

- Smart selection source on new combination and citations annotator
- Parsed verbatim label on comprehensive specimen digitization task
- Soft validation in timeline on Browse OTUs [#1593]
- Topic facet in Filter Sources task [#1589]
- Counts on type specimen and specimen records sections on Browse OTUs
- Collecting method parsing in verbatim label text

### Changed

- Replaced vue-resource package by axios
- Disabled parallel upload on new image task [#1596]
- Default verbatim fields order on comprehensive specimen digitization
- Set radius error in verbatim georeference [#1602]
- Timeline filter.
- Missing High classification ranks on classfication autocomplete on new taxon name [#1595]
- Date and geo-coordinates parsing improvements
- Also update cached taxon name fields when Adjective or Participle is selected
- Repositories and Serials smart selectors' recent entries optimizations

### Fixed

- Filter collecting events was passing a wrong (changed name) parameters and structure for maps and geographic area
- Not showing up people list after a crossref source [#1597]
- Scroller in georeferences map modal
- Grid Digitizer task failing to update containerized specimens matched by identifiers [#1601]
- Specimen not associate with genus after create it in type section on new taxon name [#1604]
- Volume field only accepted numbers [#1606]
- Smart selectors not remove the previous selection after press new on New source task [#1605]
- Georeference methods `latitude` returning longitude and `longitude` latitude
- Smart selector overrides custom list after lists are loaded [#1608]
- Duplicate shortcut, using the same one for comprehensive specimen digitization and clipboard [#1612]
- Typo in taxon name relationship soft validation message.

[#1589]: https://github.com/SpeciesFileGroup/taxonworks/issues/1589
[#1593]: https://github.com/SpeciesFileGroup/taxonworks/issues/1593
[#1595]: https://github.com/SpeciesFileGroup/taxonworks/issues/1595
[#1596]: https://github.com/SpeciesFileGroup/taxonworks/issues/1596
[#1597]: https://github.com/SpeciesFileGroup/taxonworks/issues/1597
[#1601]: https://github.com/SpeciesFileGroup/taxonworks/issues/1601
[#1602]: https://github.com/SpeciesFileGroup/taxonworks/issues/1602
[#1604]: https://github.com/SpeciesFileGroup/taxonworks/issues/1604
[#1605]: https://github.com/SpeciesFileGroup/taxonworks/issues/1605
[#1606]: https://github.com/SpeciesFileGroup/taxonworks/issues/1606
[#1608]: https://github.com/SpeciesFileGroup/taxonworks/issues/1608
[#1612]: https://github.com/SpeciesFileGroup/taxonworks/issues/1612

## [0.12.9] - 2020-07-01

### Added

- Endpoint for verbatim label parsing (dates and geographic coordinates)

### Changed

- Display `[sic]` on misspellings of family-group full taxon names

### Fixed

- Containerized objects not showing up together [#1590]
- Citations by Source task not loading taxon names list [#1591]

[#1590]: https://github.com/SpeciesFileGroup/taxonworks/issues/1590
[#1591]: https://github.com/SpeciesFileGroup/taxonworks/issues/1591

## [0.12.8] - 2020-06-29

### Added

- Set autofocus on source and geographic area in OTU radial asserted distribution form
- `/otus/123/coordinate.json` endpoint - all OTUs coordinate with this one (refs [#1585])
- Autosave on new asserted distribution task

### Changed

- Unauthorized json response
- Better error handle for vue-autocomplete
- Replaced old method to handle ajax call in all tasks
- Updated relationships filter param on new taxon name task (refs [#1584])
- ControlledVocabularyTerm model no longer requires SKOS with URI (refs [#1562], [#1561])
- Improved sorting of objects in the Browse Nomenclatue task
- Updated dwc-archive gem to version 1.1.1

### Fixed

- Topic `select_optimized` controller method crash
- Recent list of biological associations not working due to the use of incorrect table

[#1561]: https://github.com/SpeciesFileGroup/taxonworks/issues/1561
[#1562]: https://github.com/SpeciesFileGroup/taxonworks/issues/1562
[#1584]: https://github.com/SpeciesFileGroup/taxonworks/issues/1584
[#1585]: https://github.com/SpeciesFileGroup/taxonworks/issues/1585

## [0.12.7] - 2020-06-26

### Added

- Taxon name status and relationships soft validations display in Browse Nomenclature task
- Interface to select OTUs and create rows in Observation Matrices Dashboard task
- Autosave system in New Taxon Name task (refs [#649])
- Etymology filter in Nomenclature Filter task (refs [#1549])
- Added new shortcuts for Comprehensive Digitization, New Type Specimen, New Taxon Name and Browse Nomenclature tasks
- Classification section in New Taxon Name task
- Spec to test md5 of multi-line verbatim labels (refs [#1572])
- Display classifications alongside relationships in Browse Nomenclature task
- Add children and add sibling buttons in New Taxon Name task (refs [#1503])
- Link to create new serial on smart selector of New Source tast
- Semantic section coloration in Browse OTU task (refs [#1571])
- Rank prediction in New Taxon Name task (refs [#1054])

### Changed

- Optimized recently used geographic area and sources search
- Improved part of speech and etymology soft validation messages
- Year suffix and pages are now also used when sorting citations in Browse Nomenclature task
- Replaced old geographic area smart selector with newer version
- Swapped 'Masculine' and 'Femenine' positions in New Taxon Name task (refs [#660])
- Replaced uses of `find_each` with `each` (refs [#1548])
- Refactored New Taxon Name front end code
- Display text of some taxon name relationships
- Autocomplete visible in all tabs of smart selector
- OTU autocomplete searches now also matches by common names (refs [#869])
- Browse Taxa task renamed to Browse OTU
- Using unreleased closure_tree code from official repo to address deprecation warning messages
- "valid by default" no longer displayed when a relationship exists in New Taxon Name task (refs [#1525])
- Improvements in BibTex and New Source task UI
- Improvements in role picker and smart selectors in Comprehensive Collection Object Form and New Source tasks
- Optimized some filters for some smart selectors (refs [#1534])
- Smart selector for sources no longer ordered by name
- Some minor UI tweaks in some places
- Updated ruby gems

### Fixed

- Recently used objects code on some models
- Collection Object Filter task not filternig by type material type ([#1551])
- Forms not being cleared when pressing `new` on Compose Biological Relationships task ([#1563])
- Not getting the full list of topics when clicking all in `Radial annotator -> Citation -> Topic` ([#1566])
- Showing name instead of the short name in `Radial Annotator -> Identifiers -> Preview` ([#1567])
- `create` button keeps disabled when creating a new citation fails in `Radial annotator -> Citation` ([#1568])
- Incorrect method call in Match Georeference task view
- Display of misspellings on taxon name relationships
- Femenine and neuter names ending in '-or' not being accepted ([#1575])
- Spinner not disabled when entering malformed URIs in Manage Controlled Vocabulary task form ([#1561])
- "--None--" results obscuring buttons until clicking off the record ([#1558])

[#649]: https://github.com/SpeciesFileGroup/taxonworks/issues/649
[#660]: https://github.com/SpeciesFileGroup/taxonworks/issues/660
[#869]: https://github.com/SpeciesFileGroup/taxonworks/issues/869
[#1054]: https://github.com/SpeciesFileGroup/taxonworks/issues/1054
[#1503]: https://github.com/SpeciesFileGroup/taxonworks/issues/1503
[#1525]: https://github.com/SpeciesFileGroup/taxonworks/issues/1525
[#1534]: https://github.com/SpeciesFileGroup/taxonworks/issues/1534
[#1548]: https://github.com/SpeciesFileGroup/taxonworks/issues/1548
[#1549]: https://github.com/SpeciesFileGroup/taxonworks/issues/1549
[#1551]: https://github.com/SpeciesFileGroup/taxonworks/issues/1551
[#1558]: https://github.com/SpeciesFileGroup/taxonworks/issues/1558
[#1561]: https://github.com/SpeciesFileGroup/taxonworks/issues/1561
[#1563]: https://github.com/SpeciesFileGroup/taxonworks/issues/1563
[#1566]: https://github.com/SpeciesFileGroup/taxonworks/issues/1566
[#1567]: https://github.com/SpeciesFileGroup/taxonworks/issues/1567
[#1568]: https://github.com/SpeciesFileGroup/taxonworks/issues/1568
[#1571]: https://github.com/SpeciesFileGroup/taxonworks/issues/1571
[#1572]: https://github.com/SpeciesFileGroup/taxonworks/issues/1572
[#1575]: https://github.com/SpeciesFileGroup/taxonworks/issues/1575

## [0.12.6] - 2020-06-12

### Added

- CHANGELOG.md
- Matrix observation filters
- Full backtrace in exception notification
- `count` and several other basic default units to Descriptors [#1501]
- Basic Observation::Continuous operators
- Linked new Descriptor form to Task - New descriptor

### Changed

- Updated node packages and changed webpacker configuration
- Progress on fix for [#1420]: CoLDP - Name element columns only getting populated for not valid names
- Made TaxonNameClassification scopes more specific to allow citation ordering (refs [#1040])

### Fixed

- Minor fix in observation matrix dashboard
- Potential fix for `PG::TRDeadlockDetected` when updating taxon name-related data

[#1420]: https://github.com/SpeciesFileGroup/taxonworks/issues/1420
[#1040]: https://github.com/SpeciesFileGroup/taxonworks/issues/1040
[#1501]: https://github.com/SpeciesFileGroup/taxonworks/issues/1501

## [0.12.5] - 2020-06-08

### Added

- Default unit selector for sample character in New Descriptor task ([#1533])
- 'None' option for unit selector in Matrix Row Encoder task
- New Descriptor units

### Changed

- Updated websocket-extensions node package
- Optimized smart selector refresh
- Improved removal error message when source is still in use by some project

### Fixed

- Language selector backend bug
- Sort by page on Citations by Source task ([#1536])
- Removed duplicate `destroy` on project sources controller

[#1533]: https://github.com/SpeciesFileGroup/taxonworks/issues/1533
[#1536]: https://github.com/SpeciesFileGroup/taxonworks/issues/1536

## [0.12.4] - 2020-06-05

### Added

- Pagination on New Observation Matrix task
- Hyperlink to Observation Matrices Dashboard task on New Observation Matrix task (#1532)
- New deletion warning messages on New Observation Matrix task

### Changed

- Renamed New Matrix task to New Observation Matrix
- Citations are now saved without locking on New Taxon Name task
- Updated gems (`bundle update` without altering `Gemfile`)
- Several optimizations on recently used objects retrieval for smart selectors

### Fixed

- Loosing input page numbers when switching tabs on New Taxon Name task

[#1532]: https://github.com/SpeciesFileGroup/taxonworks/issues/1532
[unreleased]: https://github.com/SpeciesFileGroup/taxonworks/compare/v0.43.2..development
[0.43.2]: https://github.com/SpeciesFileGroup/taxonworks/compare/v0.43.1...v0.43.2
[0.43.1]: https://github.com/SpeciesFileGroup/taxonworks/compare/v0.43.0...v0.43.1
[0.43.0]: https://github.com/SpeciesFileGroup/taxonworks/compare/v0.42.0...v0.43.0
[0.42.0]: https://github.com/SpeciesFileGroup/taxonworks/compare/v0.41.1...v0.42.0
[0.41.1]: https://github.com/SpeciesFileGroup/taxonworks/compare/v0.41.0...v0.41.1
[0.41.0]: https://github.com/SpeciesFileGroup/taxonworks/compare/v0.40.6...v0.41.0
[0.40.6]: https://github.com/SpeciesFileGroup/taxonworks/compare/v0.40.5...v0.40.6
[0.40.5]: https://github.com/SpeciesFileGroup/taxonworks/compare/v0.40.4...v0.40.5
[0.40.4]: https://github.com/SpeciesFileGroup/taxonworks/compare/v0.40.3...v0.40.4
[0.40.3]: https://github.com/SpeciesFileGroup/taxonworks/compare/v0.40.2...v0.40.3
[0.40.2]: https://github.com/SpeciesFileGroup/taxonworks/compare/v0.40.1...v0.40.2
[0.40.1]: https://github.com/SpeciesFileGroup/taxonworks/compare/v0.40.0...v0.40.1
[0.40.0]: https://github.com/SpeciesFileGroup/taxonworks/compare/v0.39.0...v0.40.0
[0.39.0]: https://github.com/SpeciesFileGroup/taxonworks/compare/v0.38.3...v0.39.0
[0.38.3]: https://github.com/SpeciesFileGroup/taxonworks/compare/v0.38.2...v0.38.3
[0.38.2]: https://github.com/SpeciesFileGroup/taxonworks/compare/v0.38.1...v0.38.2
[0.38.1]: https://github.com/SpeciesFileGroup/taxonworks/compare/v0.38.0...v0.38.1
[0.38.0]: https://github.com/SpeciesFileGroup/taxonworks/compare/v0.37.1...v0.38.0
[0.37.1]: https://github.com/SpeciesFileGroup/taxonworks/compare/v0.37.0...v0.37.1
[0.37.0]: https://github.com/SpeciesFileGroup/taxonworks/compare/v0.36.0...v0.37.0
[0.36.0]: https://github.com/SpeciesFileGroup/taxonworks/compare/v0.35.3...v0.36.0
[0.35.3]: https://github.com/SpeciesFileGroup/taxonworks/compare/v0.35.2...v0.35.3
[0.35.2]: https://github.com/SpeciesFileGroup/taxonworks/compare/v0.35.1...v0.35.2
[0.35.1]: https://github.com/SpeciesFileGroup/taxonworks/compare/v0.35.0...v0.35.1
[0.35.0]: https://github.com/SpeciesFileGroup/taxonworks/compare/v0.34.6...v0.35.0
[0.34.6]: https://github.com/SpeciesFileGroup/taxonworks/compare/v0.34.5...v0.34.6
[0.34.5]: https://github.com/SpeciesFileGroup/taxonworks/compare/v0.34.4...v0.34.5
[0.34.4]: https://github.com/SpeciesFileGroup/taxonworks/compare/v0.34.3...v0.34.4
[0.34.3]: https://github.com/SpeciesFileGroup/taxonworks/compare/v0.34.2...v0.34.3
[0.34.2]: https://github.com/SpeciesFileGroup/taxonworks/compare/v0.34.1...v0.34.2
[0.34.1]: https://github.com/SpeciesFileGroup/taxonworks/compare/v0.34.0...v0.34.1
[0.34.0]: https://github.com/SpeciesFileGroup/taxonworks/compare/v0.31.1...v0.34.0
[0.33.1]: https://github.com/SpeciesFileGroup/taxonworks/compare/v0.33.0...v0.33.1
[0.33.0]: https://github.com/SpeciesFileGroup/taxonworks/compare/v0.32.3...v0.33.0
[0.32.3]: https://github.com/SpeciesFileGroup/taxonworks/compare/v0.32.2...v0.32.3
[0.32.2]: https://github.com/SpeciesFileGroup/taxonworks/compare/v0.32.1...v0.32.2
[0.32.1]: https://github.com/SpeciesFileGroup/taxonworks/compare/v0.32.0...v0.32.1
[0.32.0]: https://github.com/SpeciesFileGroup/taxonworks/compare/v0.31.3...v0.32.0
[0.31.3]: https://github.com/SpeciesFileGroup/taxonworks/compare/v0.31.2...v0.31.3
[0.31.2]: https://github.com/SpeciesFileGroup/taxonworks/compare/v0.31.1...v0.31.2
[0.31.1]: https://github.com/SpeciesFileGroup/taxonworks/compare/v0.31.0...v0.31.1
[0.31.0]: https://github.com/SpeciesFileGroup/taxonworks/compare/v0.30.3...v0.31.0
[0.30.3]: https://github.com/SpeciesFileGroup/taxonworks/compare/v0.30.2...v0.30.3
[0.30.2]: https://github.com/SpeciesFileGroup/taxonworks/compare/v0.30.1...v0.30.2
[0.30.1]: https://github.com/SpeciesFileGroup/taxonworks/compare/v0.30.0...v0.30.1
[0.30.0]: https://github.com/SpeciesFileGroup/taxonworks/compare/v0.29.6...v0.30.0
[0.29.6]: https://github.com/SpeciesFileGroup/taxonworks/compare/v0.29.5...v0.29.6
[0.29.5]: https://github.com/SpeciesFileGroup/taxonworks/compare/v0.29.4...v0.29.5
[0.29.4]: https://github.com/SpeciesFileGroup/taxonworks/compare/v0.29.3...v0.29.4
[0.29.3]: https://github.com/SpeciesFileGroup/taxonworks/compare/v0.29.2...v0.29.3
[0.29.2]: https://github.com/SpeciesFileGroup/taxonworks/compare/v0.29.1...v0.29.2
[0.29.1]: https://github.com/SpeciesFileGroup/taxonworks/compare/v0.29.0...v0.29.1
[0.29.0]: https://github.com/SpeciesFileGroup/taxonworks/compare/v0.28.1...v0.29.0
[0.28.1]: https://github.com/SpeciesFileGroup/taxonworks/compare/v0.28.0...v0.28.1
[0.28.0]: https://github.com/SpeciesFileGroup/taxonworks/compare/v0.27.3...v0.28.0
[0.27.3]: https://github.com/SpeciesFileGroup/taxonworks/compare/v0.27.2...v0.27.3
[0.27.2]: https://github.com/SpeciesFileGroup/taxonworks/compare/v0.27.1...v0.27.2
[0.27.1]: https://github.com/SpeciesFileGroup/taxonworks/compare/v0.27.0...v0.27.1
[0.27.0]: https://github.com/SpeciesFileGroup/taxonworks/compare/v0.26.2...v0.27.0
[0.26.2]: https://github.com/SpeciesFileGroup/taxonworks/compare/v0.26.1...v0.26.2
[0.26.1]: https://github.com/SpeciesFileGroup/taxonworks/compare/v0.26.0...v0.26.1
[0.26.0]: https://github.com/SpeciesFileGroup/taxonworks/compare/v0.25.0...v0.26.0
[0.25.0]: https://github.com/SpeciesFileGroup/taxonworks/compare/v0.24.5...v0.25.0
[0.24.5]: https://github.com/SpeciesFileGroup/taxonworks/compare/v0.24.4...v0.24.5
[0.24.4]: https://github.com/SpeciesFileGroup/taxonworks/compare/v0.24.3...v0.24.4
[0.24.3]: https://github.com/SpeciesFileGroup/taxonworks/compare/v0.24.2...v0.24.3
[0.24.2]: https://github.com/SpeciesFileGroup/taxonworks/compare/v0.24.1...v0.24.2
[0.24.1]: https://github.com/SpeciesFileGroup/taxonworks/compare/v0.24.0...v0.24.1
[0.24.0]: https://github.com/SpeciesFileGroup/taxonworks/compare/v0.23.1...v0.24.0
[0.23.1]: https://github.com/SpeciesFileGroup/taxonworks/compare/v0.23.0...v0.23.1
[0.23.0]: https://github.com/SpeciesFileGroup/taxonworks/compare/v0.22.7...v0.23.0
[0.22.7]: https://github.com/SpeciesFileGroup/taxonworks/compare/v0.22.6...v0.22.7
[0.22.6]: https://github.com/SpeciesFileGroup/taxonworks/compare/v0.22.5...v0.22.6
[0.22.5]: https://github.com/SpeciesFileGroup/taxonworks/compare/v0.22.4...v0.22.5
[0.22.4]: https://github.com/SpeciesFileGroup/taxonworks/compare/v0.22.3...v0.22.4
[0.22.3]: https://github.com/SpeciesFileGroup/taxonworks/compare/v0.22.2...v0.22.3
[0.22.2]: https://github.com/SpeciesFileGroup/taxonworks/compare/v0.22.1...v0.22.2
[0.22.1]: https://github.com/SpeciesFileGroup/taxonworks/compare/v0.22.0...v0.22.1
[0.22.0]: https://github.com/SpeciesFileGroup/taxonworks/compare/v0.21.3...v0.22.0
[0.21.3]: https://github.com/SpeciesFileGroup/taxonworks/compare/v0.21.2...v0.21.3
[0.21.2]: https://github.com/SpeciesFileGroup/taxonworks/compare/v0.21.1...v0.21.2
[0.21.1]: https://github.com/SpeciesFileGroup/taxonworks/compare/v0.21.0...v0.21.1
[0.21.0]: https://github.com/SpeciesFileGroup/taxonworks/compare/v0.20.1...v0.21.0
[0.20.1]: https://github.com/SpeciesFileGroup/taxonworks/compare/v0.20.0...v0.20.1
[0.20.0]: https://github.com/SpeciesFileGroup/taxonworks/compare/v0.19.7...v0.20.0
[0.19.7]: https://github.com/SpeciesFileGroup/taxonworks/compare/v0.19.6...v0.19.7
[0.19.6]: https://github.com/SpeciesFileGroup/taxonworks/compare/v0.19.5...v0.19.6
[0.19.5]: https://github.com/SpeciesFileGroup/taxonworks/compare/v0.19.4...v0.19.5
[0.19.4]: https://github.com/SpeciesFileGroup/taxonworks/compare/v0.19.3...v0.19.4
[0.19.3]: https://github.com/SpeciesFileGroup/taxonworks/compare/v0.19.2...v0.19.3
[0.19.2]: https://github.com/SpeciesFileGroup/taxonworks/compare/v0.19.1...v0.19.2
[0.19.1]: https://github.com/SpeciesFileGroup/taxonworks/compare/v0.19.0...v0.19.1
[0.19.0]: https://github.com/SpeciesFileGroup/taxonworks/compare/v0.18.1...v0.19.0
[0.18.1]: https://github.com/SpeciesFileGroup/taxonworks/compare/v0.18.0...v0.18.1
[0.18.0]: https://github.com/SpeciesFileGroup/taxonworks/compare/v0.17.1...v0.18.0
[0.17.1]: https://github.com/SpeciesFileGroup/taxonworks/compare/v0.17.0...v0.17.1
[0.17.0]: https://github.com/SpeciesFileGroup/taxonworks/compare/v0.16.6...v0.17.0
[0.16.6]: https://github.com/SpeciesFileGroup/taxonworks/compare/v0.16.5...v0.16.6
[0.16.5]: https://github.com/SpeciesFileGroup/taxonworks/compare/v0.16.4...v0.16.5
[0.16.4]: https://github.com/SpeciesFileGroup/taxonworks/compare/v0.16.3...v0.16.4
[0.16.3]: https://github.com/SpeciesFileGroup/taxonworks/compare/v0.16.2...v0.16.3
[0.16.2]: https://github.com/SpeciesFileGroup/taxonworks/compare/v0.16.1...v0.16.2
[0.16.1]: https://github.com/SpeciesFileGroup/taxonworks/compare/v0.16.0...v0.16.1
[0.16.0]: https://github.com/SpeciesFileGroup/taxonworks/compare/v0.15.1...v0.16.0
[0.15.1]: https://github.com/SpeciesFileGroup/taxonworks/compare/v0.15.0...v0.15.1
[0.15.0]: https://github.com/SpeciesFileGroup/taxonworks/compare/v0.14.1...v0.15.0
[0.14.1]: https://github.com/SpeciesFileGroup/taxonworks/compare/v0.14.0...v0.14.1
[0.14.0]: https://github.com/SpeciesFileGroup/taxonworks/compare/v0.13.0...v0.14.0
[0.13.0]: https://github.com/SpeciesFileGroup/taxonworks/compare/v0.12.17...v0.13.0
[0.12.17]: https://github.com/SpeciesFileGroup/taxonworks/compare/v0.12.16...v0.12.17
[0.12.16]: https://github.com/SpeciesFileGroup/taxonworks/compare/v0.12.15...v0.12.16
[0.12.15]: https://github.com/SpeciesFileGroup/taxonworks/compare/v0.12.14...v0.12.15
[0.12.14]: https://github.com/SpeciesFileGroup/taxonworks/compare/v0.12.13...v0.12.14
[0.12.13]: https://github.com/SpeciesFileGroup/taxonworks/compare/v0.12.12...v0.12.13
[0.12.12]: https://github.com/SpeciesFileGroup/taxonworks/compare/v0.12.11...v0.12.12
[0.12.11]: https://github.com/SpeciesFileGroup/taxonworks/compare/v0.12.10...v0.12.11
[0.12.10]: https://github.com/SpeciesFileGroup/taxonworks/compare/v0.12.9...v0.12.10
[0.12.9]: https://github.com/SpeciesFileGroup/taxonworks/compare/v0.12.8...v0.12.9
[0.12.8]: https://github.com/SpeciesFileGroup/taxonworks/compare/v0.12.7...v0.12.8
[0.12.7]: https://github.com/SpeciesFileGroup/taxonworks/compare/v0.12.6...v0.12.7
[0.12.6]: https://github.com/SpeciesFileGroup/taxonworks/compare/v0.12.5...v0.12.6
[0.12.5]: https://github.com/SpeciesFileGroup/taxonworks/compare/v0.12.4...v0.12.5
[0.12.4]: https://github.com/SpeciesFileGroup/taxonworks/compare/v0.12.3...v0.12.4

---

The following versions predate this CHANGELOG. You may check the comparison reports generated by GitHub by clicking the versions below

| <!-- -->   | <!-- -->                                                                                                                                                                                                                                                                                                                                                                                                                                                                                                                            |
| ---------- | ----------------------------------------------------------------------------------------------------------------------------------------------------------------------------------------------------------------------------------------------------------------------------------------------------------------------------------------------------------------------------------------------------------------------------------------------------------------------------------------------------------------------------------- |
| 0.12.x     | [0.12.3](2020-06-04) [0.12.2](2020-06-02) [0.12.1](2020-05-29) [0.12.0](2020-05-15)                                                                                                                                                                                                                                                                                                                                                                                                                                                 |
| 0.11.x     | [0.11.0](2020-04-17)                                                                                                                                                                                                                                                                                                                                                                                                                                                                                                                |
| 0.10.x     | [0.10.9](2020-04-03) [0.10.8](2020-03-27) [0.10.7](2020-03-26) [0.10.6](2020-03-18) [0.10.5](2020-03-11) [0.10.4](2020-03-04) [0.10.3](2020-02-25) [0.10.2](2020-02-22) [0.10.1](2020-02-21) [0.10.0](2020-02-20)                                                                                                                                                                                                                                                                                                                   |
| 0.9.x      | [0.9.8](2020-02-05) [0.9.7](2020-02-03) [0.9.6](2020-01-29) [0.9.5](2020-01-14) [0.9.4](2020-01-10) [0.9.3](2019-12-23) [0.9.2](2019-12-18) [0.9.1](2019-12-16) [0.9.0](2019-12-13)                                                                                                                                                                                                                                                                                                                                                 |
| 0.8.x      | [0.8.9](2019-12-11) [0.8.8](2019-12-09) [0.8.7](2019-12-06) [0.8.6](2019-12-06) [0.8.5](2019-11-27) [0.8.4](2019-11-26) [0.8.3](2019-11-22) [0.8.2](2019-11-21) [0.8.1](2019-11-19) [0.8.0](2019-11-16)                                                                                                                                                                                                                                                                                                                             |
| 0.7.x      | [0.7.4](2019-10-23) [0.7.3](2019-10-19) [0.7.2](2019-10-05) [0.7.1](2019-10-02) [0.7.0](2019-09-30)                                                                                                                                                                                                                                                                                                                                                                                                                                 |
| 0.6.x      | [0.6.1](2019-06-16) [0.6.0](2019-06-14)                                                                                                                                                                                                                                                                                                                                                                                                                                                                                             |
| 0.5.x      | [0.5.4](2019-05-02) [0.5.3](2019-05-02) [0.5.2](2019-04-23) [0.5.1](2019-04-18) [0.5.0](2019-04-10)                                                                                                                                                                                                                                                                                                                                                                                                                                 |
| 0.4.x      | [0.4.5](2018-12-14) [0.4.4](2018-12-06) [0.4.3](2018-12-04) [0.4.2](2018-12-04) [0.4.1](2018-11-28) [0.4.0](2018-11-08)                                                                                                                                                                                                                                                                                                                                                                                                             |
| 0.3.x (\*) | [0.3.16](2018-09-24) [0.3.15](2018-09-17) [0.3.14](2018-09-11) [0.3.13](2018-09-11) [0.3.12](2018-05-14) [0.3.11](2018-05-11) [0.3.9](2018-05-11) [0.3.7](2018-05-10) [0.3.6](2018-05-10) [0.3.4](2018-05-02) [0.3.3](2018-05-02) [0.3.2](2018-03-27) [0.3.1](2018-03-08) [0.3.0](2018-03-08)                                                                                                                                                                                                                                       |
| 0.2.x (\*) | [0.2.29](2018-02-05) [0.2.28](2017-07-19) [0.2.27](2017-07-19) [0.2.26](2017-07-16) [0.2.25](2017-07-12) [0.2.24](2017-07-12) [0.2.23](2017-07-11) [0.2.22](2017-07-11) [0.2.21](2017-07-10) [0.2.20](2017-07-10) [0.2.19](2017-07-10) [0.2.18](2017-07-10) [0.2.17](2017-07-10) [0.2.15](2017-07-10) [0.2.11](2017-07-10) [0.2.10](2017-07-10) [0.2.9](2017-07-10) [0.2.8](2017-07-10) [0.2.6](2017-07-10) [0.2.5](2017-07-10) [0.2.4](2017-07-10) [0.2.3](2017-07-10) [0.2.2](2017-07-10) [0.2.1](2017-07-10) [0.2.0](2017-07-10) |
| 0.1.x      | _Unreleased_                                                                                                                                                                                                                                                                                                                                                                                                                                                                                                                        |
| 0.0.x      | [0.0.10](2017-06-23) [0.0.9](2017-06-23) [0.0.8](2017-06-09) [0.0.6](2017-06-09) [0.0.5](2017-06-09) [0.0.4](2017-06-09) [0.0.3](2017-06-02) [0.0.2](2017-06-01) 0.0.1(\*\*) (2017-06-01)                                                                                                                                                                                                                                                                                                                                           |

_(\*) Missing versions have not been released._

_(\*\*) Report cannot be provided as this is the first release._

[0.12.3]: https://github.com/SpeciesFileGroup/taxonworks/compare/v0.12.2...v0.12.3
[0.12.2]: https://github.com/SpeciesFileGroup/taxonworks/compare/v0.12.1...v0.12.2
[0.12.1]: https://github.com/SpeciesFileGroup/taxonworks/compare/v0.12.0...v0.12.1
[0.12.0]: https://github.com/SpeciesFileGroup/taxonworks/compare/v0.11.0...v0.12.0
[0.11.0]: https://github.com/SpeciesFileGroup/taxonworks/compare/v0.10.9...v0.11.0
[0.10.9]: https://github.com/SpeciesFileGroup/taxonworks/compare/v0.10.8...v0.10.9
[0.10.8]: https://github.com/SpeciesFileGroup/taxonworks/compare/v0.10.7...v0.10.8
[0.10.7]: https://github.com/SpeciesFileGroup/taxonworks/compare/v0.10.6...v0.10.7
[0.10.6]: https://github.com/SpeciesFileGroup/taxonworks/compare/v0.10.5...v0.10.6
[0.10.5]: https://github.com/SpeciesFileGroup/taxonworks/compare/v0.10.4...v0.10.5
[0.10.4]: https://github.com/SpeciesFileGroup/taxonworks/compare/v0.10.3...v0.10.4
[0.10.3]: https://github.com/SpeciesFileGroup/taxonworks/compare/v0.10.2...v0.10.3
[0.10.2]: https://github.com/SpeciesFileGroup/taxonworks/compare/v0.10.1...v0.10.2
[0.10.1]: https://github.com/SpeciesFileGroup/taxonworks/compare/v0.10.0...v0.10.1
[0.10.0]: https://github.com/SpeciesFileGroup/taxonworks/compare/v0.9.8...v0.10.0
[0.9.8]: https://github.com/SpeciesFileGroup/taxonworks/compare/v0.9.7...v0.9.8
[0.9.7]: https://github.com/SpeciesFileGroup/taxonworks/compare/v0.9.6...v0.9.7
[0.9.6]: https://github.com/SpeciesFileGroup/taxonworks/compare/v0.9.5...v0.9.6
[0.9.5]: https://github.com/SpeciesFileGroup/taxonworks/compare/v0.9.4...v0.9.5
[0.9.4]: https://github.com/SpeciesFileGroup/taxonworks/compare/v0.9.3...v0.9.4
[0.9.3]: https://github.com/SpeciesFileGroup/taxonworks/compare/v0.9.2...v0.9.3
[0.9.2]: https://github.com/SpeciesFileGroup/taxonworks/compare/v0.9.1...v0.9.2
[0.9.1]: https://github.com/SpeciesFileGroup/taxonworks/compare/v0.9.0...v0.9.1
[0.9.0]: https://github.com/SpeciesFileGroup/taxonworks/compare/v0.8.8...v0.9.0
[0.8.9]: https://github.com/SpeciesFileGroup/taxonworks/compare/v0.8.8...v0.8.9
[0.8.8]: https://github.com/SpeciesFileGroup/taxonworks/compare/v0.8.7...v0.8.8
[0.8.7]: https://github.com/SpeciesFileGroup/taxonworks/compare/v0.8.6...v0.8.7
[0.8.6]: https://github.com/SpeciesFileGroup/taxonworks/compare/v0.8.5...v0.8.6
[0.8.5]: https://github.com/SpeciesFileGroup/taxonworks/compare/v0.8.4...v0.8.5
[0.8.4]: https://github.com/SpeciesFileGroup/taxonworks/compare/v0.8.3...v0.8.4
[0.8.3]: https://github.com/SpeciesFileGroup/taxonworks/compare/v0.8.2...v0.8.3
[0.8.2]: https://github.com/SpeciesFileGroup/taxonworks/compare/v0.8.1...v0.8.2
[0.8.1]: https://github.com/SpeciesFileGroup/taxonworks/compare/v0.8.0...v0.8.1
[0.8.0]: https://github.com/SpeciesFileGroup/taxonworks/compare/v0.7.3...v0.8.0
[0.7.4]: https://github.com/SpeciesFileGroup/taxonworks/compare/v0.7.3...v0.7.4
[0.7.3]: https://github.com/SpeciesFileGroup/taxonworks/compare/v0.7.2...v0.7.3
[0.7.2]: https://github.com/SpeciesFileGroup/taxonworks/compare/v0.7.1...v0.7.2
[0.7.1]: https://github.com/SpeciesFileGroup/taxonworks/compare/v0.7.0...v0.7.1
[0.7.0]: https://github.com/SpeciesFileGroup/taxonworks/compare/v0.6.1...v0.7.0
[0.6.1]: https://github.com/SpeciesFileGroup/taxonworks/compare/v0.6.0...v0.6.1
[0.6.0]: https://github.com/SpeciesFileGroup/taxonworks/compare/v0.5.4...v0.6.0
[0.5.4]: https://github.com/SpeciesFileGroup/taxonworks/compare/v0.5.3...v0.5.4
[0.5.3]: https://github.com/SpeciesFileGroup/taxonworks/compare/v0.5.2...v0.5.3
[0.5.2]: https://github.com/SpeciesFileGroup/taxonworks/compare/v0.5.1...v0.5.2
[0.5.1]: https://github.com/SpeciesFileGroup/taxonworks/compare/v0.5.0...v0.5.1
[0.5.0]: https://github.com/SpeciesFileGroup/taxonworks/compare/v0.4.5...v0.5.0
[0.4.5]: https://github.com/SpeciesFileGroup/taxonworks/compare/v0.4.4...v0.4.5
[0.4.4]: https://github.com/SpeciesFileGroup/taxonworks/compare/v0.4.3...v0.4.4
[0.4.3]: https://github.com/SpeciesFileGroup/taxonworks/compare/v0.4.2...v0.4.3
[0.4.2]: https://github.com/SpeciesFileGroup/taxonworks/compare/v0.4.1...v0.4.2
[0.4.1]: https://github.com/SpeciesFileGroup/taxonworks/compare/v0.4.0...v0.4.1
[0.4.0]: https://github.com/SpeciesFileGroup/taxonworks/compare/v0.3.16...v0.4.0
[0.3.16]: https://github.com/SpeciesFileGroup/taxonworks/compare/v0.3.15...v0.3.16
[0.3.15]: https://github.com/SpeciesFileGroup/taxonworks/compare/v0.3.14...v0.3.15
[0.3.14]: https://github.com/SpeciesFileGroup/taxonworks/compare/v0.3.13...v0.3.14
[0.3.13]: https://github.com/SpeciesFileGroup/taxonworks/compare/v0.3.12...v0.3.13
[0.3.12]: https://github.com/SpeciesFileGroup/taxonworks/compare/v0.3.11...v0.3.12
[0.3.11]: https://github.com/SpeciesFileGroup/taxonworks/compare/v0.3.9...v0.3.11
[0.3.9]: https://github.com/SpeciesFileGroup/taxonworks/compare/v0.3.7...v0.3.9
[0.3.7]: https://github.com/SpeciesFileGroup/taxonworks/compare/v0.3.6...v0.3.7
[0.3.6]: https://github.com/SpeciesFileGroup/taxonworks/compare/v0.3.4...v0.3.6
[0.3.4]: https://github.com/SpeciesFileGroup/taxonworks/compare/v0.3.3...v0.3.4
[0.3.3]: https://github.com/SpeciesFileGroup/taxonworks/compare/v0.3.2...v0.3.3
[0.3.2]: https://github.com/SpeciesFileGroup/taxonworks/compare/v0.3.1...v0.3.2
[0.3.1]: https://github.com/SpeciesFileGroup/taxonworks/compare/v0.3.0...v0.3.1
[0.3.0]: https://github.com/SpeciesFileGroup/taxonworks/compare/v0.2.29...v0.3.0
[0.2.29]: https://github.com/SpeciesFileGroup/taxonworks/compare/v0.2.28...v0.2.29
[0.2.28]: https://github.com/SpeciesFileGroup/taxonworks/compare/v0.2.27...v0.2.28
[0.2.27]: https://github.com/SpeciesFileGroup/taxonworks/compare/v0.2.26...v0.2.27
[0.2.26]: https://github.com/SpeciesFileGroup/taxonworks/compare/v0.2.25...v0.2.26
[0.2.25]: https://github.com/SpeciesFileGroup/taxonworks/compare/v0.2.24...v0.2.25
[0.2.24]: https://github.com/SpeciesFileGroup/taxonworks/compare/v0.2.23...v0.2.24
[0.2.23]: https://github.com/SpeciesFileGroup/taxonworks/compare/v0.2.22...v0.2.23
[0.2.22]: https://github.com/SpeciesFileGroup/taxonworks/compare/v0.2.21...v0.2.22
[0.2.21]: https://github.com/SpeciesFileGroup/taxonworks/compare/v0.2.20...v0.2.21
[0.2.20]: https://github.com/SpeciesFileGroup/taxonworks/compare/v0.2.19...v0.2.20
[0.2.19]: https://github.com/SpeciesFileGroup/taxonworks/compare/v0.2.18...v0.2.19
[0.2.18]: https://github.com/SpeciesFileGroup/taxonworks/compare/v0.2.17...v0.2.18
[0.2.17]: https://github.com/SpeciesFileGroup/taxonworks/compare/v0.2.15...v0.2.17
[0.2.15]: https://github.com/SpeciesFileGroup/taxonworks/compare/v0.2.11...v0.2.15
[0.2.11]: https://github.com/SpeciesFileGroup/taxonworks/compare/v0.2.10...v0.2.11
[0.2.10]: https://github.com/SpeciesFileGroup/taxonworks/compare/v0.2.9...v0.2.10
[0.2.9]: https://github.com/SpeciesFileGroup/taxonworks/compare/v0.2.8...v0.2.9
[0.2.8]: https://github.com/SpeciesFileGroup/taxonworks/compare/v0.2.6...v0.2.8
[0.2.6]: https://github.com/SpeciesFileGroup/taxonworks/compare/v0.2.5...v0.2.6
[0.2.5]: https://github.com/SpeciesFileGroup/taxonworks/compare/v0.2.4...v0.2.5
[0.2.4]: https://github.com/SpeciesFileGroup/taxonworks/compare/v0.2.3...v0.2.4
[0.2.3]: https://github.com/SpeciesFileGroup/taxonworks/compare/v0.2.2...v0.2.3
[0.2.2]: https://github.com/SpeciesFileGroup/taxonworks/compare/v0.2.1...v0.2.2
[0.2.1]: https://github.com/SpeciesFileGroup/taxonworks/compare/v0.2.0...v0.2.1
[0.2.0]: https://github.com/SpeciesFileGroup/taxonworks/compare/v0.0.10...v0.2.0
[0.0.10]: https://github.com/SpeciesFileGroup/taxonworks/compare/v0.0.9...v0.0.10
[0.0.9]: https://github.com/SpeciesFileGroup/taxonworks/compare/v0.0.8...v0.0.9
[0.0.8]: https://github.com/SpeciesFileGroup/taxonworks/compare/v0.0.7...v0.0.8
[0.0.7]: https://github.com/SpeciesFileGroup/taxonworks/compare/v0.0.6...v0.0.7
[0.0.6]: https://github.com/SpeciesFileGroup/taxonworks/compare/v0.0.5...v0.0.6
[0.0.5]: https://github.com/SpeciesFileGroup/taxonworks/compare/v0.0.4...v0.0.5
[0.0.4]: https://github.com/SpeciesFileGroup/taxonworks/compare/v0.0.3...v0.0.4
[0.0.3]: https://github.com/SpeciesFileGroup/taxonworks/compare/v0.0.2...v0.0.3
[0.0.2]: https://github.com/SpeciesFileGroup/taxonworks/compare/v0.0.1...v0.0.2<|MERGE_RESOLUTION|>--- conflicted
+++ resolved
@@ -16,11 +16,8 @@
 
 - Saving a bad identifier from annotator fails to show message why
 - Download formatted references as PDF
-<<<<<<< HEAD
 - Quickly clicking save before load-in on Comprehensive can detach CollectingEvent from CollectionObject
-=======
 - Filter collecting events: data attribute table view is empty [#4013]
->>>>>>> 31800722
 
 [#4013]: https://github.com/SpeciesFileGroup/taxonworks/issues/4013
 
