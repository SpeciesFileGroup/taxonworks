--- conflicted
+++ resolved
@@ -18,14 +18,10 @@
 - Observations API response
 - Simple TaxonName batch loader rendering and author values
 - Missing map in asserted distribution view [#4515]
-<<<<<<< HEAD
-- ColDP column alignment, gender agreement (candidate), infraspecies rendering, "sic" rendering, combination scoping and rendering
 - Batch Asserted Distribution upload (for Otus and Geographic Areas) [#4268]
 - Vue devtools integration for 'openInEditor'
 - Cached maps no longer include is_absent AssertedDistribution data [#4506]
-=======
 - ColDP column alignment, gender agreement (candidate), rendering of infraspecies, "sic", years, scope including Combinations for leaf names
->>>>>>> c6e110c5
 
 ### Changed
 
