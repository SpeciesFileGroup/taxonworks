# Changelog

All (hopefully) notable changes to this project will be documented in this file.

The format is based on [Keep a Changelog](https://keepachangelog.com/en/1.0.0/),
This project <em>does not yet</em> adheres to [Semantic Versioning](https://semver.org/spec/v2.0.0.html) as the API is evolving and MINOR patches may be backwards incompatible.

## [unreleased]

### Added
- Route linting specs
- New collecting event task [#1530]
- "Quick" collection objects options from new collecting event task
- New WKT georeference inputs
- Generate label (alpha), pastes values into print label input 
- Collecting event navigation options (next/previous with/out <many things>
- Nested_attributes for Labels
- Auto-georeference and date Collecting Events by depicting images with pertinent EXIF data
- Collection object/and collecting event navigation options/bridges
- `/collecting_events/preview?<filter_params>` a preview look for brief tables
- Subclasses for labels:`Label::QrCode`, `Label::Code128`
- Include `rqrcode`, `barby` for barcode rendering
- Add `label` attribute to Label JSON response that renders QR code
- Add accomodation for printing pages of barcode-based labels
- Add `Georeference::Wkt` an anonymous WKT based georeference assertion
- Add option to disable namecasing when Person is created from `/people/new` [#1967] 
- Full CASTOR (taxon names batch load) example template, CASTOR preview notices
- New ICZN class added: NoDiagnosisAfter1930AndRejectedBefore2000 for family-group names
- Add image attributions, original citation and editor options in image viewer [#1978]

### Changed
<<<<<<< HEAD
- `protonym.has_misspelling_relationship?` is pure SQL
=======
- Some tasks route names were "malformed" and renamed
- ENV variable`TAXONWORKS_TEST_LINTING=true` must now be `true`, not anything, to trigger linting specs
- Setting `Identifier#cached` uses a build getter to enable Label building
- Georeference validation requires CollectingEvent (enabled by proper use of `:inverse_of`)
- Tweak to how `pinned?` is calculated trying to eliminate database calls
- Minor cleanup of batch preview layouts
- Changed softvalidation message for names being on Official ICZN lists
>>>>>>> eab66a6f
- Fetch codecov, seedback and closure_tree gems from RubyGems.
- Updated gems (`bundle update` without altering `Gemfile`).
- Remove `no_leaves`= true from taxon name on filter images task [#1953]
- Turn off autocomplete feature on vue autocomplete [#1956]
- Limited CoLDP exports runtime to 1 hour and 2 attemps.
- Turn off autocomplete on new taxon name task
- Replaced display name attribute for object_label in parent autocomplete on New taxon name task
- Filter task by name only [#1962]
- Search geographic area by verbatim coordinates on new collecting event
- Show coordinates from verbatim georeference
- Parsed verbatim label to fields
- Parsed EXIF coordinates to verbatim fields

### Fixed
- Loan items reference proper housekeeping in table
- Line links of batch-preview results
- broken API download link for exported references [#1908]
- removed BASIS task stub [#1716]
- `/api/v1/notes` project scoping [#1958]
- `is_community?` reporting `false` for some models without `project_id`
- New source after cloning not display changes on authors / editors lists
- Edit taxon name firing multiple updates when updating gender [#1970]
- Correct image size on image viewer
- Save pages before clone person [#1977]
- Correct count display of attributions [#1979]
- Uncheck collecting event option [#1980]

[#1530]: https://github.com/SpeciesFileGroup/taxonworks/issues/1530
[#1967]: https://github.com/SpeciesFileGroup/taxonworks/issues/1967
[#1949]: https://github.com/SpeciesFileGroup/taxonworks/issues/1949
[#1908]: https://github.com/SpeciesFileGroup/taxonworks/issues/1908
[#1716]: https://github.com/SpeciesFileGroup/taxonworks/issues/1716
[#1958]: https://github.com/SpeciesFileGroup/taxonworks/issues/1958
[#1953]: https://github.com/SpeciesFileGroup/taxonworks/issues/1953
[#1956]: https://github.com/SpeciesFileGroup/taxonworks/issues/1956
[#1963]: https://github.com/SpeciesFileGroup/taxonworks/issues/1963
[#1970]: https://github.com/SpeciesFileGroup/taxonworks/issues/1970
[#1978]: https://github.com/SpeciesFileGroup/taxonworks/issues/1978
[#1979]: https://github.com/SpeciesFileGroup/taxonworks/issues/1979
[#1980]: https://github.com/SpeciesFileGroup/taxonworks/issues/1980

### Fixed
- CoLDP [sic], errant chresonym, and basionym ids for misspellings

## [0.15.1] - 2020-12-14
### Added
- `Person` can not be active for > 119 years
- Show buffered values in `Task - Browse collection objects` [#1931]
- Default pin button on Uniquify people task
- Checkbox to Select/unselect all match people on Uniquify people task [#1921]
- Pixels to centimeter on new image task

### Changed
- Clean timeline display in `Task - Browse collection objects`
- `db:seed` displays password for created users and adds admin to Default project [#1913]
- Start date needs to be set before set end date on Housekeeping facet
- Bump node package `ini` from 1.3.5 to 1.3.7

### Fixed
- CVT smart selectors/pinboard scope broken [#1940] [#1941]
- Image filter `ancestor_id` was to be `taxon_name_id` or `taxon_name_id[]` [#1916]
- Bad Image select_option sort [#1930] 
- Housekeeping filter params now less restrictive [#1920] PENDING UI TEST 
- ShallowPolymorphic called in `.json` form [#1928]
- Documentation of param names, examples, for the "CASTOR" taxon name batch load [#1926]
- `tw:db:load` task not handling settings reliably. [#1914]
- Set `pulse` attribute true on radial annotator for object with annotations on data views and Browse nomenclature task
- Invalid attribute `:note` in Note API result view.
- Malformed PDF exception handling in Document model.
- Clipboard copy shortcut
- Source hub link on Citations by source task
- Clean content editor after change a topic


[#1941]: https://github.com/SpeciesFileGroup/taxonworks/issues/1941
[#1940]: https://github.com/SpeciesFileGroup/taxonworks/issues/1940
[#1916]: https://github.com/SpeciesFileGroup/taxonworks/issues/1916
[#1931]: https://github.com/SpeciesFileGroup/taxonworks/issues/1931
[#1930]: https://github.com/SpeciesFileGroup/taxonworks/issues/1930
[#1920]: https://github.com/SpeciesFileGroup/taxonworks/issues/1920
[#1928]: https://github.com/SpeciesFileGroup/taxonworks/issues/1928
[#1926]: https://github.com/SpeciesFileGroup/taxonworks/issues/1926
[#1913]: https://github.com/SpeciesFileGroup/taxonworks/issues/1913
[#1914]: https://github.com/SpeciesFileGroup/taxonworks/issues/1914
[#1921]: https://github.com/SpeciesFileGroup/taxonworks/issues/1921

## [0.15.0] - 2020-11-30

### Added
- Export project database task [#1868]
- Additional collecting methods recognized from the collecting event label
- Added content filter, API endpoints [#1905] 
- New greatly simplified controller concern `ShallowPolymorphic` for handling link b/w shallow routes and filters
- Note filter improvements, specs, new params, API exposure [#XXX]
- `person#sources` `has_many` (very slight potential for issues)
- Multiple new people filter params, see `lib/queries/person/filter.rb` [#1859]
- People can be Tagged
- Added image filter [#1454]
- Added image smart selector [#1832]
- Added `pixels_to_centimeter` to images [#1785]
- PENDING TEST - API - `sort` (with `classification`, `alphabetical` options) to `/taxon_names` [#1865]
- Taxon determination, citations and collecting event information in specimen record on browse OTU
- Serial facet on filter sources
- Pulse animation for radial annotator [#1822]
- OTU column in asserted distribution on Browse OTU [#1846]
- Radial annotator on Uniquify people task
- History title on Browse nomenclature
- otu_ids param on Image matrix task
- Open image matrix button on Interactive keys task
- Citations on image response
- View mode on image matrix
- Lock view option for smart selector
- Sortable option to lock column/rows on edit/new observation matrix task [#1895]
- Media Descriptor support on Matrix Row Coder [#1896]
- Free Text Descriptor support on Matrix Row Coder [#1896]
- Search source on New source task [#1899]
- Link to Browse OTU on New asserted distribution task [#1893]
- Link to Browse OTU on comprehensive specimen digitization [#1889]

### Fixed
- Potential issue (may be others) with CoLDP raising in the midst of large exports
- People filter role + name [#1662] 
- Fix family synonym validation [#1892]
- Fix matrix view row order [#1881]
- CVT view helper bug with predicates
- Fixed database seeding bugs.
- Fixed display problem of OTUs without taxon name on Browse OTU
- Edit asserted distribution on quick forms
- Reference overflow on Browse nomenclature
- Date requested filled automatically [#1872]
- Remove collecting event on comprehensive specimen digitization [#1878]
- Loan smart selector DB query.
- Label overlap on menu on observation matrices view [#1894]
- Remove repository on comprehensive specimen digitization [#1897]

### Changed
- change the order of TaxonName softvalidation to bring the duplicate message on the top
- tweaked CoLDP `reified` id concept and use
- removed `most_recent_upates` from Content params
- removed `/contents/filter.json` endpoint, use `/contents.json`
- Deprecating `Concerns::Polymorphic` for `ShallowPolymorphic`, in progress, see Notes controller
- Note filter params `query_string` => `text`, `note_object_types[]` => `note_object_type[]`, `note_object_ids[]` => `note_object_id[]`, added corresponding non-array versions
- Moved `levenshtein_distance` to Query for general use
- Remove `people/123/similar` endpoint (used `/index`)
- Person filter `person_wildcards` is `person_wildcard`
- Person filter behaviour vs. `levenshtein_cuttof`
- cached_valid_taxon_name_id updated for combination after valid status is assigned.
- updated soft validation for 'Uncertain placement'
- [sic] changed to (sic) for misspelled bacterial names
- Additional date and geographical coordinate formats added to the Verbatim label RegEx parsers 
- Observation matrix could be resolved without observation_matrix_id, only with otu_filter
- Running `rake db:seed` without `user_id`/`project_id` is now possible.
- Disabled hamburger menu when no functionality behind it on Browse OTU [#1737]
- No longer needed set user on User facet in filters
- Autocomplete label for original combination on New taxon name task
- Changed "n/a" to combination label on Browse nomenclature
- Create original citation in image matrix task
- Autocomplete list style
- Edit button color on type material species task [#1898]
- GitHub Actions used as main CI/CD provider
- Updated vulnerable node packages [#1912]

[#1905]: https://github.com/SpeciesFileGroup/taxonworks/issues/1905
[#1662]: https://github.com/SpeciesFileGroup/taxonworks/issues/1662
[#1859]: https://github.com/SpeciesFileGroup/taxonworks/issues/1859
[#1881]: https://github.com/SpeciesFileGroup/taxonworks/issues/1881
[#1454]: https://github.com/SpeciesFileGroup/taxonworks/issues/1454
[#1832]: https://github.com/SpeciesFileGroup/taxonworks/issues/1832
[#1785]: https://github.com/SpeciesFileGroup/taxonworks/issues/1785
[#1737]: https://github.com/SpeciesFileGroup/taxonworks/issues/1737
[#1865]: https://github.com/SpeciesFileGroup/taxonworks/issues/1865
[#1822]: https://github.com/SpeciesFileGroup/taxonworks/issues/1822
[#1846]: https://github.com/SpeciesFileGroup/taxonworks/issues/1846
[#1868]: https://github.com/SpeciesFileGroup/taxonworks/issues/1868
[#1872]: https://github.com/SpeciesFileGroup/taxonworks/issues/1872
[#1889]: https://github.com/SpeciesFileGroup/taxonworks/issues/1889
[#1893]: https://github.com/SpeciesFileGroup/taxonworks/issues/1893
[#1894]: https://github.com/SpeciesFileGroup/taxonworks/issues/1894
[#1895]: https://github.com/SpeciesFileGroup/taxonworks/issues/1895
[#1896]: https://github.com/SpeciesFileGroup/taxonworks/issues/1896
[#1897]: https://github.com/SpeciesFileGroup/taxonworks/issues/1897
[#1898]: https://github.com/SpeciesFileGroup/taxonworks/issues/1898
[#1899]: https://github.com/SpeciesFileGroup/taxonworks/issues/1899
[#1912]: https://github.com/SpeciesFileGroup/taxonworks/pull/1912

## [0.14.1] - 2020-10-22

### Added
- API - `type` to /roles/:id
- API - `year` to /taxon_names
- API - `include_roles` param to /people
- API - `taxon_name_author_ids[]=`, `taxon_name_author_ids_or` params to /taxon_names
- API - `collector_ids[]=`, `collector_ids_or` params to /collecting_events
- Shape on asserted distribution list [#1828]
- Row filter on Interactive keys task
- Interactive keys and image matrix buttons on observation matrix dashboard

### Fixed
- Wrong param attribute in topic smart selector on radial annotator [#1829]
- Show repository on Browse OTU
- Enable search after fill collecting event fields [#1833]
- Missing geo_json param on geographic_area request [#1840]

### Changed
- Exclude Roles from response from /api/v1/people by default
- Increased `max_per_page` to 10000
- Random words clashes mitigation: Project factory names made longer and `Faker` unique generator is reset only between specs instead of before each test.
- Removed pages field on topic section
- Improved verbatim date parsing
- Georeference scope over geographic area scope [#1841]

[#1454]: https://github.com/SpeciesFileGroup/taxonworks/issues/1454
[#1832]: https://github.com/SpeciesFileGroup/taxonworks/issues/1832
[#1785]: https://github.com/SpeciesFileGroup/taxonworks/issues/1785
[#1828]: https://github.com/SpeciesFileGroup/taxonworks/issues/1828
[#1829]: https://github.com/SpeciesFileGroup/taxonworks/issues/1829
[#1833]: https://github.com/SpeciesFileGroup/taxonworks/issues/1833
[#1840]: https://github.com/SpeciesFileGroup/taxonworks/issues/1840
[#1841]: https://github.com/SpeciesFileGroup/taxonworks/issues/1841
[#1878]: https://github.com/SpeciesFileGroup/taxonworks/issues/1878

## [0.14.0] - 2020-10-16

### Added
- Added additional date recognition format for RegEx
- Added OTU filter in the interactive key API
- Collecting Event API endpoints
- Collection Object API endpoints
- Biological Assertion API endpoints
- Asserted Distribution API endpoints
- New Otu API params
- People filter API endpoints [#1509]
- Identifier filter API endpoints [#1510]
- Source filter API endpoints [#1511]
- New Interactive Key task [#1810] 
- New model for matrix based interactive keys which produce JSON for the Interactive Key task [#1810]
- `weight` field to descriptor
- Ancestors facet on filter nomenclature [#1791]
- TW_DISABLE_DB_BACKUP_AT_DEPLOY_TIME env var to disable built-in backup functionality at deploy/database-update time.
- Display coordinate type specimens [#1811]
- Changed background color header for invalid names on Browse OTU
- Taxonworks version in header bar when not running in sandbox mode

### Fixed
- Fixed radial navigator broken for some data [#1824]
- Fixed IsData position [#1805]
- Collecting event object radial metadata settings
- Webpack resolved_paths deprecation warning
- Missing /otus/:otu_id/taxon_determinations route
- tw:db:restore task not picking up database host settings
- Create citation on new combination without pages
- Param descriptor id on new descriptor task [#1798]
- Filter by user on filter nomenclature [#1780]
- Optimized selector queries for Loan model

### Changed
- Fix original author string for Plant names
- Additional date format added for date recognition RegEx
- Removed some attributes from api/v1 endpoints to simplify responses
- type_materials/:id.json includes `original_combination` string
- CoLDP references are full cached values, not partially passed
- Combination nomenclatural code inference drawn from members, not parent
- Some nomenclature rank related simbols moved to constants
- Load Images for coordinate OTUs [#1787]
- Extended New Image task upload timeout from 30 seconds to 10 minutes
- Updated rgeo-proj4 gem


[#1824]: https://github.com/SpeciesFileGroup/taxonworks/issues/1824
[#1805]: https://github.com/SpeciesFileGroup/taxonworks/issues/1805
[#1509]: https://github.com/SpeciesFileGroup/taxonworks/issues/1509
[#1510]: https://github.com/SpeciesFileGroup/taxonworks/issues/1510
[#1511]: https://github.com/SpeciesFileGroup/taxonworks/issues/1511
[#1780]: https://github.com/SpeciesFileGroup/taxonworks/issues/1780
[#1791]: https://github.com/SpeciesFileGroup/taxonworks/issues/1791 
[#1787]: https://github.com/SpeciesFileGroup/taxonworks/issues/1787
[#1798]: https://github.com/SpeciesFileGroup/taxonworks/issues/1798
[#1810]: https://github.com/SpeciesFileGroup/taxonworks/pull/1810
[#1811]: https://github.com/SpeciesFileGroup/taxonworks/issues/1811

## [0.13.0] - 2020-09-22

### Changed
- Removed forced dependency on google-protobuf gem
- Updated gems
- Browse OTU page unifies coordinate OTUs for Asserted Distribution and Biological Associations [#1570]
- Handling for new unicode minutes, seconds symbols [#1526]
- Descriptor object radial paths
- Many specs related to dynamic observation matrix items
- Improvements to Descriptor autocomplete labels [#1727]
- Added `rake tw:maintenance:otus:missplaced_references` [#1439]
- Pdf viewer button on Documentation and Source views [#1693]
- Spinner for when converting verbatim to bibtex [#1710]
- Set OTU in determination when otu_id param is present on comprehensive task
- "Create georeference from verbatim" button in Parsed column on comprehensive task
- Sortable order for Type material, Biological association and Determinations on comprehensive task
- User facet on Filter nomenclature task [#1720]
- Pagination on Filter noemnclature task [#1724]
- Biological associations filter on Browse OTU

### Changed
- AssertedDistribution filter `otu_id` and `geographic_area_id` can now also take array form, e.g. `otu_id[]=`
- Preload all CSL styles via fixed constant, increasing boot speed [#1749]
- Return value format for Utilities::Geo.distance_in_meters changed from \[Float\] to \[String\]
- Data migration updating all `type` column values for matrix row/column items
- Tweaked JSON attribute response for matrix rows and columns very slightly
- Updated observation item types to properly nest them, inc. all downstream changes (Factories, etc.)
- Unfied matrix hooks in various places
- Updated some matrix related routes to point to tasks 
- Updated respec `matrix` tag to `observation_matrix`
- Methods that write to cached should not fire callbacks, potential for [#1701]
- Using custom geckodriver-helper for Firefox 80 support
- Override browser shortcuts on task hotkeys [#1738]
- Biological associations section on Browse OTU
- TW now supports Postgres 12 [#1305]
- Replaced biodiversity with custom gem repo using IPC with gnparser processes
- Updated gems
- Character "΄" also accepted as minute specifier in coordinates parsing.

## Fixed
- Fixed LOW_PROBABILITY constant message
- Matrix rows/items prevent OTU (and collection object) from being destroyed [#1159]
- Scope of dynamic taxon name row item [#1747]
- Processing of values (in distance_in_meters) to limit significant digits of results of unit conversions. Decimal degrees not affected at this time. [#1512]
- Character state order not correct in Nexus format [#1574]
- Not able to destroy matrix rows or matrices [#1520], [#1123]
- Dynamic observeratoin matrix items not properly scoped/behaving [#1125]
- Destroy pdf pages before create new ones [#1680]
- Serial multiple updates did not update bibtex author field [#1709]
- Fix (likely) for pinboard items failing to remove [#1690]
- Better response for failed collecting event cloning [#1705]
- Cleaned up deprecated biological associations graph autcomplete [#1707]
- Colliding `namespace` method for identifiers breaks identifiers list [#1702]
- Graceful failed serial destroy response [#1703]
- Restored Show -> edit link [#1699]
- Enable search button after pick a collecting event date on Filter collection objects task [#1728]
- Misppeling collecting_event_ids parameter [#1729]
- Non-original combination authorship lacking parentheses [#1686]

[#1570]: https://github.com/SpeciesFileGroup/taxonworks/issues/1570
[#1749]: https://github.com/SpeciesFileGroup/taxonworks/issues/1749
[#1159]: https://github.com/SpeciesFileGroup/taxonworks/issues/1159
[#1747]: https://github.com/SpeciesFileGroup/taxonworks/issues/1747
[#1512]: https://github.com/SpeciesFileGroup/taxonworks/issues/1512
[#1526]: https://github.com/SpeciesFileGroup/taxonworks/issues/1526
[#1727]: https://github.com/SpeciesFileGroup/taxonworks/issues/1727
[#1574]: https://github.com/SpeciesFileGroup/taxonworks/issues/1574
[#1520]: https://github.com/SpeciesFileGroup/taxonworks/issues/1520
[#1123]: https://github.com/SpeciesFileGroup/taxonworks/issues/1123
[#1125]: https://github.com/SpeciesFileGroup/taxonworks/issues/1125
[#1439]: https://github.com/SpeciesFileGroup/taxonworks/issues/1439
[#1709]: https://github.com/SpeciesFileGroup/taxonworks/issues/1709
[#1680]: https://github.com/SpeciesFileGroup/taxonworks/issues/1680
[#1690]: https://github.com/SpeciesFileGroup/taxonworks/issues/1690
[#1693]: https://github.com/SpeciesFileGroup/taxonworks/issues/1693
[#1699]: https://github.com/SpeciesFileGroup/taxonworks/issues/1699
[#1701]: https://github.com/SpeciesFileGroup/taxonworks/issues/1701
[#1705]: https://github.com/SpeciesFileGroup/taxonworks/issues/1705
[#1707]: https://github.com/SpeciesFileGroup/taxonworks/issues/1707
[#1702]: https://github.com/SpeciesFileGroup/taxonworks/issues/1702
[#1703]: https://github.com/SpeciesFileGroup/taxonworks/issues/1703
[#1710]: https://github.com/SpeciesFileGroup/taxonworks/issues/1710
[#1720]: https://github.com/SpeciesFileGroup/taxonworks/issues/1720
[#1724]: https://github.com/SpeciesFileGroup/taxonworks/issues/1724
[#1738]: https://github.com/SpeciesFileGroup/taxonworks/issues/1738
[#1686]: https://github.com/SpeciesFileGroup/taxonworks/issues/1686
[#1305]: https://github.com/SpeciesFileGroup/taxonworks/pull/1305

## [0.12.17] - 2020-02-02

### Added
- Successfull source destroy message 
- Pending - Definition field to BiologicalRelationship model and views [#1672]
- New button to (attempt to) convert verbatim sources to Bibtex via Crossref
- Model methods and attribute to change Source Verbatim to Bibtex [#1673]
- DOMPurify package to sanitize html
- List all Keyword and Topics in smart selector on filter source [#1675]
- Added data links tool in markdown editor (Ctrl/Alt-Shift-L) [#1674]
- Definition field on composer biological relationship task [#1672]

### Changed
- Unified can_destroy/edit methods
- Improved Source autocomplete with metadata/markup [#1681]
- Changed CoLDP download to use Catalog::Nomenclature as name source
- Replace SimpleMDE for EasyMDE
- Sort alphabetically bibliography style list on filter source
- Removed limit of download bibtex on filter source [#1683]
- Disable/enable destroy button from metadata on radial navigator [#1696]

### Fixed
- Non admins not able to destroy shared data [#1098]
- Pending confirmation: Include original combinations in CoLDP [#1204] 
- Pending confirmation: Include forma/variety properly in CoLDP [#1203] 
- Docker: Fixed path typo on clean up command
- Tag button on filter source [#1692]
- Overflow in taxon names list in new taxon name [#1688]
- Confidence button overlapped in new combination [#1687]

[#1098]: https://github.com/SpeciesFileGroup/taxonworks/issues/1098 
[#1672]: https://github.com/SpeciesFileGroup/taxonworks/issues/1672
[#1673]: https://github.com/SpeciesFileGroup/taxonworks/issues/1673
[#1674]: https://github.com/SpeciesFileGroup/taxonworks/issues/1674
[#1681]: https://github.com/SpeciesFileGroup/taxonworks/issues/1681
[#1203]: https://github.com/SpeciesFileGroup/taxonworks/issues/1203
[#1204]: https://github.com/SpeciesFileGroup/taxonworks/issues/1204
[#1672]: https://github.com/SpeciesFileGroup/taxonworks/issues/1672
[#1675]: https://github.com/SpeciesFileGroup/taxonworks/issues/1675
[#1683]: https://github.com/SpeciesFileGroup/taxonworks/issues/1683
[#1687]: https://github.com/SpeciesFileGroup/taxonworks/issues/1687
[#1688]: https://github.com/SpeciesFileGroup/taxonworks/issues/1688
[#1692]: https://github.com/SpeciesFileGroup/taxonworks/issues/1692
[#1696]: https://github.com/SpeciesFileGroup/taxonworks/issues/1696

## [0.12.16] - 2020-08-24

### Added
- Highlight metadata that is not in this project in uniquify people task [#1648]
- Locks buttons on grid digitizer task [#1599]
- Option to export styled bibliography on filter sources task [#1652]
- Edit button in content section on radial object [#1670]

### Changed
- Drag button style on new taxon name [#1669]
- Removed SimpleMDE lib from ruby assets and added to npm dependencies
- Allow taxon name type relationships to be cited [#1667]

### Fixed
- BibTex html no longer escaped [#1657]
- Some of the elements of the form are not accessible on overflow. [#1661]
- Populate masculine, feminine and neuter on gender form [#1665]
- Markdown render on Browse OTU [#1671]

[#1599]: https://github.com/SpeciesFileGroup/taxonworks/issues/1599
[#1648]: https://github.com/SpeciesFileGroup/taxonworks/issues/1648
[#1652]: https://github.com/SpeciesFileGroup/taxonworks/issues/1652
[#1657]: https://github.com/SpeciesFileGroup/taxonworks/issues/1657
[#1661]: https://github.com/SpeciesFileGroup/taxonworks/issues/1661
[#1665]: https://github.com/SpeciesFileGroup/taxonworks/issues/1665
[#1667]: https://github.com/SpeciesFileGroup/taxonworks/issues/1667
[#1669]: https://github.com/SpeciesFileGroup/taxonworks/issues/1669
[#1670]: https://github.com/SpeciesFileGroup/taxonworks/issues/1670
[#1671]: https://github.com/SpeciesFileGroup/taxonworks/issues/1671

## [0.12.15] - 2020-08-18

### Fixed
- Sqed hook initiated with String, not Class [#1654]

[#1654]: https://github.com/SpeciesFileGroup/taxonworks/issues/1654

## [0.12.14] - 2020-08-17

### Added
- Help tips in comprehensive specimen digitization task
- Help tips in new source task
- Type section in Browse OTUs task [#1615]
- Automatically filter sections by taxon rank in Browse OTUs task
- Rank string in browse nomenclature
- Pinboard navigator (Ctrl/Alt + G) [#1647]
- Filter by repository in filter collection objects [#1650]
- Hotkey for add element to pinboard (Ctrl/Alt + P)

### Fixed
- Collectors order in comprehensive specimen digitization
- Losses data of etymology form after set a gender
- Autocomplete component not encoding query params properly
- Random RGeo deserialization errors [#1553]

### Changed
- New combination redirect to the valid name [#1639]
- Rename comprehensive specimen digitization task card
- Updated chartkick gem [#1646]
- Improved verbatim date and geographic coordinates recognition
- Improved soft validation messages for coordinated species-group

[#1553]: https://github.com/SpeciesFileGroup/taxonworks/issues/1553
[#1615]: https://github.com/SpeciesFileGroup/taxonworks/issues/1615
[#1639]: https://github.com/SpeciesFileGroup/taxonworks/issues/1639
[#1646]: https://github.com/SpeciesFileGroup/taxonworks/pull/1646
[#1647]: https://github.com/SpeciesFileGroup/taxonworks/issues/1647
[#1650]: https://github.com/SpeciesFileGroup/taxonworks/issues/1650

## [0.12.13] - 2020-08-04

### Added
- Delete confirmation for original combinations [#1618]
- Delete confirmation for type specimens in new type specimen task
- Check if already exist an asserted combination with the same otu and geographic area in new asserted distribution task [#1329]
- Modal on duplicate original citations in radial annotator [#1576]
- Soft validations component for citations in radial annotator and tasks [#1552]
- Redirect to valid name in browse nomenclature [#446]
- sessionStorage for browse nomenclature autocomplete [#446]
- Observation matrices in radial object [#1527]
- Comprehensive task to taxon name radial [#934]
- Map on OTU radial in asserted distribution form [#856]
- Pin objects from list in filter sources
- Checkbox to make document public on list in radial annotator
- Title legend for "make default" icon in pinboard slide
- Checkbox to alternative between AND/OR filter for authors in filter sources
- Lep staged 2 layout for staged images [#1635]

### Changed
- Use amazing_print instead of awesome_print gem
- Cleanup and add spec basis for nomenclature tabular stats queries  
- Improve/unify image modal [#1617]
- Replace repository and source autocompletes for smart selectors in new type material task
- Changed autosave behaviour in new asserted distribution task
- Gender list order in new taxon name task
- Page range soft validation message made less strict
- Original citation-related UI text
- Moved taxon name input search to right column in new taxon name
- Persons autosave in new taxon name
- Updated elliptic node package. [#1632]

### Fixed
- Flip object to subject label on type section in new taxon name task
- Shapes are possible to drag even if this option is not set up
- Columns size of georeference table [#1622]
- Webpacker host and port bind on docker container
- Wrong taxon name relationship soft validation message for genera
- Modal confirmation its not displaying in manage synonyms section [#1627]
- Manage synonyms includes combinations [#1628]
- Recent and per params in source filter and controller
- Missing ZIP dependency for docker images
- Attempting to return geographic areas in OTU smart selector on certain conditions

[#446]: https://github.com/SpeciesFileGroup/taxonworks/issues/446
[#856]: https://github.com/SpeciesFileGroup/taxonworks/issues/856
[#934]: https://github.com/SpeciesFileGroup/taxonworks/issues/934
[#1329]: https://github.com/SpeciesFileGroup/taxonworks/issues/1329
[#1527]: https://github.com/SpeciesFileGroup/taxonworks/issues/1527
[#1552]: https://github.com/SpeciesFileGroup/taxonworks/issues/1552
[#1576]: https://github.com/SpeciesFileGroup/taxonworks/issues/1576
[#1617]: https://github.com/SpeciesFileGroup/taxonworks/issues/1617
[#1618]: https://github.com/SpeciesFileGroup/taxonworks/issues/1618
[#1622]: https://github.com/SpeciesFileGroup/taxonworks/issues/1622
[#1627]: https://github.com/SpeciesFileGroup/taxonworks/issues/1627
[#1628]: https://github.com/SpeciesFileGroup/taxonworks/issues/1628
[#1632]: https://github.com/SpeciesFileGroup/taxonworks/pull/1632
[#1635]: https://github.com/SpeciesFileGroup/taxonworks/issues/1635

## [0.12.12] - 2020-07-22

### Fixed
- Seeing OTUs in Recent that do not belong to project [#1626]

[#1626]: https://github.com/SpeciesFileGroup/taxonworks/issues/1626

## [0.12.11] - 2020-07-14

### Changed
- Type material designations are now grouped by collection object in Browse OTUs (refs [#1614])

### Fixed
- Protonym parent priority soft validation [#1613]
- Type specimens count in Browse OTUs task
- Attempting to update containers as if them were collection objects in Grid Digitizer task [#1601]

[#1601]: https://github.com/SpeciesFileGroup/taxonworks/issues/1601
[#1613]: https://github.com/SpeciesFileGroup/taxonworks/issues/1613
[#1614]: https://github.com/SpeciesFileGroup/taxonworks/issues/1614

## [0.12.10] - 2020-07-07

### Added
- Smart selection source on new combination and citations annotator
- Parsed verbatim label on comprehensive specimen digitization task
- Soft validation in timeline on Browse OTUs [#1593]
- Topic facet in Filter Sources task [#1589]
- Counts on type specimen and specimen records sections on Browse OTUs
- Collecting method parsing in verbatim label text

### Changed
- Replaced vue-resource package by axios
- Disabled parallel upload on new image task [#1596]
- Default verbatim fields order on comprehensive specimen digitization
- Set radius error in verbatim georeference [#1602]
- Timeline filter.
- Missing High classification ranks on classfication autocomplete on new taxon name [#1595]
- Date and geo-coordinates parsing improvements
- Also update cached taxon name fields when Adjective or Participle is selected
- Repositories and Serials smart selectors' recent entries optimizations

### Fixed
- Filter collecting events was passing a wrong (changed name) parameters and structure for maps and geographic area
- Not showing up people list after a crossref source [#1597]
- Scroller in georeferences map modal
- Grid Digitizer task failing to update containerized specimens matched by identifiers [#1601]
- Specimen not associate with genus after create it in type section on new taxon name [#1604]
- Volume field only accepted numbers [#1606]
- Smart selectors not remove the previous selection after press new on New source task [#1605]
- Georeference methods `latitude` returning longitude and `longitude` latitude
- Smart selector overrides custom list after lists are loaded [#1608]
- Duplicate shortcut, using the same one for comprehensive specimen digitization and clipboard [#1612]
- Typo in taxon name relationship soft validation message.

[#1589]: https://github.com/SpeciesFileGroup/taxonworks/issues/1589
[#1593]: https://github.com/SpeciesFileGroup/taxonworks/issues/1593
[#1595]: https://github.com/SpeciesFileGroup/taxonworks/issues/1595
[#1596]: https://github.com/SpeciesFileGroup/taxonworks/issues/1596
[#1597]: https://github.com/SpeciesFileGroup/taxonworks/issues/1597
[#1601]: https://github.com/SpeciesFileGroup/taxonworks/issues/1601
[#1602]: https://github.com/SpeciesFileGroup/taxonworks/issues/1602
[#1604]: https://github.com/SpeciesFileGroup/taxonworks/issues/1604
[#1605]: https://github.com/SpeciesFileGroup/taxonworks/issues/1605
[#1606]: https://github.com/SpeciesFileGroup/taxonworks/issues/1606
[#1608]: https://github.com/SpeciesFileGroup/taxonworks/issues/1608
[#1612]: https://github.com/SpeciesFileGroup/taxonworks/issues/1612

## [0.12.9] - 2020-07-01

### Added
- Endpoint for verbatim label parsing (dates and geographic coordinates)

### Changed
- Display `[sic]` on misspellings of family-group full taxon names

### Fixed
- Containerized objects not showing up together [#1590]
- Citations by Source task not loading taxon names list [#1591]

[#1590]: https://github.com/SpeciesFileGroup/taxonworks/issues/1590
[#1591]: https://github.com/SpeciesFileGroup/taxonworks/issues/1591

## [0.12.8] - 2020-06-29

### Added
- Set autofocus on source and geographic area in OTU radial asserted distribution form
- `/otus/123/coordinate.json` endpoint - all OTUs coordinate with this one (refs [#1585])
- Autosave on new asserted distribution task

### Changed
- Unauthorized json response
- Better error handle for vue-autocomplete
- Replaced old method to handle ajax call in all tasks
- Updated relationships filter param on new taxon name task (refs [#1584])
- ControlledVocabularyTerm model no longer requires SKOS with URI (refs [#1562], [#1561])
- Improved sorting of objects in the Browse Nomenclatue task
- Updated dwc-archive gem to version 1.1.1

### Fixed
- Topic `select_optimized` controller method crash
- Recent list of biological associations not working due to the use of incorrect table

[#1561]: https://github.com/SpeciesFileGroup/taxonworks/issues/1561
[#1562]: https://github.com/SpeciesFileGroup/taxonworks/issues/1562
[#1584]: https://github.com/SpeciesFileGroup/taxonworks/issues/1584
[#1585]: https://github.com/SpeciesFileGroup/taxonworks/issues/1585

## [0.12.7] - 2020-06-26

### Added
- Taxon name status and relationships soft validations display in Browse Nomenclature task
- Interface to select OTUs and create rows in Observation Matrices Dashboard task
- Autosave system in New Taxon Name task (refs [#649])
- Etymology filter in Nomenclature Filter task (refs [#1549])
- Added new shortcuts for Comprehensive Digitization, New Type Specimen, New Taxon Name and Browse Nomenclature tasks
- Classification section in New Taxon Name task
- Spec to test md5 of multi-line verbatim labels  (refs [#1572])
- Display classifications alongside relationships in Browse Nomenclature task
- Add children and add sibling buttons in New Taxon Name task (refs [#1503])
- Link to create new serial on smart selector of New Source tast
- Semantic section coloration in Browse OTU task (refs [#1571])
- Rank prediction in New Taxon Name task (refs [#1054])

### Changed
- Optimized recently used geographic area and sources search
- Improved part of speech and etymology soft validation messages
- Year suffix and pages are now also used when sorting citations in Browse Nomenclature task
- Replaced old geographic area smart selector with newer version
- Swapped 'Masculine' and 'Femenine' positions in New Taxon Name task (refs [#660])
- Replaced uses of `find_each` with `each` (refs [#1548])
- Refactored New Taxon Name front end code
- Display text of some taxon name relationships
- Autocomplete visible in all tabs of smart selector
- OTU autocomplete searches now also matches by common names (refs [#869])
- Browse Taxa task renamed to Browse OTU
- Using unreleased closure_tree code from official repo to address deprecation warning messages
- "valid by default" no longer displayed when a relationship exists in New Taxon Name task (refs [#1525])
- Improvements in BibTex and New Source task UI
- Improvements in role picker and smart selectors in Comprehensive Collection Object Form and New Source tasks
- Optimized some filters for some smart selectors (refs [#1534])
- Smart selector for sources no longer ordered by name
- Some minor UI tweaks in some places
- Updated ruby gems

### Fixed
- Recently used objects code on some models
- Collection Object Filter task not filternig by type material type ([#1551])
- Forms not being cleared when pressing `new` on Compose Biological Relationships task ([#1563])
- Not getting the full list of topics when clicking all in `Radial annotator -> Citation -> Topic` ([#1566])
- Showing name instead of the short name in `Radial Annotator -> Identifiers -> Preview` ([#1567])
- `create` button keeps disabled when creating a new citation fails in `Radial annotator -> Citation` ([#1568])
- Incorrect method call in Match Georeference task view
- Display of misspellings on taxon name relationships
- Femenine and neuter names ending in '-or' not being accepted ([#1575])
- Spinner not disabled when entering malformed URIs in Manage Controlled Vocabulary task form ([#1561])
- "--None--" results obscuring buttons until clicking off the record ([#1558])

[#649]: https://github.com/SpeciesFileGroup/taxonworks/issues/649
[#660]: https://github.com/SpeciesFileGroup/taxonworks/issues/660
[#869]: https://github.com/SpeciesFileGroup/taxonworks/issues/869
[#1054]: https://github.com/SpeciesFileGroup/taxonworks/issues/1054
[#1503]: https://github.com/SpeciesFileGroup/taxonworks/issues/1503
[#1525]: https://github.com/SpeciesFileGroup/taxonworks/issues/1525
[#1534]: https://github.com/SpeciesFileGroup/taxonworks/issues/1534
[#1548]: https://github.com/SpeciesFileGroup/taxonworks/issues/1548
[#1549]: https://github.com/SpeciesFileGroup/taxonworks/issues/1549
[#1551]: https://github.com/SpeciesFileGroup/taxonworks/issues/1551
[#1558]: https://github.com/SpeciesFileGroup/taxonworks/issues/1558
[#1561]: https://github.com/SpeciesFileGroup/taxonworks/issues/1561
[#1563]: https://github.com/SpeciesFileGroup/taxonworks/issues/1563
[#1566]: https://github.com/SpeciesFileGroup/taxonworks/issues/1566
[#1567]: https://github.com/SpeciesFileGroup/taxonworks/issues/1567
[#1568]: https://github.com/SpeciesFileGroup/taxonworks/issues/1568
[#1571]: https://github.com/SpeciesFileGroup/taxonworks/issues/1571
[#1572]: https://github.com/SpeciesFileGroup/taxonworks/issues/1572
[#1575]: https://github.com/SpeciesFileGroup/taxonworks/issues/1575

## [0.12.6] - 2020-06-12
### Added
- CHANGELOG.md
- Matrix observation filters
- Full backtrace in exception notification
- `count` and several other basic default units to Descriptors [#1501]
- Basic Observation::Continuous operators
- Linked new Descriptor form to Task - New descriptor

### Changed
- Updated node packages and changed webpacker configuration
- Progress on fix for [#1420]: CoLDP - Name element columns only getting populated for not valid names
- Made TaxonNameClassification scopes more specific to allow citation ordering (refs [#1040])

### Fixed
- Minor fix in observation matrix dashboard
- Potential fix for `PG::TRDeadlockDetected` when updating taxon name-related data

[#1420]: https://github.com/SpeciesFileGroup/taxonworks/issues/1420
[#1040]: https://github.com/SpeciesFileGroup/taxonworks/issues/1040
[#1501]: https://github.com/SpeciesFileGroup/taxonworks/issues/1501

## [0.12.5] - 2020-06-08
### Added
- Default unit selector for sample character in New Descriptor task ([#1533])
- 'None' option for unit selector in Matrix Row Encoder task
- New Descriptor units

### Changed
- Updated websocket-extensions node package
- Optimized smart selector refresh
- Improved removal error message when source is still in use by some project

### Fixed
- Language selector backend bug
- Sort by page on Citations by Source task ([#1536])
- Removed duplicate `destroy` on project sources controller

[#1533]: https://github.com/SpeciesFileGroup/taxonworks/issues/1533
[#1536]: https://github.com/SpeciesFileGroup/taxonworks/issues/1536

## [0.12.4] - 2020-06-05
### Added
- Pagination on New Observation Matrix task
- Hyperlink to Observation Matrices Dashboard task on New Observation Matrix task (#1532)
- New deletion warning messages on New Observation Matrix task

### Changed
- Renamed New Matrix task to New Observation Matrix
- Citations are now saved without locking on New Taxon Name task
- Updated gems (`bundle update` without altering `Gemfile`)
- Several optimizations on recently used objects retrieval for smart selectors

### Fixed
- Loosing input page numbers when switching tabs on New Taxon Name task

[#1532]: https://github.com/SpeciesFileGroup/taxonworks/issues/1532

[unreleased]: https://github.com/SpeciesFileGroup/taxonworks/compare/v0.15.1...development
[0.15.1]: https://github.com/SpeciesFileGroup/taxonworks/compare/v0.15.0...v0.15.1
[0.15.0]: https://github.com/SpeciesFileGroup/taxonworks/compare/v0.14.1...v0.15.0
[0.14.1]: https://github.com/SpeciesFileGroup/taxonworks/compare/v0.14.0...v0.14.1
[0.14.0]: https://github.com/SpeciesFileGroup/taxonworks/compare/v0.13.0...v0.14.0
[0.13.0]: https://github.com/SpeciesFileGroup/taxonworks/compare/v0.12.17...v0.13.0
[0.12.17]: https://github.com/SpeciesFileGroup/taxonworks/compare/v0.12.16...v0.12.17
[0.12.16]: https://github.com/SpeciesFileGroup/taxonworks/compare/v0.12.15...v0.12.16
[0.12.15]: https://github.com/SpeciesFileGroup/taxonworks/compare/v0.12.14...v0.12.15
[0.12.14]: https://github.com/SpeciesFileGroup/taxonworks/compare/v0.12.13...v0.12.14
[0.12.13]: https://github.com/SpeciesFileGroup/taxonworks/compare/v0.12.12...v0.12.13
[0.12.12]: https://github.com/SpeciesFileGroup/taxonworks/compare/v0.12.11...v0.12.12
[0.12.11]: https://github.com/SpeciesFileGroup/taxonworks/compare/v0.12.10...v0.12.11
[0.12.10]: https://github.com/SpeciesFileGroup/taxonworks/compare/v0.12.9...v0.12.10
[0.12.9]: https://github.com/SpeciesFileGroup/taxonworks/compare/v0.12.8...v0.12.9
[0.12.8]: https://github.com/SpeciesFileGroup/taxonworks/compare/v0.12.7...v0.12.8
[0.12.7]: https://github.com/SpeciesFileGroup/taxonworks/compare/v0.12.6...v0.12.7
[0.12.6]: https://github.com/SpeciesFileGroup/taxonworks/compare/v0.12.5...v0.12.6
[0.12.5]: https://github.com/SpeciesFileGroup/taxonworks/compare/v0.12.4...v0.12.5
[0.12.4]: https://github.com/SpeciesFileGroup/taxonworks/compare/v0.12.3...v0.12.4

----
The following versions predate this CHANGELOG. You may check the comparison reports generated by GitHub by clicking the versions below

|<!-- -->|<!-- -->|
|---|---|
|0.12.x|[0.12.3] (2020-06-04) [0.12.2] (2020-06-02) [0.12.1] (2020-05-29) [0.12.0] (2020-05-15)|
|0.11.x|[0.11.0] (2020-04-17)|
|0.10.x|[0.10.9] (2020-04-03) [0.10.8] (2020-03-27) [0.10.7] (2020-03-26) [0.10.6] (2020-03-18) [0.10.5] (2020-03-11) [0.10.4] (2020-03-04) [0.10.3] (2020-02-25) [0.10.2] (2020-02-22) [0.10.1] (2020-02-21) [0.10.0] (2020-02-20)|
|0.9.x|[0.9.8] (2020-02-05) [0.9.7] (2020-02-03) [0.9.6] (2020-01-29) [0.9.5] (2020-01-14) [0.9.4] (2020-01-10) [0.9.3] (2019-12-23) [0.9.2] (2019-12-18) [0.9.1] (2019-12-16) [0.9.0] (2019-12-13)|
|0.8.x|[0.8.9] (2019-12-11) [0.8.8] (2019-12-09) [0.8.7] (2019-12-06) [0.8.6] (2019-12-06) [0.8.5] (2019-11-27) [0.8.4] (2019-11-26) [0.8.3] (2019-11-22) [0.8.2] (2019-11-21) [0.8.1] (2019-11-19) [0.8.0] (2019-11-16)|
|0.7.x|[0.7.4] (2019-10-23) [0.7.3] (2019-10-19) [0.7.2] (2019-10-05) [0.7.1] (2019-10-02) [0.7.0] (2019-09-30)|
|0.6.x|[0.6.1] (2019-06-16) [0.6.0] (2019-06-14)|
|0.5.x|[0.5.4] (2019-05-02) [0.5.3] (2019-05-02) [0.5.2] (2019-04-23) [0.5.1] (2019-04-18) [0.5.0] (2019-04-10)|
|0.4.x|[0.4.5] (2018-12-14) [0.4.4] (2018-12-06) [0.4.3] (2018-12-04) [0.4.2] (2018-12-04) [0.4.1] (2018-11-28) [0.4.0] (2018-11-08)|
|0.3.x (\*)|[0.3.16] (2018-09-24) [0.3.15] (2018-09-17) [0.3.14] (2018-09-11) [0.3.13] (2018-09-11) [0.3.12] (2018-05-14) [0.3.11] (2018-05-11) [0.3.9] (2018-05-11) [0.3.7] (2018-05-10) [0.3.6] (2018-05-10) [0.3.4] (2018-05-02) [0.3.3] (2018-05-02) [0.3.2] (2018-03-27) [0.3.1] (2018-03-08) [0.3.0] (2018-03-08)|
|0.2.x (\*)|[0.2.29] (2018-02-05) [0.2.28] (2017-07-19) [0.2.27] (2017-07-19) [0.2.26] (2017-07-16) [0.2.25] (2017-07-12) [0.2.24] (2017-07-12) [0.2.23] (2017-07-11) [0.2.22] (2017-07-11) [0.2.21] (2017-07-10) [0.2.20] (2017-07-10) [0.2.19] (2017-07-10) [0.2.18] (2017-07-10) [0.2.17] (2017-07-10) [0.2.15] (2017-07-10) [0.2.11] (2017-07-10) [0.2.10] (2017-07-10) [0.2.9] (2017-07-10) [0.2.8] (2017-07-10) [0.2.6] (2017-07-10) [0.2.5] (2017-07-10) [0.2.4] (2017-07-10) [0.2.3] (2017-07-10) [0.2.2] (2017-07-10) [0.2.1] (2017-07-10) [0.2.0] (2017-07-10)|
|0.1.x|*Unreleased*|
|0.0.x|[0.0.10] (2017-06-23) [0.0.9] (2017-06-23) [0.0.8] (2017-06-09) [0.0.6] (2017-06-09) [0.0.5] (2017-06-09) [0.0.4] (2017-06-09) [0.0.3] (2017-06-02) [0.0.2] (2017-06-01) 0.0.1(\*\*) (2017-06-01)|

*(\*) Missing versions have not been released.*

*(\*\*) Report cannot be provided as this is the first release.*

[0.12.3]: https://github.com/SpeciesFileGroup/taxonworks/compare/v0.12.2...v0.12.3
[0.12.2]: https://github.com/SpeciesFileGroup/taxonworks/compare/v0.12.1...v0.12.2
[0.12.1]: https://github.com/SpeciesFileGroup/taxonworks/compare/v0.12.0...v0.12.1
[0.12.0]: https://github.com/SpeciesFileGroup/taxonworks/compare/v0.11.0...v0.12.0


[0.11.0]: https://github.com/SpeciesFileGroup/taxonworks/compare/v0.10.9...v0.11.0

[0.10.9]: https://github.com/SpeciesFileGroup/taxonworks/compare/v0.10.8...v0.10.9
[0.10.8]: https://github.com/SpeciesFileGroup/taxonworks/compare/v0.10.7...v0.10.8
[0.10.7]: https://github.com/SpeciesFileGroup/taxonworks/compare/v0.10.6...v0.10.7
[0.10.6]: https://github.com/SpeciesFileGroup/taxonworks/compare/v0.10.5...v0.10.6
[0.10.5]: https://github.com/SpeciesFileGroup/taxonworks/compare/v0.10.4...v0.10.5
[0.10.4]: https://github.com/SpeciesFileGroup/taxonworks/compare/v0.10.3...v0.10.4
[0.10.3]: https://github.com/SpeciesFileGroup/taxonworks/compare/v0.10.2...v0.10.3
[0.10.2]: https://github.com/SpeciesFileGroup/taxonworks/compare/v0.10.1...v0.10.2
[0.10.1]: https://github.com/SpeciesFileGroup/taxonworks/compare/v0.10.0...v0.10.1
[0.10.0]: https://github.com/SpeciesFileGroup/taxonworks/compare/v0.9.8...v0.10.0

[0.9.8]: https://github.com/SpeciesFileGroup/taxonworks/compare/v0.9.7...v0.9.8
[0.9.7]: https://github.com/SpeciesFileGroup/taxonworks/compare/v0.9.6...v0.9.7
[0.9.6]: https://github.com/SpeciesFileGroup/taxonworks/compare/v0.9.5...v0.9.6
[0.9.5]: https://github.com/SpeciesFileGroup/taxonworks/compare/v0.9.4...v0.9.5
[0.9.4]: https://github.com/SpeciesFileGroup/taxonworks/compare/v0.9.3...v0.9.4
[0.9.3]: https://github.com/SpeciesFileGroup/taxonworks/compare/v0.9.2...v0.9.3
[0.9.2]: https://github.com/SpeciesFileGroup/taxonworks/compare/v0.9.1...v0.9.2
[0.9.1]: https://github.com/SpeciesFileGroup/taxonworks/compare/v0.9.0...v0.9.1
[0.9.0]: https://github.com/SpeciesFileGroup/taxonworks/compare/v0.8.8...v0.9.0

[0.8.9]: https://github.com/SpeciesFileGroup/taxonworks/compare/v0.8.8...v0.8.9
[0.8.8]: https://github.com/SpeciesFileGroup/taxonworks/compare/v0.8.7...v0.8.8
[0.8.7]: https://github.com/SpeciesFileGroup/taxonworks/compare/v0.8.6...v0.8.7
[0.8.6]: https://github.com/SpeciesFileGroup/taxonworks/compare/v0.8.5...v0.8.6
[0.8.5]: https://github.com/SpeciesFileGroup/taxonworks/compare/v0.8.4...v0.8.5
[0.8.4]: https://github.com/SpeciesFileGroup/taxonworks/compare/v0.8.3...v0.8.4
[0.8.3]: https://github.com/SpeciesFileGroup/taxonworks/compare/v0.8.2...v0.8.3
[0.8.2]: https://github.com/SpeciesFileGroup/taxonworks/compare/v0.8.1...v0.8.2
[0.8.1]: https://github.com/SpeciesFileGroup/taxonworks/compare/v0.8.0...v0.8.1
[0.8.0]: https://github.com/SpeciesFileGroup/taxonworks/compare/v0.7.3...v0.8.0

[0.7.4]: https://github.com/SpeciesFileGroup/taxonworks/compare/v0.7.3...v0.7.4
[0.7.3]: https://github.com/SpeciesFileGroup/taxonworks/compare/v0.7.2...v0.7.3
[0.7.2]: https://github.com/SpeciesFileGroup/taxonworks/compare/v0.7.1...v0.7.2
[0.7.1]: https://github.com/SpeciesFileGroup/taxonworks/compare/v0.7.0...v0.7.1
[0.7.0]: https://github.com/SpeciesFileGroup/taxonworks/compare/v0.6.1...v0.7.0

[0.6.1]: https://github.com/SpeciesFileGroup/taxonworks/compare/v0.6.0...v0.6.1
[0.6.0]: https://github.com/SpeciesFileGroup/taxonworks/compare/v0.5.4...v0.6.0

[0.5.4]: https://github.com/SpeciesFileGroup/taxonworks/compare/v0.5.3...v0.5.4
[0.5.3]: https://github.com/SpeciesFileGroup/taxonworks/compare/v0.5.2...v0.5.3
[0.5.2]: https://github.com/SpeciesFileGroup/taxonworks/compare/v0.5.1...v0.5.2
[0.5.1]: https://github.com/SpeciesFileGroup/taxonworks/compare/v0.5.0...v0.5.1
[0.5.0]: https://github.com/SpeciesFileGroup/taxonworks/compare/v0.4.5...v0.5.0

[0.4.5]: https://github.com/SpeciesFileGroup/taxonworks/compare/v0.4.4...v0.4.5
[0.4.4]: https://github.com/SpeciesFileGroup/taxonworks/compare/v0.4.3...v0.4.4
[0.4.3]: https://github.com/SpeciesFileGroup/taxonworks/compare/v0.4.2...v0.4.3
[0.4.2]: https://github.com/SpeciesFileGroup/taxonworks/compare/v0.4.1...v0.4.2
[0.4.1]: https://github.com/SpeciesFileGroup/taxonworks/compare/v0.4.0...v0.4.1
[0.4.0]: https://github.com/SpeciesFileGroup/taxonworks/compare/v0.3.16...v0.4.0

[0.3.16]: https://github.com/SpeciesFileGroup/taxonworks/compare/v0.3.15...v0.3.16
[0.3.15]: https://github.com/SpeciesFileGroup/taxonworks/compare/v0.3.14...v0.3.15
[0.3.14]: https://github.com/SpeciesFileGroup/taxonworks/compare/v0.3.13...v0.3.14
[0.3.13]: https://github.com/SpeciesFileGroup/taxonworks/compare/v0.3.12...v0.3.13
[0.3.12]: https://github.com/SpeciesFileGroup/taxonworks/compare/v0.3.11...v0.3.12
[0.3.11]: https://github.com/SpeciesFileGroup/taxonworks/compare/v0.3.9...v0.3.11
[0.3.9]: https://github.com/SpeciesFileGroup/taxonworks/compare/v0.3.7...v0.3.9
[0.3.7]: https://github.com/SpeciesFileGroup/taxonworks/compare/v0.3.6...v0.3.7
[0.3.6]: https://github.com/SpeciesFileGroup/taxonworks/compare/v0.3.4...v0.3.6
[0.3.4]: https://github.com/SpeciesFileGroup/taxonworks/compare/v0.3.3...v0.3.4
[0.3.3]: https://github.com/SpeciesFileGroup/taxonworks/compare/v0.3.2...v0.3.3
[0.3.2]: https://github.com/SpeciesFileGroup/taxonworks/compare/v0.3.1...v0.3.2
[0.3.1]: https://github.com/SpeciesFileGroup/taxonworks/compare/v0.3.0...v0.3.1
[0.3.0]: https://github.com/SpeciesFileGroup/taxonworks/compare/v0.2.29...v0.3.0

[0.2.29]: https://github.com/SpeciesFileGroup/taxonworks/compare/v0.2.28...v0.2.29
[0.2.28]: https://github.com/SpeciesFileGroup/taxonworks/compare/v0.2.27...v0.2.28
[0.2.27]: https://github.com/SpeciesFileGroup/taxonworks/compare/v0.2.26...v0.2.27
[0.2.26]: https://github.com/SpeciesFileGroup/taxonworks/compare/v0.2.25...v0.2.26
[0.2.25]: https://github.com/SpeciesFileGroup/taxonworks/compare/v0.2.24...v0.2.25
[0.2.24]: https://github.com/SpeciesFileGroup/taxonworks/compare/v0.2.23...v0.2.24
[0.2.23]: https://github.com/SpeciesFileGroup/taxonworks/compare/v0.2.22...v0.2.23
[0.2.22]: https://github.com/SpeciesFileGroup/taxonworks/compare/v0.2.21...v0.2.22
[0.2.21]: https://github.com/SpeciesFileGroup/taxonworks/compare/v0.2.20...v0.2.21
[0.2.20]: https://github.com/SpeciesFileGroup/taxonworks/compare/v0.2.19...v0.2.20
[0.2.19]: https://github.com/SpeciesFileGroup/taxonworks/compare/v0.2.18...v0.2.19
[0.2.18]: https://github.com/SpeciesFileGroup/taxonworks/compare/v0.2.17...v0.2.18
[0.2.17]: https://github.com/SpeciesFileGroup/taxonworks/compare/v0.2.15...v0.2.17
[0.2.15]: https://github.com/SpeciesFileGroup/taxonworks/compare/v0.2.11...v0.2.15
[0.2.11]: https://github.com/SpeciesFileGroup/taxonworks/compare/v0.2.10...v0.2.11
[0.2.10]: https://github.com/SpeciesFileGroup/taxonworks/compare/v0.2.9...v0.2.10
[0.2.9]: https://github.com/SpeciesFileGroup/taxonworks/compare/v0.2.8...v0.2.9
[0.2.8]: https://github.com/SpeciesFileGroup/taxonworks/compare/v0.2.6...v0.2.8
[0.2.6]: https://github.com/SpeciesFileGroup/taxonworks/compare/v0.2.5...v0.2.6
[0.2.5]: https://github.com/SpeciesFileGroup/taxonworks/compare/v0.2.4...v0.2.5
[0.2.4]: https://github.com/SpeciesFileGroup/taxonworks/compare/v0.2.3...v0.2.4
[0.2.3]: https://github.com/SpeciesFileGroup/taxonworks/compare/v0.2.2...v0.2.3
[0.2.2]: https://github.com/SpeciesFileGroup/taxonworks/compare/v0.2.1...v0.2.2
[0.2.1]: https://github.com/SpeciesFileGroup/taxonworks/compare/v0.2.0...v0.2.1
[0.2.0]: https://github.com/SpeciesFileGroup/taxonworks/compare/v0.0.10...v0.2.0

[0.0.10]: https://github.com/SpeciesFileGroup/taxonworks/compare/v0.0.9...v0.0.10
[0.0.9]: https://github.com/SpeciesFileGroup/taxonworks/compare/v0.0.8...v0.0.9
[0.0.8]: https://github.com/SpeciesFileGroup/taxonworks/compare/v0.0.7...v0.0.8
[0.0.7]: https://github.com/SpeciesFileGroup/taxonworks/compare/v0.0.6...v0.0.7
[0.0.6]: https://github.com/SpeciesFileGroup/taxonworks/compare/v0.0.5...v0.0.6
[0.0.5]: https://github.com/SpeciesFileGroup/taxonworks/compare/v0.0.4...v0.0.5
[0.0.4]: https://github.com/SpeciesFileGroup/taxonworks/compare/v0.0.3...v0.0.4
[0.0.3]: https://github.com/SpeciesFileGroup/taxonworks/compare/v0.0.2...v0.0.3
[0.0.2]: https://github.com/SpeciesFileGroup/taxonworks/compare/v0.0.1...v0.0.2<|MERGE_RESOLUTION|>--- conflicted
+++ resolved
@@ -29,9 +29,6 @@
 - Add image attributions, original citation and editor options in image viewer [#1978]
 
 ### Changed
-<<<<<<< HEAD
-- `protonym.has_misspelling_relationship?` is pure SQL
-=======
 - Some tasks route names were "malformed" and renamed
 - ENV variable`TAXONWORKS_TEST_LINTING=true` must now be `true`, not anything, to trigger linting specs
 - Setting `Identifier#cached` uses a build getter to enable Label building
@@ -39,7 +36,6 @@
 - Tweak to how `pinned?` is calculated trying to eliminate database calls
 - Minor cleanup of batch preview layouts
 - Changed softvalidation message for names being on Official ICZN lists
->>>>>>> eab66a6f
 - Fetch codecov, seedback and closure_tree gems from RubyGems.
 - Updated gems (`bundle update` without altering `Gemfile`).
 - Remove `no_leaves`= true from taxon name on filter images task [#1953]
@@ -54,6 +50,7 @@
 - Parsed EXIF coordinates to verbatim fields
 
 ### Fixed
+- CoLDP [sic], errant chresonym, and basionym ids for misspellings
 - Loan items reference proper housekeeping in table
 - Line links of batch-preview results
 - broken API download link for exported references [#1908]
@@ -80,9 +77,6 @@
 [#1978]: https://github.com/SpeciesFileGroup/taxonworks/issues/1978
 [#1979]: https://github.com/SpeciesFileGroup/taxonworks/issues/1979
 [#1980]: https://github.com/SpeciesFileGroup/taxonworks/issues/1980
-
-### Fixed
-- CoLDP [sic], errant chresonym, and basionym ids for misspellings
 
 ## [0.15.1] - 2020-12-14
 ### Added
