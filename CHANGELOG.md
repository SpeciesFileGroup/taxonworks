--- conflicted
+++ resolved
@@ -17,11 +17,7 @@
 - Observations API response
 - Simple TaxonName batch loader rendering and author values
 - Missing map in asserted distribution view [#4515]
-<<<<<<< HEAD
-- ColDP column alignment, gender agreement (candidate), and infraspecies rendering
-=======
 - ColDP column alignment, gender agreement (candidate), infraspecies rendering, "sic" rendering, combination scoping and rendering
->>>>>>> 1715a52d
 
 ### Changed
 
