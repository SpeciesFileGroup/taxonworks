# Changelog

All (hopefully) notable changes to this project will be documented in this file.

The format is based on [Keep a Changelog](https://keepachangelog.com/en/1.0.0/),
This project <em>does not yet</em> adheres to [Semantic Versioning](https://semver.org/spec/v2.0.0.html) as the API is evolving and MINOR patches may be backwards incompatible.

## [unreleased]

### Added
- Descriptor object radial paths
- Many specs related to dynamic observation matrix items
- Improvements to Descriptor autocomplete labels [#1727]
- Added `rake tw:maintenance:otus:missplaced_references` [#1439]
- Spinner for when converting verbatim to bibtex [#1710]
- Set OTU in determination when otu_id param is present on comprehensive task
- "Create georeference from verbatim" button in Parsed column on comprehensive task
- Sortable order for Type material, Biological association and Determinations on comprehensive task
- User facet on Filter nomenclature task [#1720]
- Pagination on Filter noemnclature task [#1724]

### Changed
- Data migration updating all `type` column values for matrix row/column items
- Tweaked JSON attribute response for matrix rows and columns very slightly
- Updated observation item types to properly nest them, inc. all downstream changes (Factories, etc.)
- Unfied matrix hooks in various places
- Updated some matrix related routes to point to tasks 
- Updated respec `matrix` tag to `observation_matrix`
- Methods that write to cached should not fire callbacks, potential for [#1701]
- Using custom geckodriver-helper for Firefox 80 support

## Fixed
<<<<<<< HEAD
- Character state order not correct in Nexus format [#1574]
- Not able to destroy matrix rows or matrices [#1520], [#1123]
- Dynamic observeratoin matrix items not properly scoped/behaving [#1125]
=======
- Destroy pdf pages before create new ones [#1680]
>>>>>>> c5b695c5
- Serial multiple updates did not update bibtex author field [#1709]
- Fix (likely) for pinboard items failing to remove [#1690]
- Better response for failed collecting event cloning [#1705]
- Cleaned up deprecated biological associations graph autcomplete [#1707]
- Colliding `namespace` method for identifiers breaks identifiers list [#1702]
- Graceful failed serial destroy response [#1703]
- Restored Show -> edit link [#1699]
- Enable search button after pick a collecting event date on Filter collection objects task [#1728]
- Misppeling collecting_event_ids parameter [#1729]


[#1727]: https://github.com/SpeciesFileGroup/taxonworks/issues/1727
[#1574]: https://github.com/SpeciesFileGroup/taxonworks/issues/1574
[#1520]: https://github.com/SpeciesFileGroup/taxonworks/issues/1520
[#1123]: https://github.com/SpeciesFileGroup/taxonworks/issues/1123
[#1125]: https://github.com/SpeciesFileGroup/taxonworks/issues/1125

[#1439]: https://github.com/SpeciesFileGroup/taxonworks/issues/1439
[#1709]: https://github.com/SpeciesFileGroup/taxonworks/issues/1709
[#1680]: https://github.com/SpeciesFileGroup/taxonworks/issues/1680
[#1690]: https://github.com/SpeciesFileGroup/taxonworks/issues/1690
[#1701]: https://github.com/SpeciesFileGroup/taxonworks/issues/1701
[#1705]: https://github.com/SpeciesFileGroup/taxonworks/issues/1705
[#1707]: https://github.com/SpeciesFileGroup/taxonworks/issues/1707
[#1702]: https://github.com/SpeciesFileGroup/taxonworks/issues/1702
[#1703]: https://github.com/SpeciesFileGroup/taxonworks/issues/1703
[#1699]: https://github.com/SpeciesFileGroup/taxonworks/issues/1699
[#1710]: https://github.com/SpeciesFileGroup/taxonworks/issues/1710
[#1720]: https://github.com/SpeciesFileGroup/taxonworks/issues/1720
[#1724]: https://github.com/SpeciesFileGroup/taxonworks/issues/1724

## [0.12.17] - 2020-02-02

### Added
- Successfull source destroy message 
- Pending - Definition field to BiologicalRelationship model and views [#1672]
- New button to (attempt to) convert verbatim sources to Bibtex via Crossref
- Model methods and attribute to change Source Verbatim to Bibtex [#1673]
- DOMPurify package to sanitize html
- List all Keyword and Topics in smart selector on filter source [#1675]
- Added data links tool in markdown editor (Ctrl/Alt-Shift-L) [#1674]
- Definition field on composer biological relationship task [#1672]

### Changed
- Unified can_destroy/edit methods
- Improved Source autocomplete with metadata/markup [#1681]
- Changed CoLDP download to use Catalog::Nomenclature as name source
- Replace SimpleMDE for EasyMDE
- Sort alphabetically bibliography style list on filter source
- Removed limit of download bibtex on filter source [#1683]
- Disable/enable destroy button from metadata on radial navigator [#1696]

### Fixed
- Non admins not able to destroy shared data [#1098]
- Pending confirmation: Include original combinations in CoLDP [#1204] 
- Pending confirmation: Include forma/variety properly in CoLDP [#1203] 
- Docker: Fixed path typo on clean up command
- Tag button on filter source [#1692]
- Overflow in taxon names list in new taxon name [#1688]
- Confidence button overlapped in new combination [#1687]

[#1098]: https://github.com/SpeciesFileGroup/taxonworks/issues/1098 
[#1672]: https://github.com/SpeciesFileGroup/taxonworks/issues/1672
[#1673]: https://github.com/SpeciesFileGroup/taxonworks/issues/1673
[#1674]: https://github.com/SpeciesFileGroup/taxonworks/issues/1674
[#1681]: https://github.com/SpeciesFileGroup/taxonworks/issues/1681
[#1203]: https://github.com/SpeciesFileGroup/taxonworks/issues/1203
[#1204]: https://github.com/SpeciesFileGroup/taxonworks/issues/1204
[#1672]: https://github.com/SpeciesFileGroup/taxonworks/issues/1672
[#1675]: https://github.com/SpeciesFileGroup/taxonworks/issues/1675
[#1683]: https://github.com/SpeciesFileGroup/taxonworks/issues/1683
[#1687]: https://github.com/SpeciesFileGroup/taxonworks/issues/1687
[#1688]: https://github.com/SpeciesFileGroup/taxonworks/issues/1688
[#1692]: https://github.com/SpeciesFileGroup/taxonworks/issues/1692
[#1696]: https://github.com/SpeciesFileGroup/taxonworks/issues/1696

## [0.12.16] - 2020-08-24

### Added
- Highlight metadata that is not in this project in uniquify people task [#1648]
- Locks buttons on grid digitizer task [#1599]
- Option to export styled bibliography on filter sources task [#1652]
- Edit button in content section on radial object [#1670]

### Changed
- Drag button style on new taxon name [#1669]
- Removed SimpleMDE lib from ruby assets and added to npm dependencies
- Allow taxon name type relationships to be cited [#1667]

### Fixed
- BibTex html no longer escaped [#1657]
- Some of the elements of the form are not accessible on overflow. [#1661]
- Populate masculine, feminine and neuter on gender form [#1665]
- Markdown render on Browse OTU [#1671]

[#1599]: https://github.com/SpeciesFileGroup/taxonworks/issues/1599
[#1648]: https://github.com/SpeciesFileGroup/taxonworks/issues/1648
[#1652]: https://github.com/SpeciesFileGroup/taxonworks/issues/1652
[#1657]: https://github.com/SpeciesFileGroup/taxonworks/issues/1657
[#1661]: https://github.com/SpeciesFileGroup/taxonworks/issues/1661
[#1665]: https://github.com/SpeciesFileGroup/taxonworks/issues/1665
[#1667]: https://github.com/SpeciesFileGroup/taxonworks/issues/1667
[#1669]: https://github.com/SpeciesFileGroup/taxonworks/issues/1669
[#1670]: https://github.com/SpeciesFileGroup/taxonworks/issues/1670
[#1671]: https://github.com/SpeciesFileGroup/taxonworks/issues/1671

## [0.12.15] - 2020-08-18

### Fixed
- Sqed hook initiated with String, not Class [#1654]

[#1654]: https://github.com/SpeciesFileGroup/taxonworks/issues/1654

## [0.12.14] - 2020-08-17

### Added
- Help tips in comprehensive specimen digitization task
- Help tips in new source task
- Type section in Browse OTUs task [#1615]
- Automatically filter sections by taxon rank in Browse OTUs task
- Rank string in browse nomenclature
- Pinboard navigator (Ctrl/Alt + G) [#1647]
- Filter by repository in filter collection objects [#1650]
- Hotkey for add element to pinboard (Ctrl/Alt + P)

### Fixed
- Collectors order in comprehensive specimen digitization
- Losses data of etymology form after set a gender
- Autocomplete component not encoding query params properly
- Random RGeo deserialization errors [#1553]

### Changed
- New combination redirect to the valid name [#1639]
- Rename comprehensive specimen digitization task card
- Updated chartkick gem [#1646]
- Improved verbatim date and geographic coordinates recognition
- Improved soft validation messages for coordinated species-group

[#1553]: https://github.com/SpeciesFileGroup/taxonworks/issues/1553
[#1615]: https://github.com/SpeciesFileGroup/taxonworks/issues/1615
[#1639]: https://github.com/SpeciesFileGroup/taxonworks/issues/1639
[#1646]: https://github.com/SpeciesFileGroup/taxonworks/pull/1646
[#1647]: https://github.com/SpeciesFileGroup/taxonworks/issues/1647
[#1650]: https://github.com/SpeciesFileGroup/taxonworks/issues/1650

## [0.12.13] - 2020-08-04

### Added
- Delete confirmation for original combinations [#1618]
- Delete confirmation for type specimens in new type specimen task
- Check if already exist an asserted combination with the same otu and geographic area in new asserted distribution task [#1329]
- Modal on duplicate original citations in radial annotator [#1576]
- Soft validations component for citations in radial annotator and tasks [#1552]
- Redirect to valid name in browse nomenclature [#446]
- sessionStorage for browse nomenclature autocomplete [#446]
- Observation matrices in radial object [#1527]
- Comprehensive task to taxon name radial [#934]
- Map on OTU radial in asserted distribution form [#856]
- Pin objects from list in filter sources
- Checkbox to make document public on list in radial annotator
- Title legend for "make default" icon in pinboard slide
- Checkbox to alternative between AND/OR filter for authors in filter sources
- Lep staged 2 layout for staged images [#1635]

### Changed
- Use amazing_print instead of awesome_print gem
- Cleanup and add spec basis for nomenclature tabular stats queries  
- Improve/unify image modal [#1617]
- Replace repository and source autocompletes for smart selectors in new type material task
- Changed autosave behaviour in new asserted distribution task
- Gender list order in new taxon name task
- Page range soft validation message made less strict
- Original citation-related UI text
- Moved taxon name input search to right column in new taxon name
- Persons autosave in new taxon name
- Updated elliptic node package. [#1632]

### Fixed
- Flip object to subject label on type section in new taxon name task
- Shapes are possible to drag even if this option is not set up
- Columns size of georeference table [#1622]
- Webpacker host and port bind on docker container
- Wrong taxon name relationship soft validation message for genera
- Modal confirmation its not displaying in manage synonyms section [#1627]
- Manage synonyms includes combinations [#1628]
- Recent and per params in source filter and controller
- Missing ZIP dependency for docker images
- Attempting to return geographic areas in OTU smart selector on certain conditions

[#446]: https://github.com/SpeciesFileGroup/taxonworks/issues/446
[#856]: https://github.com/SpeciesFileGroup/taxonworks/issues/856
[#934]: https://github.com/SpeciesFileGroup/taxonworks/issues/934
[#1329]: https://github.com/SpeciesFileGroup/taxonworks/issues/1329
[#1527]: https://github.com/SpeciesFileGroup/taxonworks/issues/1527
[#1552]: https://github.com/SpeciesFileGroup/taxonworks/issues/1552
[#1576]: https://github.com/SpeciesFileGroup/taxonworks/issues/1576
[#1617]: https://github.com/SpeciesFileGroup/taxonworks/issues/1617
[#1618]: https://github.com/SpeciesFileGroup/taxonworks/issues/1618
[#1622]: https://github.com/SpeciesFileGroup/taxonworks/issues/1622
[#1627]: https://github.com/SpeciesFileGroup/taxonworks/issues/1627
[#1628]: https://github.com/SpeciesFileGroup/taxonworks/issues/1628
[#1632]: https://github.com/SpeciesFileGroup/taxonworks/pull/1632
[#1635]: https://github.com/SpeciesFileGroup/taxonworks/issues/1635

## [0.12.12] - 2020-07-22

### Fixed
- Seeing OTUs in Recent that do not belong to project [#1626]

[#1626]: https://github.com/SpeciesFileGroup/taxonworks/issues/1626

## [0.12.11] - 2020-07-14

### Changed
- Type material designations are now grouped by collection object in Browse OTUs (refs [#1614])

### Fixed
- Protonym parent priority soft validation [#1613]
- Type specimens count in Browse OTUs task
- Attempting to update containers as if them were collection objects in Grid Digitizer task [#1601]

[#1601]: https://github.com/SpeciesFileGroup/taxonworks/issues/1601
[#1613]: https://github.com/SpeciesFileGroup/taxonworks/issues/1613
[#1614]: https://github.com/SpeciesFileGroup/taxonworks/issues/1614

## [0.12.10] - 2020-07-07

### Added
- Smart selection source on new combination and citations annotator
- Parsed verbatim label on comprehensive specimen digitization task
- Soft validation in timeline on Browse OTUs [#1593]
- Topic facet in Filter Sources task [#1589]
- Counts on type specimen and specimen records sections on Browse OTUs
- Collecting method parsing in verbatim label text

### Changed
- Replaced vue-resource package by axios
- Disabled parallel upload on new image task [#1596]
- Default verbatim fields order on comprehensive specimen digitization
- Set radius error in verbatim georeference [#1602]
- Timeline filter.
- Missing High classification ranks on classfication autocomplete on new taxon name [#1595]
- Date and geo-coordinates parsing improvements
- Also update cached taxon name fields when Adjective or Participle is selected
- Repositories and Serials smart selectors' recent entries optimizations

### Fixed
- Filter collecting events was passing a wrong (changed name) parameters and structure for maps and geographic area
- Not showing up people list after a crossref source [#1597]
- Scroller in georeferences map modal
- Grid Digitizer task failing to update containerized specimens matched by identifiers [#1601]
- Specimen not associate with genus after create it in type section on new taxon name [#1604]
- Volume field only accepted numbers [#1606]
- Smart selectors not remove the previous selection after press new on New source task [#1605]
- Georeference methods `latitude` returning longitude and `longitude` latitude
- Smart selector overrides custom list after lists are loaded [#1608]
- Duplicate shortcut, using the same one for comprehensive specimen digitization and clipboard [#1612]
- Typo in taxon name relationship soft validation message.

[#1589]: https://github.com/SpeciesFileGroup/taxonworks/issues/1589
[#1593]: https://github.com/SpeciesFileGroup/taxonworks/issues/1593
[#1595]: https://github.com/SpeciesFileGroup/taxonworks/issues/1595
[#1596]: https://github.com/SpeciesFileGroup/taxonworks/issues/1596
[#1597]: https://github.com/SpeciesFileGroup/taxonworks/issues/1597
[#1601]: https://github.com/SpeciesFileGroup/taxonworks/issues/1601
[#1602]: https://github.com/SpeciesFileGroup/taxonworks/issues/1602
[#1604]: https://github.com/SpeciesFileGroup/taxonworks/issues/1604
[#1605]: https://github.com/SpeciesFileGroup/taxonworks/issues/1605
[#1606]: https://github.com/SpeciesFileGroup/taxonworks/issues/1606
[#1608]: https://github.com/SpeciesFileGroup/taxonworks/issues/1608
[#1612]: https://github.com/SpeciesFileGroup/taxonworks/issues/1612

## [0.12.9] - 2020-07-01

### Added
- Endpoint for verbatim label parsing (dates and geographic coordinates)

### Changed
- Display `[sic]` on misspellings of family-group full taxon names

### Fixed
- Containerized objects not showing up together [#1590]
- Citations by Source task not loading taxon names list [#1591]

[#1590]: https://github.com/SpeciesFileGroup/taxonworks/issues/1590
[#1591]: https://github.com/SpeciesFileGroup/taxonworks/issues/1591

## [0.12.8] - 2020-06-29

### Added
- Set autofocus on source and geographic area in OTU radial asserted distribution form
- `/otus/123/coordinate.json` endpoint - all OTUs coordinate with this one (refs [#1585])
- Autosave on new asserted distribution task

### Changed
- Unauthorized json response
- Better error handle for vue-autocomplete
- Replaced old method to handle ajax call in all tasks
- Updated relationships filter param on new taxon name task (refs [#1584])
- ControlledVocabularyTerm model no longer requires SKOS with URI (refs [#1562], [#1561])
- Improved sorting of objects in the Browse Nomenclatue task
- Updated dwc-archive gem to version 1.1.1

### Fixed
- Topic `select_optimized` controller method crash
- Recent list of biological associations not working due to the use of incorrect table

[#1561]: https://github.com/SpeciesFileGroup/taxonworks/issues/1561
[#1562]: https://github.com/SpeciesFileGroup/taxonworks/issues/1562
[#1584]: https://github.com/SpeciesFileGroup/taxonworks/issues/1584
[#1585]: https://github.com/SpeciesFileGroup/taxonworks/issues/1585

## [0.12.7] - 2020-06-26

### Added
- Taxon name status and relationships soft validations display in Browse Nomenclature task
- Interface to select OTUs and create rows in Observation Matrices Dashboard task
- Autosave system in New Taxon Name task (refs [#649])
- Etymology filter in Nomenclature Filter task (refs [#1549])
- Added new shortcuts for Comprehensive Digitization, New Type Specimen, New Taxon Name and Browse Nomenclature tasks
- Classification section in New Taxon Name task
- Spec to test md5 of multi-line verbatim labels  (refs [#1572])
- Display classifications alongside relationships in Browse Nomenclature task
- Add children and add sibling buttons in New Taxon Name task (refs [#1503])
- Link to create new serial on smart selector of New Source tast
- Semantic section coloration in Browse OTU task (refs [#1571])
- Rank prediction in New Taxon Name task (refs [#1054])

### Changed
- Optimized recently used geographic area and sources search
- Improved part of speech and etymology soft validation messages
- Year suffix and pages are now also used when sorting citations in Browse Nomenclature task
- Replaced old geographic area smart selector with newer version
- Swapped 'Masculine' and 'Femenine' positions in New Taxon Name task (refs [#660])
- Replaced uses of `find_each` with `each` (refs [#1548])
- Refactored New Taxon Name front end code
- Display text of some taxon name relationships
- Autocomplete visible in all tabs of smart selector
- OTU autocomplete searches now also matches by common names (refs [#869])
- Browse Taxa task renamed to Browse OTU
- Using unreleased closure_tree code from official repo to address deprecation warning messages
- "valid by default" no longer displayed when a relationship exists in New Taxon Name task (refs [#1525])
- Improvements in BibTex and New Source task UI
- Improvements in role picker and smart selectors in Comprehensive Collection Object Form and New Source tasks
- Optimized some filters for some smart selectors (refs [#1534])
- Smart selector for sources no longer ordered by name
- Some minor UI tweaks in some places
- Updated ruby gems

### Fixed
- Recently used objects code on some models
- Collection Object Filter task not filternig by type material type ([#1551])
- Forms not being cleared when pressing `new` on Compose Biological Relationships task ([#1563])
- Not getting the full list of topics when clicking all in `Radial annotator -> Citation -> Topic` ([#1566])
- Showing name instead of the short name in `Radial Annotator -> Identifiers -> Preview` ([#1567])
- `create` button keeps disabled when creating a new citation fails in `Radial annotator -> Citation` ([#1568])
- Incorrect method call in Match Georeference task view
- Display of misspellings on taxon name relationships
- Femenine and neuter names ending in '-or' not being accepted ([#1575])
- Spinner not disabled when entering malformed URIs in Manage Controlled Vocabulary task form ([#1561])
- "--None--" results obscuring buttons until clicking off the record ([#1558])

[#649]: https://github.com/SpeciesFileGroup/taxonworks/issues/649
[#660]: https://github.com/SpeciesFileGroup/taxonworks/issues/660
[#869]: https://github.com/SpeciesFileGroup/taxonworks/issues/869
[#1054]: https://github.com/SpeciesFileGroup/taxonworks/issues/1054
[#1503]: https://github.com/SpeciesFileGroup/taxonworks/issues/1503
[#1525]: https://github.com/SpeciesFileGroup/taxonworks/issues/1525
[#1534]: https://github.com/SpeciesFileGroup/taxonworks/issues/1534
[#1548]: https://github.com/SpeciesFileGroup/taxonworks/issues/1548
[#1549]: https://github.com/SpeciesFileGroup/taxonworks/issues/1549
[#1551]: https://github.com/SpeciesFileGroup/taxonworks/issues/1551
[#1558]: https://github.com/SpeciesFileGroup/taxonworks/issues/1558
[#1561]: https://github.com/SpeciesFileGroup/taxonworks/issues/1561
[#1563]: https://github.com/SpeciesFileGroup/taxonworks/issues/1563
[#1566]: https://github.com/SpeciesFileGroup/taxonworks/issues/1566
[#1567]: https://github.com/SpeciesFileGroup/taxonworks/issues/1567
[#1568]: https://github.com/SpeciesFileGroup/taxonworks/issues/1568
[#1571]: https://github.com/SpeciesFileGroup/taxonworks/issues/1571
[#1572]: https://github.com/SpeciesFileGroup/taxonworks/issues/1572
[#1575]: https://github.com/SpeciesFileGroup/taxonworks/issues/1575

## [0.12.6] - 2020-06-12
### Added
- CHANGELOG.md
- Matrix observation filters
- Full backtrace in exception notification
- `count` and several other basic default units to Descriptors [#1501]
- Basic Observation::Continuous operators
- Linked new Descriptor form to Task - New descriptor

### Changed
- Updated node packages and changed webpacker configuration
- Progress on fix for [#1420]: CoLDP - Name element columns only getting populated for not valid names
- Made TaxonNameClassification scopes more specific to allow citation ordering (refs [#1040])

### Fixed
- Minor fix in observation matrix dashboard
- Potential fix for `PG::TRDeadlockDetected` when updating taxon name-related data

[#1420]: https://github.com/SpeciesFileGroup/taxonworks/issues/1420
[#1040]: https://github.com/SpeciesFileGroup/taxonworks/issues/1040
[#1501]: https://github.com/SpeciesFileGroup/taxonworks/issues/1501

## [0.12.5] - 2020-06-08
### Added
- Default unit selector for sample character in New Descriptor task ([#1533])
- 'None' option for unit selector in Matrix Row Encoder task
- New Descriptor units

### Changed
- Updated websocket-extensions node package
- Optimized smart selector refresh
- Improved removal error message when source is still in use by some project

### Fixed
- Language selector backend bug
- Sort by page on Citations by Source task ([#1536])
- Removed duplicate `destroy` on project sources controller

[#1533]: https://github.com/SpeciesFileGroup/taxonworks/issues/1533
[#1536]: https://github.com/SpeciesFileGroup/taxonworks/issues/1536

## [0.12.4] - 2020-06-05
### Added
- Pagination on New Observation Matrix task
- Hyperlink to Observation Matrices Dashboard task on New Observation Matrix task (#1532)
- New deletion warning messages on New Observation Matrix task

### Changed
- Renamed New Matrix task to New Observation Matrix
- Citations are now saved without locking on New Taxon Name task
- Updated gems (`bundle update` without altering `Gemfile`)
- Several optimizations on recently used objects retrieval for smart selectors

### Fixed
- Loosing input page numbers when switching tabs on New Taxon Name task

[#1532]: https://github.com/SpeciesFileGroup/taxonworks/issues/1532

[unreleased]: https://github.com/SpeciesFileGroup/taxonworks/compare/v0.12.17...development
[0.12.17]: https://github.com/SpeciesFileGroup/taxonworks/compare/v0.12.16...v0.12.17
[0.12.16]: https://github.com/SpeciesFileGroup/taxonworks/compare/v0.12.15...v0.12.16
[0.12.15]: https://github.com/SpeciesFileGroup/taxonworks/compare/v0.12.14...v0.12.15
[0.12.14]: https://github.com/SpeciesFileGroup/taxonworks/compare/v0.12.13...v0.12.14
[0.12.13]: https://github.com/SpeciesFileGroup/taxonworks/compare/v0.12.12...v0.12.13
[0.12.12]: https://github.com/SpeciesFileGroup/taxonworks/compare/v0.12.11...v0.12.12
[0.12.11]: https://github.com/SpeciesFileGroup/taxonworks/compare/v0.12.10...v0.12.11
[0.12.10]: https://github.com/SpeciesFileGroup/taxonworks/compare/v0.12.9...v0.12.10
[0.12.9]: https://github.com/SpeciesFileGroup/taxonworks/compare/v0.12.8...v0.12.9
[0.12.8]: https://github.com/SpeciesFileGroup/taxonworks/compare/v0.12.7...v0.12.8
[0.12.7]: https://github.com/SpeciesFileGroup/taxonworks/compare/v0.12.6...v0.12.7
[0.12.6]: https://github.com/SpeciesFileGroup/taxonworks/compare/v0.12.5...v0.12.6
[0.12.5]: https://github.com/SpeciesFileGroup/taxonworks/compare/v0.12.4...v0.12.5
[0.12.4]: https://github.com/SpeciesFileGroup/taxonworks/compare/v0.12.3...v0.12.4

----
The following versions predate this CHANGELOG. You may check the comparison reports generated by GitHub by clicking the versions below

|<!-- -->|<!-- -->|
|---|---|
|0.12.x|[0.12.3] (2020-06-04) [0.12.2] (2020-06-02) [0.12.1] (2020-05-29) [0.12.0] (2020-05-15)|
|0.11.x|[0.11.0] (2020-04-17)|
|0.10.x|[0.10.9] (2020-04-03) [0.10.8] (2020-03-27) [0.10.7] (2020-03-26) [0.10.6] (2020-03-18) [0.10.5] (2020-03-11) [0.10.4] (2020-03-04) [0.10.3] (2020-02-25) [0.10.2] (2020-02-22) [0.10.1] (2020-02-21) [0.10.0] (2020-02-20)|
|0.9.x|[0.9.8] (2020-02-05) [0.9.7] (2020-02-03) [0.9.6] (2020-01-29) [0.9.5] (2020-01-14) [0.9.4] (2020-01-10) [0.9.3] (2019-12-23) [0.9.2] (2019-12-18) [0.9.1] (2019-12-16) [0.9.0] (2019-12-13)|
|0.8.x|[0.8.9] (2019-12-11) [0.8.8] (2019-12-09) [0.8.7] (2019-12-06) [0.8.6] (2019-12-06) [0.8.5] (2019-11-27) [0.8.4] (2019-11-26) [0.8.3] (2019-11-22) [0.8.2] (2019-11-21) [0.8.1] (2019-11-19) [0.8.0] (2019-11-16)|
|0.7.x|[0.7.4] (2019-10-23) [0.7.3] (2019-10-19) [0.7.2] (2019-10-05) [0.7.1] (2019-10-02) [0.7.0] (2019-09-30)|
|0.6.x|[0.6.1] (2019-06-16) [0.6.0] (2019-06-14)|
|0.5.x|[0.5.4] (2019-05-02) [0.5.3] (2019-05-02) [0.5.2] (2019-04-23) [0.5.1] (2019-04-18) [0.5.0] (2019-04-10)|
|0.4.x|[0.4.5] (2018-12-14) [0.4.4] (2018-12-06) [0.4.3] (2018-12-04) [0.4.2] (2018-12-04) [0.4.1] (2018-11-28) [0.4.0] (2018-11-08)|
|0.3.x (\*)|[0.3.16] (2018-09-24) [0.3.15] (2018-09-17) [0.3.14] (2018-09-11) [0.3.13] (2018-09-11) [0.3.12] (2018-05-14) [0.3.11] (2018-05-11) [0.3.9] (2018-05-11) [0.3.7] (2018-05-10) [0.3.6] (2018-05-10) [0.3.4] (2018-05-02) [0.3.3] (2018-05-02) [0.3.2] (2018-03-27) [0.3.1] (2018-03-08) [0.3.0] (2018-03-08)|
|0.2.x (\*)|[0.2.29] (2018-02-05) [0.2.28] (2017-07-19) [0.2.27] (2017-07-19) [0.2.26] (2017-07-16) [0.2.25] (2017-07-12) [0.2.24] (2017-07-12) [0.2.23] (2017-07-11) [0.2.22] (2017-07-11) [0.2.21] (2017-07-10) [0.2.20] (2017-07-10) [0.2.19] (2017-07-10) [0.2.18] (2017-07-10) [0.2.17] (2017-07-10) [0.2.15] (2017-07-10) [0.2.11] (2017-07-10) [0.2.10] (2017-07-10) [0.2.9] (2017-07-10) [0.2.8] (2017-07-10) [0.2.6] (2017-07-10) [0.2.5] (2017-07-10) [0.2.4] (2017-07-10) [0.2.3] (2017-07-10) [0.2.2] (2017-07-10) [0.2.1] (2017-07-10) [0.2.0] (2017-07-10)|
|0.1.x|*Unreleased*|
|0.0.x|[0.0.10] (2017-06-23) [0.0.9] (2017-06-23) [0.0.8] (2017-06-09) [0.0.6] (2017-06-09) [0.0.5] (2017-06-09) [0.0.4] (2017-06-09) [0.0.3] (2017-06-02) [0.0.2] (2017-06-01) 0.0.1(\*\*) (2017-06-01)|

*(\*) Missing versions have not been released.*

*(\*\*) Report cannot be provided as this is the first release.*

[0.12.3]: https://github.com/SpeciesFileGroup/taxonworks/compare/v0.12.2...v0.12.3
[0.12.2]: https://github.com/SpeciesFileGroup/taxonworks/compare/v0.12.1...v0.12.2
[0.12.1]: https://github.com/SpeciesFileGroup/taxonworks/compare/v0.12.0...v0.12.1
[0.12.0]: https://github.com/SpeciesFileGroup/taxonworks/compare/v0.11.0...v0.12.0


[0.11.0]: https://github.com/SpeciesFileGroup/taxonworks/compare/v0.10.9...v0.11.0

[0.10.9]: https://github.com/SpeciesFileGroup/taxonworks/compare/v0.10.8...v0.10.9
[0.10.8]: https://github.com/SpeciesFileGroup/taxonworks/compare/v0.10.7...v0.10.8
[0.10.7]: https://github.com/SpeciesFileGroup/taxonworks/compare/v0.10.6...v0.10.7
[0.10.6]: https://github.com/SpeciesFileGroup/taxonworks/compare/v0.10.5...v0.10.6
[0.10.5]: https://github.com/SpeciesFileGroup/taxonworks/compare/v0.10.4...v0.10.5
[0.10.4]: https://github.com/SpeciesFileGroup/taxonworks/compare/v0.10.3...v0.10.4
[0.10.3]: https://github.com/SpeciesFileGroup/taxonworks/compare/v0.10.2...v0.10.3
[0.10.2]: https://github.com/SpeciesFileGroup/taxonworks/compare/v0.10.1...v0.10.2
[0.10.1]: https://github.com/SpeciesFileGroup/taxonworks/compare/v0.10.0...v0.10.1
[0.10.0]: https://github.com/SpeciesFileGroup/taxonworks/compare/v0.9.8...v0.10.0

[0.9.8]: https://github.com/SpeciesFileGroup/taxonworks/compare/v0.9.7...v0.9.8
[0.9.7]: https://github.com/SpeciesFileGroup/taxonworks/compare/v0.9.6...v0.9.7
[0.9.6]: https://github.com/SpeciesFileGroup/taxonworks/compare/v0.9.5...v0.9.6
[0.9.5]: https://github.com/SpeciesFileGroup/taxonworks/compare/v0.9.4...v0.9.5
[0.9.4]: https://github.com/SpeciesFileGroup/taxonworks/compare/v0.9.3...v0.9.4
[0.9.3]: https://github.com/SpeciesFileGroup/taxonworks/compare/v0.9.2...v0.9.3
[0.9.2]: https://github.com/SpeciesFileGroup/taxonworks/compare/v0.9.1...v0.9.2
[0.9.1]: https://github.com/SpeciesFileGroup/taxonworks/compare/v0.9.0...v0.9.1
[0.9.0]: https://github.com/SpeciesFileGroup/taxonworks/compare/v0.8.8...v0.9.0

[0.8.9]: https://github.com/SpeciesFileGroup/taxonworks/compare/v0.8.8...v0.8.9
[0.8.8]: https://github.com/SpeciesFileGroup/taxonworks/compare/v0.8.7...v0.8.8
[0.8.7]: https://github.com/SpeciesFileGroup/taxonworks/compare/v0.8.6...v0.8.7
[0.8.6]: https://github.com/SpeciesFileGroup/taxonworks/compare/v0.8.5...v0.8.6
[0.8.5]: https://github.com/SpeciesFileGroup/taxonworks/compare/v0.8.4...v0.8.5
[0.8.4]: https://github.com/SpeciesFileGroup/taxonworks/compare/v0.8.3...v0.8.4
[0.8.3]: https://github.com/SpeciesFileGroup/taxonworks/compare/v0.8.2...v0.8.3
[0.8.2]: https://github.com/SpeciesFileGroup/taxonworks/compare/v0.8.1...v0.8.2
[0.8.1]: https://github.com/SpeciesFileGroup/taxonworks/compare/v0.8.0...v0.8.1
[0.8.0]: https://github.com/SpeciesFileGroup/taxonworks/compare/v0.7.3...v0.8.0

[0.7.4]: https://github.com/SpeciesFileGroup/taxonworks/compare/v0.7.3...v0.7.4
[0.7.3]: https://github.com/SpeciesFileGroup/taxonworks/compare/v0.7.2...v0.7.3
[0.7.2]: https://github.com/SpeciesFileGroup/taxonworks/compare/v0.7.1...v0.7.2
[0.7.1]: https://github.com/SpeciesFileGroup/taxonworks/compare/v0.7.0...v0.7.1
[0.7.0]: https://github.com/SpeciesFileGroup/taxonworks/compare/v0.6.1...v0.7.0

[0.6.1]: https://github.com/SpeciesFileGroup/taxonworks/compare/v0.6.0...v0.6.1
[0.6.0]: https://github.com/SpeciesFileGroup/taxonworks/compare/v0.5.4...v0.6.0

[0.5.4]: https://github.com/SpeciesFileGroup/taxonworks/compare/v0.5.3...v0.5.4
[0.5.3]: https://github.com/SpeciesFileGroup/taxonworks/compare/v0.5.2...v0.5.3
[0.5.2]: https://github.com/SpeciesFileGroup/taxonworks/compare/v0.5.1...v0.5.2
[0.5.1]: https://github.com/SpeciesFileGroup/taxonworks/compare/v0.5.0...v0.5.1
[0.5.0]: https://github.com/SpeciesFileGroup/taxonworks/compare/v0.4.5...v0.5.0

[0.4.5]: https://github.com/SpeciesFileGroup/taxonworks/compare/v0.4.4...v0.4.5
[0.4.4]: https://github.com/SpeciesFileGroup/taxonworks/compare/v0.4.3...v0.4.4
[0.4.3]: https://github.com/SpeciesFileGroup/taxonworks/compare/v0.4.2...v0.4.3
[0.4.2]: https://github.com/SpeciesFileGroup/taxonworks/compare/v0.4.1...v0.4.2
[0.4.1]: https://github.com/SpeciesFileGroup/taxonworks/compare/v0.4.0...v0.4.1
[0.4.0]: https://github.com/SpeciesFileGroup/taxonworks/compare/v0.3.16...v0.4.0

[0.3.16]: https://github.com/SpeciesFileGroup/taxonworks/compare/v0.3.15...v0.3.16
[0.3.15]: https://github.com/SpeciesFileGroup/taxonworks/compare/v0.3.14...v0.3.15
[0.3.14]: https://github.com/SpeciesFileGroup/taxonworks/compare/v0.3.13...v0.3.14
[0.3.13]: https://github.com/SpeciesFileGroup/taxonworks/compare/v0.3.12...v0.3.13
[0.3.12]: https://github.com/SpeciesFileGroup/taxonworks/compare/v0.3.11...v0.3.12
[0.3.11]: https://github.com/SpeciesFileGroup/taxonworks/compare/v0.3.9...v0.3.11
[0.3.9]: https://github.com/SpeciesFileGroup/taxonworks/compare/v0.3.7...v0.3.9
[0.3.7]: https://github.com/SpeciesFileGroup/taxonworks/compare/v0.3.6...v0.3.7
[0.3.6]: https://github.com/SpeciesFileGroup/taxonworks/compare/v0.3.4...v0.3.6
[0.3.4]: https://github.com/SpeciesFileGroup/taxonworks/compare/v0.3.3...v0.3.4
[0.3.3]: https://github.com/SpeciesFileGroup/taxonworks/compare/v0.3.2...v0.3.3
[0.3.2]: https://github.com/SpeciesFileGroup/taxonworks/compare/v0.3.1...v0.3.2
[0.3.1]: https://github.com/SpeciesFileGroup/taxonworks/compare/v0.3.0...v0.3.1
[0.3.0]: https://github.com/SpeciesFileGroup/taxonworks/compare/v0.2.29...v0.3.0

[0.2.29]: https://github.com/SpeciesFileGroup/taxonworks/compare/v0.2.28...v0.2.29
[0.2.28]: https://github.com/SpeciesFileGroup/taxonworks/compare/v0.2.27...v0.2.28
[0.2.27]: https://github.com/SpeciesFileGroup/taxonworks/compare/v0.2.26...v0.2.27
[0.2.26]: https://github.com/SpeciesFileGroup/taxonworks/compare/v0.2.25...v0.2.26
[0.2.25]: https://github.com/SpeciesFileGroup/taxonworks/compare/v0.2.24...v0.2.25
[0.2.24]: https://github.com/SpeciesFileGroup/taxonworks/compare/v0.2.23...v0.2.24
[0.2.23]: https://github.com/SpeciesFileGroup/taxonworks/compare/v0.2.22...v0.2.23
[0.2.22]: https://github.com/SpeciesFileGroup/taxonworks/compare/v0.2.21...v0.2.22
[0.2.21]: https://github.com/SpeciesFileGroup/taxonworks/compare/v0.2.20...v0.2.21
[0.2.20]: https://github.com/SpeciesFileGroup/taxonworks/compare/v0.2.19...v0.2.20
[0.2.19]: https://github.com/SpeciesFileGroup/taxonworks/compare/v0.2.18...v0.2.19
[0.2.18]: https://github.com/SpeciesFileGroup/taxonworks/compare/v0.2.17...v0.2.18
[0.2.17]: https://github.com/SpeciesFileGroup/taxonworks/compare/v0.2.15...v0.2.17
[0.2.15]: https://github.com/SpeciesFileGroup/taxonworks/compare/v0.2.11...v0.2.15
[0.2.11]: https://github.com/SpeciesFileGroup/taxonworks/compare/v0.2.10...v0.2.11
[0.2.10]: https://github.com/SpeciesFileGroup/taxonworks/compare/v0.2.9...v0.2.10
[0.2.9]: https://github.com/SpeciesFileGroup/taxonworks/compare/v0.2.8...v0.2.9
[0.2.8]: https://github.com/SpeciesFileGroup/taxonworks/compare/v0.2.6...v0.2.8
[0.2.6]: https://github.com/SpeciesFileGroup/taxonworks/compare/v0.2.5...v0.2.6
[0.2.5]: https://github.com/SpeciesFileGroup/taxonworks/compare/v0.2.4...v0.2.5
[0.2.4]: https://github.com/SpeciesFileGroup/taxonworks/compare/v0.2.3...v0.2.4
[0.2.3]: https://github.com/SpeciesFileGroup/taxonworks/compare/v0.2.2...v0.2.3
[0.2.2]: https://github.com/SpeciesFileGroup/taxonworks/compare/v0.2.1...v0.2.2
[0.2.1]: https://github.com/SpeciesFileGroup/taxonworks/compare/v0.2.0...v0.2.1
[0.2.0]: https://github.com/SpeciesFileGroup/taxonworks/compare/v0.0.10...v0.2.0

[0.0.10]: https://github.com/SpeciesFileGroup/taxonworks/compare/v0.0.9...v0.0.10
[0.0.9]: https://github.com/SpeciesFileGroup/taxonworks/compare/v0.0.8...v0.0.9
[0.0.8]: https://github.com/SpeciesFileGroup/taxonworks/compare/v0.0.7...v0.0.8
[0.0.7]: https://github.com/SpeciesFileGroup/taxonworks/compare/v0.0.6...v0.0.7
[0.0.6]: https://github.com/SpeciesFileGroup/taxonworks/compare/v0.0.5...v0.0.6
[0.0.5]: https://github.com/SpeciesFileGroup/taxonworks/compare/v0.0.4...v0.0.5
[0.0.4]: https://github.com/SpeciesFileGroup/taxonworks/compare/v0.0.3...v0.0.4
[0.0.3]: https://github.com/SpeciesFileGroup/taxonworks/compare/v0.0.2...v0.0.3
[0.0.2]: https://github.com/SpeciesFileGroup/taxonworks/compare/v0.0.1...v0.0.2<|MERGE_RESOLUTION|>--- conflicted
+++ resolved
@@ -30,13 +30,10 @@
 - Using custom geckodriver-helper for Firefox 80 support
 
 ## Fixed
-<<<<<<< HEAD
 - Character state order not correct in Nexus format [#1574]
 - Not able to destroy matrix rows or matrices [#1520], [#1123]
 - Dynamic observeratoin matrix items not properly scoped/behaving [#1125]
-=======
 - Destroy pdf pages before create new ones [#1680]
->>>>>>> c5b695c5
 - Serial multiple updates did not update bibtex author field [#1709]
 - Fix (likely) for pinboard items failing to remove [#1690]
 - Better response for failed collecting event cloning [#1705]
@@ -53,7 +50,6 @@
 [#1520]: https://github.com/SpeciesFileGroup/taxonworks/issues/1520
 [#1123]: https://github.com/SpeciesFileGroup/taxonworks/issues/1123
 [#1125]: https://github.com/SpeciesFileGroup/taxonworks/issues/1125
-
 [#1439]: https://github.com/SpeciesFileGroup/taxonworks/issues/1439
 [#1709]: https://github.com/SpeciesFileGroup/taxonworks/issues/1709
 [#1680]: https://github.com/SpeciesFileGroup/taxonworks/issues/1680
