# Changelog

All (hopefully) notable changes to this project will be documented in this file.

The format is based on [Keep a Changelog](https://keepachangelog.com/en/1.0.0/),
This project <em>does not yet</em> adheres to [Semantic Versioning](https://semver.org/spec/v2.0.0.html) as the API is evolving and MINOR patches may be backwards incompatible.

## [unreleased]

### Added
<<<<<<< HEAD
- modified and modifiedBy to the COL data package exporter [#3464]
=======
- Pagination to Labels and TypeMaterial .json endpoints [#3472]
>>>>>>> 0654ca3d
- DataAttribute columns for CollectingEvent and TaxonName filters
- Added ranks for viruses
- CachedMap framework - compute low-resolution maps quickly [#3010]
- .json and .geojson endpoints implement CachedMaps at `/api/v1/otus/:id/inventory/distribution`
- Administrator dashboard for CachedMap status
- New indices for some name/cached related fields (Otu, TaxonName, Source)
- Batch update Geographic area radial to filter collecting events
- Customized API version of OTU autocomplete

### Changed
- Optimized `/api/v1/asserted_distribution`, also now uses `extend[]=geo_json` (disabled if > 50 records requested)
- Updated `/api/v1/biological_associations` to report full `taxonomy` [#3438]
- Updated Ruby gems
- Added date format recognition ####-##-## [#3453]
- Add hyperlinks to OTU labels in Filter biological associations table [#3444]
- Updated many relationships to validate based on presence of objects, rather than parameters [# ]
- Simplified behavior of Otu and TaxonName autocomplete to use new fuzzier indicies
- Clone loan button redirects to new loan task [#3462]

### Fixed

- DataAttribute filter facet not working for non-exact matches
- Speed response for Filter's returning DataAttributes [#3452]
- Going from Image filter to others could result in duplicated rows
- DWCA Importer: Geographic Areas not imported [#1852]
- Error on catalog_helper: history_other_name
- Error on taxon_name_relationship on rank_name.
- Create new asserted distribution when `is_absent` is checked in New asserted distribution task
- Repository selection does not appear in Filter Collection Objects [#3430]
- Docker pointing to outdated base image.
- Global identifiers resolve check not honouring HTTPS
- Interactive keys were not properly scoping to projects in some cases
- Annotations were sometimes added to objects that no longer existed [#3445]
- Disable editing of imported rows in DwC importer task [#3469]
- Fixed URL hostname string matching in some places.
- Matrix Column Coder throws an error after autosave ends and observation to be saved no longer exists


[#3438]: https://github.com/SpeciesFileGroup/taxonworks/issues/3438
[#3472]: https://github.com/SpeciesFileGroup/taxonworks/issues/3472
[#3452]: https://github.com/SpeciesFileGroup/taxonworks/issues/3452
[#3010]: https://github.com/SpeciesFileGroup/taxonworks/issues/3010
[#3430]: https://github.com/SpeciesFileGroup/taxonworks/issues/3430
[#3444]: https://github.com/SpeciesFileGroup/taxonworks/issues/3444
[#3445]: https://github.com/SpeciesFileGroup/taxonworks/issues/3445
[#3469]: https://github.com/SpeciesFileGroup/taxonworks/issues/3469
[#3462]: https://github.com/SpeciesFileGroup/taxonworks/issues/3462

## [0.33.1] - 2023-05-25

### Added

- NOMEN batch importer error handling/reporting improvements [#3427]
- More annotation-related facets to Observations filter

### Changed

- Autocomplete requests optimized by speed
- NOMEN batch importer treats authors only as verbvatim, Roles are no longer created.
- Upgraded to Node 18 LTS

### Fixed

- Without depictions filter facets
- Descriptors facets referencing observation/matrix presence/absence
- Errors on taxon_name.rank_name and paper_catalogue.combination
- Documents facet in Source filter
- Documents from other projects appearing in count on radial annotator [#3348]
- Verbatim name contained 'Suffix' [#3425]
- Observation matrix facet doesn't work in Filter descriptors
- Lock Is original and Is absent checkboxes in citation form
- Pagination doesn't work correctly in Filter biological associations [#3426]
- Records per page doesn't work on page change in Citations by source task

[#3348]: https://github.com/SpeciesFileGroup/taxonworks/issues/3348
[#3425]: https://github.com/SpeciesFileGroup/taxonworks/issues/3425
[#3426]: https://github.com/SpeciesFileGroup/taxonworks/issues/3426
[#3427]: https://github.com/SpeciesFileGroup/taxonworks/issues/3427

## [0.33.0] - 2023-05-19

### Added

- Basic RCC5 support (= OtuRelationship) [#257]
- Unified filter to observation matrix integration [#3415]
- Biological associations can now be depicted
- Data depiction facets
- Biological associations filter annotation-based facets
- New stage-only staged image type [#3400]
- New left-t stage layout [#3367]
- `Add` button to add biological associations from `Related` modal in new biological associations task
- ImportDataset facet in Filter collection objects [#3419]

### Changed

- Updated author and year string for family-group names
- Recent predicate list
- Recent languages list
- People autocomplete
- GeographicArea autocomplete (exact match on alternate value)

### Fixed

- Nomen (was "castor") batch load was not assigning parent correctly [#3409]
- Source and People API endpoints don't try to authenticate [#3407]
- Date range in filter Collection Object not being applied [#3418]
- Year import in NOMEN (was "castor") import [#3411]
- PublicContent missing is_community? method preventing reporting.
- Loans dashboard fails to render when no loans are present
- Staged image processing when boundaries fail to be calculated and calculate incorrectly
- Bug with engine in interactive keys [#3416]
- Collection object classification summary [#3412]
- BibTeX typo [#3408]
- Includes `type material` and `type material observations` don't work in Filter images
- Changing the number of items per page or the page shows loan items that are not from the current loan in New/edit loan task [#3413]
- Sort by name gives an wrong order in filter nomenclature task

[#257]: https://github.com/SpeciesFileGroup/taxonworks/issues/257
[#3367]: https://github.com/SpeciesFileGroup/taxonworks/issues/3367
[#3400]: https://github.com/SpeciesFileGroup/taxonworks/issues/3400
[#3407]: https://github.com/SpeciesFileGroup/taxonworks/issues/3407
[#3408]: https://github.com/SpeciesFileGroup/taxonworks/issues/3408
[#3409]: https://github.com/SpeciesFileGroup/taxonworks/issues/3409
[#3411]: https://github.com/SpeciesFileGroup/taxonworks/issues/3411
[#3412]: https://github.com/SpeciesFileGroup/taxonworks/issues/3412
[#3413]: https://github.com/SpeciesFileGroup/taxonworks/issues/3413
[#3415]: https://github.com/SpeciesFileGroup/taxonworks/issues/3415
[#3416]: https://github.com/SpeciesFileGroup/taxonworks/issues/3416
[#3418]: https://github.com/SpeciesFileGroup/taxonworks/issues/3418
[#3419]: https://github.com/SpeciesFileGroup/taxonworks/issues/3419

## [0.32.3] - 2023-05-05

### Added

- Add/move/return collection objects from collection object filter [#3387]
- Interpretation help for `full name` facet in people filter [#3394]
- Total individuals to loan show/recipient form [#3398]
- Download SVG button in Biological associations graph task
- Related modal in Biological associations graph task
- Return BibTeX with `extend[]=bibtex` on calls to `/api/v1/sources`
- Related button to biological associations in Browse OTU
- Pagination for loan items in Edit/new loan task [#3391]
- Caption and figure label editable in Depictions list in Radial annotator [#3396]

### Changed

- Pagination headers are exposed via CORS [#3380]
- Updated bundle gems
- Ruby 3.2 is now required as minimum
- API /people and /sources resources no longer require authentication [#3385]
- The genus rank is allowed as incertae sedis
- Trigger filter after change records per page selector
- Always show pin button
- Browse OTU biological association table contains related modal

### Fixed

- Global identifiers not appearing on community data [#3393]
- Lag in selecting loan items on edit loan [#3399]
- Collection object was loanable 2x in some cases
- An issue when geo-json related facets were not being applied in Otu filter
- Image filter with `otu_id` only returns as expected
- Depictions/Images facet not consistent and broken [#3395]
- Missing pagination for asserted_distributions API endpoint [#3377]
- Delete wrong node in Biological associations graph [#3383]
- Cannot clear `Returned on date` input for loan items in Edit/new loan task [#3390]

[#3377]: https://github.com/SpeciesFileGroup/taxonworks/issues/3377
[#3380]: https://github.com/SpeciesFileGroup/taxonworks/issues/3380
[#3382]: https://github.com/SpeciesFileGroup/taxonworks/issues/3382
[#3383]: https://github.com/SpeciesFileGroup/taxonworks/issues/3383
[#3385]: https://github.com/SpeciesFileGroup/taxonworks/issues/3385
[#3387]: https://github.com/SpeciesFileGroup/taxonworks/issues/3387
[#3390]: https://github.com/SpeciesFileGroup/taxonworks/issues/3390
[#3391]: https://github.com/SpeciesFileGroup/taxonworks/issues/3391
[#3393]: https://github.com/SpeciesFileGroup/taxonworks/issues/3393
[#3394]: https://github.com/SpeciesFileGroup/taxonworks/issues/3394
[#3395]: https://github.com/SpeciesFileGroup/taxonworks/issues/3395
[#3396]: https://github.com/SpeciesFileGroup/taxonworks/issues/3396
[#3398]: https://github.com/SpeciesFileGroup/taxonworks/issues/3398
[#3399]: https://github.com/SpeciesFileGroup/taxonworks/issues/3399

## [0.32.2] - 2023-04-03

### Added

- Geographic area smart-selector has click-to-select map option [#3293]
- Add collection object quick forms in New type specimen task
- New layout for collection objects filter - Data attributes
- DarwinCore`asscociatedTaxa` indexing via data attributes [#3371]

### Fixed

- Paper catalog raised when rendering some type material records [#3364]
- Lock buttons are not working on New source task
- Some rows don't show name string in Citations by source task [#3370]
- Updating a data attributes updates related DwcOccurrences
- API catalog method call [#3368]
- Alternate values appear on community data [#3363]

### Changed

- Updated bundle gems
- New D3 engine for object graph greatly improves performance, new rendering options
- New DwC occurrence version reflecting [#3371]

[#3363]: https://github.com/SpeciesFileGroup/taxonworks/issues/3363
[#3364]: https://github.com/SpeciesFileGroup/taxonworks/issues/3364
[#3368]: https://github.com/SpeciesFileGroup/taxonworks/issues/3368
[#3293]: https://github.com/SpeciesFileGroup/taxonworks/issues/3293
[#3371]: https://github.com/SpeciesFileGroup/taxonworks/issues/3371
[#3370]: https://github.com/SpeciesFileGroup/taxonworks/issues/3370

## [0.32.1] - 2023-03-23

### Fixed

- Date related rendering error in Catalog

## [0.32.0] - 2023-03-22

### Added

- New biological association task [#1638], in part [#2143]
- New options to extend results in Nomenclature filter [#3361]
- New panels for Adminstrators User activity dashboard
- Deaccessioned layout for filter collection objects

### Changed

- Replace GeoJSON long/lat format to lat/long on interfaces [#3359]
- Returned ability to show TaxonNameClassifications (from `/taxon_name_classifications/list`)

### Fixed

- Deaccessioned facet in Filter collection objects [#3352]
- Reversed OTU taxon name facet [#3360]
- Relationships are not listed in biological associations form in Quick forms
- Topics are not listed after create them on Citation form in Quick forms
- Combination names are missing in Citations by source
- Handle another class of SQED raises
- TaxonNameClassification API call raises
- Raises related to cached_nomenclature_date
- PublicContent causing OTU destruction to raise
- Several paper-catalog rendering issues
- Geographic area smart selector is not rendering correctly on Common names slice in Quick Forms

[#1638]: https://github.com/SpeciesFileGroup/taxonworks/issues/1638
[#2143]: https://github.com/SpeciesFileGroup/taxonworks/issues/2143
[#3352]: https://github.com/SpeciesFileGroup/taxonworks/issues/3352
[#3359]: https://github.com/SpeciesFileGroup/taxonworks/issues/3359
[#3360]: https://github.com/SpeciesFileGroup/taxonworks/issues/3360
[#3361]: https://github.com/SpeciesFileGroup/taxonworks/issues/3361

## [0.31.3] - 2023-03-17

### Added

- JSON nomenclature inventory endpoint `/api/v1/taxon_names/:id/inventory/catalog`

### Fixed

- Serial name filter query doesn't work
- Serial facet <IN WHERE>
- Authors facet doesn't work on Filter nomenclature
- Fixed bug preventing combination update
- Loan facet doesn't work on Filter collection objects [#3345]
- Valid name is not provided for all matches on Match nomenclature task [#3343]
- Object links don't work on Interactive key
- Alternate values on ObservationMatrix name failing
- Start and End date in Collecting Event related facets

### Changed

- Updated Ruby gems
- nomenclature related validation changed from nomenclature_date to cached_nomenclature_date, which should speadup the process

[#3343]: https://github.com/SpeciesFileGroup/taxonworks/issues/3343
[#3345]: https://github.com/SpeciesFileGroup/taxonworks/issues/3345

## [0.31.2] - 2023-03-09

### Added

- Link from AssertedDistribution filter to BiologicalAssociations filter
- All tab to biological relationships facet [#3334]
- Biological Property to Manage controlled vocabulary terms

### Changed

- Add nomenclature code to relationships and statuses labels in Filter nomenclature [#3333]
- All Loan edit requests resolve to the edit task [#3330]

### Fixed

- Biological association filter raises [#3335]
- Mass annotator for Sources showed no options
- People filtering doesn't work on Filter nomenclature [#3332]
- Biological associations section shows incorrect results in Browse Otu [#3336]
- Error message on Combination [#3340]
- `Clone last citation` button doesn't work
- Missing asserted distributions in Browse OTU and Quick forms radial [#3337]

[#3330]: https://github.com/SpeciesFileGroup/taxonworks/issues/3330
[#3332]: https://github.com/SpeciesFileGroup/taxonworks/issues/3332
[#3333]: https://github.com/SpeciesFileGroup/taxonworks/issues/3333
[#3334]: https://github.com/SpeciesFileGroup/taxonworks/issues/3334
[#3335]: https://github.com/SpeciesFileGroup/taxonworks/issues/3335
[#3336]: https://github.com/SpeciesFileGroup/taxonworks/issues/3336
[#3337]: https://github.com/SpeciesFileGroup/taxonworks/issues/3337

## [0.31.1] - 2023-03-07

### Fixed

- Radial annotator documentation shows too much [#3326]
- Cached values not updated [#3324]
- Roles not displaying while edint loan [#3327]
- Loan autocomplete [#3329]
- `Set as current` button doesn't work on Original combination section in New taxon name task [#3325]
- Repository autocomplete [#3331]
- Some staged filter results failing to set size of window [#3328]
- Fixed repository, source, serial, people autocomplete with new project_id param. New specs added
- Short URLs not working due to Ruby 3.2 incompatibility.

### Changed

- `/combinations/<id>` redirects to `/taxon_names/<id>`

[#3328]: https://github.com/SpeciesFileGroup/taxonworks/issues/3328
[#3331]: https://github.com/SpeciesFileGroup/taxonworks/issues/3331
[#3329]: https://github.com/SpeciesFileGroup/taxonworks/issues/3329
[#3327]: https://github.com/SpeciesFileGroup/taxonworks/issues/3327
[#3326]: https://github.com/SpeciesFileGroup/taxonworks/issues/3326
[#3325]: https://github.com/SpeciesFileGroup/taxonworks/issues/3325
[#3324]: https://github.com/SpeciesFileGroup/taxonworks/issues/3324

## [0.31.0] - 2023-03-07

### Added

- Filter asserted distributions task [#1035]
- Filter biological associations task [#1156]
- Filter content task
- Filter descriptors task [#2802]
- Filter loans task [#2124]
- Filter observations task [#3291] [#3062]
- Filters can mass-annotate select rows (e.g. Notes, Citations) [#2257] [#2340]
- Filter collection objects with/out preparations [#2937]
- Filter collecting events with/out any date value, verbaitm or parsed [#2940]
- Filter collecting events with any/no value in field (covers, in part [#2756])
- Collection object filter - add with/out local identifiers facet [#2699]
- Collection object filter - de-accession facet [#3195]
- Data attributes facet returns results matching/without any predicate value
- Integrated filters (pass results from one to another) [#2652] Also in full/part [#1649] [#1744] [#2178] [#2147] [#2770]
- Match identifiers facet added across filters/API [#3151] [#3058]
- Nomenclature filter - facets for names with/out citations and with/out documentation [#2865]
- Nomenclature filter - facet for by year described [#2059]
- Nomenclature filter - facet to return names with/out (subsequent) combinations [#3051]
- Nomenclature filter - facet to for with/out original combination [#2496]
- Protocol facet to collection object, collecting event filters [#2803]
- Task - Loans dashboard [#2116] (in part)
- Task - Source citation totals (linked from Source filter) [#2305]
- Ability to "coordinatify" an OTU filter result [#3317]
- Figure label in label on image API response
- Input to create N records in Simple new specimen [#3269]
- Soft_validation for seniority of synonyms
- Added `cached_author` to TaxonName

### Fixed

- Local identifier facet in filter CollectionObject [#3275]
- Identifier within range includes +1,-1 results [#2179]
- Data attribute facets [#3075]
- Collection object filter finds objects by container identifiers [#1240]
- Clarified collection object loan facet [#3005]
- Radius based map searchers returned intersections, not covering results [#2552]
- Data attributes not appending to DwC export [#3280]
- DwC download from CollectionObject "not downloading"/closing [#3313]
- Filter nomenclature returns original combination when there is none [#3024]
- Staged image visualization incorrectly cropped [#3260]
- Staged images incorrectly returning records with local-identified containers [#3258]
- PK sequences was not setup in the correct dump stage in Export project task occasionally causing PK constraints errors on usage.
- Radial object redirects to `Data` page after destroy a collection object in Simple new specimen task [#3284]
- Wrong label for display unscored columns in Matrix column coder [#3292]
- Duplicate records in nomenclature match task [#3300]
- NeXML rendering bug
- Breaking CoL export bug [#3310]

### Changed

- Unified look and feel of all filters [#445] [#1677]
- Filter OTUs completely rebuilt, numerous new facets [#1633]
- Filter collection objects displays (customizable) columns of many types, not just DwC [#3197] [#2931]
- Unified form of filter/API `*_ids` and `*_id` parameters to always use singular [#2188]
- Merged 'Task - Overdue loans' with Loans dashboard [#2116]
- Export project task now removes hierarchies rows that don't belong to selected project [#3271]
- Export project task no longer includes `delayed_jobs` and `imports` tables.
- Clipboard hotkey combination [#3273]
- Recently used confidence levels improvements
- Multiple nomenclatural soft validation improvements
- Improvements to intelligence of various autocompletes
- Improved cursor focus on new source task
- Update Ruby to 3.2.1
- Updated Ruby gems
- Updated Docker container (including psql client version to 15)

[#445]: https://github.com/SpeciesFileGroup/taxonworks/issues/445
[#1035]: https://github.com/SpeciesFileGroup/taxonworks/issues/1035
[#1156]: https://github.com/SpeciesFileGroup/taxonworks/issues/1156
[#1240]: https://github.com/SpeciesFileGroup/taxonworks/issues/1240
[#1633]: https://github.com/SpeciesFileGroup/taxonworks/issues/1633
[#1649]: https://github.com/SpeciesFileGroup/taxonworks/issues/1649
[#1667]: https://github.com/SpeciesFileGroup/taxonworks/issues/1677
[#1744]: https://github.com/SpeciesFileGroup/taxonworks/issues/1744
[#2059]: https://github.com/SpeciesFileGroup/taxonworks/issues/2059
[#2116]: https://github.com/SpeciesFileGroup/taxonworks/issues/2116
[#2124]: https://github.com/SpeciesFileGroup/taxonworks/issues/2124
[#2147]: https://github.com/SpeciesFileGroup/taxonworks/issues/2147
[#2178]: https://github.com/SpeciesFileGroup/taxonworks/issues/2178
[#2179]: https://github.com/SpeciesFileGroup/taxonworks/issues/2179
[#2188]: https://github.com/SpeciesFileGroup/taxonworks/issues/2188
[#2257]: https://github.com/SpeciesFileGroup/taxonworks/issues/2257
[#2305]: https://github.com/SpeciesFileGroup/taxonworks/issues/2305
[#2340]: https://github.com/SpeciesFileGroup/taxonworks/issues/2340
[#2496]: https://github.com/SpeciesFileGroup/taxonworks/issues/2496
[#2552]: https://github.com/SpeciesFileGroup/taxonworks/issues/2552
[#2652]: https://github.com/SpeciesFileGroup/taxonworks/issues/2652
[#2699]: https://github.com/SpeciesFileGroup/taxonworks/issues/2699
[#2756]: https://github.com/SpeciesFileGroup/taxonworks/issues/2756
[#2770]: https://github.com/SpeciesFileGroup/taxonworks/issues/2770
[#2802]: https://github.com/SpeciesFileGroup/taxonworks/issues/2802
[#2803]: https://github.com/SpeciesFileGroup/taxonworks/issues/2803
[#2865]: https://github.com/SpeciesFileGroup/taxonworks/issues/2865
[#2931]: https://github.com/SpeciesFileGroup/taxonworks/issues/2931
[#2937]: https://github.com/SpeciesFileGroup/taxonworks/issues/2937
[#2940]: https://github.com/SpeciesFileGroup/taxonworks/issues/2940
[#3005]: https://github.com/SpeciesFileGroup/taxonworks/issues/3005
[#3024]: https://github.com/SpeciesFileGroup/taxonworks/issues/3024
[#3051]: https://github.com/SpeciesFileGroup/taxonworks/issues/3051
[#3058]: https://github.com/SpeciesFileGroup/taxonworks/issues/3058
[#3062]: https://github.com/SpeciesFileGroup/taxonworks/issues/3062
[#3075]: https://github.com/SpeciesFileGroup/taxonworks/issues/3075
[#3151]: https://github.com/SpeciesFileGroup/taxonworks/issues/3151
[#3195]: https://github.com/SpeciesFileGroup/taxonworks/issues/3195
[#3197]: https://github.com/SpeciesFileGroup/taxonworks/issues/3197
[#3258]: https://github.com/SpeciesFileGroup/taxonworks/issues/3258
[#3260]: https://github.com/SpeciesFileGroup/taxonworks/issues/3260
[#3269]: https://github.com/SpeciesFileGroup/taxonworks/issues/3269
[#3271]: https://github.com/SpeciesFileGroup/taxonworks/issues/3271
[#3273]: https://github.com/SpeciesFileGroup/taxonworks/issues/3273
[#3275]: https://github.com/SpeciesFileGroup/taxonworks/issues/3275
[#3280]: https://github.com/SpeciesFileGroup/taxonworks/issues/3280
[#3284]: https://github.com/SpeciesFileGroup/taxonworks/issues/3284
[#3291]: https://github.com/SpeciesFileGroup/taxonworks/issues/3291
[#3292]: https://github.com/SpeciesFileGroup/taxonworks/issues/3292
[#3300]: https://github.com/SpeciesFileGroup/taxonworks/issues/3300
[#3310]: https://github.com/SpeciesFileGroup/taxonworks/issues/3310
[#3313]: https://github.com/SpeciesFileGroup/taxonworks/issues/3313
[#3317]: https://github.com/SpeciesFileGroup/taxonworks/issues/3317

## [0.30.3] - 2023-01-04

### Added

- Search panel in New source task

### Fixed

- Programming error breaking loop with `exit` instead of `break` when calculating previous OTU.
- Crash when attempting to view a `Verbatim` source because BibTeX panel cannot work with that type of sources.

### Changed

- Updated Ruby gems.

## [0.30.2] - 2022-12-20

### Fixed

- Asserted distribution citation label in Browse OTU
- Records per page selector doesn't work in Filter Stage Images [#3259]
- In NeXML output, TIFF images were not converted to JPG
- Error when calculating previous OTU for navigation

### Changed

- Updated Ruby gems.

[#3259]: https://github.com/SpeciesFileGroup/taxonworks/issues/3259

## [0.30.1] - 2022-12-16

### Added

- BibTeX type facet for Filter sources task [#3218]
- With/without Source::Bibtex title in Filter source task [#3219]
- Hyperling names in Nomenclature match

### Fixed

- "Remarks" column displays in Browse collection object DwC/gbifference panel
- Browse OTU navigation dead ends [#3056]
- Setting a Namespace to virtual updates cache properly [#3256]
- Virtual namespaces identifier tags don't include duplicated Namespace [#3256]
- Virtual namespace identifier preview does not render namespace
- Incorrect valid name in Nomenclature match task

[#3056]: https://github.com/SpeciesFileGroup/taxonworks/issues/3056
[#3256]: https://github.com/SpeciesFileGroup/taxonworks/issues/3256
[#3218]: https://github.com/SpeciesFileGroup/taxonworks/issues/3218
[#3219]: https://github.com/SpeciesFileGroup/taxonworks/issues/3219

## [0.30.0] - 2022-12-15

### Added

- CoL data package improvements for Remarks, metadata,
- Integrated GBIF remarks flags into Browse collection object [#3136]
- Next/previous navigation arrows to Browse collection object [#3229]
- More details to steps in stepwise determinations task
- Added soft validation for duplicate family group name forms and misspellings [#3185]
- With/out local identifier facet for collection objects and stagd images [#3173]
- Filter by housekeeping and staged-image data attributes [#3171]
- Delete selected collection objects (and their related data) from filter [#3174]
- Collection object Autocomplete has loan and deaccession banners [#3192]
- Autocomplete on Browse collection object [#3189]
- Task - Collection object chronology, a plot of object by year collected, that's all
- Endpoint to return related data preventing or included in destroy, e.g. `/metadata/related_summary?klass=CollectionObject&id[]=16701&id[]...`
- Filter by gender and form classifications in filter nomenclature [#3212]
- Serial facet to Filter sources [#3211]
- `tooltips` and `actions` configuration properties to Map component [#3234]

### Fixed

- White-space around unit-tray headers [#3191]
- Stepwise determinations confounded by invisible white-space [#3009]
- OTU smart selector did not include items from the pinboard [#3139]
- Source in n project autocomplete response [#3142]
- 'Also create OTU' on batch taxon name upload causing raise
- Media observations removed if they have no more depictions via updates
- Citation link in biological association panel on Browse OTU
- Type relationship text/rendering is inverted in New taxon name task [#3182]
- Sqed processing failing to encode HEIC images [#3188]
- Common list component doesn't filter created status on New taxon name task [#3205]
- Collectors facet doesn't work on Filter collecting event [#3216]
- original combination label disappears when relationship doesn't include the current taxon name [#3067]
- Sometimes keyboard table is duplicating shortcuts
- Export Project Database task not exporting rows whose `project_id` is `NULL` [#3203]
- Close icon is difficult to distinguish when modal background is transparent [#3245]
- Missing identifiers and determinations on collection object table in New collecting event task [#3246]
- Click "Manage Synonymy" in Edit Taxon Name task does not redirect [#3250]

### Changed

- Behaviour of recent records (smart selectors) updated to reference updates, not just created timestamps
- Lock, navigation, UI, and code refreshments to Simple new specimen [#3190]
- "TODO list" now a faceted search named 'Filter staged images' [#3171]
- Refactored observation cell component for Image matrix
- Updated Ruby gems
- Webpack binaries: Replaced `npm bin` for `npm root` to allow compatibility with recent NPM versions
- Nomenclature match updates [#2176]
- Navigation key combination for radial annotator [#3233]
- Truncate smart selector lists
- Allow compare n objects in collection object match [#3238]
- Include total of match/unmatched in Collection object match [#3237]

[#2176]: https://github.com/SpeciesFileGroup/taxonworks/issues/2176
[#3009]: https://github.com/SpeciesFileGroup/taxonworks/issues/3009
[#3136]: https://github.com/SpeciesFileGroup/taxonworks/issues/3136
[#3139]: https://github.com/SpeciesFileGroup/taxonworks/issues/3139
[#3171]: https://github.com/SpeciesFileGroup/taxonworks/issues/3171
[#3173]: https://github.com/SpeciesFileGroup/taxonworks/issues/3173
[#3174]: https://github.com/SpeciesFileGroup/taxonworks/issues/3174
[#3182]: https://github.com/SpeciesFileGroup/taxonworks/issues/3182
[#3188]: https://github.com/SpeciesFileGroup/taxonworks/issues/3188
[#3189]: https://github.com/SpeciesFileGroup/taxonworks/issues/3189
[#3190]: https://github.com/SpeciesFileGroup/taxonworks/issues/3190
[#3191]: https://github.com/SpeciesFileGroup/taxonworks/issues/3191
[#3192]: https://github.com/SpeciesFileGroup/taxonworks/issues/3192
[#3203]: https://github.com/SpeciesFileGroup/taxonworks/issues/3203
[#3205]: https://github.com/SpeciesFileGroup/taxonworks/issues/3205
[#3211]: https://github.com/SpeciesFileGroup/taxonworks/issues/3211
[#3212]: https://github.com/SpeciesFileGroup/taxonworks/issues/3212
[#3216]: https://github.com/SpeciesFileGroup/taxonworks/issues/3216
[#3229]: https://github.com/SpeciesFileGroup/taxonworks/issues/3229
[#3233]: https://github.com/SpeciesFileGroup/taxonworks/issues/3233
[#3234]: https://github.com/SpeciesFileGroup/taxonworks/issues/3234
[#3238]: https://github.com/SpeciesFileGroup/taxonworks/issues/3238
[#3245]: https://github.com/SpeciesFileGroup/taxonworks/issues/3245
[#3246]: https://github.com/SpeciesFileGroup/taxonworks/issues/3246
[#3250]: https://github.com/SpeciesFileGroup/taxonworks/issues/3250

## [0.29.6] - 2022-11-08

### Added

- Print unit-tray headers from TaxonNames via Filter nomenclature [#3160]
- New radial "Filter" navigators facilitating cross-linking to filters [#2297]
- Option to force DwC indexing to prioritize names from Geographic Area [#3143]
- Functionality to update CollectingEvents in the context of Browse collection object
- Character state filter in Matrix Column Coder [#3141]
- Better error handling and reporting when parsing BibTeX
- Index for caching the numeric component of Identifiers

### Changed

- Updated Browse collection object interface [#2297]
- Reload New source task by pressing New and loading source
- Updated Ruby gems
- Updated node packages

### Fixed

- Incorrect soft validation message on TaxonName relationship [#3184]
- Browse nomenclature crashing when taxon name descendants have no cached author year
- Soft validation crashing when cached nomenclature date is absent
- Role picker is missing after create a source from BibTeX [#3180]

[#3160]: https://github.com/SpeciesFileGroup/taxonworks/issues/3160
[#2297]: https://github.com/SpeciesFileGroup/taxonworks/issues/2297
[#3143]: https://github.com/SpeciesFileGroup/taxonworks/issues/3143
[#3141]: https://github.com/SpeciesFileGroup/taxonworks/issues/3141
[#3180]: https://github.com/SpeciesFileGroup/taxonworks/issues/3180

## [0.29.5] - 2022-10-10

### Changed

- Source cached_value calculation [#3181]
- Changed author labels on Filter source [#3134]
- Minor changes to plots on administration activity dashboard
- Parallelize some indexing rake tasks

### Fixed

- Recent and Quick list are empty on Citation annotator [#3133]

[#3133]: https://github.com/SpeciesFileGroup/taxonworks/issues/3133
[#3134]: https://github.com/SpeciesFileGroup/taxonworks/issues/3134

## [0.29.4] - 2022-10-07

### Added

- Distribution, Material Examined sections, and zip download for paper catalog [#3098]
- Code full columns, destroy all observations in a column [#3117]
- "Display only unscored rows" on Matrix column coder [#3103]
- Previous and next links in Matrix row coder [#3107]
- Match identifiers facet to Filter extract task [#3089]
- `Clone previous citation` to citation panels [#3097]
- `scientificName` is now implied in `typeStatus` when only the type of type is specified in DwC occurrences importer
- Additional DwC classification terms [#3118]

### Fixed

- Broken URL for images in NeXML [#2811]
- Improved Confidence annotation speed [#3126]
- Destroying a Georefernce re-indexes related CollectingEvent [#3114]
- Numerous issues in "Castor" TaxonName batch load
- CollectingEvent cached geo-names (e.g. used in DwC export) missclassified [#2614]
- Order of descriptors in nexus and tnt output is updated to reflect the column ordering
- Homonyms without replacement name are now marked as invalid
- Visible identifiers raising (e.g. broken object graph)
- Presence Descriptor is not saving in Matrix row coder [#3099]
- Missing number of objects for presence/absence descriptors on Interactive keys [#3102]
- `New column` button doesn't add the new column to the interface [#3109]
- Taxonomy inventory API failing with common names when language is not set
- Missing taxon_name_relationships parameters [#3096]
- Create matrix row button redirects to wrong OTU in OTU radial
- Determinations not added to containers in "Edit Loan"task [#1935]
- OTU images disappear when moving other images to observation cells [#3111]
- Basic nomenclature failing to redirect when no name was selected
- List of All Topics is not displayed [#3125]
- Refactor confidence form [#3129]
- Destroy selected Labels does not work [#3127]
- Creating multiple type materials in comprehensive task [#3131]
- DwC occurrences importer not reporting error when `typeStatus` is non-empty and yet it doesn't have correct format
- Interactive key - Presence / absence descriptors are placed in non relevant list [#3100]

### Changed

- Removed New OTU link from New observation matrix task [#3101]
- Disabled horizontal resizing for textarea inputs on comprehensive

[#3100]: https://github.com/SpeciesFileGroup/taxonworks/issues/3100
[#3101]: https://github.com/SpeciesFileGroup/taxonworks/issues/3101
[#2811]: https://github.com/SpeciesFileGroup/taxonworks/issues/2811
[#3118]: https://github.com/SpeciesFileGroup/taxonworks/issues/3118
[#3126]: https://github.com/SpeciesFileGroup/taxonworks/issues/3126
[#3117]: https://github.com/SpeciesFileGroup/taxonworks/issues/3117
[#3114]: https://github.com/SpeciesFileGroup/taxonworks/issues/3114
[#2614]: https://github.com/SpeciesFileGroup/taxonworks/issues/2614
[#1935]: https://github.com/SpeciesFileGroup/taxonworks/issues/1935
[#3089]: https://github.com/SpeciesFileGroup/taxonworks/issues/3089
[#3096]: https://github.com/SpeciesFileGroup/taxonworks/issues/3096
[#3097]: https://github.com/SpeciesFileGroup/taxonworks/issues/3097
[#3099]: https://github.com/SpeciesFileGroup/taxonworks/issues/3099
[#3102]: https://github.com/SpeciesFileGroup/taxonworks/issues/3102
[#3103]: https://github.com/SpeciesFileGroup/taxonworks/issues/3103
[#3107]: https://github.com/SpeciesFileGroup/taxonworks/issues/3107
[#3109]: https://github.com/SpeciesFileGroup/taxonworks/issues/3109
[#3111]: https://github.com/SpeciesFileGroup/taxonworks/issues/3111
[#3125]: https://github.com/SpeciesFileGroup/taxonworks/issues/3125
[#3127]: https://github.com/SpeciesFileGroup/taxonworks/issues/3127
[#3129]: https://github.com/SpeciesFileGroup/taxonworks/issues/3129
[#3131]: https://github.com/SpeciesFileGroup/taxonworks/issues/3131

## [0.29.3] - 2022-09-13

### Fixed

- View image matrix button doesn't work in Interactive key task
- Missing collectors parameters in Filter collecting events.
- Pagination on Image Matrix task
- Project Preferences task causing internal server errors
- Boolean params not handled correctly on specific conditions in some filters

## [0.29.2] - 2022-09-08

### Added

- Administration level project classification visualization [#3092]
- Recent paramter to asserted distribution filter [#3086]

### Changed

- Updated Gemfile
- Handle long queries to match facets in filters [#3088]

### Fixed

- Collecting event filter matching user creator/updator broken [#3008]
- Rendering type material label with document label failed
- Failed attempts at destroying a Predicate no longer raise
- Prevent some breaking raises for Georeferences with invalid shapes
- Select all button doesn't work in Print labels task [#3093]

[#3088]: https://github.com/SpeciesFileGroup/taxonworks/issues/3088
[#3008]: https://github.com/SpeciesFileGroup/taxonworks/issues/3008
[#3086]: https://github.com/SpeciesFileGroup/taxonworks/issues/3086
[#3092]: https://github.com/SpeciesFileGroup/taxonworks/issues/3092
[#3093]: https://github.com/SpeciesFileGroup/taxonworks/issues/3093

## [0.29.1] - 2022-08-31

### Fixed

- Radial navigator for TaxonName broken [#3087]
- OTU link in New asserted distribution

[#3087]: https://github.com/SpeciesFileGroup/taxonworkseissues/3087

## [0.29.0] - 2022-08-30

### Added

- A simple paper catalog generator (preview!) [#1473]
- Functions to summarize distributions for catalogs
- GeographicAreas autocomplete references alternate values
- People filter, with many facets [#2876]
- Matches identifiers (results by delimited list of some identifier type) facet, to most filters [#3080]
- Crosslink by ID between CollectionObject and CollectingEvent filters
- `Open in filter collection object` button in Filter collecting event task
- Added `verbatim_label` support for Collecting Event Castor batch load. [#3059]
- Lock `is_original` and `is_absent` for Asserted distribution form in OTU quick forms [#3085]

### Fixed

- Local identifiers on community objects were displayed across projects
- Object type is missing when otu filter param is passed instead observation matrix id in Image matrix task

### Changed

- Alternate values can be used on GeographicAreas [#2506]
- Alternate values on community objects are shared by all projects
- Global identifiers on community objects are shared across all projects
- Optimized identifier next/previous, not fully resolved [#3078]
- Updated Ruby gems.
- Upgraded to newer Gnfinder service.
- Enabled 10km tolerance to geographic area validation for verbatim georeferences.

### Data

- Migrates annotations on Community objects to be accessilbe across projects

[#1473]: https://github.com/SpeciesFileGroup/taxonworks/issues/1473
[#2506]: https://github.com/SpeciesFileGroup/taxonworks/issues/2506
[#3078]: https://github.com/SpeciesFileGroup/taxonworks/issues/3078
[#2876]: https://github.com/SpeciesFileGroup/taxonworks/issues/2876
[#3059]: https://github.com/SpeciesFileGroup/taxonworks/pull/3059
[#3080]: https://github.com/SpeciesFileGroup/taxonworks/issues/3080
[#3085]: https://github.com/SpeciesFileGroup/taxonworks/issues/3085

## [0.28.1] - 2022-08-19

### Fixed

- Settings modal is scrolled to the bottom when the modal is open.
- `Edit in image matrix` and `Open in matrix` buttons don't open image matrix task on edit mode.
- `Create verbatim coordinates` button dissapears after create request fails in New collecting event task
- Depictions are not displayed correctly in Browse collecting event [#3012]
- Cloned georeference are not loaded after cloning a collecting event [#3076]

### Changed

- Updated Ruby gems.
- Updated Node packages.
- Expanded drag and drop section in observation cell in Image matrix

[#3012]: https://github.com/SpeciesFileGroup/taxonworks/issues/3012
[#3076]: https://github.com/SpeciesFileGroup/taxonworks/issues/3076

## [0.28.0] - 2022-08-08

### Added

- Added OriginallyInvalid relationship in ICN [#3315]
- Add `/api/v1/otus/123/inventory/content`, includes `embed[]=depictions` [#3004]
- Adds `data_attributes`, `data_attribute_value`, `data_attribute_predicate_id`, `data_attribute_exact` in filter concern [#2922]
- `/api/v1/tags` endpoint with `tag_object_type[]`,`tag_object_id[]`, `tag_object_type`, `object_global_id`, `keyword_id[]` [#3061]
- Added pagination in the image_matrix
- Matrix Column Coder - coding by descriptor [#1385]
- Soft validation and fix for adding subsequen combination when original combination is different [#3051]
- Added 'electronic only' field for the source to flag sources published in electronic only format
- Default `collectionCode` namespace mappings as falback when `institutionCode`:`collectionCode` mappings do not contain a match in DwC occurrences importer.

- Remove search box in observation matrix hub [#3032]
- Type material form allows multiple type species in comprehensive task. [#2584]
- Updated Ruby gems.Yes
- wikidata-client dependency is now fetching from RubyGems rather than custom fork.
- serrano has been changed to a new custom branch which is identical to official gem except `thor` dependency has been downgraded for TW compatibility.
- DwC occurrences importer mappings are not sorted by `institutionCode`:`collectionCode`

### Fixed

- Object global id param in identifiers API/filter
- Bad logic check on adding new user to project
- Dependency loop problem in DwC checklist importer
- Image matrix error

[#3004]: https://github.com/SpeciesFileGroup/taxonworks/issues/3004
[#3061]: https://github.com/SpeciesFileGroup/taxonworks/issues/3061
[#1385]: https://github.com/SpeciesFileGroup/taxonworks/issues/1385
[#2584]: https://github.com/SpeciesFileGroup/taxonworks/issues/2584
[#3032]: https://github.com/SpeciesFileGroup/taxonworks/issues/3032
[#3051]: https://github.com/SpeciesFileGroup/taxonworks/issues/3051
[#2922]: https://github.com/SpeciesFileGroup/taxonworks/issues/2922

## [0.27.3] - 2022-07-20

### Added

- Soft_validation for the year of taxon description compared to person years of life [#2595]
- Pagination to Image matrix task

### Fixed

- Fixes rendering the author string in the catalogue [#2825]
- Include facet is not working properly in Filter nomenclature [#3023]
- Role picker changes order of roles after removing one [#3003]
- Observation matrix TNT export failed due to undefined method error [#3034]
- Date start and Date end display flipped in "Filter Collecting Events" [#3039]
- Role picker list doesn't display suffix and preffix
- By user facet is passing member id
- Project user last seen at correctly reported

### Changed

- Softvalidation message for new combination is rewarded
- The genus rank is allowed as incertae sedis
- ElectronicPulbications moved from NomenNudum to Unavailable.
- Updated Ruby gems and Node packages
- OTU name string into link in Observation matrices dashboard task

[#2825]: https://github.com/SpeciesFileGroup/taxonworks/issues/2825
[#2595]: https://github.com/SpeciesFileGroup/taxonworks/issues/2595
[#3003]: https://github.com/SpeciesFileGroup/taxonworks/issues/3003
[#3023]: https://github.com/SpeciesFileGroup/taxonworks/issues/3023
[#3034]: https://github.com/SpeciesFileGroup/taxonworks/issues/3034
[#3039]: https://github.com/SpeciesFileGroup/taxonworks/issues/3039

## [0.27.2] - 2022-06-22

### Fixed

- Updated csv output for an observation matrix [#3040]
- Content panel in browse OTU not working properly
- Darwin Core Export failing on specific combinations of data attributes selection.

### Changed

- Updated Ruby gems and Node packages

## [0.27.1] - 2022-06-21

### Changed

- People/Name toggle remove historical option for name [#3028]

### Fixed

- Content attributes response

[#3028]: https://github.com/SpeciesFileGroup/taxonworks/issues/3028

## [0.27.0] - 2022-06-17

### Added

- Task to manage pubilcation of Content to PublicContent [#3004] in part
- Task to merge taxon name relationships from one taxon to another [#3022]
- Add `determiner_name_regex` to collection object filter [#3026]
- API interactive key engine endpoint `/api/v1/observation_matrices/123/key.json`
- API depictions endpoint `api/v1/depictions/123.json?extend[]=image&extend[]=sqed_depiction&extend[]=figures`
- Taxon determinations stats in stats API
- Setting tags for collecting events and collection objects in DwC occurrences importer [#3019], [#2855]

### Changed

- Column order in Observation matrices dashboard task
- Size of description input in Protocol form
- Error code for merge people response

### Fixed

- Annotations panel doesn't display notes in Browse nomenclature
- Wildcard matches on collecting event attributes failing
- Select row in Observation matrices dashboard assigns incorrect ID
- Last week citations stats in API showing values for images. [#3020]
- Annotations panel doesn't display notes in Browse nomenclature
- Geographic areas download failing to generate CSV
- Flip is not working propertly in Uniquify people task

[#3004]: https://github.com/SpeciesFileGroup/taxonworks/issues/3004
[#3022]: https://github.com/SpeciesFileGroup/taxonworks/issues/3022
[#3026]: https://github.com/SpeciesFileGroup/taxonworks/issues/3026
[#3020]: https://github.com/SpeciesFileGroup/taxonworks/issues/3020
[#3019]: https://github.com/SpeciesFileGroup/taxonworks/pull/3018
[#2855]: https://github.com/SpeciesFileGroup/taxonworks/issues/2855

## [0.26.2] - 2022-06-05

### Changed

- Updated Ruby gems

### Fixed

- Filter collection object not working when attempting to show the record

## [0.26.1] - 2022-06-03

### Changed

- Upgraded to Ruby 3.1 [#3011]
- Updated Ruby gems

[#3011]: https://github.com/SpeciesFileGroup/taxonworks/pull/3011

## [0.26.0] - 2022-05-30

### Added

- Task - Stepwise determinations, facilitate verbatim to parsed determinations en masse [#2911]
- Two more digitization stage types, "T" and "Inverted T" [#2863]
- Added soft_validation fix to missing collection_object determination, when the type is designated [#2907]
- Confirmation button for tags, preparation type and repository panels in CO Match [#2995]

### Changed

- Upgraded Node to version 16
- Replaced Webpacker for Shakapacker gem
- Upgrade PDF viewer library

### Fixed

- Nomenclature and observation matrix stats [#1124] [#1356]
- Cannot add a determination after editing one in comprehensive task [#2996]
- "In project" button is not updated after select a different source in Edit source task [#3000]

[#1356]: https://github.com/SpeciesFileGroup/taxonworks/issues/1356
[#1124]: https://github.com/SpeciesFileGroup/taxonworks/issues/1124
[#2911]: https://github.com/SpeciesFileGroup/taxonworks/issues/2911
[#2863]: https://github.com/SpeciesFileGroup/taxonworks/issues/2863
[#2995]: https://github.com/SpeciesFileGroup/taxonworks/issues/2995
[#2996]: https://github.com/SpeciesFileGroup/taxonworks/issues/2996
[#3000]: https://github.com/SpeciesFileGroup/taxonworks/issues/3000

## [0.25.0] - 2022-05-19

### Added

- Link to Download project in show project [#2775]
- OTU geo-json inventory API endpoint, `/api/v1/otus/123/inventory/distribution`.
- Collection object classification summary task [#1864]
- Notes facet to Collection Objects filter [#2966]
- Confirmation modal for clone button on New collecting event task [#2978]
- Minutes/record estimate in project activity task [#2979]
- Pagination in Citations by source task
- Current repository facet in collection object filter [#2975]

### Changed

- Identifiers added to print labels [2959]
- Improved Extract tables [#2884] [#2881]
- Improved Repository autocomplete [#2993]
- Refactor citations by source task
- Person autocomplete optimization
- Cleaned up Label UI text
- Removed some jQuery
- Updated Ruby gems via `bundle update`
- Use Catalog for API source of OTU nomenclature citations

### Fixed

- taxonworks.csl update for stated date [#3021]
- Improved project activity to include current session [#3013]
- Extract/protocol UI issues [#2990]
- Source year_suffix preventing cloning [#2992]
- Dwca eml.xml file validates locally [#2986]
- Missing params for api_nomenclature_citations added
- Converted wkt parsing errors from exceptions to validation
- DwcOccurrence version scope to project in Hub
- Fixed soft validation on Collection Object related to determination date [#2949]
- Original combination soft validations are not loaded when New taxon name task is opened
- ObservationMatrixRow|ColumnItem index view failing because new links are not available
- Author roles are no visible in Citations by source task
- Increasing number of labels to print while label is selected _adds_ that many to preview [#2973]
- Geographic areas are not suggested based on verbatim coordinates in comprehensive and new collecting event task [#2982]
- Cannot sort by column in filter collecting event task [#2970]
- "Recent" determiners not working in Comprehensive [#2985]
- Determiners locked are missing after press "Save and new" in comprehensive task [#2943]
- Crashing when creating georeferences with invalid WKT input
- ObservationMatrixRow|Column index and autocomplete calls
- Lock source button is not working in OTU radial - biological associations form [#2989]
- New type specimen duplicates specimen when updated after creating [#2994]
- Sort column option is not working on Filter collection objects
- Toggle members buttons is not working on Browse annotator

[#2959]: https://github.com/SpeciesFileGroup/taxonworks/issues/2959
[#2775]: https://github.com/SpeciesFileGroup/taxonworks/issues/2775
[#2881]: https://github.com/SpeciesFileGroup/taxonworks/issues/2881
[#2884]: https://github.com/SpeciesFileGroup/taxonworks/issues/2884
[#2990]: https://github.com/SpeciesFileGroup/taxonworks/issues/2990
[#2992]: https://github.com/SpeciesFileGroup/taxonworks/issues/2992
[#2993]: https://github.com/SpeciesFileGroup/taxonworks/issues/2993
[#2986]: https://github.com/SpeciesFileGroup/taxonworks/issues/2986
[#1864]: https://github.com/SpeciesFileGroup/taxonworks/issues/1864
[#2943]: https://github.com/SpeciesFileGroup/taxonworks/issues/2943
[#2949]: https://github.com/SpeciesFileGroup/taxonworks/issues/2949
[#2966]: https://github.com/SpeciesFileGroup/taxonworks/issues/2966
[#2970]: https://github.com/SpeciesFileGroup/taxonworks/issues/2970
[#2973]: https://github.com/SpeciesFileGroup/taxonworks/issues/2973
[#2975]: https://github.com/SpeciesFileGroup/taxonworks/issues/2975
[#2978]: https://github.com/SpeciesFileGroup/taxonworks/issues/2978
[#2979]: https://github.com/SpeciesFileGroup/taxonworks/issues/2979
[#2982]: https://github.com/SpeciesFileGroup/taxonworks/issues/2982
[#2985]: https://github.com/SpeciesFileGroup/taxonworks/issues/2985
[#2994]: https://github.com/SpeciesFileGroup/taxonworks/issues/2994

## [0.24.5] - 2022-05-03

### Fixed

- Previously loaned and returned CollectionObjects are unloanable [#2964]
- People smart selector doesn't work to add new roles [#2963]
- Type species section is empty in Browse OTU
- Missing depictions caption and figure label in Image matrix task [#2965]

[#2964]: https://github.com/SpeciesFileGroup/taxonworks/issues/2964
[#2963]: https://github.com/SpeciesFileGroup/taxonworks/issues/2963
[#2965]: https://github.com/SpeciesFileGroup/taxonworks/issues/2965

## [0.24.4] - 2022-05-02

### Added

- Organization roles to taxon determinations model

### Fixed

- Repository autocomplete raises [#2960]
- Duplicated text in TaxonDetermination link [#2947]
- Housekeeping facet in CollectingEvent filter broken [#2957]
- Cannot set Determiner of CO to department/organization [#2915]
- Combination view is broken on Browse nomenclature [#2952]
- Matrix row coder button in Observation matrix dashboard task redirect to a wrong OTU in Image Matrix task [#2956]
- Depiction radials are not working in Image matrix task [#2954]

[#2960]: https://github.com/SpeciesFileGroup/taxonworks/issues/2960
[#2947]: https://github.com/SpeciesFileGroup/taxonworks/issues/2947
[#2957]: https://github.com/SpeciesFileGroup/taxonworks/issues/2957
[#2915]: https://github.com/SpeciesFileGroup/taxonworks/issues/2915
[#2952]: https://github.com/SpeciesFileGroup/taxonworks/issues/2952
[#2954]: https://github.com/SpeciesFileGroup/taxonworks/issues/2954

## [0.24.3] - 2022-04-28

### Added

- DwC export includes `occurrenceStatus` [#2935]
- Tag panel for images in New images task [#2919]
- Repository section for Collection object match task [#2918]
- Preparations section for CO Match task [#2930]
- Match collection object button in Filter collection object [#2917]
- Lock button for By section in New extract task [#2926]
- With preparation facet in Filter collection objects [#2937]

### Changed

- Improved(?) behaviour of Extract autocomplete [#2923]
- New BiBTeX based Sources match and/or create Serials for some types [#2719]
- Improvements for taxon determinations in comprehensive task
- Observation Matrix CSV dump uses full object labels [#2912]
- Allow multiple origin relationships in New extract task [#2928]
- Enable biocuration buttons only for the current collection object in comprehensive task [#2946]
- Updated ruby gems

### Fixed

- Display full citation in image viewer [#2857]
- Extract filter OTU id match not matching determinations [#2925]
- Improve observation matrix row label handling [#2902]
- Showing related data for Descriptor broken [#2934]
- Collection object label is not updated after saving determinations in comprehensive task [#2899]
- Label form is not updated after loading a collecting event in Comprehensive task [#2898]
- Preferred catalog number for collection objects using first created rather than top of the list (also fixes wrong `otherCatalogNumbers` in DwC export) [#2904]
- Missing not fixable error message for automatically soft validations [#2877]
- Recent lists on Data have broken flex CSS [#2920]
- Generating label from collecting event with verbatim trip identifier duplicates tripcode [#2921]
- Leaflet map does not center the view on shapes
- Programming typos affecting error handling in some batch loaders
- PDF reading causing software crash with some PDF documents (e.g. encrypted and/or having unsupported features)
- "virtual" spelled "virutal" [#2938]
- Protocols should not display origin [#2927]
- Determination lock not working for "Add to container" in Comprehensive task [#2943]
- Role types table in uniquify people renders poorly when "show found people" or "show match people" enabled [#2894]
- Syntax error during code generating synonyms and descendants for catalogs

[#2719]: https://github.com/SpeciesFileGroup/taxonworks/issues/2719
[#2857]: https://github.com/SpeciesFileGroup/taxonworks/issues/2857
[#2857]: https://github.com/SpeciesFileGroup/taxonworks/issues/2857
[#2877]: https://github.com/SpeciesFileGroup/taxonworks/issues/2877
[#2894]: https://github.com/SpeciesFileGroup/taxonworks/issues/2894
[#2898]: https://github.com/SpeciesFileGroup/taxonworks/issues/2898
[#2899]: https://github.com/SpeciesFileGroup/taxonworks/issues/2899
[#2902]: https://github.com/SpeciesFileGroup/taxonworks/issues/2902
[#2904]: https://github.com/SpeciesFileGroup/taxonworks/issues/2904
[#2912]: https://github.com/SpeciesFileGroup/taxonworks/issues/2912
[#2917]: https://github.com/SpeciesFileGroup/taxonworks/issues/2917
[#2918]: https://github.com/SpeciesFileGroup/taxonworks/issues/2918
[#2919]: https://github.com/SpeciesFileGroup/taxonworks/issues/2919
[#2920]: https://github.com/SpeciesFileGroup/taxonworks/issues/2920
[#2921]: https://github.com/SpeciesFileGroup/taxonworks/issues/2921
[#2923]: https://github.com/SpeciesFileGroup/taxonworks/issues/2923
[#2925]: https://github.com/SpeciesFileGroup/taxonworks/issues/2925
[#2926]: https://github.com/SpeciesFileGroup/taxonworks/issues/2926
[#2927]: https://github.com/SpeciesFileGroup/taxonworks/issues/2927
[#2928]: https://github.com/SpeciesFileGroup/taxonworks/issues/2928
[#2930]: https://github.com/SpeciesFileGroup/taxonworks/issues/2930
[#2934]: https://github.com/SpeciesFileGroup/taxonworks/issues/2934
[#2935]: https://github.com/SpeciesFileGroup/taxonworks/issues/2935
[#2937]: https://github.com/SpeciesFileGroup/taxonworks/issues/2937
[#2938]: https://github.com/SpeciesFileGroup/taxonworks/issues/2938
[#2943]: https://github.com/SpeciesFileGroup/taxonworks/issues/2943

## [0.24.2] - 2022-04-15

### Added

- New units mg, µg, ng, ml, µl, nl, ng/µl, Ratio (for Descriptor, etc.) [#2887]
- Project activity report includes community data (but not scoped to project) [#2893]
- Protocols for Observations [#2889]
- Increment tripcode in New collecting event task [#2441]
- Now and today buttons for time/date made [#2888]
- Radial navigator to New extract task [#2885]

### Changed

- Refactor Uniquify People task. Added improvements [#2858]
- Removed PDF viewer broad channel event
- Updated Ruby gems

### Fixed

- Extract -> show rendering raising [#2886]
- People being set as invalid during automatic activity updates
- Project activity session report shows hours properly [#2878]
- xAxis category ordering of Project activity [#2891]
- Sometimes it's not possible move images from one cell to another in Image matrix task [#2874]
- Uniquify people task are not merging all selected match people [#2892]
- Media observations are not displayed after creating them using drag and drop box in Matrix row coder task. [#2880]
- New extract task loads incorrect repository for existing extracts [#2883]
- Extract edit link in New observation matrix task [#2896]
- Incorrect matrix list is displayed on Observation matrix slice in Radial object [#2901]
- Pages label is not displayed in citation form in comprehensive task [#2903]

[#2886]: https://github.com/SpeciesFileGroup/taxonworks/issues/2886
[#2887]: https://github.com/SpeciesFileGroup/taxonworks/issues/2887
[#2878]: https://github.com/SpeciesFileGroup/taxonworks/issues/2878
[#2891]: https://github.com/SpeciesFileGroup/taxonworks/issues/2891
[#2893]: https://github.com/SpeciesFileGroup/taxonworks/issues/2893
[#2889]: https://github.com/SpeciesFileGroup/taxonworks/issues/2889
[#2441]: https://github.com/SpeciesFileGroup/taxonworks/issues/2441
[#2858]: https://github.com/SpeciesFileGroup/taxonworks/issues/2858
[#2883]: https://github.com/SpeciesFileGroup/taxonworks/issues/2883
[#2885]: https://github.com/SpeciesFileGroup/taxonworks/issues/2885
[#2888]: https://github.com/SpeciesFileGroup/taxonworks/issues/2888
[#2892]: https://github.com/SpeciesFileGroup/taxonworks/issues/2892
[#2896]: https://github.com/SpeciesFileGroup/taxonworks/issues/2896
[#2901]: https://github.com/SpeciesFileGroup/taxonworks/issues/2901
[#2903]: https://github.com/SpeciesFileGroup/taxonworks/issues/2903

## [0.24.1] - 2022-04-04

### Changed

- Time ranges for `eventTime` in DwC occurrences importer are now supported
- Updated Ruby gems

### Fixed

- Observation matrix row filter generalized to work for all observation object types [#2873]

[#2873]: https://github.com/SpeciesFileGroup/taxonworks/issues/2873

## [0.24.0] - 2022-03-31

### Added

- Collection object `current_repository_id` and interface toggle [#2866]
- Use Namespace as DwC `collectionCode` [#2726]
- Notes on CollectionObject export to DwC `occurrenceRemarks` [#2850]
- Link to comprehensive digitization collection object via `?dwc_occurrence_object_id=123` [#2851]
- Project user activity report task [#50] [#1062]
- 'Inferred combination' to Browse taxon name header, when required [#2836]
- Extract autocomplete
- Matrix row coder supports mutiple Quantitative and Sample observations per "cell"
- Extracts are observable [#2037]
- Download observation matrix descriptors as text
- Download observation matrix observations in .tab format
- Observations have `made_year|month|day|time` attributes
- Qualitative descriptor batch loader (Data->Descriptors->Batch load) [#1831] (in part)
- Modal depictions for all descriptors in Matrix row coder [#2847]
- New georeference type for user-supplied points [#2843]
- Extract rows in New observation matrix
- Depiction modal for all descriptors in Interactive key
- Link CollectionObject batch load to DwCA importer [#2868]

### Changed

- Administration activity report
- DwC export uses a "sorted" column order [#2844]
- Observations now are polymorphic [#2037]
- Replace autocompletes by smart selectors in Common Name form on OTU radial [#2840]
- Updated Ruby gems
- DwC importer sex mapped changed to prioritize `http://rs.tdwg.org/dwc/terms/sex` DwC URI and also create sex biocuration group with such URI if none exist.
- Taxon name label for original combination label in Citations by source task.
- Add separate scrollbars to row and column tables in New observation matrix task [#2799]
- Change form fields order in OTU radial - Biological associations
- Updated ruby gems
- Close modal after select a status in New taxon name
- Escape new additional pseudo-LaTeX encodings from BibTex data

### Fixed

- DwC georeferencedProtocol references Protocols properly [#2842]
- DwC georeferencedBy references Georeferencers properly [#2846]
- Administration activity report raising [#2864]
- OTUs and collection objects batch-loaders failing to initialize due to Ruby syntax error
- Sqed depictions crash on cache update when no processing results are available
- Asserted distributions on OTU radial is_absent no longer locks [#2848]
- After saving an area with 'is absent' flag, the form stays locked in OTU radial Asserted distribution
- Uniquify people roles list is missing role_object_tag [#2853]
- Large list of taxon names are not loaded in Citations by source
- Missing source_id parameter in Citation by source link on New asserted distribution and Browse OTU
- New CO assigns a wrong Identifier type in New collecting event task [#2862]

[#2866]: https://github.com/SpeciesFileGroup/taxonworks/issues/2866
[#2726]: https://github.com/SpeciesFileGroup/taxonworks/issues/2726
[#2850]: https://github.com/SpeciesFileGroup/taxonworks/pull/2850
[#2851]: https://github.com/SpeciesFileGroup/taxonworks/pull/2851
[#2868]: https://github.com/SpeciesFileGroup/taxonworks/pull/2868
[#2842]: https://github.com/SpeciesFileGroup/taxonworks/pull/2842
[#2846]: https://github.com/SpeciesFileGroup/taxonworks/pull/2846
[#50]: https://github.com/SpeciesFileGroup/taxonworks/pull/50
[#1062]: https://github.com/SpeciesFileGroup/taxonworks/pull/1062
[#2864]: https://github.com/SpeciesFileGroup/taxonworks/pull/2864
[#2844]: https://github.com/SpeciesFileGroup/taxonworks/pull/2844
[#2836]: https://github.com/SpeciesFileGroup/taxonworks/pull/2836
[#2037]: https://github.com/SpeciesFileGroup/taxonworks/pull/2037
[#1831]: https://github.com/SpeciesFileGroup/taxonworks/pull/1831
[#2799]: https://github.com/SpeciesFileGroup/taxonworks/pull/2799
[#2840]: https://github.com/SpeciesFileGroup/taxonworks/pull/2840
[#2843]: https://github.com/SpeciesFileGroup/taxonworks/pull/2843
[#2847]: https://github.com/SpeciesFileGroup/taxonworks/pull/2847
[#2848]: https://github.com/SpeciesFileGroup/taxonworks/pull/2848
[#2853]: https://github.com/SpeciesFileGroup/taxonworks/pull/2853
[#2862]: https://github.com/SpeciesFileGroup/taxonworks/pull/2862

## [0.23.1] - 2022-03-01

### Added

- Qualitative descriptor modal in matrix row coder [#2763]
- Pin button for organization in attribution annotator [#2551]
- Image inventory/filter endpoint for OTUs `/api/v1/otus/123/inventory/images` [#2656]
- Option to error records if `typeStatus` is unprocessable in DwC occurrences importer [#2829]
- Several taxon name classifications in DwC checklist importer [#2732]

### Changed

- Allow matching protonyms in DwC occurrences importer even on cases where the imported classification is a subset of the existing one [#2740]
- Updated Ruby gems
- Copying observations from object to object also copies their depictions [#2823]

### Fixed

- Not all year metadata automatically updated Person active metadata [#2854]
- DwC importer looking up collecting events outside the scope of the current project
- Missing names in hierarchy tree on Browse nomenclature task [#2827]
- DwC importer finding names by original combination without project scope [#2828]
- DwC export month field exporting day value rather than month [#2835]
- Use unofficial serrano repo to fix problems with citeproc-json responses
- DwC Occurrence Importer settings modal lags on open when many namespaces set [#2834]
- Destroying last Depiction for Observation::Media destroys Observations [#2269]
- Allowing to use same Namespace short name with different casing (e.g. 'alpha', 'Alpha')

[#2854]: https://github.com/SpeciesFileGroup/taxonworks/issues/2854
[#2823]: https://github.com/SpeciesFileGroup/taxonworks/issues/2823
[#2269]: https://github.com/SpeciesFileGroup/taxonworks/issues/2269
[#2656]: https://github.com/SpeciesFileGroup/taxonworks/issues/2656
[#2551]: https://github.com/SpeciesFileGroup/taxonworks/issues/2551
[#2732]: https://github.com/SpeciesFileGroup/taxonworks/pull/2732
[#2740]: https://github.com/SpeciesFileGroup/taxonworks/pull/2740
[#2763]: https://github.com/SpeciesFileGroup/taxonworks/issues/2763
[#2827]: https://github.com/SpeciesFileGroup/taxonworks/issues/2827
[#2828]: https://github.com/SpeciesFileGroup/taxonworks/pull/2828
[#2829]: https://github.com/SpeciesFileGroup/taxonworks/pull/2829
[#2834]: https://github.com/SpeciesFileGroup/taxonworks/pull/2834
[#2835]: https://github.com/SpeciesFileGroup/taxonworks/pull/2835

## [0.23.0] - 2022-02-18

### Added

- Extract Filter [#2270]
- Protocol facets for filters, currently on Extract filter
- OTU descendants API endpoint `.../otus/123/inventory/descendants` [#2791]
- Download SVG button in object graph task [#2804]
- Rake task to generate docs.taxonworks.org Data documentation [#2352]
- Confirmation window for delete documentation in radial annotator [#2820]
- Drag and drop to sort predicates in project preferences [#2821]
- Endpoints for observation matrix row and column labels [#2800]
- Matrix row navigation in Matrix row coder [#2800]
- Download enabled for controlled vocabulary terms [#2809]
- Type materials metadata extension for /api/v1/otus

### Changed

- Tweaked how Extracts are displayed in various views
- Browse nomenclature task was renamed to Browse nomenclature and classifications [#2638]
- Add origin citations for taxon name relationships/classifications, renames route [#2790]
- Add Download customization [#2748]
- Show Images section in Browse OTU for GenusGroup [#2786]
- User facet: `Now` button sets end date in Filter interfaces [#2788]
- Changes content and layout ouf hierarchy navigator in Browse nomenclature task [#2797]
- Scroll tables in New observation matrix task [#2799]
- Updated Ruby gems
- Replace autocomplete with OTU picker in biological associations form in radial object

### Fixed

- Author string for incorrect original spelling [#2743]
- Type species section doesn't work in new taxon name [#2785]
- Missing Variety and Form ranks in original combination section for ICZN in New taxon name task [#2795]
- Check if current identifier is the same as current in comprehensive task [#2550]
- Comprehensive digitization - entering '0' in total breaks the interface [#2807]
- Download link doesn't work in data list view
- Edit in Browse collecting event [#2814]
- DwC importer is more robust to invalid taxon names

[#2743]: https://github.com/SpeciesFileGroup/taxonworks/issues/2743
[#2638]: https://github.com/SpeciesFileGroup/taxonworks/issues/2638
[#2270]: https://github.com/SpeciesFileGroup/taxonworks/issues/2270
[#2800]: https://github.com/SpeciesFileGroup/taxonworks/issues/2800
[#2352]: https://github.com/SpeciesFileGroup/taxonworks/issues/2552
[#2550]: https://github.com/SpeciesFileGroup/taxonworks/issues/2550
[#2790]: https://github.com/SpeciesFileGroup/taxonworks/issues/2790
[#2748]: https://github.com/SpeciesFileGroup/taxonworks/issues/2748
[#2791]: https://github.com/SpeciesFileGroup/taxonworks/issues/2791
[#2785]: https://github.com/SpeciesFileGroup/taxonworks/issues/2785
[#2786]: https://github.com/SpeciesFileGroup/taxonworks/issues/2786
[#2788]: https://github.com/SpeciesFileGroup/taxonworks/issues/2788
[#2795]: https://github.com/SpeciesFileGroup/taxonworks/issues/2795
[#2797]: https://github.com/SpeciesFileGroup/taxonworks/issues/2797
[#2804]: https://github.com/SpeciesFileGroup/taxonworks/issues/2804
[#2807]: https://github.com/SpeciesFileGroup/taxonworks/issues/2807
[#2809]: https://github.com/SpeciesFileGroup/taxonworks/issues/2809
[#2814]: https://github.com/SpeciesFileGroup/taxonworks/issues/2814
[#2799]: https://github.com/SpeciesFileGroup/taxonworks/issues/2799
[#2800]: https://github.com/SpeciesFileGroup/taxonworks/issues/2800
[#2820]: https://github.com/SpeciesFileGroup/taxonworks/issues/2820
[#2821]: https://github.com/SpeciesFileGroup/taxonworks/issues/2821

## [0.22.7] - 2022-01-26

### Added

- Add more date (redundant) fields to DwC export [#2780]
- Import and export custom label style in print label task
- Attributions in Filter images [#2639]
- People, role, images stats to `/api/v1/stats`
- `basisOfRecord` in DwC exports can be `FossilSpecimen` via biocuration
- Classification section for Combination in New taxon name (botanical nomenclature support) [#2681]
- API `/api/v1/otus/:id` includes `&extend[]` for `parents`

### Changed

- New interface for biocuration groups and classes
- DwCA export is _much_ faster
- CSV export optimized
- `basisOfRecord` now maps as `http://rs.tdwg.org/dwc/terms/FossilSpecimen` biocuration classification in DwC occurrences importer.
- Updated ruby gems
- Updated js packages
- cached_is_valid is now used in interfaces to show if a taxon is valid or invalid
- Refactor Manage biocuration classes and groups task [#83]

### Fixed

- `occurrenceID` missing from DwC exports. [#2766]
- Cloning columns from matrices sometimes partially failed [#2772]
- Missing `Custom style` button in Print label task [#2764]
- Missing valid/invalid/combination mark in citation by source task [#2760]
- Missing observation matrices in copy columns/rows from another matrix in New observation matrix task [#2753]
- Handing of family names starting with `O'` being recognized as given names [#2747]
- Error 500 deleting a biocuration term [#2181]
- Uniquify people task shows "0" in used column and no roles [#2769]

[#83]: https://github.com/SpeciesFileGroup/taxonworks/issues/83
[#2181]: https://github.com/SpeciesFileGroup/taxonworks/issues/2181
[#2780]: https://github.com/SpeciesFileGroup/taxonworks/issues/2780
[#2766]: https://github.com/SpeciesFileGroup/taxonworks/issues/2766
[#2772]: https://github.com/SpeciesFileGroup/taxonworks/pull/2772
[#2639]: https://github.com/SpeciesFileGroup/taxonworks/pull/2639
[#2681]: https://github.com/SpeciesFileGroup/taxonworks/issues/2681
[#2747]: https://github.com/SpeciesFileGroup/taxonworks/issues/2747
[#2753]: https://github.com/SpeciesFileGroup/taxonworks/issues/2753
[#2760]: https://github.com/SpeciesFileGroup/taxonworks/issues/2760
[#2764]: https://github.com/SpeciesFileGroup/taxonworks/issues/2764
[#2769]: https://github.com/SpeciesFileGroup/taxonworks/issues/2769

## [0.22.6] - 2022-01-10

### Added

- Option to select all and quick tag in Filter image task [#2744]

### Changed

- Perform georeferences caching in background for faster DwC occurrences import [#2741]
- Permit use of Ruby 3.1
- Updated Ruby gems.
- DwC occurrences importer: When matching protonyms also consider their alternate gender names if there are no matches by exact name. [#2738]
- Allow import of specimens with empty `catalogNumber` even when `institutionCode` and/or `collectionCode` are set.

### Fixed

- Several batch loaders not working due to syntax incompatibility with currently used Ruby version. [#2739]

[#2739]: https://github.com/SpeciesFileGroup/taxonworks/pull/2739
[#2741]: https://github.com/SpeciesFileGroup/taxonworks/pull/2741
[#2738]: https://github.com/SpeciesFileGroup/taxonworks/issues/2738
[#2744]: https://github.com/SpeciesFileGroup/taxonworks/issues/2744

## [0.22.5] - 2021-12-22

### Fixed

- Fixed "eye" validation crash when activated in Browse Nomenclature task [#2736]

[#2736]: https://github.com/SpeciesFileGroup/taxonworks/issues/2736

## [0.22.4] - 2021-12-21

### Added

- Add `reset filters` button in DwC import task [#2730]

### Changed

- Add space on navbar in New taxon name [#2701]
- Updated ruby gems and node packages.
- Tabindex in model view

### Fixed

- Overdue loan date time ago [#2712]
- Descriptor character state destroy raising [#2713]
- Loan items status not updatable (also new specs) [#2714]
- Collecting event filter `depictions` facet [#2720]
- Taxonifi wrapper init was broken
- Character order selector sends null value on blank selection [#2707]
- Interactive keys is loading two matrices on autocomplete search [#2706]
- `Select observation matrix` is not displaying all observation matrices [#2708]
- Crashing when attempting to download DwC results from Filter Collection Objects task with 'Treat geographic areas as spatial' set.
- Stats response contains `projects` count when project token is set.
- Menu options broken when right-click on matrices in Observation matrix hub [#2716]
- Copy rows from matrix in New observation matrix
- GnFinder playground incompatibility with current GnFinder API
- DwC checklist importer issue with synonyms have wrong rank [#2715]
- Scientific name not cached properly when the taxon name is classified as part of speech [#2721]
- Depictions dropzone tries to create Depictions before saving collecting event
- Clipboard is not releasing key combination when the user clicks outside the window and release keys [#2724]
- Removed `destroy!` pattern from various controllers
- Unable to create loan items in Collection object match task [#2731]
- DwC import search criteria is missing when search box is reopen [#2729]
- Unable to download CoLDP exports
- Otu facet in Filter image task

[#2712]: https://github.com/SpeciesFileGroup/taxonworks/issues/2712
[#2713]: https://github.com/SpeciesFileGroup/taxonworks/issues/2713
[#2714]: https://github.com/SpeciesFileGroup/taxonworks/issues/2714
[#2720]: https://github.com/SpeciesFileGroup/taxonworks/issues/2720
[#2701]: https://github.com/SpeciesFileGroup/taxonworks/issues/2701
[#2706]: https://github.com/SpeciesFileGroup/taxonworks/issues/2706
[#2707]: https://github.com/SpeciesFileGroup/taxonworks/issues/2707
[#2708]: https://github.com/SpeciesFileGroup/taxonworks/issues/2708
[#2715]: https://github.com/SpeciesFileGroup/taxonworks/pull/2715
[#2716]: https://github.com/SpeciesFileGroup/taxonworks/issues/2716
[#2721]: https://github.com/SpeciesFileGroup/taxonworks/pull/2721
[#2724]: https://github.com/SpeciesFileGroup/taxonworks/pull/2724
[#2729]: https://github.com/SpeciesFileGroup/taxonworks/pull/2729
[#2730]: https://github.com/SpeciesFileGroup/taxonworks/issues/2730
[#2731]: https://github.com/SpeciesFileGroup/taxonworks/issues/2731

## [0.22.3] - 2021-12-03

### Added

- Ability to inject links into Content via hot-key searching [#1674]

### Changed

- Upgraded to Postgres 12 in Docker Compose development environment. Postgres 10 container and volume are still present to allow for automatic data migration.

### Fixed

- Identifier form elements on SQED breakdown [#2700]

[#2700]: https://github.com/SpeciesFileGroup/taxonworks/issues/2700
[#1674]: https://github.com/SpeciesFileGroup/taxonworks/issues/1674

## [0.22.2] - 2021-12-02

### Changed

- Upped from 40 to 500 the cutoff point at which updating a collecing event will trigger a DwcOccurrence rebuild
- Added a `url_base` option when rendering metadata partial

### Fixed

- Author by first letter (/people.json) [2697]
- Loan recipient helper methods were confused with loan helper methods
- Subsequent combination link in new taxon name task [#2695]
- Unable to create tags in batches due to Ruby 3 syntax changes.
- Observation matrices crashing due to response pagination bug.
- Unable to create namespaces due to debug code accidentally added.

[#2697]: https://github.com/SpeciesFileGroup/taxonworks/issues/2697
[#2695]: https://github.com/SpeciesFileGroup/taxonworks/issues/2695

## [0.22.1] - 2021-12-01

### Added

- Georeferences can link to Protocols

### Changed

- API -added extend character_state option to /observations

### Fixed

- Updated reference string for 'classified as' relationship in Browse nomenclature
- Custom attributes are not cleared on new record [#2692]
- API - /api/v1/observation_matrices with no params failed
- Asserted distribution link wasn't HTML safe

[#2692]: https://github.com/SpeciesFileGroup/taxonworks/issues/2692

## [0.22.0] - 2021-11-30

### Added

- Indecies on taxon name hierarchies table
- Batch create user admin task [#2680]
- Radial navigation in loan task
- `is_gift` boolean to Loan
- Loan item notes, type status, and recipient form layout improvements [#2657]
- Recipient form link in Edit loan task
- Gift checkbox in Loan task
- API routes for data attributes via `/api/v1/data_attributes` [#2366]
- API routes for observation matrices via `/api/v1/observation_matrices`
- API route "status" for taxon names `/taxon_names/api/v1/123/status` [#2243]
- API route "activity" for recent records/project `/api/v1/activity?project_token=123&past_days=9` [#2207]
- Indecies for updated_at on some large models
- Observation matrix query filter (minimal)
- Add download table button in DwC Importer
- Confidence button on subsequent combination in New taxon name task
- Create and new button in New descriptor task [#2594]
- Content text is cropped on edit in OTU radial [#2676]
- Diagnosis status in matrix row coder [#2674]
- Layout preferences in comprehensive task [#2673]
- API `/api/v1/collection_objects` includes &extend[] for `dwc_fields` and `type_material`
- API `/api/v1/taxon_names/123/status` endpoint for human readable taxon name data and metadata (in part [#2665])
- `is_virtual` option to Namespace

### Changed

- Upgraded to Ruby 3.0.2
- OTUs can be loaned 2x [#2648]
- Upgraded gems
- `/collection_objects.json` response uses `&extend[]=dwc_fields` to return DwC fields; includes metadata
- Removed a loan item status 'Loaned on' (it's inferrred)
- Replaced Webrick with Puma (developers-only change)
- Improved loan autocomplete metadata [#2485]
- API observation responses are now isolated from internal
- DwC occurrences importer now accepts `|`, `:`, `;` and `,` as separators for `higherClassification`.
- Restrict subsequent combination fields for genus and subgenus. [#2677]
- Moved matrix autocomplete into `Include in matrix` section in New descriptor task [#2685]

### Fixed

- Update Source autocomplete [#2693]
- Containerized specimens export their identifier to DwC
- Biological association objects could be destroyed when referenced in biological association
- Reordering matrices by nomenclature when some rows have none
- Tag facet bug affecting all filters but Source [#2678]
- View errors on rows with no metadata in DwC importer
- Scrollbar in alternate values annotator [#2651]
- Missing data on response in citations annotator [#2653]
- Missing author and year in taxon name on Citation by source [#2650]
- Duplicate combinations in subsequent combination on New taxon name [#2654]
- Missing documents in source filter [#2661]
- Clonning source does not clean the doccumentation section [#2663]
- Extra scrollbar in asserted distributions annotator [#2662]
- The citations annotator sometimes displays a created citations that are not part of the object
- Move synonyms section not visible [#2670]
- Collecting Event collectors are not loaded when CE is selected using smart selector in Comprehensive task [#2669]
- Genus descriptor interface
- Free text character not saved if pasted from clipboard in Matrix Row Coder [#2672]
- DwC importer crashing on invalid nomenclatural code
- DwC exporter swapped `decimalLatitude`/`decimalLongitude`
- Error in Filter Collecting Event task when filtering by attributes that are stored as numbers in database
- `Set as current` button it isn't working when taxon parent is root on Subsequent combination [#2688]
- DwC checklist importing: original combination having wrong genus in some cases [#2684]

[#2286]: https://github.com/SpeciesFileGroup/taxonworks/issues/2286
[#2666]: https://github.com/SpeciesFileGroup/taxonworks/issues/2665
[#2665]: https://github.com/SpeciesFileGroup/taxonworks/issues/2665
[#2680]: https://github.com/SpeciesFileGroup/taxonworks/issues/2680
[#2678]: https://github.com/SpeciesFileGroup/taxonworks/issues/2678
[#2207]: https://github.com/SpeciesFileGroup/taxonworks/issues/2207
[#2243]: https://github.com/SpeciesFileGroup/taxonworks/issues/2243
[#2366]: https://github.com/SpeciesFileGroup/taxonworks/issues/2366
[#2485]: https://github.com/SpeciesFileGroup/taxonworks/issues/2485
[#2594]: https://github.com/SpeciesFileGroup/taxonworks/issues/2594
[#2648]: https://github.com/SpeciesFileGroup/taxonworks/issues/2648
[#2657]: https://github.com/SpeciesFileGroup/taxonworks/issues/2657
[#2650]: https://github.com/SpeciesFileGroup/taxonworks/issues/2650
[#2651]: https://github.com/SpeciesFileGroup/taxonworks/issues/2651
[#2653]: https://github.com/SpeciesFileGroup/taxonworks/issues/2653
[#2654]: https://github.com/SpeciesFileGroup/taxonworks/issues/2654
[#2661]: https://github.com/SpeciesFileGroup/taxonworks/issues/2661
[#2662]: https://github.com/SpeciesFileGroup/taxonworks/issues/2662
[#2663]: https://github.com/SpeciesFileGroup/taxonworks/issues/2663
[#2669]: https://github.com/SpeciesFileGroup/taxonworks/issues/2669
[#2670]: https://github.com/SpeciesFileGroup/taxonworks/issues/2670
[#2672]: https://github.com/SpeciesFileGroup/taxonworks/issues/2672
[#2673]: https://github.com/SpeciesFileGroup/taxonworks/issues/2673
[#2674]: https://github.com/SpeciesFileGroup/taxonworks/issues/2674
[#2676]: https://github.com/SpeciesFileGroup/taxonworks/issues/2676
[#2677]: https://github.com/SpeciesFileGroup/taxonworks/issues/2677
[#2684]: https://github.com/SpeciesFileGroup/taxonworks/pull/2684
[#2685]: https://github.com/SpeciesFileGroup/taxonworks/issues/2685
[#2688]: https://github.com/SpeciesFileGroup/taxonworks/issues/2688

## [0.21.3] - 2021-11-12

### Changed

- Loan addresses don't strip line-endings, and display in form [#2641]
- Replace radial navigator icon [#2645]
- Update smart selector tab selected on refresh

### Fixed

- Loan id facet [#2632]
- Roles in Image viewer
- Missing roles after trigger page autosave in new taxon name [#2631]
- Tag smart selector in new image task

[#2632]: https://github.com/SpeciesFileGroup/taxonworks/issues/2632
[#2631]: https://github.com/SpeciesFileGroup/taxonworks/issues/2631
[#2641]: https://github.com/SpeciesFileGroup/taxonworks/issues/2641
[#2645]: https://github.com/SpeciesFileGroup/taxonworks/issues/2645

## [0.21.2] - 2021-11-11

### Added

- Support for DwC terms on body of water depth [#2628]
- Filter Collection Objects by a specific Loan [#2632]

### Changed

- Updated ruby gems.

### Fixed

- Containerized specimens display catalog number in tag correctly [#2623]
- Improved CrossRef parsing for a new source [#997] [#2620]
- Container label shows catalog number for loan items [#1275]
- Determiners are not saved after lock the list in comprehensive form [#2626]
- Wrong rank for original combinations in DwC checklist importer [#2621]
- No longer exposing exception data for _failed_ records (not to be confused with _errored_) in DwC importer.
- Smart selector is not working in Browse Annotations
- Biological associations in OTU radial [#2630]
- Fix citations on asserted distribution list in OTU radial [#2629]
- Subsequent combinations are not scoped [#2634]
- Missing scroll in alternate value annotator [#2635]
- Smart selectors are not refreshing in New source [#2636]
- Radial navigation doesn't work on source in New taxon name task [#2633]
- Determiner is not selectable on Grid Digitizer after "Create and new" [#2637]
- DwC Dashboard data version counts correct now [#2627]
- Common statuses are not displayed in New taxon name task [#2642]
- Nomenclature and OTU (biology) display the same thing on Browse OTU page [#2644]
- New combination task hangs editing a combination [#2646]

[#2623]: https://github.com/SpeciesFileGroup/taxonworks/issues/2623
[#2627]: https://github.com/SpeciesFileGroup/taxonworks/issues/2627
[#1275]: https://github.com/SpeciesFileGroup/taxonworks/issues/1275
[#2628]: https://github.com/SpeciesFileGroup/taxonworks/issues/2628
[#2626]: https://github.com/SpeciesFileGroup/taxonworks/issues/2626
[#2621]: https://github.com/SpeciesFileGroup/taxonworks/pull/2621
[#2629]: https://github.com/SpeciesFileGroup/taxonworks/issues/2629
[#2630]: https://github.com/SpeciesFileGroup/taxonworks/issues/2630
[#2633]: https://github.com/SpeciesFileGroup/taxonworks/issues/2633
[#2634]: https://github.com/SpeciesFileGroup/taxonworks/issues/2634
[#2635]: https://github.com/SpeciesFileGroup/taxonworks/issues/2635
[#2636]: https://github.com/SpeciesFileGroup/taxonworks/issues/2636
[#2637]: https://github.com/SpeciesFileGroup/taxonworks/issues/2637
[#2642]: https://github.com/SpeciesFileGroup/taxonworks/issues/2642
[#2644]: https://github.com/SpeciesFileGroup/taxonworks/issues/2644
[#2646]: https://github.com/SpeciesFileGroup/taxonworks/issues/2646

## [0.21.1] - 2021-11-05

### Fixed

- Citations in image viewer

## [0.21.0] - 2021-11-04

### Added

- Added new handling for plant name author_string.
- Added new `Combination` section to handle historical protonym combination.
- Add new task 'Object graph', visualize and navigate your Things via a force-directed-graph (network) [#2587]
- New combination editing, including support for multiple authors in plant names [#666] [#2407]
- Add new global identifier class for glbio repositories
- New parameters for fine-tuning the API responses, `&extend[]=` and `&embed[]` [#2531]
- Parameter value `origin_citation` via `&extend[]=` to all basic GET `/object(/:id)` requests [#2531]
- Parameter value `pinboard_item` via `&extend[]=` to all basic GET `/object(/:id)` requests [#2531]
- Parameter value `citations` via `&extend[]=` to all basic GET `/object/:id` requests [#2531]
- Parameter values `roles` and `documents` via `&extend[]=` to `/sources(/:id).json` [#2531]
- Parameter values `protonyms` and `placement` via `&extend[]=` to `/combinations(/:id).json [#2531]
- Parameter values `parent`, `otus`, `roles`, `ancestor_ids`, `children`, `type_taxon_name_relationship` via `&extend[]=` to `/taxon_names(/:id).json` [#2531]
- Parameter values `level_names`, `geographic_area_type`, `parent` via `&extend[]=` and `shape` via `&embed[]=` to `/geographic_areas(/:id).json` [#2531]
- Parameter value `subject`, `object`, `biological_relationship`, `family_names` via `&extend[]=` to `/biological_associations(/:id).json` [#2531]
- Parameter value `citation_object`, `citation_topics`, `source`, `target_document` via `&extend[]=` to `/citations(/:id).json` [#2531]
- API route `/taxon_names/parse?query_string=Aus bus` for resolving names to Protonyms
- Parameter value `roles` via `&extend[]=` to `/collecting_events(/:id).json` [#2531]
- Param to isolate TaxonName smart select to Protonym if optional
- Resize column in Filter tasks [#2606]
- Confirmation banner in 'Collection Object Match'

### Changed

- Added new DwcOccurrence date-version
- dwcSex and dwcStage are now referenced by BiocurationGroup [#2615]
- Improved autocomplete search for Serials, Sources and Repositories [#2612]
- Ordering of GeorgaphicArea autocomplete results. Used areas and areas with shapes are prioritized
- Basic (REST) endpoints send less information, use `&extend[]` and `&embed[]` to return more [#2531]
- Numerous tasks updated to use the new REST pattern
- Objects in basic show/index JSON endpoints are represented by their metadata, rather than all their attributes in many cases now [#2531]
- Metadata in extensions does not cascade and return metadata of metadata [#2531]
- JSON smart-selector data (`/sources/select_options`) includes base attributes, not metadata [#2531]
- Updated corresponding ap1/v1 endpoints to use the `&extend[]` pattern for `/otus`, `/taxon_names`, `/combinations`, `/sources`, `/citations` (in part) and `biological_associations` to match the new parameter values above
- API `/api/v1/biological_associations` uses metadata for related objects
- Optimized Source smart selection queries
- Added option in DwC importer to specific the dataset type (defaults to auto-detection).
- Replace autocomplete for smart selector in alternate values annotator [#2610]

### Fixed

- DwC recordedBy not referencing verbatim_collectors, only collectors [#2617]
- DwC recordedByID returning delimiter only records
- DwC decimalLatitude/Longitude incorrectly mapped [#2616]
- Citation style taxonworks.csl is updated [#2600]
- `collector_id` broken in CollecitonObject filter
- Failure when setting up namespaces in DwC importer with datasets having _unnamed_ columns
- Namespace settings are not cleared when unmatched and re-opened in DwC Import [#2586]
- ScientificNameAuthorship parsing issues in DwC importer [#2589]
- Author and editor roles are missing after save or create a source in New source task [#2607]
- Rank genus not being auto-detected when uninomial name in scientificName matches genus term value exactly
- Soft validation block is displayed when is empty in New source task [#2611]
- Clipboard shortcut hot-keys were broken
- Serial raises on failed destroy gracefully handled
- CrossRef assigns the wrong serial when journal is not present (partial) [#2620]

[#666]: https://github.com/SpeciesFileGroup/taxonworks/issues/666
[#2407]: https://github.com/SpeciesFileGroup/taxonworks/issues/2407
[#2612]: https://github.com/SpeciesFileGroup/taxonworks/issues/2612
[#2613]: https://github.com/SpeciesFileGroup/taxonworks/issues/2613
[#2615]: https://github.com/SpeciesFileGroup/taxonworks/issues/2615
[#2617]: https://github.com/SpeciesFileGroup/taxonworks/issues/2617
[#2616]: https://github.com/SpeciesFileGroup/taxonworks/issues/2616
[#2587]: https://github.com/SpeciesFileGroup/taxonworks/issues/2587
[#2531]: https://github.com/SpeciesFileGroup/taxonworks/issues/2531
[#2586]: https://github.com/SpeciesFileGroup/taxonworks/issues/2586
[#2589]: https://github.com/SpeciesFileGroup/taxonworks/issues/2589
[#2606]: https://github.com/SpeciesFileGroup/taxonworks/issues/2606
[#2608]: https://github.com/SpeciesFileGroup/taxonworks/issues/2608
[#2610]: https://github.com/SpeciesFileGroup/taxonworks/issues/2610
[#2611]: https://github.com/SpeciesFileGroup/taxonworks/issues/2611
[#2620]: https://github.com/SpeciesFileGroup/taxonworks/issues/2620

## [0.20.1] - 2021-10-15

### Added

- Added missing OTU soft_validation for protonym
- Added recent values on keywords
- Added Attribution attributes to `/images` API show responses
- API `/images` can return images by `image_file_fingerprint` (MD5), in addition to id

### Changed

- Updated author string for misspellings
- Removed footprintWKT from DwcOccurrence. It will be re-instated as optional in the future.
- Removed GeographicArea from consideration as a _georeference_ in DwcOccurrence
- Changed `associatedMedia` format, pointed it to
- Removed redundant 'Rebuild' button from Browse collection objects

### Fixed

- DwC Dashboard past links are properly scoped
- DwC Dashboard graphs show proper count ranges
- DwC archive no longer truncated at 10k records
- OccurrenceID was not being added to DwcOccurrence attributes in all cases [#2573]
- Observation matrix show expand was referencing the wrong id [#2540]
- Copy pasting into verbatim year with alphanumeric gives error even though numeric are all that are visible in New taxon name [#2577]
- Record doesn't sync/update the list in OTU quick forms [#2576]
- TIFF images are not visible in filter image task [#2575]
- Repository input shows value, when not set [#2574]
- Images don't load after expand depictions sections in comprehensive task
- DwC occurrences importer being too strict when checking against existing nomenclature [#2581]

[#2573]: https://github.com/SpeciesFileGroup/taxonworks/issues/2573
[#2540]: https://github.com/SpeciesFileGroup/taxonworks/issues/2540
[#2574]: https://github.com/SpeciesFileGroup/taxonworks/issues/2574
[#2575]: https://github.com/SpeciesFileGroup/taxonworks/issues/2575
[#2576]: https://github.com/SpeciesFileGroup/taxonworks/issues/2576
[#2577]: https://github.com/SpeciesFileGroup/taxonworks/issues/2577
[#2581]: https://github.com/SpeciesFileGroup/taxonworks/issues/2581

## [0.20.0] - 2021-10-12

### Added

- Task `DwC Import` for importing DwC Archive files
- Task `DwC Dashboard` facilitating DwCA download, metadata reporting, and "health" checks [#1467]
- Updated framework for producing and downloading DwC Archives (DwCA) [#1775] [#1303]
- Increased from 21 to 53 the number of fields referenced in the (DwCA) dump, including `identifiedByID` and `recordedByID` [#1269] [#1230]
- Auto-generation of UUIDs for instances that don't have global identifiers during DwcOccurrence record building [#2186]
- Wikidata (Q) and ORCiD support for people references in DwCA dumps
- Georeferences can have Confidences assigned to them [#1772]
- CSL style 'taxonworks.csl' used as the default style for displaying sources [#2517]
- Custom CSL citation support for reference formating (see styles at bottom of select format list). New .cls submitted via issue tracker and integrated to source.
- New .csl style 'world_chalcidoidea_book.csl"
- BibTeX fields support verbatim values using "{}" for fields otherwise processed in BibTeX sources (e.g. author)
- New specs for rendering Source citations
- `&extend[]` and `&embed[]` helper methods for REST responses [#2532]
- A new soft validation option to auto fix for objective synonym that must share the same type
- Add `Download`, `Full size` and `Radial navigation` buttons in Image viewer [#2423]
- Endpoint `/tasks/dwc/dashboard/index_versions` returns the dates at which DwcOccurrence indexing was modified. !! TODO: update date of merge.
- Endpoint `/dwc_occurrences/metadata`, for stats on the state of DwcOccurrence index
- Endpoint `/dwc_occurrencs/predicates` to return a list of Predicates used on CollectionObjects and CollectingEvents
- Endpoint `/dwc_occurrences/status` to check whether DwcOccurrence records are up-to-date
- Endpoint `/dwc_occurrences/collector_id_metadata` to check whether People referenced in DwcOccurences have GUIDs
- Task on Administration panel, "Reindex", with (temporary) options to re-index small blocks of DwcOccurrence records
- Button on CollectionObject filter to download filter result as DwC Archive [#1303]
- User can select a corresponding Person as their data representation (facilitates Identifiers for Users) [#1486]
- Centroid index on GeographicItem
- Field `total_records` on Download
- Index on polymorphic fields of DwcIndex (e.g. faster queries to CollectionObject)
- Index on `data_origin` for GeographicAreasGeographicItem
- Identifiers for AssertedDistributions
- Various relationships enabling the joining of DwcOccurrence directly to other classes of data (e.g. Georeferences)
- Isolated Georeference related utilities into their own module CollectingEvent::Georeference
- A Taxonomy module that caches classification values, used in CollectionObject, and Otu
- Methods to return when a record attribute was updated (e.g. verbatim_locality changed), and who did it for Papertrail including classes of data
- Methods to handle multiple classes of globally unique identifiers on DwcOccurrence records
- Pattern for isolating modules that aid DwC serialization per class of data
- Optimized `to_wkt` to quickly return well-known-text for geo-shapes (in part, [#2526])
- New subclass of UUID `Identifier::Global::Uuid::TaxonworksDwcOccurrence`
- Clarified, via`georeferenceSources` and `georeferenceProtocol` why there are many decimal points in DwC latitude/longitude referencing fields [#915] [#1175]
- Option to rebuild single DwcOccurrence record for CollectionObject [#2563]
- Ability to show observation matrices > 10k cells in size [#1790]
- Rake task to rebuild source cached
- Add download and radial buttons for image viewer in filter image

### Fixed

- Downloading formatted sources with mixed types (BibTeX/Verbatim) failed [#2512]
- Collection object filter type material param
- Taxon name filter type metadata param fails [#2511]
- Cloning a collecting event fails [#2533]
- Modified recordedBy fields to only reference collector [#2567] [#2558]
- Many TDWG gazeteer references will now be properly categorized into state and country labels [#2542]
- In Browse Nomenclature removed link to self for invalid taxon names with no synonymy [#2327]
- Add missing original citation to synonym names in CoLDP export [#2543]
- Uniquify people slow when many roles present [#2528]
- Match combination when protonym has synonym relationships [#2525]
- TaxonNameRelationsip `type_method` returns nil properly on unmatched types [#2504]
- Taxon determinations list in comprehensive task
- The clone button doesn't trigger update taxon name after authors were cloned [#2513]
- Georeference count in new collecting event task [#2519]
- Autofocus in New taxon name task [#2523]
- Geographic area counts as georeference. Soft validations are sometimes loaded before saving georeferences [#2519]
- `import_dataset_id` parameter persist on after resetState in DwC Importer [#2529]
- Updated Ruby gems and Node packages
- In project button [#2530]
- View image matrix is passing wrong ids [#2537]
- Observations with depictions sometimes are removed after move a depiction [#2549]
- Relationship facet in Filter nomenclature
- Determiner facet (param) in Filter collection objects
- Verbatim year input allows alphanumeric numbers in New taxon name
- Labels list renders for those linked to objects, or not

### Changed

- Updated "ICZN binomial" to "ICZN binominal" following the Code dictionary
- Radial annotator Tag form uses a Keyword smart selector [#2564]
- DwcOccurrence is rebuilt/refreshed each time Browse Collection Object is hit
- `footprintWKT` is hidden in Browse CollectionOjbect [#2559]
- Tweak geo coordinate matching on verbatim labels
- Year suffix, stated year, language, translated title and notes added to bibliography rendering via `to_citeproc`
- Removed `label_html` from `/people` responses
- `/people` JSON param from `&include_roles=true` to `&extend[]=roles`
- Prefer project sources in source autocomplete
- Status name 'not for nomenclature' changed to 'not in published work'
- Year letter is no longer appended to year in BibTeX exports
- Include project's name in CoLDP exports filename [#2509]
- Implemented STI for downloads [#2498]\
- Upgraded gnfinder gem that makes use of new REST API
- Refactor help code
- Unified various DwC value returning methods in their own explicitly named extensions
- Isolated CollectionObject filter and API param handling to their own module for reference in multiple controllers
- DwcOccurrence `individualCount` is now Integer
- Database ConnectionTimeoutErrors now result in a 503 response rather than a raise/email-warning
- Added various `:inverse_of` across collection objects related models
- `DwcOccurrence#individualCount` is integer now
- Simplified SQL for ordering GeographicArea shapes
- Tweak validation of ORCIDid format
- Move autocomplete and lookup keyword to CVT controller [#2571]
- Task `Content by nomenclature` can be customized by selecting a Topic
- Remove identifier section in New type specimen
- Nill strings ("\u0000") are stripped from fields before writing

[#2564]: https://github.com/SpeciesFileGroup/taxonworks/issues/2564
[#2512]: https://github.com/SpeciesFileGroup/taxonworks/issues/2512
[#2517]: https://github.com/SpeciesFileGroup/taxonworks/issues/2517
[#915]: https://github.com/SpeciesFileGroup/taxonworks/issues/915
[#1175]: https://github.com/SpeciesFileGroup/taxonworks/issues/1175
[#1230]: https://github.com/SpeciesFileGroup/taxonworks/issues/1230
[#1269]: https://github.com/SpeciesFileGroup/taxonworks/issues/1269
[#1303]: https://github.com/SpeciesFileGroup/taxonworks/issues/1303
[#1467]: https://github.com/SpeciesFileGroup/taxonworks/issues/1467
[#1486]: https://github.com/SpeciesFileGroup/taxonworks/issues/1486
[#1772]: https://github.com/SpeciesFileGroup/taxonworks/issues/1772
[#1775]: https://github.com/SpeciesFileGroup/taxonworks/issues/1775
[#1943]: https://github.com/SpeciesFileGroup/taxonworks/issues/1943
[#2084]: https://github.com/SpeciesFileGroup/taxonworks/issues/2084
[#2186]: https://github.com/SpeciesFileGroup/taxonworks/issues/2186
[#2327]: https://github.com/SpeciesFileGroup/taxonworks/issues/2327
[#2423]: https://github.com/SpeciesFileGroup/taxonworks/issues/2423
[#2498]: https://github.com/SpeciesFileGroup/taxonworks/pull/2498
[#2509]: https://github.com/SpeciesFileGroup/taxonworks/issues/2509
[#2511]: https://github.com/SpeciesFileGroup/taxonworks/issues/2511
[#2519]: https://github.com/SpeciesFileGroup/taxonworks/pull/2519
[#2519]: https://github.com/SpeciesFileGroup/taxonworks/pull/2519
[#2523]: https://github.com/SpeciesFileGroup/taxonworks/pull/2523
[#2526]: https://github.com/SpeciesFileGroup/taxonworks/issues/2526
[#2528]: https://github.com/SpeciesFileGroup/taxonworks/issues/2528
[#2529]: https://github.com/SpeciesFileGroup/taxonworks/pull/2529
[#2530]: https://github.com/SpeciesFileGroup/taxonworks/pull/2530
[#2532]: https://github.com/SpeciesFileGroup/taxonworks/issues/2532
[#2533]: https://github.com/SpeciesFileGroup/taxonworks/issues/2533
[#2542]: https://github.com/SpeciesFileGroup/taxonworks/issues/2542
[#2543]: https://github.com/SpeciesFileGroup/taxonworks/issues/2543
[#2549]: https://github.com/SpeciesFileGroup/taxonworks/pull/2549
[#2558]: https://github.com/SpeciesFileGroup/taxonworks/issues/2558
[#2559]: https://github.com/SpeciesFileGroup/taxonworks/issues/2559
[#2562]: https://github.com/SpeciesFileGroup/taxonworks/issues/2562
[#2563]: https://github.com/SpeciesFileGroup/taxonworks/issues/2563
[#2567]: https://github.com/SpeciesFileGroup/taxonworks/issues/2567
[#2571]: https://github.com/SpeciesFileGroup/taxonworks/issues/1771

## [0.19.7] - 2021-09-09

### Add

- Add link to new type specimen task from type material form
- Export Observation::Media depictions as proxies for Otu depictions in NeXML [#2142]
- Protonym `verbatim_author` parens should be properly closed when present [#2453]
- Protonym `verbatim_author` can not contain digits (like years) [#2452]
- Generic date field component [#2451]
- New taxon determination component
- Smart selectors in asserted distribution and biological association quick forms.

### Changed

- Cleaned up taxon name navigator appearance
- Destroying a loanable object destroys corresponding LoanItems automatically [#2319]
- NeXML image URLs use shortened URLs
- Reorder date fields in comprehensive, extract and new collecting event tasks [#2450]
- Set Vue 3 reactive vuex state in comprehensive store, removed unnecesary mutations and getters
- Updated Ruby gems and Node packages
- Bumped database_cleaner
- Upgraded to ruby 6.1 [#2474]
- Remove Taxon determination slice from OTU quick forms(Radial object)
- Set active author tab in New taxon name [#2461]
- Moved `data-project-id` to project name
- Moved collection object soft validations in comprehensive task [#2491]
- Remove reactivity in map component. Maps should render much faster now

### Fixed

- Tazon name hierarchical navigation broken [#2487]
- CollectionObject filter type material facet bug
- Trim buttons in comprehensive task
- Trip code fields are empty after save.
- Confidence button
- spring not working on MacOS. Now RGeo/Proj is warmed up at initialization time
- Combination preview label in New combination task
- Smart selector is not refreshing after save [#2468]
- Group and formation fields in comprehensive task
- Changed date label [#2473]
- Warning message persists when date exists in User facet [#2480]
- Collection Object TODO List Task does not append right identifier number [#2486]
- Loan item checkboxes reset when loan items "Updated" [#2492]
- Loan item "select/deselect all" buttons missing after vue 3 migration [#2493]
- Checkbox unbinding is not synced with update in Loan task [#2495]
- Filter collection objects shortcuts
- Prevent duplicate shortcuts
- Observation matrix render error
- Fix identifier update in new type specimen task
- Radial menus are inheriting CSS properties in some cases [#2505]
- Taxon determinations list in comprehensive task

[#2487]: https://github.com/SpeciesFileGroup/taxonworks/issues/2487
[#2319]: https://github.com/SpeciesFileGroup/taxonworks/issues/2319
[#2142]: https://github.com/SpeciesFileGroup/taxonworks/issues/2142
[#2453]: https://github.com/SpeciesFileGroup/taxonworks/issues/2453
[#2452]: https://github.com/SpeciesFileGroup/taxonworks/issues/2452
[#2450]: https://github.com/SpeciesFileGroup/taxonworks/pull/2450
[#2451]: https://github.com/SpeciesFileGroup/taxonworks/issues/2451
[#2461]: https://github.com/SpeciesFileGroup/taxonworks/issues/2461
[#2468]: https://github.com/SpeciesFileGroup/taxonworks/issues/2468
[#2473]: https://github.com/SpeciesFileGroup/taxonworks/issues/2473
[#2474]: https://github.com/SpeciesFileGroup/taxonworks/pull/2474
[#2480]: https://github.com/SpeciesFileGroup/taxonworks/issues/2480
[#2486]: https://github.com/SpeciesFileGroup/taxonworks/issues/2486
[#2491]: https://github.com/SpeciesFileGroup/taxonworks/issues/2491
[#2492]: https://github.com/SpeciesFileGroup/taxonworks/issues/2492
[#2493]: https://github.com/SpeciesFileGroup/taxonworks/issues/2493
[#2495]: https://github.com/SpeciesFileGroup/taxonworks/issues/2495
[#2505]: https://github.com/SpeciesFileGroup/taxonworks/issues/2505

## [0.19.6] - 2021-08-20

### Added

- New namespace task [#1891]
- Taxon determination list lock button in comprehensive task [#2088] [#2443]
- Add elevation accuracy parsing for verbatim labels [#2448]

### Changed

- Date fields order in comprehensive task
- Auto advance date fields in comprehensive task
- Changed checkbox label `sortable fields` to `reorder fields` [#2442]
- Modified behaviour of Source autocomplete and pattern for limiting results
- Removed deprecated Travis CI files.

### Fixed

- Source autocomplete exact ID was not prioritized and/or skipped
- Keyboard shortcuts modal reopens when closing help [#2436]
- Title attribute contains html tags on citations in browse OTU
- Increment identifier in CO editor keeps number of leading zeros, changing length of number [#2435]
- Collecting event lock in comprehensive task
- Georeferences are not locked with collecting event [#2449]
- Elevation not being parsed from labels properly [#2447]

[#2088]: https://github.com/SpeciesFileGroup/taxonworks/issues/2088
[#1891]: https://github.com/SpeciesFileGroup/taxonworks/issues/1891
[#2435]: https://github.com/SpeciesFileGroup/taxonworks/issues/2435
[#2436]: https://github.com/SpeciesFileGroup/taxonworks/issues/2436
[#2442]: https://github.com/SpeciesFileGroup/taxonworks/pull/2442
[#2443]: https://github.com/SpeciesFileGroup/taxonworks/issues/2443
[#2447]: https://github.com/SpeciesFileGroup/taxonworks/pull/2447
[#2448]: https://github.com/SpeciesFileGroup/taxonworks/pull/2448
[#2449]: https://github.com/SpeciesFileGroup/taxonworks/issues/2443

## [0.19.5] - 2021-08-18

### Added

- Content smart selector
- Biological association list lock button in comprehensive task
- Dynamic shortcuts for radial annotator and radial object. Shortcut is the first letter of the slice

### Changed

- Replaced panels with modals in Content editor task
- Soft validation panel in new type specimen task
- Replaced create predicate with link to project attributes customization page in custom attributes section [#2426]
- Editing from Browse Collecting Event now redirects to Collecting Event task.

### Fixed

- Create georeference from verbatim does not take uncertainty into account [#2421]
- Cannot edit Georeference uncertainty in New collecting event task [#2420]
- Georeference edit/delete button does not show up immediately on creation [#2422]
- Unable to create a type specimen with an existing collection object
- Catalog number is not updating after selecting another type specimen
- Duplicate verbatim georeference on generate label in New collecting event and comprehensive tasks [#2427]
- Biological association list persist after save and create a new collection object in comprehensive task
- Comprehensive specimen task reset button adds false history entry in browser [#2432]
- Whitespace chars in label preventing georefs to be properly parsed [#2415]
- Rubocop broken settings
- Extra semicolon in collecting event label when verbatim locality is blank

[#2415]: https://github.com/SpeciesFileGroup/taxonworks/issues/2415
[#2420]: https://github.com/SpeciesFileGroup/taxonworks/issues/2420
[#2421]: https://github.com/SpeciesFileGroup/taxonworks/issues/2421
[#2422]: https://github.com/SpeciesFileGroup/taxonworks/issues/2422
[#2426]: https://github.com/SpeciesFileGroup/taxonworks/issues/2426
[#2432]: https://github.com/SpeciesFileGroup/taxonworks/issues/2432

## [0.19.4] - 2021-08-13

### Fixed

- Geographic areas not scoped in Georeferences pane until georeference added [#2408]
- Georeference from previous collecting event shows up on new collecting event [#2411]
- Fix biological associations in comprehensive form
- Removed events for links in radial navigation [#2412]

### Added

- Storage for PDF viewer

[#2408]: https://github.com/SpeciesFileGroup/taxonworks/issues/2408
[#2411]: https://github.com/SpeciesFileGroup/taxonworks/issues/2411
[#2412]: https://github.com/SpeciesFileGroup/taxonworks/issues/2412

## [0.19.3] - 2021-08-10

### Added

- Added soft-validation for loan if no docummentation
- Added validation on 5 date fields in the loan, setting the priority of events.
- Added search on alternative title in the Sorce autocomplete
- Pdf icon in citation by source
- Cancel function for http requests
- Edit mode for contents in Quick forms [#2385]
- Soft validation for collection object, type material, biological association, georeferences and taxon determinations in comprehensive task [#2396]
- Pinned icon for images in radial annotator [#1919]

### Fixed

- Biological association link_tag entities not metamorphosized [#2392]
- Updated sorting for sources in autocomplete. Sources used in the same project are prioritized
- Updated sorting for people in autocomplete. People used in the same project are prioritized
- Autocomplete in Interactive key task
- Copy and clone option in Matrix Row Coder
- Edit biological associations form, broken HTML and fields incorrectly mapped [#2370]
- Hidden pin and lock icons in asserted distribution quick form
- biological_association_link helper
- Confidence button
- Dynamic rows/columns are not destroyable [#2375]
- Asserted distribution edit view [#2371]
- Missing citation and soft validation icons in New asserted distribution task
- Typo preventing labels listings from working
- Refresh summary in data view after use radial annotator
- Collecting event soft validation in comprehensive task [#2091]
- Missing param for BibTex [#2397]
- Citation source not added to project if already in another project
- Incorrect TypeMaterial type type validation for ICN [#2378]

### Changed

- Biological association links now link to subject, association (click middle) and object
- Sort property, `name` to `cached` in Filter nomenclature [#2372]
- Replaced property `verbatim_author` to `cached_author_year` for csv download [#2373]
- Refactor notification code, replaced jQuery for js vanilla
- Keyboard shortcuts code, replaced jQuery with vanilla JS
- Pinboard code, replaced jQuery with vanilla JS
- Annotations code, replaced jQuery with vanilla JS
- Dropzone timeout [#2384]
- Edit link redirect to new collecting event task [#2387]
- Edit link redirect to comprehensive specimen digitization [#2394]
- Add source to project when tagged [#1436]
- Updated Ruby gems and Node packages
- Updated ruby gems

[#1436]: https://github.com/SpeciesFileGroup/taxonworks/issues/1436
[#2392]: https://github.com/SpeciesFileGroup/taxonworks/issues/2392
[#1919]: https://github.com/SpeciesFileGroup/taxonworks/issues/1919
[#2091]: https://github.com/SpeciesFileGroup/taxonworks/issues/2091
[#2370]: https://github.com/SpeciesFileGroup/taxonworks/issues/2370
[#2371]: https://github.com/SpeciesFileGroup/taxonworks/issues/2371
[#2372]: https://github.com/SpeciesFileGroup/taxonworks/issues/2372
[#2373]: https://github.com/SpeciesFileGroup/taxonworks/issues/2373
[#2375]: https://github.com/SpeciesFileGroup/taxonworks/issues/2375
[#2378]: https://github.com/SpeciesFileGroup/taxonworks/pull/2378
[#2384]: https://github.com/SpeciesFileGroup/taxonworks/issues/2384
[#2385]: https://github.com/SpeciesFileGroup/taxonworks/issues/2385
[#2387]: https://github.com/SpeciesFileGroup/taxonworks/issues/2387
[#2391]: https://github.com/SpeciesFileGroup/taxonworks/issues/2391
[#2394]: https://github.com/SpeciesFileGroup/taxonworks/issues/2394
[#2397]: https://github.com/SpeciesFileGroup/taxonworks/issues/2397

## [0.19.2] - 2021-07-27

### Added

- OriginRelationship display in Browse collection object [#2362]
- Accession/Deaccession section in Collection object match task [#2353]
- Similar objects section in MRC
- Soft validation in Edit/new matrix task
- Update download form [#2335]
- Check and question icons

### Changed

- Upgraded from Ruby version 2.7.3 to 2.7.4
- Updated ruby gems
- Object validation component

### Fixed

- Autocomplete in Interactive key task
- Copy and clone option in Matrix Row Coder
- Edit biological associations form [#2370]

[#2370]: https://github.com/SpeciesFileGroup/taxonworks/issues/2370

## [0.19.2] - 2021-07-27

### Added

- OriginRelationship display in Browse collection object [#2362]
- Accession/Deaccession section in Collection object match task [#2353]
- Similar objects section in MRC
- Soft validation in Edit/new matrix task
- Update download form [#2335]
- Check and question icons

### Changed

- Upgraded from Ruby version 2.7.3 to 2.7.4
- Updated ruby gems
- Object validation component

### Fixed

- Help plugin
- Original relationships in Collection object quick form
- CO Quick forms in comprehensive specimen digitization [#2354]
- Biological associations in OTU quick forms
- Update type species in new taxon name task

[#2362]: https://github.com/SpeciesFileGroup/taxonworks/issues/2362
[#2353]: https://github.com/SpeciesFileGroup/taxonworks/issues/2353
[#2354]: https://github.com/SpeciesFileGroup/taxonworks/issues/2354

## [0.19.1] - 2021-07-15

### Added

- Autogenerated description for OTU based on observation_matrix
- Description section in Browse OTU
- `observation_matrix_id` param in Browse OTU task
- Description in Matrix row coder

### Changed

- Update `per` value from 5 to 500 in citations controller [#2336]
- Updated ruby gems
- Upgraded biodiversity gem to 5.3.1 (uses named params)

### Fixed

- Show selected options for biological associations in comprehensive specimen digitization task [#2332]
- Option to hide "Attributes", "Buffered", "Citations" and "Depictions" sections in comprehensive specimen digitization task [#2333]
- Missing fields in comprehensive form
- Fields not showing in "original combination and rank" section in New taxon name [#2346]

[#2332]: https://github.com/SpeciesFileGroup/taxonworks/issues/2332
[#2333]: https://github.com/SpeciesFileGroup/taxonworks/issues/2333
[#2336]: https://github.com/SpeciesFileGroup/taxonworks/issues/2336
[#2346]: https://github.com/SpeciesFileGroup/taxonworks/issues/2346

## [0.19.0] - 2021-07-08

### Added

- Added new ICZN status: Invalid family group name due to synonymy of type genus replaced before 1961
- Edit image matrix and view image matrix in observation matrices dashboard
- WTK component in comprehensive digitization form [#2245]
- Add invalid relationship checkbox on clone button in New taxon name task [#2171]
- Download PDF button for documents in New source task [#2102]
- Padial annotator for sources in New asserted distribution task [#2105]
- Radial annotator for references in Browse Nomenclature/OTU tasks [#2103]
- Depict person in New image task [#2321]
- Move to `person` option for Depictions slice in Radial annotator
- Sort by nomenclature in edit/new observation matrix task [#1748]
- Added authors facet in Filter nomenclature task
- Citations panel for Collection object section with lock option in comprehensive specimen digitization task [#2328]

### Changed

- Updated ruby gems
- Migrate Vue 2.6 to Vue 3.1.4
- `geographic_area_ids` to `geographic_area_id` in collection objects controller
- Manage synonyms display only one level children in New taxon name [#2213]
- Filter status and relationships according nomenclatural code in Filter nomenclature task [#2157]
- User facet data range now allows to search for both criteria (`updated_at`, `created_at`) [#2317]

### Fixed

- Updated author string for botanical names
- Timeline rendering error in Browse OTU
- Fix wildcard by attribute in Filter collection object
- Confidences modal height in radial annotator [#2304]
- Fix empty search in Filter collection objects
- Clean documents list on reset in New source
- Missing hexagon soft validation in comprehensive specimen digitization task
- Match by collection object is and tag creation in Collection object match
- Destroy container when all other objects in container are deleted [#2322]
- Clicking on "Tag" in Filter collection objects does not add tag [#2323]

[#1748]: https://github.com/SpeciesFileGroup/taxonworks/issues/1748
[#2102]: https://github.com/SpeciesFileGroup/taxonworks/issues/2102
[#2103]: https://github.com/SpeciesFileGroup/taxonworks/issues/2103
[#2105]: https://github.com/SpeciesFileGroup/taxonworks/issues/2105
[#2157]: https://github.com/SpeciesFileGroup/taxonworks/issues/2157
[#2171]: https://github.com/SpeciesFileGroup/taxonworks/issues/2171
[#2213]: https://github.com/SpeciesFileGroup/taxonworks/issues/2213
[#2245]: https://github.com/SpeciesFileGroup/taxonworks/issues/2245
[#2304]: https://github.com/SpeciesFileGroup/taxonworks/issues/2304
[#2317]: https://github.com/SpeciesFileGroup/taxonworks/issues/2317
[#2321]: https://github.com/SpeciesFileGroup/taxonworks/issues/2321
[#2322]: https://github.com/SpeciesFileGroup/taxonworks/issues/2322
[#2323]: https://github.com/SpeciesFileGroup/taxonworks/issues/2323

## [0.18.1] - 2021-06-09

### Added

- Params for `/api/v1/images/` [#1906]
- Params referenced in `/collection_objects` to `/collecting_events`
- `/api/v1/taxon_name_classifications/` endpoint [#2276]
- `/api/v1/taxon_name_relationships/` endpoint [#2277]
- TaxonName cached_is_valid boolean, takes into account Relationships and Classifications
- Status to TaxonName autocomplete [#2086]
- otu_filter param to interactive keys task
- Radial annotator in New extract [#2272]

### Fixed

- Fix for author string for unjustified emendation
- Scope has_many related data to project properly [#2265]
- Refresh event for smart selectors [#2255]
- Edit type material in comprehensive form [#2253]
- Reset selected ids on new search in observation matrices dashboard
- Tiff images are not render on image viewer
- Removed reachable `byebug` call
- Protocol not displayed after select it [#2279]
- image aspect ratio in Transcribe depiction trask [#2273]

### Changed

- Unify Task Collecting Event filter look/feel [#2203]
- Params to `/taxon_name_relationships`, see [#2277]
- CoL Data Package scoping updates
- Removed incompatible identifier object type check for Identifier filter concerns
- Unified some CollectingEvent filter param to singular pattern (collector_ids, otu_ids, geographic_area_ids)
- Plural params for identifiers API endpoint merged to array single form. e.g., identifier_object_ids[]=47&identifier_object_ids[]=2232 => identifier_object_id[]=47&identifier_object_id[]=2232. [#2195]
- Updated Ruby gems and node packages
- `that_is_valid` scope now references `cached_is_valid` [#2242]
- `that_is_invalid` scope now references `cached_is_valid` [#2242]
- `calculated_valid` replaces `that_is_valid` [#2242]
- `calculated_invalid` replaces `that_is_invalid` [#2242]
- remove unused TaxonName#cached_higher_classification

[#2265]: https://github.com/SpeciesFileGroup/taxonworks/issues/2265
[#1906]: https://github.com/SpeciesFileGroup/taxonworks/issues/1906
[#2203]: https://github.com/SpeciesFileGroup/taxonworks/issues/2203
[#2276]: https://github.com/SpeciesFileGroup/taxonworks/issues/2276
[#2277]: https://github.com/SpeciesFileGroup/taxonworks/issues/2277
[#2195]: https://github.com/SpeciesFileGroup/taxonworks/pull/2195
[#2242]: https://github.com/SpeciesFileGroup/taxonworks/issues/2242
[#2086]: https://github.com/SpeciesFileGroup/taxonworks/pull/2086
[#2253]: https://github.com/SpeciesFileGroup/taxonworks/issues/2253
[#2255]: https://github.com/SpeciesFileGroup/taxonworks/issues/2255
[#2272]: https://github.com/SpeciesFileGroup/taxonworks/issues/2272
[#2273]: https://github.com/SpeciesFileGroup/taxonworks/issues/2273
[#2279]: https://github.com/SpeciesFileGroup/taxonworks/issues/2279

## [0.18.0] - 2021-05-14

### Added

- Added `destroyed_redirect` to object radial JSON
- "Not specified" facet to Filter nomenclature [#2226]
- New extract task interface [#1934]
- citation experiment `/api/v1/cite/count_valid_species?taxon_name=Pteromalus` [#2230]
- jsconfig.json for Visual Studio Code
- Image matrix viewer in Image matrix
- Image matrix button in observation dashboard task
- Image matrix link in Interactive keys task
- Export scss vars to javascript
- Pagination count in Filter nomenclature
- OTU depictions column on view mode in Image matrix task
- Grid table component
- SVG Icon component
- OTU depictions draggable in image matrix
- Observations depictions in Browse OTU
- `Ctrl/Alt + V` shortcut for New Collecting event in Comprehensive task [#2248]
- Zoom button in comprehensive form

### Changed

- CollectingEvent autocomplete/object_Tag only shows verbatim lat/long
- Removed `allow_destroy` from object radial JSON
- Made returning count from /controlled_vocabulary_terms optional # @jlpereira Potentially UI breaking check for use, and add &count=true to request if required
- Removed quantification fields from Extract
- Warning message on nuke action in Grid digitize task [#2229]
- Upgraded from Ruby version 2.7.2 to 2.7.3
- Upgraded to Node 14 LTS
- Updated Ruby gems and Node packages
- node-sass to dart-sass
- Refactor image matrix edit table
- Webpack configuration to export sass vars
- Images size in image section on Browse otu

### Fixed

- JSON for geographic area parents (no parent raise)
- Hide soft validation section if is empty in New collecting events task
- 404 error when deleting records from data interfaces [#2223]
- Rank order on New combination preview
- Redirect after destroy a combination [#2169]
- Drag and drop depictions in Image Matrix
- Georeference error message in comprehensive task [#2222]
- Number of uses not displayed in Uniquify people task [#2219]
- SVG Image box in comprehensive [#2262]

[#1934]: https://github.com/SpeciesFileGroup/taxonworks/issues/1934
[#2169]: https://github.com/SpeciesFileGroup/taxonworks/issues/2169
[#2219]: https://github.com/SpeciesFileGroup/taxonworks/issues/2219
[#2222]: https://github.com/SpeciesFileGroup/taxonworks/issues/2222
[#2223]: https://github.com/SpeciesFileGroup/taxonworks/pull/2223
[#2226]: https://github.com/SpeciesFileGroup/taxonworks/pull/2226
[#2229]: https://github.com/SpeciesFileGroup/taxonworks/issues/2229
[#2230]: https://github.com/SpeciesFileGroup/taxonworks/issues/2230
[#2248]: https://github.com/SpeciesFileGroup/taxonworks/issues/2248

## [0.17.1] - 2021-04-30

### Added

- Moved endpoints to own model file
- Permit params on client side
- OTU picker on new observation matrix [#2209]

### Fixed

- Frame overlaps in interactive key task [#2202]
- Parse coordinate characters on comprehensive and new collecting event tasks
- Hide row/column panel on new observation matrix
- Soft validation section is always visible [#2211]
- Ambiguous column problem in query for previous/next collecting event navigation.
- Merge people count [#2218]

### Changed

- Replaced 1KB minimum image file size restriction with dimensions check (16 pixels minimum each) [#2201]
- Switch selector on new observation matrix
- Increment pdf filesize to 512MB [#2212]
- Updated gems and npm packages

[#2201]: https://github.com/SpeciesFileGroup/taxonworks/issues/2201
[#2202]: https://github.com/SpeciesFileGroup/taxonworks/issues/2202
[#2209]: https://github.com/SpeciesFileGroup/taxonworks/issues/2209
[#2211]: https://github.com/SpeciesFileGroup/taxonworks/issues/2211
[#2212]: https://github.com/SpeciesFileGroup/taxonworks/issues/2212
[#2218]: https://github.com/SpeciesFileGroup/taxonworks/issues/2218

## [0.17.0] - 2021-04-23

### Added

- Adds SoftValidation component with fix buttons, and wrench (goto fix) links [#207]
- Database index on `Identifiers#cached`
- Tests for base #next/#previous [#2163]
- `create_backup_directory` flag to create backup directory if it does not exist for taxonworks rake tasks requiring `backup_directory`.
- Edit inline options on edit/new loan task [#2184]
- Shortcut legend on new taxon name task
- Help tip and placeholder for definition in Manage controlled vocabulary task [#2196]

### Fixed

- Bad `project_token` to API should not raise
- Descriptor::Qualitative destruction destroys rather than raises when character states unused.
- Previous navigation [#2163]
- Documenting source doesn't add source to project [#2172]
- Added missing params biocuration_class_ids and biological_relationship_ids to collection_objects_controller filter params. [skip-ci]
- incorrect author string for misspelled combination is fixed
- Missing data migration for `ObservationMatrixColumnItem::SingleDescriptor` to `ObservationMatrixColumnItem::Single:Descriptor`
- Show observation matrices count on radial object [#2158]
- Overflow on New observation matrix [#2168]
- Clear geographic area after reset [#2174]
- PK sequence not set up properly on project export
- Local identifiers' cached values not being updated when updating namespace [#2175]
- Uncertainty sign not populating in label [#2109]
- Pressing the reset button doesn't reset the by attribute facet in Filter collection object [#2180]
- Fix routes in edit/new observation matrices task [#2198]

### Changed

- Refactor SoftValidations and params including specs [#1972][#768]
- Removed legacy non TaxonWorks agnostic import rake tasks (moving to their own repos)
- Updated script predicting masculine, feminine and neuter species name forms
- Changed how `GeographicArea#find_by_lat_long` is built (UNION, not OR)
- Changed TaxonName string for superspecies names
- Updated y18n node package to version 4.0.1 [#2160]
- Replaced Canvas for SVG radial menu
- Close radial object after select a matrix on observation matrices slice [#2165]
- Radial menu slices position

[#768]: https://github.com/SpeciesFileGroup/taxonworks/issues/768
[#207]: https://github.com/SpeciesFileGroup/taxonworks/issues/207
[#1972]: https://github.com/SpeciesFileGroup/taxonworks/issues/1972
[#2109]: https://github.com/SpeciesFileGroup/taxonworks/issues/2109
[#2163]: https://github.com/SpeciesFileGroup/taxonworks/issues/2163
[#2160]: https://github.com/SpeciesFileGroup/taxonworks/issues/2160
[#2168]: https://github.com/SpeciesFileGroup/taxonworks/issues/2168
[#2172]: https://github.com/SpeciesFileGroup/taxonworks/issues/2172
[#2175]: https://github.com/SpeciesFileGroup/taxonworks/issues/2175
[#2174]: https://github.com/SpeciesFileGroup/taxonworks/issues/2174
[#2184]: https://github.com/SpeciesFileGroup/taxonworks/issues/2184
[#2196]: https://github.com/SpeciesFileGroup/taxonworks/issues/2196
[#2198]: https://github.com/SpeciesFileGroup/taxonworks/issues/2198

## [0.16.6] - 2021-03-26

### Added

- Community stats for `/api/v1/stats` [#2061]
- Add by-project param for `/api/v1/stats` [#2056]

### Fixed

- `browse_otu_link` handles nil [#2155]

[#2056]: https://github.com/SpeciesFileGroup/taxonworks/issues/2056
[#2061]: https://github.com/SpeciesFileGroup/taxonworks/issues/2061
[#2155]: https://github.com/SpeciesFileGroup/taxonworks/issues/2155
[#2158]: https://github.com/SpeciesFileGroup/taxonworks/issues/2158
[#2165]: https://github.com/SpeciesFileGroup/taxonworks/issues/2165

## [0.16.5] - 2021-03-25

### Added

- softvalidation fix for transfer of type species into coordinate subgenus
- Link from Browse colleciton object to Browse OTU for current OTU det [#2154]
- Collection object filter params for preparation and buffered fields [#2118]
- Added soft_validations and fixes for coordinate name citations and roles.
- `/collection_objects/123/navigation.json` route/view
- Determination, OTU and repository smart selectors on New image task [#2101]
- Georeferences coordinates in label generate on New collecting event [#2107]
- Lock buttons on New image [#2101]
- Open PDF slider in all tabs [#2106]
- TaxonName autocomplete by internal id
- bind `alt/ctrl + f` to focus the search autocomplete [#2132]
- Annotations on Browse nomenclature
- Collectors facet on Filter collection objects task
- Preview use panel on Manage controlled vocabulary [#2135]

### Changed

- Renamed -`otus_redirect` to `browse_otu_link`
- Updated Protonym.list_of_coordinate_names query. It helps for soft validation.
- Nexus output file was modified to present full name of the of the taxon. TNT export was not changed.
- Lock background color [#2112]
- sortArray function now return a natural sort
- Open confirmation modal and focus new button on New taxon name
- Next and previous links for id and identifier on comprehensive task [#2134]
- Determiner facet on Filter collection objects task
- Updated gems (`bundle update` without altering `Gemfile`)

### Fixed

- updated softvalidation for non binominal names
- updated label for species-group rank TaxonName
- Compute print column divisions with barcode style labels [#1993]
- Object tag for TaxonNameRelationship inverted [#2100]
- Collection object filter, collecting event related params were not being passed [#1807]
- Collection object filter with/out facets, in part [#1455]
- CoLDP missing values for names without original combinations [#2146]
- Multiple parent OTUs via parent_otu_id raised in CoLDp export [#2011]
- Not being able to get pinboard items on some circumstances
- `Request-URI Too Large` loading georeferences on Browse OTU
- Tab order near parent when name is pinned [#2130]
- Spinner in distribution section on Browse OTU
- Destroying a container goes to 404 page [#2133]
- Missing Determiner param [#2119]
- Refresh status and relationship list on rank change [#2010]
- Remove map shapes after reset form on Filter collection objects
- Disabled `Create georeference from verbatim` button when latitude and longitude are not available [#2152]
- Fix create determinations and biocurations before turn off the spinner [#1991]

[#1993]: https://github.com/SpeciesFileGroup/taxonworks/issues/1993
[#1991]: https://github.com/SpeciesFileGroup/taxonworks/issues/1991
[#2100]: https://github.com/SpeciesFileGroup/taxonworks/issues/2100
[#2154]: https://github.com/SpeciesFileGroup/taxonworks/issues/2154
[#1455]: https://github.com/SpeciesFileGroup/taxonworks/issues/1455
[#1807]: https://github.com/SpeciesFileGroup/taxonworks/issues/1807
[#2114]: https://github.com/SpeciesFileGroup/taxonworks/issues/2114
[#2146]: https://github.com/SpeciesFileGroup/taxonworks/issues/2146
[#2010]: https://github.com/SpeciesFileGroup/taxonworks/issues/2010
[#2011]: https://github.com/SpeciesFileGroup/taxonworks/issues/2011
[#2101]: https://github.com/SpeciesFileGroup/taxonworks/issues/2101
[#2106]: https://github.com/SpeciesFileGroup/taxonworks/issues/2101
[#2107]: https://github.com/SpeciesFileGroup/taxonworks/issues/2107
[#2112]: https://github.com/SpeciesFileGroup/taxonworks/issues/2112
[#2118]: https://github.com/SpeciesFileGroup/taxonworks/issues/2118
[#2119]: https://github.com/SpeciesFileGroup/taxonworks/issues/2119
[#2130]: https://github.com/SpeciesFileGroup/taxonworks/issues/2130
[#2131]: https://github.com/SpeciesFileGroup/taxonworks/issues/2131
[#2132]: https://github.com/SpeciesFileGroup/taxonworks/issues/2132
[#2133]: https://github.com/SpeciesFileGroup/taxonworks/issues/2133
[#2152]: https://github.com/SpeciesFileGroup/taxonworks/issues/2133
[#2135]: https://github.com/SpeciesFileGroup/taxonworks/issues/2135

## [0.16.4] - 2021-03-09

### Added

- Multiple presnece/absence params for collection objects filter [#2080]
- Buffered field facets for collection object [#1456], [#1835]
- Filter collection objects by determiner (Person) [#1835]
- Tag smart selector on create collection object in New collecting event task [#2066]
- Year field on person source in new source task
- Create new biocuration and in relationship links in filter collection object
- Determiner in filter collection object
- HEIC image format support
- PDF drop box on new source task [#2094]
- Confirmation modal to clone source [#2099]
- Smart selector on attributions in Radial annotator [#2081]

### Fixed

- Soft validation scope for AssertedDistributions not scoped to taxon [#1971]
- Uniquifying 2 people attached to the same source raises [#2078]
- Render Source::Human cached with year, udpate `citation_tag` [#2067]
- Qualitative states in matrix row coder order correctly [#2076]
- Better source cached filter wildcards [#1557]
- Observation matrices hub link [#2071]
- Refresh button component [#2085]
- Update comprehensive url [#2096]
- `/units.json` called 2x [#2089]
- Edit `error radius` of a georeference in new collecting event task [#2087]
- Previous and next navigate navigation links [#2039]

### Changed

- Now using ImageMagick 7 instead of 6
- Production and development docker images are now based off a single base image
- Development docker environment uses rvm instead of rbenv (matching version manager that has been used for production)
- Updated npm packages

[#1971]: https://github.com/SpeciesFileGroup/taxonworks/issues/1971
[#2039]: https://github.com/SpeciesFileGroup/taxonworks/issues/2039
[#2078]: https://github.com/SpeciesFileGroup/taxonworks/issues/2078
[#2067]: https://github.com/SpeciesFileGroup/taxonworks/issues/2067
[#2076]: https://github.com/SpeciesFileGroup/taxonworks/issues/2076
[#1557]: https://github.com/SpeciesFileGroup/taxonworks/issues/1557
[#1835]: https://github.com/SpeciesFileGroup/taxonworks/issues/1835
[#1456]: https://github.com/SpeciesFileGroup/taxonworks/issues/1456
[#2080]: https://github.com/SpeciesFileGroup/taxonworks/issues/2080
[#2066]: https://github.com/SpeciesFileGroup/taxonworks/issues/2066
[#2071]: https://github.com/SpeciesFileGroup/taxonworks/issues/2071
[#2081]: https://github.com/SpeciesFileGroup/taxonworks/issues/2081
[#2085]: https://github.com/SpeciesFileGroup/taxonworks/issues/2085
[#2087]: https://github.com/SpeciesFileGroup/taxonworks/issues/2087
[#2089]: https://github.com/SpeciesFileGroup/taxonworks/issues/2089
[#2094]: https://github.com/SpeciesFileGroup/taxonworks/issues/2094
[#2096]: https://github.com/SpeciesFileGroup/taxonworks/issues/2096
[#2099]: https://github.com/SpeciesFileGroup/taxonworks/issues/2099

## [0.16.3] - 2021-02-26

### Added

- Additional date recognition format in date RegEx
- Pagination on Browse Annotations [#1438]
- New combination for subgenus [#748]
- Warn about unsaved changes on Accession metadata [#1858]

### Fixed

- `eventDate`/`eventTime` output format not being ISO8601-compliant [#1939]
- Some value label in Filter sources
- Dropzone error message
- Redirect to Image Matrix on OTU Radial [#2033]
- Race condition problem when generating dwc_occurrences indexing

### Changed

- Pagination in Filter sources
- Replaced geckodriver-helper with webdrivers gem
- Improvement sort table on collection object, source and nomenclature filters

[#748]: https://github.com/SpeciesFileGroup/taxonworks/issues/748
[#1438]: https://github.com/SpeciesFileGroup/taxonworks/issues/1438
[#1858]: https://github.com/SpeciesFileGroup/taxonworks/issues/1858
[#1939]: https://github.com/SpeciesFileGroup/taxonworks/issues/1939
[#2033]: https://github.com/SpeciesFileGroup/taxonworks/issues/2033

## [0.16.2] - 2021-02-18

### Added

- Additional date recognition format in date RegEx
- Fields with/out some value facet for Source filter [#2023]
- Keyword params to TaxonName API
- Adds database index to Sour title, year, author
- Keyword and/or logic in Tag facets (throughout) [#2026], [#2032]
- `/ap1/v1/stats` endpoint [#1871]
- `papertrail.json?object_global_id=`
- Quick label on collection object quick form [#2003]
- Lock biological relationship in radial object [#2036]
- Confirmation popup to delete a type material in comprehensive
- Tag facet to filter nomenclature [#2047]

### Changed

- Checkmark on verbatim should visible only
- Updated gems (`bundle update` without altering `Gemfile`)
- Updated node packages (`npm update` without altering `packages.json`)
- Changed `verbatim author` for `cached_author_year` in filter nomenclature
- Keywords styled after choice in Tag facet
- Keywords removed from all list after choice in Tag facet

### Fix

- Model LoanItem - Tagged batch adds tag, not object [#2051]
- Prevent non-loanable things being loaned [#2043]
- `ancestors` param properly permitted TaxonName api/filter
- TaxonName#name allowed spaces [#2009]
- Fix help tip of pinboard navigator shortcut
- Generate label button [#2002]
- Save collectors in new collecting event task [#2016]
- Fix image viewer on filter image task
- Image caption modal size [#2030]
- Set created loan object [#2042]
- Refactor edit load items [#2044]

[#2032]: https://github.com/SpeciesFileGroup/taxonworks/issues/2032
[#2051]: https://github.com/SpeciesFileGroup/taxonworks/issues/2051
[#2043]: https://github.com/SpeciesFileGroup/taxonworks/issues/2043
[#2026]: https://github.com/SpeciesFileGroup/taxonworks/issues/2026
[#2023]: https://github.com/SpeciesFileGroup/taxonworks/issues/2023
[#2009]: https://github.com/SpeciesFileGroup/taxonworks/issues/2009
[#1871]: https://github.com/SpeciesFileGroup/taxonworks/issues/1871
[#2002]: https://github.com/SpeciesFileGroup/taxonworks/issues/2002
[#2003]: https://github.com/SpeciesFileGroup/taxonworks/issues/2003
[#2012]: https://github.com/SpeciesFileGroup/taxonworks/issues/2012
[#2016]: https://github.com/SpeciesFileGroup/taxonworks/issues/2016
[#2030]: https://github.com/SpeciesFileGroup/taxonworks/issues/2030
[#2042]: https://github.com/SpeciesFileGroup/taxonworks/issues/2042
[#2044]: https://github.com/SpeciesFileGroup/taxonworks/issues/2044
[#2045]: https://github.com/SpeciesFileGroup/taxonworks/issues/2045
[#2047]: https://github.com/SpeciesFileGroup/taxonworks/issues/2047

## [0.16.1] - 2021-01-26

### Fixed

- Missing `depiction_object_type` on New image task [#1995]
- Sort case-insensitive [#1985]

[#1985]: https://github.com/SpeciesFileGroup/taxonworks/issues/1985
[#1995]: https://github.com/SpeciesFileGroup/taxonworks/issues/1995

## [0.16.0] - 2021-01-25

### Added

- New collecting event task [#1530]
- "Quick" collection objects options from new collecting event task
- New WKT georeference inputs
- Auto-georeference and date Collecting Events by depicting images with pertinent EXIF data
- Route linting specs
- Generate label (alpha), pastes values into print label input
- Collecting event navigation options (next/previous with/out <many things>
- Nested_attributes for Labels
- Collection object/and collecting event navigation options/bridges
- `/collecting_events/preview?<filter_params>` a preview look for brief tables
- Subclasses for labels:`Label::QrCode`, `Label::Code128`
- Include `rqrcode`, `barby` for barcode rendering
- Add `label` attribute to Label JSON response that renders QR code
- Add accommodation for printing pages of barcode-based labels
- Add `Georeference::Wkt` an anonymous WKT based georeference assertion
- Add option to disable name-casing when Person is created from `/people/new` [#1967]
- Full CASTOR (taxon names batch load) example template, CASTOR preview notices
- New ICZN class added: NoDiagnosisAfter1930AndRejectedBefore2000 for family-group names
- Add image attributions, original citation and editor options in image viewer [#1978]
- Browse current OTU button in Browse OTU

### Changed

- Moved buttons in collecting event on comprehensive task [#1986]
- Improved collecting event status in smart selector on comprehensive digitization
- Some tasks route names were "malformed" and renamed
- ENV variable`TAXONWORKS_TEST_LINTING=true` must now be `true`, not anything, to trigger linting specs
- Setting `Identifier#cached` uses a build getter to enable Label building
- Georeference validation requires CollectingEvent (enabled by proper use of `:inverse_of`)
- Tweak to how `pinned?` is calculated trying to eliminate database calls
- Minor cleanup of batch preview layouts
- Changed softvalidation message for names being on Official ICZN lists
- Fetch codecov, seedback and closure_tree gems from RubyGems.
- Updated gems (`bundle update` without altering `Gemfile`).
- Remove `no_leaves`= true from taxon name on filter images task [#1953]
- Turn off autocomplete feature on vue autocomplete [#1956]
- Limited CoLDP exports runtime to 1 hour and 2 attemps.
- Turn off autocomplete on new taxon name task
- Replaced display name attribute for object_label in parent autocomplete on New taxon name task
- Filter task by name only [#1962]
- Search geographic area by verbatim coordinates on new collecting event
- Show coordinates from verbatim georeference
- Parsed verbatim label to fields
- Parsed EXIF coordinates to verbatim fields
- Changed autocomplete label [#1988]
- Using newer biodiversity gem from official source
- Updated gems (`bundle update` without altering `Gemfile`)

### Fixed

- CoLDP [sic], errant chresonym, and basionym ids for misspellings
- Loan items reference proper housekeeping in table
- Line links of batch-preview results
- broken API download link for exported references [#1908]
- removed BASIS task stub [#1716]
- `/api/v1/notes` project scoping [#1958]
- `is_community?` reporting `false` for some models without `project_id`
- New source after cloning not display changes on authors / editors lists
- Edit taxon name firing multiple updates when updating gender [#1970]
- Correct image size on image viewer
- Save pages before clone person on new taxon name [#1977]
- Correct count display of attributions [#1979]
- Uncheck collecting event option [#1980]
- Trip Code/Identifier not visible in header of Edit collecting event [#1990]

[#1530]: https://github.com/SpeciesFileGroup/taxonworks/issues/1530
[#1716]: https://github.com/SpeciesFileGroup/taxonworks/issues/1716
[#1908]: https://github.com/SpeciesFileGroup/taxonworks/issues/1908
[#1949]: https://github.com/SpeciesFileGroup/taxonworks/issues/1949
[#1953]: https://github.com/SpeciesFileGroup/taxonworks/issues/1953
[#1956]: https://github.com/SpeciesFileGroup/taxonworks/issues/1956
[#1958]: https://github.com/SpeciesFileGroup/taxonworks/issues/1958
[#1963]: https://github.com/SpeciesFileGroup/taxonworks/issues/1963
[#1967]: https://github.com/SpeciesFileGroup/taxonworks/issues/1967
[#1970]: https://github.com/SpeciesFileGroup/taxonworks/issues/1970
[#1977]: https://github.com/SpeciesFileGroup/taxonworks/issues/1977
[#1978]: https://github.com/SpeciesFileGroup/taxonworks/issues/1978
[#1979]: https://github.com/SpeciesFileGroup/taxonworks/issues/1979
[#1980]: https://github.com/SpeciesFileGroup/taxonworks/issues/1980
[#1986]: https://github.com/SpeciesFileGroup/taxonworks/issues/1986
[#1988]: https://github.com/SpeciesFileGroup/taxonworks/issues/1988
[#1990]: https://github.com/SpeciesFileGroup/taxonworks/issues/1990

## [0.15.1] - 2020-12-14

### Added

- `Person` can not be active for > 119 years
- Show buffered values in `Task - Browse collection objects` [#1931]
- Default pin button on Uniquify people task
- Checkbox to Select/unselect all match people on Uniquify people task [#1921]
- Pixels to centimeter on new image task

### Changed

- Clean timeline display in `Task - Browse collection objects`
- `db:seed` displays password for created users and adds admin to Default project [#1913]
- Start date needs to be set before set end date on Housekeeping facet
- Bump node package `ini` from 1.3.5 to 1.3.7

### Fixed

- CVT smart selectors/pinboard scope broken [#1940][#1941]
- Image filter `ancestor_id` was to be `taxon_name_id` or `taxon_name_id[]` [#1916]
- Bad Image select_option sort [#1930]
- Housekeeping filter params now less restrictive [#1920] PENDING UI TEST
- ShallowPolymorphic called in `.json` form [#1928]
- Documentation of param names, examples, for the "CASTOR" taxon name batch load [#1926]
- `tw:db:load` task not handling settings reliably. [#1914]
- Set `pulse` attribute true on radial annotator for object with annotations on data views and Browse nomenclature task
- Invalid attribute `:note` in Note API result view.
- Malformed PDF exception handling in Document model.
- Clipboard copy shortcut
- Source hub link on Citations by source task
- Clean content editor after change a topic

[#1941]: https://github.com/SpeciesFileGroup/taxonworks/issues/1941
[#1940]: https://github.com/SpeciesFileGroup/taxonworks/issues/1940
[#1916]: https://github.com/SpeciesFileGroup/taxonworks/issues/1916
[#1931]: https://github.com/SpeciesFileGroup/taxonworks/issues/1931
[#1930]: https://github.com/SpeciesFileGroup/taxonworks/issues/1930
[#1920]: https://github.com/SpeciesFileGroup/taxonworks/issues/1920
[#1928]: https://github.com/SpeciesFileGroup/taxonworks/issues/1928
[#1926]: https://github.com/SpeciesFileGroup/taxonworks/issues/1926
[#1913]: https://github.com/SpeciesFileGroup/taxonworks/issues/1913
[#1914]: https://github.com/SpeciesFileGroup/taxonworks/issues/1914
[#1921]: https://github.com/SpeciesFileGroup/taxonworks/issues/1921

## [0.15.0] - 2020-11-30

### Added

- Export project database task [#1868]
- Additional collecting methods recognized from the collecting event label
- Added content filter, API endpoints [#1905]
- New greatly simplified controller concern `ShallowPolymorphic` for handling link b/w shallow routes and filters
- Note filter improvements, specs, new params, API exposure [#XXX]
- `person#sources` `has_many` (very slight potential for issues)
- Multiple new people filter params, see `lib/queries/person/filter.rb` [#1859]
- People can be Tagged
- Added image filter [#1454]
- Added image smart selector [#1832]
- Added `pixels_to_centimeter` to images [#1785]
- PENDING TEST - API - `sort` (with `classification`, `alphabetical` options) to `/taxon_names` [#1865]
- Taxon determination, citations and collecting event information in specimen record on browse OTU
- Serial facet on filter sources
- Pulse animation for radial annotator [#1822]
- OTU column in asserted distribution on Browse OTU [#1846]
- Radial annotator on Uniquify people task
- History title on Browse nomenclature
- otu_ids param on Image matrix task
- Open image matrix button on Interactive keys task
- Citations on image response
- View mode on image matrix
- Lock view option for smart selector
- Sortable option to lock column/rows on edit/new observation matrix task [#1895]
- Media Descriptor support on Matrix Row Coder [#1896]
- Free Text Descriptor support on Matrix Row Coder [#1896]
- Search source on New source task [#1899]
- Link to Browse OTU on New asserted distribution task [#1893]
- Link to Browse OTU on comprehensive specimen digitization [#1889]

### Fixed

- Potential issue (may be others) with CoLDP raising in the midst of large exports
- People filter role + name [#1662]
- Fix family synonym validation [#1892]
- Fix matrix view row order [#1881]
- CVT view helper bug with predicates
- Fixed database seeding bugs.
- Fixed display problem of OTUs without taxon name on Browse OTU
- Edit asserted distribution on quick forms
- Reference overflow on Browse nomenclature
- Date requested filled automatically [#1872]
- Remove collecting event on comprehensive specimen digitization [#1878]
- Loan smart selector DB query.
- Label overlap on menu on observation matrices view [#1894]
- Remove repository on comprehensive specimen digitization [#1897]

### Changed

- change the order of TaxonName softvalidation to bring the duplicate message on the top
- tweaked CoLDP `reified` id concept and use
- removed `most_recent_upates` from Content params
- removed `/contents/filter.json` endpoint, use `/contents.json`
- Deprecating `Concerns::Polymorphic` for `ShallowPolymorphic`, in progress, see Notes controller
- Note filter params `query_string` => `text`, `note_object_types[]` => `note_object_type[]`, `note_object_ids[]` => `note_object_id[]`, added corresponding non-array versions
- Moved `levenshtein_distance` to Query for general use
- Remove `people/123/similar` endpoint (used `/index`)
- Person filter `person_wildcards` is `person_wildcard`
- Person filter behaviour vs. `levenshtein_cuttof`
- cached_valid_taxon_name_id updated for combination after valid status is assigned.
- updated soft validation for 'Uncertain placement'
- [sic] changed to (sic) for misspelled bacterial names
- Additional date and geographical coordinate formats added to the Verbatim label RegEx parsers
- Observation matrix could be resolved without observation_matrix_id, only with otu_filter
- Running `rake db:seed` without `user_id`/`project_id` is now possible.
- Disabled hamburger menu when no functionality behind it on Browse OTU [#1737]
- No longer needed set user on User facet in filters
- Autocomplete label for original combination on New taxon name task
- Changed "n/a" to combination label on Browse nomenclature
- Create original citation in image matrix task
- Autocomplete list style
- Edit button color on type material species task [#1898]
- GitHub Actions used as main CI/CD provider
- Updated vulnerable node packages [#1912]

[#1905]: https://github.com/SpeciesFileGroup/taxonworks/issues/1905
[#1662]: https://github.com/SpeciesFileGroup/taxonworks/issues/1662
[#1859]: https://github.com/SpeciesFileGroup/taxonworks/issues/1859
[#1881]: https://github.com/SpeciesFileGroup/taxonworks/issues/1881
[#1454]: https://github.com/SpeciesFileGroup/taxonworks/issues/1454
[#1832]: https://github.com/SpeciesFileGroup/taxonworks/issues/1832
[#1785]: https://github.com/SpeciesFileGroup/taxonworks/issues/1785
[#1737]: https://github.com/SpeciesFileGroup/taxonworks/issues/1737
[#1865]: https://github.com/SpeciesFileGroup/taxonworks/issues/1865
[#1822]: https://github.com/SpeciesFileGroup/taxonworks/issues/1822
[#1846]: https://github.com/SpeciesFileGroup/taxonworks/issues/1846
[#1868]: https://github.com/SpeciesFileGroup/taxonworks/issues/1868
[#1872]: https://github.com/SpeciesFileGroup/taxonworks/issues/1872
[#1889]: https://github.com/SpeciesFileGroup/taxonworks/issues/1889
[#1893]: https://github.com/SpeciesFileGroup/taxonworks/issues/1893
[#1894]: https://github.com/SpeciesFileGroup/taxonworks/issues/1894
[#1895]: https://github.com/SpeciesFileGroup/taxonworks/issues/1895
[#1896]: https://github.com/SpeciesFileGroup/taxonworks/issues/1896
[#1897]: https://github.com/SpeciesFileGroup/taxonworks/issues/1897
[#1898]: https://github.com/SpeciesFileGroup/taxonworks/issues/1898
[#1899]: https://github.com/SpeciesFileGroup/taxonworks/issues/1899
[#1912]: https://github.com/SpeciesFileGroup/taxonworks/pull/1912

## [0.14.1] - 2020-10-22

### Added

- API - `type` to /roles/:id
- API - `year` to /taxon_names
- API - `include_roles` param to /people
- API - `taxon_name_author_ids[]=`, `taxon_name_author_ids_or` params to /taxon_names
- API - `collector_ids[]=`, `collector_ids_or` params to /collecting_events
- Shape on asserted distribution list [#1828]
- Row filter on Interactive keys task
- Interactive keys and image matrix buttons on observation matrix dashboard

### Fixed

- Wrong param attribute in topic smart selector on radial annotator [#1829]
- Show repository on Browse OTU
- Enable search after fill collecting event fields [#1833]
- Missing geo_json param on geographic_area request [#1840]

### Changed

- Exclude Roles from response from /api/v1/people by default
- Increased `max_per_page` to 10000
- Random words clashes mitigation: Project factory names made longer and `Faker` unique generator is reset only between specs instead of before each test.
- Removed pages field on topic section
- Improved verbatim date parsing
- Georeference scope over geographic area scope [#1841]

[#1454]: https://github.com/SpeciesFileGroup/taxonworks/issues/1454
[#1832]: https://github.com/SpeciesFileGroup/taxonworks/issues/1832
[#1785]: https://github.com/SpeciesFileGroup/taxonworks/issues/1785
[#1828]: https://github.com/SpeciesFileGroup/taxonworks/issues/1828
[#1829]: https://github.com/SpeciesFileGroup/taxonworks/issues/1829
[#1833]: https://github.com/SpeciesFileGroup/taxonworks/issues/1833
[#1840]: https://github.com/SpeciesFileGroup/taxonworks/issues/1840
[#1841]: https://github.com/SpeciesFileGroup/taxonworks/issues/1841
[#1878]: https://github.com/SpeciesFileGroup/taxonworks/issues/1878

## [0.14.0] - 2020-10-16

### Added

- Added additional date recognition format for RegEx
- Added OTU filter in the interactive key API
- Collecting Event API endpoints
- Collection Object API endpoints
- Biological Assertion API endpoints
- Asserted Distribution API endpoints
- New Otu API params
- People filter API endpoints [#1509]
- Identifier filter API endpoints [#1510]
- Source filter API endpoints [#1511]
- New Interactive Key task [#1810]
- New model for matrix based interactive keys which produce JSON for the Interactive Key task [#1810]
- `weight` field to descriptor
- Ancestors facet on filter nomenclature [#1791]
- TW_DISABLE_DB_BACKUP_AT_DEPLOY_TIME env var to disable built-in backup functionality at deploy/database-update time.
- Display coordinate type specimens [#1811]
- Changed background color header for invalid names on Browse OTU
- Taxonworks version in header bar when not running in sandbox mode

### Fixed

- Fixed radial navigator broken for some data [#1824]
- Fixed IsData position [#1805]
- Collecting event object radial metadata settings
- Webpack resolved_paths deprecation warning
- Missing /otus/:otu_id/taxon_determinations route
- tw:db:restore task not picking up database host settings
- Create citation on new combination without pages
- Param descriptor id on new descriptor task [#1798]
- Filter by user on filter nomenclature [#1780]
- Optimized selector queries for Loan model

### Changed

- Fix original author string for Plant names
- Additional date format added for date recognition RegEx
- Removed some attributes from api/v1 endpoints to simplify responses
- type_materials/:id.json includes `original_combination` string
- CoLDP references are full cached values, not partially passed
- Combination nomenclatural code inference drawn from members, not parent
- Some nomenclature rank related simbols moved to constants
- Load Images for coordinate OTUs [#1787]
- Extended New Image task upload timeout from 30 seconds to 10 minutes
- Updated rgeo-proj4 gem

[#1824]: https://github.com/SpeciesFileGroup/taxonworks/issues/1824
[#1805]: https://github.com/SpeciesFileGroup/taxonworks/issues/1805
[#1509]: https://github.com/SpeciesFileGroup/taxonworks/issues/1509
[#1510]: https://github.com/SpeciesFileGroup/taxonworks/issues/1510
[#1511]: https://github.com/SpeciesFileGroup/taxonworks/issues/1511
[#1780]: https://github.com/SpeciesFileGroup/taxonworks/issues/1780
[#1791]: https://github.com/SpeciesFileGroup/taxonworks/issues/1791
[#1787]: https://github.com/SpeciesFileGroup/taxonworks/issues/1787
[#1798]: https://github.com/SpeciesFileGroup/taxonworks/issues/1798
[#1810]: https://github.com/SpeciesFileGroup/taxonworks/pull/1810
[#1811]: https://github.com/SpeciesFileGroup/taxonworks/issues/1811

## [0.13.0] - 2020-09-22

### Changed

- Removed forced dependency on google-protobuf gem
- Updated gems
- Browse OTU page unifies coordinate OTUs for Asserted Distribution and Biological Associations [#1570]
- Handling for new unicode minutes, seconds symbols [#1526]
- Descriptor object radial paths
- Many specs related to dynamic observation matrix items
- Improvements to Descriptor autocomplete labels [#1727]
- Added `rake tw:maintenance:otus:missplaced_references` [#1439]
- Pdf viewer button on Documentation and Source views [#1693]
- Spinner for when converting verbatim to bibtex [#1710]
- Set OTU in determination when otu_id param is present on comprehensive task
- "Create georeference from verbatim" button in Parsed column on comprehensive task
- Sortable order for Type material, Biological association and Determinations on comprehensive task
- User facet on Filter nomenclature task [#1720]
- Pagination on Filter noemnclature task [#1724]
- Biological associations filter on Browse OTU

### Changed

- AssertedDistribution filter `otu_id` and `geographic_area_id` can now also take array form, e.g. `otu_id[]=`
- Preload all CSL styles via fixed constant, increasing boot speed [#1749]
- Return value format for Utilities::Geo.distance_in_meters changed from \[Float\] to \[String\]
- Data migration updating all `type` column values for matrix row/column items
- Tweaked JSON attribute response for matrix rows and columns very slightly
- Updated observation item types to properly nest them, inc. all downstream changes (Factories, etc.)
- Unfied matrix hooks in various places
- Updated some matrix related routes to point to tasks
- Updated respec `matrix` tag to `observation_matrix`
- Methods that write to cached should not fire callbacks, potential for [#1701]
- Using custom geckodriver-helper for Firefox 80 support
- Override browser shortcuts on task hotkeys [#1738]
- Biological associations section on Browse OTU
- TW now supports Postgres 12 [#1305]
- Replaced biodiversity with custom gem repo using IPC with gnparser processes
- Updated gems
- Character "΄" also accepted as minute specifier in coordinates parsing.

## Fixed

- Fixed LOW_PROBABILITY constant message
- Matrix rows/items prevent OTU (and collection object) from being destroyed [#1159]
- Scope of dynamic taxon name row item [#1747]
- Processing of values (in distance_in_meters) to limit significant digits of results of unit conversions. Decimal degrees not affected at this time. [#1512]
- Character state order not correct in Nexus format [#1574]
- Not able to destroy matrix rows or matrices [#1520], [#1123]
- Dynamic observeratoin matrix items not properly scoped/behaving [#1125]
- Destroy pdf pages before create new ones [#1680]
- Serial multiple updates did not update bibtex author field [#1709]
- Fix (likely) for pinboard items failing to remove [#1690]
- Better response for failed collecting event cloning [#1705]
- Cleaned up deprecated biological associations graph autcomplete [#1707]
- Colliding `namespace` method for identifiers breaks identifiers list [#1702]
- Graceful failed serial destroy response [#1703]
- Restored Show -> edit link [#1699]
- Enable search button after pick a collecting event date on Filter collection objects task [#1728]
- Misppeling collecting_event_ids parameter [#1729]
- Non-original combination authorship lacking parentheses [#1686]

[#1570]: https://github.com/SpeciesFileGroup/taxonworks/issues/1570
[#1749]: https://github.com/SpeciesFileGroup/taxonworks/issues/1749
[#1159]: https://github.com/SpeciesFileGroup/taxonworks/issues/1159
[#1747]: https://github.com/SpeciesFileGroup/taxonworks/issues/1747
[#1512]: https://github.com/SpeciesFileGroup/taxonworks/issues/1512
[#1526]: https://github.com/SpeciesFileGroup/taxonworks/issues/1526
[#1727]: https://github.com/SpeciesFileGroup/taxonworks/issues/1727
[#1574]: https://github.com/SpeciesFileGroup/taxonworks/issues/1574
[#1520]: https://github.com/SpeciesFileGroup/taxonworks/issues/1520
[#1123]: https://github.com/SpeciesFileGroup/taxonworks/issues/1123
[#1125]: https://github.com/SpeciesFileGroup/taxonworks/issues/1125
[#1439]: https://github.com/SpeciesFileGroup/taxonworks/issues/1439
[#1709]: https://github.com/SpeciesFileGroup/taxonworks/issues/1709
[#1680]: https://github.com/SpeciesFileGroup/taxonworks/issues/1680
[#1690]: https://github.com/SpeciesFileGroup/taxonworks/issues/1690
[#1693]: https://github.com/SpeciesFileGroup/taxonworks/issues/1693
[#1699]: https://github.com/SpeciesFileGroup/taxonworks/issues/1699
[#1701]: https://github.com/SpeciesFileGroup/taxonworks/issues/1701
[#1705]: https://github.com/SpeciesFileGroup/taxonworks/issues/1705
[#1707]: https://github.com/SpeciesFileGroup/taxonworks/issues/1707
[#1702]: https://github.com/SpeciesFileGroup/taxonworks/issues/1702
[#1703]: https://github.com/SpeciesFileGroup/taxonworks/issues/1703
[#1710]: https://github.com/SpeciesFileGroup/taxonworks/issues/1710
[#1720]: https://github.com/SpeciesFileGroup/taxonworks/issues/1720
[#1724]: https://github.com/SpeciesFileGroup/taxonworks/issues/1724
[#1738]: https://github.com/SpeciesFileGroup/taxonworks/issues/1738
[#1686]: https://github.com/SpeciesFileGroup/taxonworks/issues/1686
[#1305]: https://github.com/SpeciesFileGroup/taxonworks/pull/1305

## [0.12.17] - 2020-02-02

### Added

- Successfull source destroy message
- Pending - Definition field to BiologicalRelationship model and views [#1672]
- New button to (attempt to) convert verbatim sources to Bibtex via Crossref
- Model methods and attribute to change Source Verbatim to Bibtex [#1673]
- DOMPurify package to sanitize html
- List all Keyword and Topics in smart selector on filter source [#1675]
- Added data links tool in markdown editor (Ctrl/Alt-Shift-L) [#1674]
- Definition field on composer biological relationship task [#1672]

### Changed

- Unified can_destroy/edit methods
- Improved Source autocomplete with metadata/markup [#1681]
- Changed CoLDP download to use Catalog::Nomenclature as name source
- Replace SimpleMDE for EasyMDE
- Sort alphabetically bibliography style list on filter source
- Removed limit of download bibtex on filter source [#1683]
- Disable/enable destroy button from metadata on radial navigator [#1696]

### Fixed

- Non admins not able to destroy shared data [#1098]
- Pending confirmation: Include original combinations in CoLDP [#1204]
- Pending confirmation: Include forma/variety properly in CoLDP [#1203]
- Docker: Fixed path typo on clean up command
- Tag button on filter source [#1692]
- Overflow in taxon names list in new taxon name [#1688]
- Confidence button overlapped in new combination [#1687]

[#1098]: https://github.com/SpeciesFileGroup/taxonworks/issues/1098
[#1672]: https://github.com/SpeciesFileGroup/taxonworks/issues/1672
[#1673]: https://github.com/SpeciesFileGroup/taxonworks/issues/1673
[#1674]: https://github.com/SpeciesFileGroup/taxonworks/issues/1674
[#1681]: https://github.com/SpeciesFileGroup/taxonworks/issues/1681
[#1203]: https://github.com/SpeciesFileGroup/taxonworks/issues/1203
[#1204]: https://github.com/SpeciesFileGroup/taxonworks/issues/1204
[#1672]: https://github.com/SpeciesFileGroup/taxonworks/issues/1672
[#1675]: https://github.com/SpeciesFileGroup/taxonworks/issues/1675
[#1683]: https://github.com/SpeciesFileGroup/taxonworks/issues/1683
[#1687]: https://github.com/SpeciesFileGroup/taxonworks/issues/1687
[#1688]: https://github.com/SpeciesFileGroup/taxonworks/issues/1688
[#1692]: https://github.com/SpeciesFileGroup/taxonworks/issues/1692
[#1696]: https://github.com/SpeciesFileGroup/taxonworks/issues/1696

## [0.12.16] - 2020-08-24

### Added

- Highlight metadata that is not in this project in uniquify people task [#1648]
- Locks buttons on grid digitizer task [#1599]
- Option to export styled bibliography on filter sources task [#1652]
- Edit button in content section on radial object [#1670]

### Changed

- Drag button style on new taxon name [#1669]
- Removed SimpleMDE lib from ruby assets and added to npm dependencies
- Allow taxon name type relationships to be cited [#1667]

### Fixed

- BibTex html no longer escaped [#1657]
- Some of the elements of the form are not accessible on overflow. [#1661]
- Populate masculine, feminine and neuter on gender form [#1665]
- Markdown render on Browse OTU [#1671]

[#1599]: https://github.com/SpeciesFileGroup/taxonworks/issues/1599
[#1648]: https://github.com/SpeciesFileGroup/taxonworks/issues/1648
[#1652]: https://github.com/SpeciesFileGroup/taxonworks/issues/1652
[#1657]: https://github.com/SpeciesFileGroup/taxonworks/issues/1657
[#1661]: https://github.com/SpeciesFileGroup/taxonworks/issues/1661
[#1665]: https://github.com/SpeciesFileGroup/taxonworks/issues/1665
[#1667]: https://github.com/SpeciesFileGroup/taxonworks/issues/1667
[#1669]: https://github.com/SpeciesFileGroup/taxonworks/issues/1669
[#1670]: https://github.com/SpeciesFileGroup/taxonworks/issues/1670
[#1671]: https://github.com/SpeciesFileGroup/taxonworks/issues/1671

## [0.12.15] - 2020-08-18

### Fixed

- Sqed hook initiated with String, not Class [#1654]

[#1654]: https://github.com/SpeciesFileGroup/taxonworks/issues/1654

## [0.12.14] - 2020-08-17

### Added

- Help tips in comprehensive specimen digitization task
- Help tips in new source task
- Type section in Browse OTUs task [#1615]
- Automatically filter sections by taxon rank in Browse OTUs task
- Rank string in browse nomenclature
- Pinboard navigator (Ctrl/Alt + G) [#1647]
- Filter by repository in filter collection objects [#1650]
- Hotkey for add element to pinboard (Ctrl/Alt + P)

### Fixed

- Collectors order in comprehensive specimen digitization
- Losses data of etymology form after set a gender
- Autocomplete component not encoding query params properly
- Random RGeo deserialization errors [#1553]

### Changed

- New combination redirect to the valid name [#1639]
- Rename comprehensive specimen digitization task card
- Updated chartkick gem [#1646]
- Improved verbatim date and geographic coordinates recognition
- Improved soft validation messages for coordinated species-group

[#1553]: https://github.com/SpeciesFileGroup/taxonworks/issues/1553
[#1615]: https://github.com/SpeciesFileGroup/taxonworks/issues/1615
[#1639]: https://github.com/SpeciesFileGroup/taxonworks/issues/1639
[#1646]: https://github.com/SpeciesFileGroup/taxonworks/pull/1646
[#1647]: https://github.com/SpeciesFileGroup/taxonworks/issues/1647
[#1650]: https://github.com/SpeciesFileGroup/taxonworks/issues/1650

## [0.12.13] - 2020-08-04

### Added

- Delete confirmation for original combinations [#1618]
- Delete confirmation for type specimens in new type specimen task
- Check if already exist an asserted combination with the same otu and geographic area in new asserted distribution task [#1329]
- Modal on duplicate original citations in radial annotator [#1576]
- Soft validations component for citations in radial annotator and tasks [#1552]
- Redirect to valid name in browse nomenclature [#446]
- sessionStorage for browse nomenclature autocomplete [#446]
- Observation matrices in radial object [#1527]
- Comprehensive task to taxon name radial [#934]
- Map on OTU radial in asserted distribution form [#856]
- Pin objects from list in filter sources
- Checkbox to make document public on list in radial annotator
- Title legend for "make default" icon in pinboard slide
- Checkbox to alternative between AND/OR filter for authors in filter sources
- Lep staged 2 layout for staged images [#1635]

### Changed

- Use amazing_print instead of awesome_print gem
- Cleanup and add spec basis for nomenclature tabular stats queries
- Improve/unify image modal [#1617]
- Replace repository and source autocompletes for smart selectors in new type material task
- Changed autosave behaviour in new asserted distribution task
- Gender list order in new taxon name task
- Page range soft validation message made less strict
- Original citation-related UI text
- Moved taxon name input search to right column in new taxon name
- Persons autosave in new taxon name
- Updated elliptic node package. [#1632]

### Fixed

- Flip object to subject label on type section in new taxon name task
- Shapes are possible to drag even if this option is not set up
- Columns size of georeference table [#1622]
- Webpacker host and port bind on docker container
- Wrong taxon name relationship soft validation message for genera
- Modal confirmation its not displaying in manage synonyms section [#1627]
- Manage synonyms includes combinations [#1628]
- Recent and per params in source filter and controller
- Missing ZIP dependency for docker images
- Attempting to return geographic areas in OTU smart selector on certain conditions

[#446]: https://github.com/SpeciesFileGroup/taxonworks/issues/446
[#856]: https://github.com/SpeciesFileGroup/taxonworks/issues/856
[#934]: https://github.com/SpeciesFileGroup/taxonworks/issues/934
[#1329]: https://github.com/SpeciesFileGroup/taxonworks/issues/1329
[#1527]: https://github.com/SpeciesFileGroup/taxonworks/issues/1527
[#1552]: https://github.com/SpeciesFileGroup/taxonworks/issues/1552
[#1576]: https://github.com/SpeciesFileGroup/taxonworks/issues/1576
[#1617]: https://github.com/SpeciesFileGroup/taxonworks/issues/1617
[#1618]: https://github.com/SpeciesFileGroup/taxonworks/issues/1618
[#1622]: https://github.com/SpeciesFileGroup/taxonworks/issues/1622
[#1627]: https://github.com/SpeciesFileGroup/taxonworks/issues/1627
[#1628]: https://github.com/SpeciesFileGroup/taxonworks/issues/1628
[#1632]: https://github.com/SpeciesFileGroup/taxonworks/pull/1632
[#1635]: https://github.com/SpeciesFileGroup/taxonworks/issues/1635

## [0.12.12] - 2020-07-22

### Fixed

- Seeing OTUs in Recent that do not belong to project [#1626]

[#1626]: https://github.com/SpeciesFileGroup/taxonworks/issues/1626

## [0.12.11] - 2020-07-14

### Changed

- Type material designations are now grouped by collection object in Browse OTUs (refs [#1614])

### Fixed

- Protonym parent priority soft validation [#1613]
- Type specimens count in Browse OTUs task
- Attempting to update containers as if them were collection objects in Grid Digitizer task [#1601]

[#1601]: https://github.com/SpeciesFileGroup/taxonworks/issues/1601
[#1613]: https://github.com/SpeciesFileGroup/taxonworks/issues/1613
[#1614]: https://github.com/SpeciesFileGroup/taxonworks/issues/1614

## [0.12.10] - 2020-07-07

### Added

- Smart selection source on new combination and citations annotator
- Parsed verbatim label on comprehensive specimen digitization task
- Soft validation in timeline on Browse OTUs [#1593]
- Topic facet in Filter Sources task [#1589]
- Counts on type specimen and specimen records sections on Browse OTUs
- Collecting method parsing in verbatim label text

### Changed

- Replaced vue-resource package by axios
- Disabled parallel upload on new image task [#1596]
- Default verbatim fields order on comprehensive specimen digitization
- Set radius error in verbatim georeference [#1602]
- Timeline filter.
- Missing High classification ranks on classfication autocomplete on new taxon name [#1595]
- Date and geo-coordinates parsing improvements
- Also update cached taxon name fields when Adjective or Participle is selected
- Repositories and Serials smart selectors' recent entries optimizations

### Fixed

- Filter collecting events was passing a wrong (changed name) parameters and structure for maps and geographic area
- Not showing up people list after a crossref source [#1597]
- Scroller in georeferences map modal
- Grid Digitizer task failing to update containerized specimens matched by identifiers [#1601]
- Specimen not associate with genus after create it in type section on new taxon name [#1604]
- Volume field only accepted numbers [#1606]
- Smart selectors not remove the previous selection after press new on New source task [#1605]
- Georeference methods `latitude` returning longitude and `longitude` latitude
- Smart selector overrides custom list after lists are loaded [#1608]
- Duplicate shortcut, using the same one for comprehensive specimen digitization and clipboard [#1612]
- Typo in taxon name relationship soft validation message.

[#1589]: https://github.com/SpeciesFileGroup/taxonworks/issues/1589
[#1593]: https://github.com/SpeciesFileGroup/taxonworks/issues/1593
[#1595]: https://github.com/SpeciesFileGroup/taxonworks/issues/1595
[#1596]: https://github.com/SpeciesFileGroup/taxonworks/issues/1596
[#1597]: https://github.com/SpeciesFileGroup/taxonworks/issues/1597
[#1601]: https://github.com/SpeciesFileGroup/taxonworks/issues/1601
[#1602]: https://github.com/SpeciesFileGroup/taxonworks/issues/1602
[#1604]: https://github.com/SpeciesFileGroup/taxonworks/issues/1604
[#1605]: https://github.com/SpeciesFileGroup/taxonworks/issues/1605
[#1606]: https://github.com/SpeciesFileGroup/taxonworks/issues/1606
[#1608]: https://github.com/SpeciesFileGroup/taxonworks/issues/1608
[#1612]: https://github.com/SpeciesFileGroup/taxonworks/issues/1612

## [0.12.9] - 2020-07-01

### Added

- Endpoint for verbatim label parsing (dates and geographic coordinates)

### Changed

- Display `[sic]` on misspellings of family-group full taxon names

### Fixed

- Containerized objects not showing up together [#1590]
- Citations by Source task not loading taxon names list [#1591]

[#1590]: https://github.com/SpeciesFileGroup/taxonworks/issues/1590
[#1591]: https://github.com/SpeciesFileGroup/taxonworks/issues/1591

## [0.12.8] - 2020-06-29

### Added

- Set autofocus on source and geographic area in OTU radial asserted distribution form
- `/otus/123/coordinate.json` endpoint - all OTUs coordinate with this one (refs [#1585])
- Autosave on new asserted distribution task

### Changed

- Unauthorized json response
- Better error handle for vue-autocomplete
- Replaced old method to handle ajax call in all tasks
- Updated relationships filter param on new taxon name task (refs [#1584])
- ControlledVocabularyTerm model no longer requires SKOS with URI (refs [#1562], [#1561])
- Improved sorting of objects in the Browse Nomenclatue task
- Updated dwc-archive gem to version 1.1.1

### Fixed

- Topic `select_optimized` controller method crash
- Recent list of biological associations not working due to the use of incorrect table

[#1561]: https://github.com/SpeciesFileGroup/taxonworks/issues/1561
[#1562]: https://github.com/SpeciesFileGroup/taxonworks/issues/1562
[#1584]: https://github.com/SpeciesFileGroup/taxonworks/issues/1584
[#1585]: https://github.com/SpeciesFileGroup/taxonworks/issues/1585

## [0.12.7] - 2020-06-26

### Added

- Taxon name status and relationships soft validations display in Browse Nomenclature task
- Interface to select OTUs and create rows in Observation Matrices Dashboard task
- Autosave system in New Taxon Name task (refs [#649])
- Etymology filter in Nomenclature Filter task (refs [#1549])
- Added new shortcuts for Comprehensive Digitization, New Type Specimen, New Taxon Name and Browse Nomenclature tasks
- Classification section in New Taxon Name task
- Spec to test md5 of multi-line verbatim labels (refs [#1572])
- Display classifications alongside relationships in Browse Nomenclature task
- Add children and add sibling buttons in New Taxon Name task (refs [#1503])
- Link to create new serial on smart selector of New Source tast
- Semantic section coloration in Browse OTU task (refs [#1571])
- Rank prediction in New Taxon Name task (refs [#1054])

### Changed

- Optimized recently used geographic area and sources search
- Improved part of speech and etymology soft validation messages
- Year suffix and pages are now also used when sorting citations in Browse Nomenclature task
- Replaced old geographic area smart selector with newer version
- Swapped 'Masculine' and 'Femenine' positions in New Taxon Name task (refs [#660])
- Replaced uses of `find_each` with `each` (refs [#1548])
- Refactored New Taxon Name front end code
- Display text of some taxon name relationships
- Autocomplete visible in all tabs of smart selector
- OTU autocomplete searches now also matches by common names (refs [#869])
- Browse Taxa task renamed to Browse OTU
- Using unreleased closure_tree code from official repo to address deprecation warning messages
- "valid by default" no longer displayed when a relationship exists in New Taxon Name task (refs [#1525])
- Improvements in BibTex and New Source task UI
- Improvements in role picker and smart selectors in Comprehensive Collection Object Form and New Source tasks
- Optimized some filters for some smart selectors (refs [#1534])
- Smart selector for sources no longer ordered by name
- Some minor UI tweaks in some places
- Updated ruby gems

### Fixed

- Recently used objects code on some models
- Collection Object Filter task not filternig by type material type ([#1551])
- Forms not being cleared when pressing `new` on Compose Biological Relationships task ([#1563])
- Not getting the full list of topics when clicking all in `Radial annotator -> Citation -> Topic` ([#1566])
- Showing name instead of the short name in `Radial Annotator -> Identifiers -> Preview` ([#1567])
- `create` button keeps disabled when creating a new citation fails in `Radial annotator -> Citation` ([#1568])
- Incorrect method call in Match Georeference task view
- Display of misspellings on taxon name relationships
- Femenine and neuter names ending in '-or' not being accepted ([#1575])
- Spinner not disabled when entering malformed URIs in Manage Controlled Vocabulary task form ([#1561])
- "--None--" results obscuring buttons until clicking off the record ([#1558])

[#649]: https://github.com/SpeciesFileGroup/taxonworks/issues/649
[#660]: https://github.com/SpeciesFileGroup/taxonworks/issues/660
[#869]: https://github.com/SpeciesFileGroup/taxonworks/issues/869
[#1054]: https://github.com/SpeciesFileGroup/taxonworks/issues/1054
[#1503]: https://github.com/SpeciesFileGroup/taxonworks/issues/1503
[#1525]: https://github.com/SpeciesFileGroup/taxonworks/issues/1525
[#1534]: https://github.com/SpeciesFileGroup/taxonworks/issues/1534
[#1548]: https://github.com/SpeciesFileGroup/taxonworks/issues/1548
[#1549]: https://github.com/SpeciesFileGroup/taxonworks/issues/1549
[#1551]: https://github.com/SpeciesFileGroup/taxonworks/issues/1551
[#1558]: https://github.com/SpeciesFileGroup/taxonworks/issues/1558
[#1561]: https://github.com/SpeciesFileGroup/taxonworks/issues/1561
[#1563]: https://github.com/SpeciesFileGroup/taxonworks/issues/1563
[#1566]: https://github.com/SpeciesFileGroup/taxonworks/issues/1566
[#1567]: https://github.com/SpeciesFileGroup/taxonworks/issues/1567
[#1568]: https://github.com/SpeciesFileGroup/taxonworks/issues/1568
[#1571]: https://github.com/SpeciesFileGroup/taxonworks/issues/1571
[#1572]: https://github.com/SpeciesFileGroup/taxonworks/issues/1572
[#1575]: https://github.com/SpeciesFileGroup/taxonworks/issues/1575

## [0.12.6] - 2020-06-12

### Added

- CHANGELOG.md
- Matrix observation filters
- Full backtrace in exception notification
- `count` and several other basic default units to Descriptors [#1501]
- Basic Observation::Continuous operators
- Linked new Descriptor form to Task - New descriptor

### Changed

- Updated node packages and changed webpacker configuration
- Progress on fix for [#1420]: CoLDP - Name element columns only getting populated for not valid names
- Made TaxonNameClassification scopes more specific to allow citation ordering (refs [#1040])

### Fixed

- Minor fix in observation matrix dashboard
- Potential fix for `PG::TRDeadlockDetected` when updating taxon name-related data

[#1420]: https://github.com/SpeciesFileGroup/taxonworks/issues/1420
[#1040]: https://github.com/SpeciesFileGroup/taxonworks/issues/1040
[#1501]: https://github.com/SpeciesFileGroup/taxonworks/issues/1501

## [0.12.5] - 2020-06-08

### Added

- Default unit selector for sample character in New Descriptor task ([#1533])
- 'None' option for unit selector in Matrix Row Encoder task
- New Descriptor units

### Changed

- Updated websocket-extensions node package
- Optimized smart selector refresh
- Improved removal error message when source is still in use by some project

### Fixed

- Language selector backend bug
- Sort by page on Citations by Source task ([#1536])
- Removed duplicate `destroy` on project sources controller

[#1533]: https://github.com/SpeciesFileGroup/taxonworks/issues/1533
[#1536]: https://github.com/SpeciesFileGroup/taxonworks/issues/1536

## [0.12.4] - 2020-06-05

### Added

- Pagination on New Observation Matrix task
- Hyperlink to Observation Matrices Dashboard task on New Observation Matrix task (#1532)
- New deletion warning messages on New Observation Matrix task

### Changed

- Renamed New Matrix task to New Observation Matrix
- Citations are now saved without locking on New Taxon Name task
- Updated gems (`bundle update` without altering `Gemfile`)
- Several optimizations on recently used objects retrieval for smart selectors

### Fixed

- Loosing input page numbers when switching tabs on New Taxon Name task

[#1532]: https://github.com/SpeciesFileGroup/taxonworks/issues/1532
[unreleased]: https://github.com/SpeciesFileGroup/taxonworks/compare/v0.33.1...development
[0.33.1]: https://github.com/SpeciesFileGroup/taxonworks/compare/v0.33.0...v0.33.1
[0.33.0]: https://github.com/SpeciesFileGroup/taxonworks/compare/v0.32.3...v0.33.0
[0.32.3]: https://github.com/SpeciesFileGroup/taxonworks/compare/v0.32.2...v0.32.3
[0.32.2]: https://github.com/SpeciesFileGroup/taxonworks/compare/v0.32.1...v0.32.2
[0.32.1]: https://github.com/SpeciesFileGroup/taxonworks/compare/v0.32.0...v0.32.1
[0.32.0]: https://github.com/SpeciesFileGroup/taxonworks/compare/v0.31.3...v0.32.0
[0.31.3]: https://github.com/SpeciesFileGroup/taxonworks/compare/v0.31.2...v0.31.3
[0.31.2]: https://github.com/SpeciesFileGroup/taxonworks/compare/v0.31.1...v0.31.2
[0.31.1]: https://github.com/SpeciesFileGroup/taxonworks/compare/v0.31.0...v0.31.1
[0.31.0]: https://github.com/SpeciesFileGroup/taxonworks/compare/v0.30.3...v0.31.0
[0.30.3]: https://github.com/SpeciesFileGroup/taxonworks/compare/v0.30.2...v0.30.3
[0.30.2]: https://github.com/SpeciesFileGroup/taxonworks/compare/v0.30.1...v0.30.2
[0.30.1]: https://github.com/SpeciesFileGroup/taxonworks/compare/v0.30.0...v0.30.1
[0.30.0]: https://github.com/SpeciesFileGroup/taxonworks/compare/v0.29.6...v0.30.0
[0.29.6]: https://github.com/SpeciesFileGroup/taxonworks/compare/v0.29.5...v0.29.6
[0.29.5]: https://github.com/SpeciesFileGroup/taxonworks/compare/v0.29.4...v0.29.5
[0.29.4]: https://github.com/SpeciesFileGroup/taxonworks/compare/v0.29.3...v0.29.4
[0.29.3]: https://github.com/SpeciesFileGroup/taxonworks/compare/v0.29.2...v0.29.3
[0.29.2]: https://github.com/SpeciesFileGroup/taxonworks/compare/v0.29.1...v0.29.2
[0.29.1]: https://github.com/SpeciesFileGroup/taxonworks/compare/v0.29.0...v0.29.1
[0.29.0]: https://github.com/SpeciesFileGroup/taxonworks/compare/v0.28.1...v0.29.0
[0.28.1]: https://github.com/SpeciesFileGroup/taxonworks/compare/v0.28.0...v0.28.1
[0.28.0]: https://github.com/SpeciesFileGroup/taxonworks/compare/v0.27.3...v0.28.0
[0.27.3]: https://github.com/SpeciesFileGroup/taxonworks/compare/v0.27.2...v0.27.3
[0.27.2]: https://github.com/SpeciesFileGroup/taxonworks/compare/v0.27.1...v0.27.2
[0.27.1]: https://github.com/SpeciesFileGroup/taxonworks/compare/v0.27.0...v0.27.1
[0.27.0]: https://github.com/SpeciesFileGroup/taxonworks/compare/v0.26.2...v0.27.0
[0.26.2]: https://github.com/SpeciesFileGroup/taxonworks/compare/v0.26.1...v0.26.2
[0.26.1]: https://github.com/SpeciesFileGroup/taxonworks/compare/v0.26.0...v0.26.1
[0.26.0]: https://github.com/SpeciesFileGroup/taxonworks/compare/v0.25.0...v0.26.0
[0.25.0]: https://github.com/SpeciesFileGroup/taxonworks/compare/v0.24.5...v0.25.0
[0.24.5]: https://github.com/SpeciesFileGroup/taxonworks/compare/v0.24.4...v0.24.5
[0.24.4]: https://github.com/SpeciesFileGroup/taxonworks/compare/v0.24.3...v0.24.4
[0.24.3]: https://github.com/SpeciesFileGroup/taxonworks/compare/v0.24.2...v0.24.3
[0.24.2]: https://github.com/SpeciesFileGroup/taxonworks/compare/v0.24.1...v0.24.2
[0.24.1]: https://github.com/SpeciesFileGroup/taxonworks/compare/v0.24.0...v0.24.1
[0.24.0]: https://github.com/SpeciesFileGroup/taxonworks/compare/v0.23.1...v0.24.0
[0.23.1]: https://github.com/SpeciesFileGroup/taxonworks/compare/v0.23.0...v0.23.1
[0.23.0]: https://github.com/SpeciesFileGroup/taxonworks/compare/v0.22.7...v0.23.0
[0.22.7]: https://github.com/SpeciesFileGroup/taxonworks/compare/v0.22.6...v0.22.7
[0.22.6]: https://github.com/SpeciesFileGroup/taxonworks/compare/v0.22.5...v0.22.6
[0.22.5]: https://github.com/SpeciesFileGroup/taxonworks/compare/v0.22.4...v0.22.5
[0.22.4]: https://github.com/SpeciesFileGroup/taxonworks/compare/v0.22.3...v0.22.4
[0.22.3]: https://github.com/SpeciesFileGroup/taxonworks/compare/v0.22.2...v0.22.3
[0.22.2]: https://github.com/SpeciesFileGroup/taxonworks/compare/v0.22.1...v0.22.2
[0.22.1]: https://github.com/SpeciesFileGroup/taxonworks/compare/v0.22.0...v0.22.1
[0.22.0]: https://github.com/SpeciesFileGroup/taxonworks/compare/v0.21.3...v0.22.0
[0.21.3]: https://github.com/SpeciesFileGroup/taxonworks/compare/v0.21.2...v0.21.3
[0.21.2]: https://github.com/SpeciesFileGroup/taxonworks/compare/v0.21.1...v0.21.2
[0.21.1]: https://github.com/SpeciesFileGroup/taxonworks/compare/v0.21.0...v0.21.1
[0.21.0]: https://github.com/SpeciesFileGroup/taxonworks/compare/v0.20.1...v0.21.0
[0.20.1]: https://github.com/SpeciesFileGroup/taxonworks/compare/v0.20.0...v0.20.1
[0.20.0]: https://github.com/SpeciesFileGroup/taxonworks/compare/v0.19.7...v0.20.0
[0.19.7]: https://github.com/SpeciesFileGroup/taxonworks/compare/v0.19.6...v0.19.7
[0.19.6]: https://github.com/SpeciesFileGroup/taxonworks/compare/v0.19.5...v0.19.6
[0.19.5]: https://github.com/SpeciesFileGroup/taxonworks/compare/v0.19.4...v0.19.5
[0.19.4]: https://github.com/SpeciesFileGroup/taxonworks/compare/v0.19.3...v0.19.4
[0.19.3]: https://github.com/SpeciesFileGroup/taxonworks/compare/v0.19.2...v0.19.3
[0.19.2]: https://github.com/SpeciesFileGroup/taxonworks/compare/v0.19.1...v0.19.2
[0.19.1]: https://github.com/SpeciesFileGroup/taxonworks/compare/v0.19.0...v0.19.1
[0.19.0]: https://github.com/SpeciesFileGroup/taxonworks/compare/v0.18.1...v0.19.0
[0.18.1]: https://github.com/SpeciesFileGroup/taxonworks/compare/v0.18.0...v0.18.1
[0.18.0]: https://github.com/SpeciesFileGroup/taxonworks/compare/v0.17.1...v0.18.0
[0.17.1]: https://github.com/SpeciesFileGroup/taxonworks/compare/v0.17.0...v0.17.1
[0.17.0]: https://github.com/SpeciesFileGroup/taxonworks/compare/v0.16.6...v0.17.0
[0.16.6]: https://github.com/SpeciesFileGroup/taxonworks/compare/v0.16.5...v0.16.6
[0.16.5]: https://github.com/SpeciesFileGroup/taxonworks/compare/v0.16.4...v0.16.5
[0.16.4]: https://github.com/SpeciesFileGroup/taxonworks/compare/v0.16.3...v0.16.4
[0.16.3]: https://github.com/SpeciesFileGroup/taxonworks/compare/v0.16.2...v0.16.3
[0.16.2]: https://github.com/SpeciesFileGroup/taxonworks/compare/v0.16.1...v0.16.2
[0.16.1]: https://github.com/SpeciesFileGroup/taxonworks/compare/v0.16.0...v0.16.1
[0.16.0]: https://github.com/SpeciesFileGroup/taxonworks/compare/v0.15.1...v0.16.0
[0.15.1]: https://github.com/SpeciesFileGroup/taxonworks/compare/v0.15.0...v0.15.1
[0.15.0]: https://github.com/SpeciesFileGroup/taxonworks/compare/v0.14.1...v0.15.0
[0.14.1]: https://github.com/SpeciesFileGroup/taxonworks/compare/v0.14.0...v0.14.1
[0.14.0]: https://github.com/SpeciesFileGroup/taxonworks/compare/v0.13.0...v0.14.0
[0.13.0]: https://github.com/SpeciesFileGroup/taxonworks/compare/v0.12.17...v0.13.0
[0.12.17]: https://github.com/SpeciesFileGroup/taxonworks/compare/v0.12.16...v0.12.17
[0.12.16]: https://github.com/SpeciesFileGroup/taxonworks/compare/v0.12.15...v0.12.16
[0.12.15]: https://github.com/SpeciesFileGroup/taxonworks/compare/v0.12.14...v0.12.15
[0.12.14]: https://github.com/SpeciesFileGroup/taxonworks/compare/v0.12.13...v0.12.14
[0.12.13]: https://github.com/SpeciesFileGroup/taxonworks/compare/v0.12.12...v0.12.13
[0.12.12]: https://github.com/SpeciesFileGroup/taxonworks/compare/v0.12.11...v0.12.12
[0.12.11]: https://github.com/SpeciesFileGroup/taxonworks/compare/v0.12.10...v0.12.11
[0.12.10]: https://github.com/SpeciesFileGroup/taxonworks/compare/v0.12.9...v0.12.10
[0.12.9]: https://github.com/SpeciesFileGroup/taxonworks/compare/v0.12.8...v0.12.9
[0.12.8]: https://github.com/SpeciesFileGroup/taxonworks/compare/v0.12.7...v0.12.8
[0.12.7]: https://github.com/SpeciesFileGroup/taxonworks/compare/v0.12.6...v0.12.7
[0.12.6]: https://github.com/SpeciesFileGroup/taxonworks/compare/v0.12.5...v0.12.6
[0.12.5]: https://github.com/SpeciesFileGroup/taxonworks/compare/v0.12.4...v0.12.5
[0.12.4]: https://github.com/SpeciesFileGroup/taxonworks/compare/v0.12.3...v0.12.4

---

The following versions predate this CHANGELOG. You may check the comparison reports generated by GitHub by clicking the versions below

| <!-- -->   | <!-- -->                                                                                                                                                                                                                                                                                                                                                                                                                                                                                                                            |
| ---------- | ----------------------------------------------------------------------------------------------------------------------------------------------------------------------------------------------------------------------------------------------------------------------------------------------------------------------------------------------------------------------------------------------------------------------------------------------------------------------------------------------------------------------------------- |
| 0.12.x     | [0.12.3](2020-06-04) [0.12.2](2020-06-02) [0.12.1](2020-05-29) [0.12.0](2020-05-15)                                                                                                                                                                                                                                                                                                                                                                                                                                                 |
| 0.11.x     | [0.11.0](2020-04-17)                                                                                                                                                                                                                                                                                                                                                                                                                                                                                                                |
| 0.10.x     | [0.10.9](2020-04-03) [0.10.8](2020-03-27) [0.10.7](2020-03-26) [0.10.6](2020-03-18) [0.10.5](2020-03-11) [0.10.4](2020-03-04) [0.10.3](2020-02-25) [0.10.2](2020-02-22) [0.10.1](2020-02-21) [0.10.0](2020-02-20)                                                                                                                                                                                                                                                                                                                   |
| 0.9.x      | [0.9.8](2020-02-05) [0.9.7](2020-02-03) [0.9.6](2020-01-29) [0.9.5](2020-01-14) [0.9.4](2020-01-10) [0.9.3](2019-12-23) [0.9.2](2019-12-18) [0.9.1](2019-12-16) [0.9.0](2019-12-13)                                                                                                                                                                                                                                                                                                                                                 |
| 0.8.x      | [0.8.9](2019-12-11) [0.8.8](2019-12-09) [0.8.7](2019-12-06) [0.8.6](2019-12-06) [0.8.5](2019-11-27) [0.8.4](2019-11-26) [0.8.3](2019-11-22) [0.8.2](2019-11-21) [0.8.1](2019-11-19) [0.8.0](2019-11-16)                                                                                                                                                                                                                                                                                                                             |
| 0.7.x      | [0.7.4](2019-10-23) [0.7.3](2019-10-19) [0.7.2](2019-10-05) [0.7.1](2019-10-02) [0.7.0](2019-09-30)                                                                                                                                                                                                                                                                                                                                                                                                                                 |
| 0.6.x      | [0.6.1](2019-06-16) [0.6.0](2019-06-14)                                                                                                                                                                                                                                                                                                                                                                                                                                                                                             |
| 0.5.x      | [0.5.4](2019-05-02) [0.5.3](2019-05-02) [0.5.2](2019-04-23) [0.5.1](2019-04-18) [0.5.0](2019-04-10)                                                                                                                                                                                                                                                                                                                                                                                                                                 |
| 0.4.x      | [0.4.5](2018-12-14) [0.4.4](2018-12-06) [0.4.3](2018-12-04) [0.4.2](2018-12-04) [0.4.1](2018-11-28) [0.4.0](2018-11-08)                                                                                                                                                                                                                                                                                                                                                                                                             |
| 0.3.x (\*) | [0.3.16](2018-09-24) [0.3.15](2018-09-17) [0.3.14](2018-09-11) [0.3.13](2018-09-11) [0.3.12](2018-05-14) [0.3.11](2018-05-11) [0.3.9](2018-05-11) [0.3.7](2018-05-10) [0.3.6](2018-05-10) [0.3.4](2018-05-02) [0.3.3](2018-05-02) [0.3.2](2018-03-27) [0.3.1](2018-03-08) [0.3.0](2018-03-08)                                                                                                                                                                                                                                       |
| 0.2.x (\*) | [0.2.29](2018-02-05) [0.2.28](2017-07-19) [0.2.27](2017-07-19) [0.2.26](2017-07-16) [0.2.25](2017-07-12) [0.2.24](2017-07-12) [0.2.23](2017-07-11) [0.2.22](2017-07-11) [0.2.21](2017-07-10) [0.2.20](2017-07-10) [0.2.19](2017-07-10) [0.2.18](2017-07-10) [0.2.17](2017-07-10) [0.2.15](2017-07-10) [0.2.11](2017-07-10) [0.2.10](2017-07-10) [0.2.9](2017-07-10) [0.2.8](2017-07-10) [0.2.6](2017-07-10) [0.2.5](2017-07-10) [0.2.4](2017-07-10) [0.2.3](2017-07-10) [0.2.2](2017-07-10) [0.2.1](2017-07-10) [0.2.0](2017-07-10) |
| 0.1.x      | _Unreleased_                                                                                                                                                                                                                                                                                                                                                                                                                                                                                                                        |
| 0.0.x      | [0.0.10](2017-06-23) [0.0.9](2017-06-23) [0.0.8](2017-06-09) [0.0.6](2017-06-09) [0.0.5](2017-06-09) [0.0.4](2017-06-09) [0.0.3](2017-06-02) [0.0.2](2017-06-01) 0.0.1(\*\*) (2017-06-01)                                                                                                                                                                                                                                                                                                                                           |

_(\*) Missing versions have not been released._

_(\*\*) Report cannot be provided as this is the first release._

[0.12.3]: https://github.com/SpeciesFileGroup/taxonworks/compare/v0.12.2...v0.12.3
[0.12.2]: https://github.com/SpeciesFileGroup/taxonworks/compare/v0.12.1...v0.12.2
[0.12.1]: https://github.com/SpeciesFileGroup/taxonworks/compare/v0.12.0...v0.12.1
[0.12.0]: https://github.com/SpeciesFileGroup/taxonworks/compare/v0.11.0...v0.12.0
[0.11.0]: https://github.com/SpeciesFileGroup/taxonworks/compare/v0.10.9...v0.11.0
[0.10.9]: https://github.com/SpeciesFileGroup/taxonworks/compare/v0.10.8...v0.10.9
[0.10.8]: https://github.com/SpeciesFileGroup/taxonworks/compare/v0.10.7...v0.10.8
[0.10.7]: https://github.com/SpeciesFileGroup/taxonworks/compare/v0.10.6...v0.10.7
[0.10.6]: https://github.com/SpeciesFileGroup/taxonworks/compare/v0.10.5...v0.10.6
[0.10.5]: https://github.com/SpeciesFileGroup/taxonworks/compare/v0.10.4...v0.10.5
[0.10.4]: https://github.com/SpeciesFileGroup/taxonworks/compare/v0.10.3...v0.10.4
[0.10.3]: https://github.com/SpeciesFileGroup/taxonworks/compare/v0.10.2...v0.10.3
[0.10.2]: https://github.com/SpeciesFileGroup/taxonworks/compare/v0.10.1...v0.10.2
[0.10.1]: https://github.com/SpeciesFileGroup/taxonworks/compare/v0.10.0...v0.10.1
[0.10.0]: https://github.com/SpeciesFileGroup/taxonworks/compare/v0.9.8...v0.10.0
[0.9.8]: https://github.com/SpeciesFileGroup/taxonworks/compare/v0.9.7...v0.9.8
[0.9.7]: https://github.com/SpeciesFileGroup/taxonworks/compare/v0.9.6...v0.9.7
[0.9.6]: https://github.com/SpeciesFileGroup/taxonworks/compare/v0.9.5...v0.9.6
[0.9.5]: https://github.com/SpeciesFileGroup/taxonworks/compare/v0.9.4...v0.9.5
[0.9.4]: https://github.com/SpeciesFileGroup/taxonworks/compare/v0.9.3...v0.9.4
[0.9.3]: https://github.com/SpeciesFileGroup/taxonworks/compare/v0.9.2...v0.9.3
[0.9.2]: https://github.com/SpeciesFileGroup/taxonworks/compare/v0.9.1...v0.9.2
[0.9.1]: https://github.com/SpeciesFileGroup/taxonworks/compare/v0.9.0...v0.9.1
[0.9.0]: https://github.com/SpeciesFileGroup/taxonworks/compare/v0.8.8...v0.9.0
[0.8.9]: https://github.com/SpeciesFileGroup/taxonworks/compare/v0.8.8...v0.8.9
[0.8.8]: https://github.com/SpeciesFileGroup/taxonworks/compare/v0.8.7...v0.8.8
[0.8.7]: https://github.com/SpeciesFileGroup/taxonworks/compare/v0.8.6...v0.8.7
[0.8.6]: https://github.com/SpeciesFileGroup/taxonworks/compare/v0.8.5...v0.8.6
[0.8.5]: https://github.com/SpeciesFileGroup/taxonworks/compare/v0.8.4...v0.8.5
[0.8.4]: https://github.com/SpeciesFileGroup/taxonworks/compare/v0.8.3...v0.8.4
[0.8.3]: https://github.com/SpeciesFileGroup/taxonworks/compare/v0.8.2...v0.8.3
[0.8.2]: https://github.com/SpeciesFileGroup/taxonworks/compare/v0.8.1...v0.8.2
[0.8.1]: https://github.com/SpeciesFileGroup/taxonworks/compare/v0.8.0...v0.8.1
[0.8.0]: https://github.com/SpeciesFileGroup/taxonworks/compare/v0.7.3...v0.8.0
[0.7.4]: https://github.com/SpeciesFileGroup/taxonworks/compare/v0.7.3...v0.7.4
[0.7.3]: https://github.com/SpeciesFileGroup/taxonworks/compare/v0.7.2...v0.7.3
[0.7.2]: https://github.com/SpeciesFileGroup/taxonworks/compare/v0.7.1...v0.7.2
[0.7.1]: https://github.com/SpeciesFileGroup/taxonworks/compare/v0.7.0...v0.7.1
[0.7.0]: https://github.com/SpeciesFileGroup/taxonworks/compare/v0.6.1...v0.7.0
[0.6.1]: https://github.com/SpeciesFileGroup/taxonworks/compare/v0.6.0...v0.6.1
[0.6.0]: https://github.com/SpeciesFileGroup/taxonworks/compare/v0.5.4...v0.6.0
[0.5.4]: https://github.com/SpeciesFileGroup/taxonworks/compare/v0.5.3...v0.5.4
[0.5.3]: https://github.com/SpeciesFileGroup/taxonworks/compare/v0.5.2...v0.5.3
[0.5.2]: https://github.com/SpeciesFileGroup/taxonworks/compare/v0.5.1...v0.5.2
[0.5.1]: https://github.com/SpeciesFileGroup/taxonworks/compare/v0.5.0...v0.5.1
[0.5.0]: https://github.com/SpeciesFileGroup/taxonworks/compare/v0.4.5...v0.5.0
[0.4.5]: https://github.com/SpeciesFileGroup/taxonworks/compare/v0.4.4...v0.4.5
[0.4.4]: https://github.com/SpeciesFileGroup/taxonworks/compare/v0.4.3...v0.4.4
[0.4.3]: https://github.com/SpeciesFileGroup/taxonworks/compare/v0.4.2...v0.4.3
[0.4.2]: https://github.com/SpeciesFileGroup/taxonworks/compare/v0.4.1...v0.4.2
[0.4.1]: https://github.com/SpeciesFileGroup/taxonworks/compare/v0.4.0...v0.4.1
[0.4.0]: https://github.com/SpeciesFileGroup/taxonworks/compare/v0.3.16...v0.4.0
[0.3.16]: https://github.com/SpeciesFileGroup/taxonworks/compare/v0.3.15...v0.3.16
[0.3.15]: https://github.com/SpeciesFileGroup/taxonworks/compare/v0.3.14...v0.3.15
[0.3.14]: https://github.com/SpeciesFileGroup/taxonworks/compare/v0.3.13...v0.3.14
[0.3.13]: https://github.com/SpeciesFileGroup/taxonworks/compare/v0.3.12...v0.3.13
[0.3.12]: https://github.com/SpeciesFileGroup/taxonworks/compare/v0.3.11...v0.3.12
[0.3.11]: https://github.com/SpeciesFileGroup/taxonworks/compare/v0.3.9...v0.3.11
[0.3.9]: https://github.com/SpeciesFileGroup/taxonworks/compare/v0.3.7...v0.3.9
[0.3.7]: https://github.com/SpeciesFileGroup/taxonworks/compare/v0.3.6...v0.3.7
[0.3.6]: https://github.com/SpeciesFileGroup/taxonworks/compare/v0.3.4...v0.3.6
[0.3.4]: https://github.com/SpeciesFileGroup/taxonworks/compare/v0.3.3...v0.3.4
[0.3.3]: https://github.com/SpeciesFileGroup/taxonworks/compare/v0.3.2...v0.3.3
[0.3.2]: https://github.com/SpeciesFileGroup/taxonworks/compare/v0.3.1...v0.3.2
[0.3.1]: https://github.com/SpeciesFileGroup/taxonworks/compare/v0.3.0...v0.3.1
[0.3.0]: https://github.com/SpeciesFileGroup/taxonworks/compare/v0.2.29...v0.3.0
[0.2.29]: https://github.com/SpeciesFileGroup/taxonworks/compare/v0.2.28...v0.2.29
[0.2.28]: https://github.com/SpeciesFileGroup/taxonworks/compare/v0.2.27...v0.2.28
[0.2.27]: https://github.com/SpeciesFileGroup/taxonworks/compare/v0.2.26...v0.2.27
[0.2.26]: https://github.com/SpeciesFileGroup/taxonworks/compare/v0.2.25...v0.2.26
[0.2.25]: https://github.com/SpeciesFileGroup/taxonworks/compare/v0.2.24...v0.2.25
[0.2.24]: https://github.com/SpeciesFileGroup/taxonworks/compare/v0.2.23...v0.2.24
[0.2.23]: https://github.com/SpeciesFileGroup/taxonworks/compare/v0.2.22...v0.2.23
[0.2.22]: https://github.com/SpeciesFileGroup/taxonworks/compare/v0.2.21...v0.2.22
[0.2.21]: https://github.com/SpeciesFileGroup/taxonworks/compare/v0.2.20...v0.2.21
[0.2.20]: https://github.com/SpeciesFileGroup/taxonworks/compare/v0.2.19...v0.2.20
[0.2.19]: https://github.com/SpeciesFileGroup/taxonworks/compare/v0.2.18...v0.2.19
[0.2.18]: https://github.com/SpeciesFileGroup/taxonworks/compare/v0.2.17...v0.2.18
[0.2.17]: https://github.com/SpeciesFileGroup/taxonworks/compare/v0.2.15...v0.2.17
[0.2.15]: https://github.com/SpeciesFileGroup/taxonworks/compare/v0.2.11...v0.2.15
[0.2.11]: https://github.com/SpeciesFileGroup/taxonworks/compare/v0.2.10...v0.2.11
[0.2.10]: https://github.com/SpeciesFileGroup/taxonworks/compare/v0.2.9...v0.2.10
[0.2.9]: https://github.com/SpeciesFileGroup/taxonworks/compare/v0.2.8...v0.2.9
[0.2.8]: https://github.com/SpeciesFileGroup/taxonworks/compare/v0.2.6...v0.2.8
[0.2.6]: https://github.com/SpeciesFileGroup/taxonworks/compare/v0.2.5...v0.2.6
[0.2.5]: https://github.com/SpeciesFileGroup/taxonworks/compare/v0.2.4...v0.2.5
[0.2.4]: https://github.com/SpeciesFileGroup/taxonworks/compare/v0.2.3...v0.2.4
[0.2.3]: https://github.com/SpeciesFileGroup/taxonworks/compare/v0.2.2...v0.2.3
[0.2.2]: https://github.com/SpeciesFileGroup/taxonworks/compare/v0.2.1...v0.2.2
[0.2.1]: https://github.com/SpeciesFileGroup/taxonworks/compare/v0.2.0...v0.2.1
[0.2.0]: https://github.com/SpeciesFileGroup/taxonworks/compare/v0.0.10...v0.2.0
[0.0.10]: https://github.com/SpeciesFileGroup/taxonworks/compare/v0.0.9...v0.0.10
[0.0.9]: https://github.com/SpeciesFileGroup/taxonworks/compare/v0.0.8...v0.0.9
[0.0.8]: https://github.com/SpeciesFileGroup/taxonworks/compare/v0.0.7...v0.0.8
[0.0.7]: https://github.com/SpeciesFileGroup/taxonworks/compare/v0.0.6...v0.0.7
[0.0.6]: https://github.com/SpeciesFileGroup/taxonworks/compare/v0.0.5...v0.0.6
[0.0.5]: https://github.com/SpeciesFileGroup/taxonworks/compare/v0.0.4...v0.0.5
[0.0.4]: https://github.com/SpeciesFileGroup/taxonworks/compare/v0.0.3...v0.0.4
[0.0.3]: https://github.com/SpeciesFileGroup/taxonworks/compare/v0.0.2...v0.0.3
[0.0.2]: https://github.com/SpeciesFileGroup/taxonworks/compare/v0.0.1...v0.0.2<|MERGE_RESOLUTION|>--- conflicted
+++ resolved
@@ -8,11 +8,8 @@
 ## [unreleased]
 
 ### Added
-<<<<<<< HEAD
 - modified and modifiedBy to the COL data package exporter [#3464]
-=======
 - Pagination to Labels and TypeMaterial .json endpoints [#3472]
->>>>>>> 0654ca3d
 - DataAttribute columns for CollectingEvent and TaxonName filters
 - Added ranks for viruses
 - CachedMap framework - compute low-resolution maps quickly [#3010]
@@ -50,7 +47,7 @@
 - Fixed URL hostname string matching in some places.
 - Matrix Column Coder throws an error after autosave ends and observation to be saved no longer exists
 
-
+[#3464]: https://github.com/SpeciesFileGroup/taxonworks/issues/3464
 [#3438]: https://github.com/SpeciesFileGroup/taxonworks/issues/3438
 [#3472]: https://github.com/SpeciesFileGroup/taxonworks/issues/3472
 [#3452]: https://github.com/SpeciesFileGroup/taxonworks/issues/3452
