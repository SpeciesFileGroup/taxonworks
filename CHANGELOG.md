--- conflicted
+++ resolved
@@ -7,17 +7,13 @@
 
 ## [unreleased]
 
-<<<<<<< HEAD
+### Added
+- Spinner for when converting verbatim to bibtex [#1710]
+
 ## Fixed
 - Cleaned up deprecated biological associations graph autcomplete [#1707]
 - Colliding `namespace` method for identifiers breaks identifiers list [#1702]
 - Graceful failed serial destroy response [#1703]
-=======
-### Added
-- Spinner for when converting verbatim to bibtex [#1710]
-
-### Fixed
->>>>>>> 6370c165
 - Restored Show -> edit link [#1699]
 
 
