# Changelog

All (hopefully) notable changes to this project will be documented in this file.

The format is based on [Keep a Changelog](https://keepachangelog.com/en/1.0.0/),
This project <em>does not yet</em> adheres to [Semantic Versioning](https://semver.org/spec/v2.0.0.html) as the API is evolving and MINOR patches may be backwards incompatible.

## [unreleased]

### Fixed

- PDF Button is missing in Filter Sources

## [0.41.0] - 2024-05-02

### Added

- Field synchronizer task- batch edit (regex too), update and syncronize columns and between columns
- `misspelling` option to API `taxon_name_relationship_set[]`

### Changed

- Gemfile update
- Improvements(?) to Collecting Event level classifier [#3821]

### Fixed

- Asynchronous batch updates on individual objects
- Invisible edges in biological associations graph viz
- PDF button is available for all document types [#3933]

[#3821]: https://github.com/SpeciesFileGroup/taxonworks/issues/3821
[#3933]: https://github.com/SpeciesFileGroup/taxonworks/issues/3833

## [0.40.6] - 2024-04-30

### Changed

- Updated Ruby gems

### Fixed

- Notes params not applied in Source filters (anywhere) [#3927]
- OTU autocomplete raises when no taxon names match
- Moving from Source to Image filter failed to return cited images
- CSD: Catalog number panel displays warning messages when the namespace is set

[#3927]: https://github.com/SpeciesFileGroup/taxonworks/issues/3927

## [0.40.5] - 2024-04-25

### Added

- `/api/v1/taxon_name_relationships.csv` endpoint

### Changed

- Dwca `otu_name` only includes Otu#name, never anything else.
- `api/v1/otus/autocomplete` now more acurately returns the label of the matching term, i.e. Combinations are supported in rendering [https://github.com/SpeciesFileGroup/taxonpages/issues/193]
- Update Ruby gems

### Fixed

- Quick forms: Lock buttons don't work on Biological associations.
- Week in review task [#3926]
- Missing Image metadata breaks radial
- Basic endemism task had a broken link out
- Prevent raise on bad polygon (LinearRing) Georeferences

[#3926]: https://github.com/SpeciesFileGroup/taxonworks/issues/3926

## [0.40.4] - 2024-04-21

### Added

- User estimated time tracking at the per-project level
- Orphaned DwcOccurrence and DelayedJob job metadata to admin Health report

### Changed

- Unified some methods on dwca export, refactored for speedups and memory
- Updated Ruby gems

### Fixed
<<<<<<< HEAD
- A COLDP export name and taxon remarks bug [#3837]
- Handling of [sic] in Protonym#original_combination_infraspecific_element [#3867]
=======

- Dwca error from missmatched ids leading to bad sorts
- Manage controlled vocabulary task: New button resets type [#3923]
>>>>>>> 57f38939
- Resource is spelled recource [#3922]

[#3922]: https://github.com/SpeciesFileGroup/taxonworks/issues/3922
[#3923]: https://github.com/SpeciesFileGroup/taxonworks/issues/3923

## [0.40.3] - 2024-04-14

### Changed

- Browse OTU: Replace descendants endpoint for the same used on TaxonPages. Now this panel is available for all ranks
- Bundle/gem update

### Fixed

- 2 issues with taxon names autocomplete (internal and api/v1)
- Memoization in dwca export

## [0.40.2] - 2024-04-09

### Added

- "Venn" factets to filter- logical operations on filter results [#3908]
- Sort column on project vocabulary task [#3915]

### Fixed

- `/data_attributes/brief` not scoped to project
- New collecting event: It tries to save the label even if it is empty
- Spatial summary return to filter with empty cached level fields [#3907]
- Comprehensive form: Sometimes Attributes are not cleaned when new collection object is created [#3910]
- DwC importer crashing when uploading files with CSV extension.
- DwC importer not honouring field and string delimiters when processing headers
- DwC importing wrongly allowing unreadable files to be staged

### Changed

- Updated Ruby gems.

[#3908]: https://github.com/SpeciesFileGroup/taxonworks/issues/3908
[#3907]: https://github.com/SpeciesFileGroup/taxonworks/issues/3907
[#3910]: https://github.com/SpeciesFileGroup/taxonworks/issues/3910
[#3915]: https://github.com/SpeciesFileGroup/taxonworks/issues/3915

## [0.40.1] - 2024-04-02

### Added

- Some more quality-of-life changes to Leads/keys
- Spatial summary report for CollectingEvent filter
- Geographic Area radial navigator links to associated filters
- Radial nomenclature: verbatim_author slice [#3896]

### Changed

- Gems updated

### Fixed

- Async batch update calls on individual objects failing [#3905]
- DwC export without CollectingEvents failing [#3897]
- Cloning CollectingEvents sets creator to the person who cloned the record
- Filter Staged Images missing filter button [#3901]

[#3905]: https://github.com/SpeciesFileGroup/taxonworks/issues/3905
[#3897]: https://github.com/SpeciesFileGroup/taxonworks/issues/3897
[#3896]: https://github.com/SpeciesFileGroup/taxonworks/issues/3896
[#3901]: https://github.com/SpeciesFileGroup/taxonworks/issues/3901

## [0.40.0] - 2024-03-26

_Special thanks to Tom Klein for his amazing open-source contributions on this release!._

### Added

- Model FieldOccurrence (observations sensu iNaturalist), with corresponding "new" task [#1643]
- Model "Lead" (dichotomous key support), with corresponding "new" task" [#1691]
- Key hub task [#3881]
- New OTU task
- "Week in review" task, visualize records added and navigate to them in filter context
- OTU name to Filter CO result [#3861]
- Batch add/remove sources to project from Source filter [#3888]
- Add taxon name autocomplete to Type specimen facet
- DwC Dashboard: Use the same DwC download of collection object filter task
- DwC-A Workbench: Add pagination for created imports
- Clone mode on image matrix
- Radial CO: Add preparation type slice [#3889]
- Radial mass navigation [#3672]
- Batch update or add data attributes [#3748]
- Include OTU `name` in Filter Collection Objects result
- Text file delimiter options to DwC import [#3894]
- CSV format for DwC importer
- Project vocabulary word-cloud text links to filter result for some models (e.g. CollectingEvent)

### Changed

- Images can no longer be duplicated attempting and are seemlessly normalized at creation [#2909]
- Filter images: Remove quick forms for Depictions [#3869]
- New image task: Add alert when trying to restart the interface without applying changes
- New CE: Destroy label when print label input is empty [#3878]
- Updated Ruby gems
- DwC importer now defaults to use `"` as string delimiter when importing and downloading tables.

### Fixed

- Project vocabulary handling of numeric fields
- Rediculous number of identifiers preventing collecting event editing [#3715]
- Community-based models not showing AlternateValues [#3883]
- Browse OTUs: headers do not link to correct panel [#3868]
- DwC-A importer crashing on hybrid formula scientific names
- Crash when georeferencing with zero meters of uncertainty
- New CE: Custom attributes don't refresh on new/edit CE [#3874]
- Radial quick forms: Asserted distribution screen partially blocked by a white rectangle [#3891]
- Print label task doesn't apply styles to labels [#3776]
- Missing collection object links on map markers

[#3748]: https://github.com/SpeciesFileGroup/taxonworks/issues/3748
[#3881]: https://github.com/SpeciesFileGroup/taxonworks/issues/3881
[#2909]: https://github.com/SpeciesFileGroup/taxonworks/issues/2909
[#1643]: https://github.com/SpeciesFileGroup/taxonworks/issues/1643
[#1691]: https://github.com/SpeciesFileGroup/taxonworks/issues/1691
[#3672]: https://github.com/SpeciesFileGroup/taxonworks/issues/3672
[#3715]: https://github.com/SpeciesFileGroup/taxonworks/issues/3715
[#3776]: https://github.com/SpeciesFileGroup/taxonworks/issues/3776
[#3861]: https://github.com/SpeciesFileGroup/taxonworks/issues/3861
[#3868]: https://github.com/SpeciesFileGroup/taxonworks/issues/3868
[#3869]: https://github.com/SpeciesFileGroup/taxonworks/issues/3869
[#3878]: https://github.com/SpeciesFileGroup/taxonworks/issues/3878
[#3883]: https://github.com/SpeciesFileGroup/taxonworks/issues/3883
[#3888]: https://github.com/SpeciesFileGroup/taxonworks/issues/3888
[#3889]: https://github.com/SpeciesFileGroup/taxonworks/issues/3889
[#3891]: https://github.com/SpeciesFileGroup/taxonworks/issues/3891
[#3894]: https://github.com/SpeciesFileGroup/taxonworks/issues/3894

## [0.39.0] - 2024-03-01

### Added

- Project vocabulary task [#864]
- Global identifier classes for Web of Science and Zoological Record [#3853]
- `/api/v1/biological_associations/simple.csv` endpoint
- Return a png of any image via `/api/v1/images/:id/scale_to_box(/:x/:y/:width/:height/:box_width/:box_height)` [#3852]
- `content_type` and `original_png` attributes to `/api/v1//images/123` [#3852]
- Ability to extend housekeeping on some filters to check changes on related models [#3851]
- Some new soft validations on Misspellings

### Fixed

- Handle bad BibTeX coming back from CrossRef.
- Quick Forms: Observation matrices slice doesn't work
- Quick Forms: Content slice doesn't display contents [#3850]
- Browse OTU: Load preferences
- New loan task: reset button doesn't work [#3856]
- New image task doesn't create citations without attributions
- Missing pagination headers for 4 endpoints [#3859]

### Changed

- Allow omitting seconds in non-interval ISO-8601 date times in DwC importer.

[#864]: https://github.com/SpeciesFileGroup/taxonworks/issues/864
[#3853]: https://github.com/SpeciesFileGroup/taxonworks/issues/3853
[#3851]: https://github.com/SpeciesFileGroup/taxonworks/issues/3851
[#3852]: https://github.com/SpeciesFileGroup/taxonworks/issues/3852
[#3850]: https://github.com/SpeciesFileGroup/taxonworks/issues/3850
[#3856]: https://github.com/SpeciesFileGroup/taxonworks/issues/3856
[#3859]: https://github.com/SpeciesFileGroup/taxonworks/issues/3859

## [0.38.3] - 2024-02-25

### Added

- `/api/v1/common_names` [#3794]
- `/api/v1/biological_associations/simple` A simple table format for BiologicalAssociations
- Housekeeping facet in filters has "Recent" button with options to populate past date ranges
- Radials to New image task

### Fixed

- DwC download not scoping DataAttributes correctly when records are a subset of objecs from a CollectingEvent
- DwC Dashboard buttons scoped to recent timeframes [#3774]
- A couple .csv endpoints for /api/v1
- Radial annotator: Filter tab doesn't work in depictions slice [#3824]
- Filters: Geographic area facet doesn't clear geographic area after reset [#3840]
- Radial collection object: Taxon determination list is not visible
- Align metadata in GeographicItem debug view
- Biological associations filter bugs
- Several radial annotator and batch annotator slice fixes
- DwC checklist importer fails quietly when `taxonomicStatus` is empty [#3783]

### Changed

- Documents are no longer destroyed when the last documentation referencing them are deleted.
- Use Ruby 3.3
- CI build/test with PostgreSQL 15
- CI base image uses Node 20

[#3783]: https://github.com/SpeciesFileGroup/taxonworks/issues/3783
[#3840]: https://github.com/SpeciesFileGroup/taxonworks/issues/3840
[#3774]: https://github.com/SpeciesFileGroup/taxonworks/issues/3774
[#3794]: https://github.com/SpeciesFileGroup/taxonworks/issues/3794
[#3824]: https://github.com/SpeciesFileGroup/taxonworks/issues/3824
[#3833]: https://github.com/SpeciesFileGroup/taxonworks/issues/3833

## [0.38.2] - 2024-02-09

### Added

- Highlight row on click in DwC Importer [#3795]
- Batch update CollectingEvent from CollectionObject filter radial
- Batch update `meta_prioritize_geographic_area` from CollectingEvent filter radial [#3498]

### Fixed

- CollectionObject summary nomenclature tag failing when no names are present
- Papertrail views for most models were failing
- Syncronized winding of polygons and multipolygons [#3712], and others
- DataAttribute alignment in DwC, take 3 [#3802]
- Radial Annotator: Citation count no longer updates [#3806]
- Radial Annotator: Depiction count no longer updates [#3813]
- Radial annotator: Attribution slice loads incorrect records
- Image matrix: OTU depictions cells are not displaying the correct images when `otu_filter` parameter is set
- New combination task freezes in some cases
- SQL project dump duplicating hierarchies tables rows causing index creation to fail on restore
- OtuPicker doesn't display OTU label when a new OTU is created in New loan task [#3809]

### Changed

- All polygons and multi_polygons in GeographicItems are wound to CCW after save
- Updated Ruby gems

[#3498]: https://github.com/SpeciesFileGroup/taxonworks/issues/3498
[#3712]: https://github.com/SpeciesFileGroup/taxonworks/issues/3712
[#3802]: https://github.com/SpeciesFileGroup/taxonworks/issues/3802
[#3795]: https://github.com/SpeciesFileGroup/taxonworks/issues/3795
[#3806]: https://github.com/SpeciesFileGroup/taxonworks/issues/3806
[#3813]: https://github.com/SpeciesFileGroup/taxonworks/pull/3813

## [0.38.1] - 2024-02-01

### Fixed

- DwC dumps cross-mapping attributes between CollectingEvent and CollectionObject (for real?) [#3802]
- Favorite cards section layout
- Radial batch triggers "re-search" when nothing is changed
- Custom attributes component loads auto filled with incorrect values [#3805]
- DwC importer crashing on real DwC-A zip archives when first table rows are not headers.

[#3802]: https://github.com/SpeciesFileGroup/taxonworks/issues/3802
[#3805]: https://github.com/SpeciesFileGroup/taxonworks/issues/3805

## [0.38.0] - 2024-01-31

### Added

- GeographicItem debug task
- `documentation_object_type` and `documentation_object_id` to documentation filter

### Changed

- Use `zeitwerk` loading framework [#2718]

### Fixed

- DwC dumps cross-mapping attributes between CollectingEvent and CollectionObject [#3802]
- Staged Image filter failing on some identifier queries
- TaxonName batch update
- Contributing link [#3752]
- Uncaught promise errors [#3767]
- Custom attributes triggers `isUpdated` ce state [#3764]
- Custom attributes panels don't check if data attributes already exist [#3762]
- Gender agreement of misspellings [#3782]
- Loan item list doesn't update when adding a loan item from Tag or Pinboard [#3784]
- Unable to add a CO loan item to a loan that already has an OTU loan item with the same id [#3785]
- CO Loan gifts have tag "On Loan until false" [#3731]
- Figure panel in New content task
- DwC Occurrence Importer using out of project scope http://rs.tdwg.org/dwc/terms/FossilSpecimen biocuration class.
- Hub: Status filter doesn't work correctly [#3791]
- Hub: Left and right arrow keys on task hub don't work as expected. [#3792]

[#3802]: https://github.com/SpeciesFileGroup/taxonworks/issues/3802
[#2718]: https://github.com/SpeciesFileGroup/taxonworks/issues/2718
[#3731]: https://github.com/SpeciesFileGroup/taxonworks/issues/3731
[#3752]: https://github.com/SpeciesFileGroup/taxonworks/issues/3752
[#3762]: https://github.com/SpeciesFileGroup/taxonworks/issues/3762
[#3764]: https://github.com/SpeciesFileGroup/taxonworks/issues/3764
[#3767]: https://github.com/SpeciesFileGroup/taxonworks/issues/3767
[#3784]: https://github.com/SpeciesFileGroup/taxonworks/issues/3784
[#3785]: https://github.com/SpeciesFileGroup/taxonworks/issues/3785
[#3791]: https://github.com/SpeciesFileGroup/taxonworks/issues/3791
[#3792]: https://github.com/SpeciesFileGroup/taxonworks/issues/3792

## [0.37.1] - 2024-01-04

### Added

- `Emendavit` status for ICN names [#3716]
- "CONFIRM" screen when editing a collecting event with > 100 attached COs [#3727]
- `epithet_only` parameter and facet to taxon name filter [#3589]
- Links for users profiles on project members list (only for administrators)
- Cursor and text to reveal project preference predicates can be reordered [#3736]
- Batch append collectors to Collecting Events within CE filter
- Batch set Collecting Event date and time within CE filter
- Darwin Core `superfamily`, `subfamily`, `tribe`, `subtribe` export support
- Darwin Core exporter: include Notes from most recent `TaxonDetermination` as `identificationRemarks`
- Save user's custom layout tables [#3756] [#3307] [#3568]

### Changed

- DwC Occurrence Importer: Parse authorship information in typeStatus field
- DwC Exporter: `recordedBy` and `identifiedBy` fields use `First Prefix Last Suffix` order
- Project member list now has links for users profiles (only for administrators)

### Fixed

- `dwc_occurrence_id` param to `/api/v1/dwc_occurrences`
- Another `project_id` scope issue in Otu Filter
- Update DwcOccurence index endpoint
- Uniquify people: Always show radials for selected person
- Remove property doesn't work on Biological relationship composer
- Feet to meter conversion does not work as expected [#2110]
- OTUs autocomplete API endpoint ignoring `having_taxon_name_only` param
- DwC importer creating multiple namespaces instead of just one for `occurrenceID` and `eventID`
- Combination always visible [#3366]
- Copy text from PDF

[#2110]: https://github.com/SpeciesFileGroup/taxonworks/issues/2110
[#3307]: https://github.com/SpeciesFileGroup/taxonworks/issues/3307
[#3366]: https://github.com/SpeciesFileGroup/taxonworks/issues/3366
[#3568]: https://github.com/SpeciesFileGroup/taxonworks/issues/3568
[#3589]: https://github.com/SpeciesFileGroup/taxonworks/issues/3589
[#3716]: https://github.com/SpeciesFileGroup/taxonworks/issues/3716
[#3727]: https://github.com/SpeciesFileGroup/taxonworks/issues/3727
[#3736]: https://github.com/SpeciesFileGroup/taxonworks/issues/3736
[#3756]: https://github.com/SpeciesFileGroup/taxonworks/issues/3756

## [0.37.0] - 2023-12-14

### Added

- DwC `verbatimLabel` support [#2749]
- Preview option and results reports for filter based batch updates [#3690]
- Freeform digitization, draw shapes to stub CollectionObjects [#3113]
- `superfamily`, `tribe` and `subtribe` DwC terms now supported in occurrences importer [#3705]

### Changed

- Improved simplified taxonomy rendering
- Unifies all filter-originating batch updates to a common look and feel [#3690]
- Report file size to browser for downloads
- DwC Checklist Importer: blank `originalNameUsageID` skip original combination creation instead of erroring [#3680]

### Fixed

- Ordering of descriptors in TNT format [#3711]
- Some ObservationMatrix views/formats were broken or unavailable for preview
- DwC-A checklist importer: fix importer crash caused by nil parent
- Address rendering on loan form [#3645]
- Citation topic whitespace for paper catalog [#187]
- Source filter with duplicate results when coming from another filter [#3696]
- `ancestrify` parameter for Otu queries not scoping to TaxonNames correctly
- Filter source: BibTeX type facet
- Project data SQL export obfuscating all users instead of just non-members
- Project data SQL export outputting only two rows per hierarchy-related tables
- AssertedDistributions API index call failed when OTU not linked to taxon name
- Missing valid names in nomenclature match task
- DwC Occurrence Importer: prefer correct protonym spelling when misspelling matches current conjugation

[#187]: https://github.com/SpeciesFileGroup/taxonpages/issues/187
[#2749]: https://github.com/SpeciesFileGroup/taxonworks/issues/2749
[#3113]: https://github.com/SpeciesFileGroup/taxonworks/issues/3113
[#3645]: https://github.com/SpeciesFileGroup/taxonworks/issues/3645
[#3680]: https://github.com/SpeciesFileGroup/taxonworks/issues/3680
[#3690]: https://github.com/SpeciesFileGroup/taxonworks/issues/3690
[#3696]: https://github.com/SpeciesFileGroup/taxonworks/issues/3696

## [0.36.0] - 2023-11-30

### Added

- Staged image CollectionObjects are destroy if a) stubs and b) depictions are removed from them to another CollectionObject [#3172]
- `/api/v1/biological_associations/123/globi` (preview experiment)
- `/api/v1/biological_associations/123/resource_relationship` (preview experiment)
- BiologicalAssociations as raw TaxonWorks data`/api/v1/biological_associations.csv`
- BiologicalRelationships as raw TaxonWorks data`/api/v1/biological_relationships.csv`
- DwC ResourceRelationship extension (preview) [#2554]
- Taxonomy summary to CollectionObject summary report
- Metadata summary report from Filter BiologicalAssociations
- Biological associations simple table preview, sortable columns [#1946]
- GLOBI format table from Filter BiologicalAssociations (preliminary)
- Family by genera report from Filter BiologicalAssociations
- DwC ResourceRelationship extension preview from Filter BiologicalAssociations
- Visualize network from Filter BiologicalAssociations
- BiologicalRelationship can have Identifiers
- "ancestrify" option to TaxonName and Otu filters (adds ancestors of filter result)
- Auto UUIDs as new Identifier::Global::Uuid::Auto for models
- Auto UUIDs are created for BiologicalAssociations and OTUs
- Maintenance Task to add UUIDs to objects that can have them but don't
- TaxonName model to customize attributes
- TaxonNameRelationship model, added validation for the rank of type species and type genus.
- New source task: Person source
- Index view to API for /depictions
- Added extend[]=role_counts to /person/123.json
- Batch update OTU taxon_name within OTU filter [#3656]
- DwC Checklist importer: support "invalid", "incorrectOriginalSpelling" taxonomic Status
- DwC Checklist importer: option to match and update existing names rather than create new hierarchy from Root
- DwC Occurrence importer: search for repository URL

### Changed

- CachedMaps of ancestors are set for rebuild when a descendant Georeference or AssertedDistribution is created
- Radial annotator: Move selected source to the bottom in citation form [#3652]
- DwC Occurrence importer: more helpful protonym, institution error messages
- Filter interfaces: remove items from list instead redirect to data view [#3659]
- New BiologicalAssociation defaults to task, not old form
- Extracted CSV generating code to lib/export/csv

### Fixed

- Buttons to remove BiologicalProperties in composer failing [#3673]
- Could not destroy BiologicalRelationship if properties attached
- Some CollectionObject summary values were not scoped to filter query
- Filtering People returned duplicate values one name string searches
- BiologicalAssociations passed to TaxonNames missed object names
- Nulified cached values in Collecting Event, if Geographic area deleted [#3668]
- Match TaxonName based on original combination [#3365]
- Radial AD: Quick/recent selector broken on "Move". [#3640]
- New taxon name: Author panel overflow when source has a long link
- Edit Loan: Loans created without recipient or supervisor cannot be updated
- Fixed bug in DwC importer background processor that was not dealing with errored records.
- Browse OTU: autocomplete overflow [#3667]
- Comprehensive: Relationship doesn't show up on biological associations list [#3671]
- DwC Occurrence importer: protonyms could not be found if authorship information didn't match
- DwC Occurrence importer: protonyms could not be found if author was Person [#3677]
- DwC Checklist importer: empty `scientificNameAuthorship` field would cause row to error [#3660]
- DwC Checklist importer: subsequent combinations with synonym status whose parents are synonyms would cause row to error
- Could not set Repository Index Herbariorum flag in interface
- Uniquify People: autocomplete would not select people for merging if already present in Match people table

[#3172]: https://github.com/SpeciesFileGroup/taxonworks/issues/3172
[#1946]: https://github.com/SpeciesFileGroup/taxonworks/issues/1946
[#2554]: https://github.com/SpeciesFileGroup/taxonworks/issues/2554
[#3365]: https://github.com/SpeciesFileGroup/taxonworks/issues/3365
[#3640]: https://github.com/SpeciesFileGroup/taxonworks/issues/3640
[#3652]: https://github.com/SpeciesFileGroup/taxonworks/issues/3652
[#3656]: https://github.com/SpeciesFileGroup/taxonworks/issues/3656
[#3659]: https://github.com/SpeciesFileGroup/taxonworks/issues/3659
[#3660]: https://github.com/SpeciesFileGroup/taxonworks/issues/3660
[#3667]: https://github.com/SpeciesFileGroup/taxonworks/issues/3667
[#3668]: https://github.com/SpeciesFileGroup/taxonworks/issues/3668
[#3671]: https://github.com/SpeciesFileGroup/taxonworks/issues/3671
[#3673]: https://github.com/SpeciesFileGroup/taxonworks/issues/3673
[#3677]: https://github.com/SpeciesFileGroup/taxonworks/issues/3677

## [0.35.3] - 2023-11-13

### Added

- Radial collection object: Add repository [#3637]

### Changed

- CachedMaps (WebLevel1) is now based on "State" shapes only, improving resolution
- CachedMap build process adds pre-build step to greatly minimize overall number of spatial calculations
- CachedMap spatial calculations use a intersection + "smoothing" approach
- Also use year of publication to determine correct protonyn having homonyms [#3630]
- Improved error message when `typeStatus` name is a homonym in DwC occurrences importer [#3632]

### Fixed

- Duplicate loans appearing Loan filter [#3636]
- New source when cloned and saved is not added to the project sources [#3629]
- Sequence display when not a Primer
- CachedMap indexing speedups failed to properly utilize prior work
- Duplicate CachedMapRegister rows being created per object
- New Image task, second "Apply" button is not working #3628
- ' [sic]' not removed when searching for synonyms in database to compare with `typeStatus` in DwC occurrence importer [#3633]

[#3628]: https://github.com/SpeciesFileGroup/taxonworks/issues/3636
[#3628]: https://github.com/SpeciesFileGroup/taxonworks/issues/3628
[#3629]: https://github.com/SpeciesFileGroup/taxonworks/issues/3629
[#3630]: https://github.com/SpeciesFileGroup/taxonworks/pull/3630
[#3632]: https://github.com/SpeciesFileGroup/taxonworks/pull/3632
[#3633]: https://github.com/SpeciesFileGroup/taxonworks/pull/3633
[#3637]: https://github.com/SpeciesFileGroup/taxonworks/pull/3637

## [0.35.2] - 2023-11-07

### Changed

- Update Gemfiles
- CachedMap algorithm, now far more precise.
- Browse OTU: Image gallery section is now available for all ranks [#3612]
- Map saves tile preferences [#3619]

### Fixed

- Anyone can destroy a Community (Global) identifier on a Community object [#3601]
- Newfoundland/CAR mapping issue [#3588]
- Role callbacks interfered with creation of nested objects [#3622] !! Potentially breaking fix !!
- Queries to `/api/v1/sources` not scoping to project when `project_token` used [#3623]
- CollectionObject summary report tab clicks
- Cached map preview incorrect/default GeographicItem id for GeographicAreas
- Collection object summary report bad link
- Task Biological associations graph: Save fails when trying to update a graph
- Role picker doesn't show organization name when created [#3611]
- Spinner hangs when apply fails in New Images task [#3620]

[#3601]: https://github.com/SpeciesFileGroup/taxonworks/issues/3601
[#3588]: https://github.com/SpeciesFileGroup/taxonworks/issues/3588
[#3622]: https://github.com/SpeciesFileGroup/taxonworks/issues/3622
[#3623]: https://github.com/SpeciesFileGroup/taxonworks/issues/3623
[#3611]: https://github.com/SpeciesFileGroup/taxonworks/issues/3611
[#3612]: https://github.com/SpeciesFileGroup/taxonworks/issues/3612
[#3619]: https://github.com/SpeciesFileGroup/taxonworks/issues/3619
[#3620]: https://github.com/SpeciesFileGroup/taxonworks/issues/3620

## [0.35.1] - 2023-10-23

### Changed

- Doubled the number of favoritable tasks to 40 [#3600]
- Add record frame to Filter Source [#3615]

### Fixed

- TaxonPage stats, maybe, who knows at this point.
- Images for OTU type material expanded to all protonyms
- Reset project preferences [#3599]
- Project TSV dump permissions on server side
- Clone moved CVT, not cloned project

[#3600]: https://github.com/SpeciesFileGroup/taxonworks/issues/3600
[#3599]: https://github.com/SpeciesFileGroup/taxonworks/issues/3599
[#3615]: https://github.com/SpeciesFileGroup/taxonworks/issues/3615

## [0.35.0] - 2023-10-19

### Added

- Outdated names task for CollectionObjects (compare to COL) [#2585]
- Unified project data download task [#1009], in part
- Download project as zipped TSV tables in Download [#1009]
- CSV generating endpoints `/api/v1/taxon_names.csv` and `/api/v1/otus.csv`
- Filter CollectionObject links to "Collection Summary" task [#3434]
- CollectionObject type facet
- Coordinate and collecting event sections in Browse OTUs

### Changed

- Download routes now name files as `.tsv`
- CollectingEvent allowable max records made smart [#3590]
- Added `extend[]=attribution` to `/images/123.json`

### Fixed

- TaxonNameClassification download
- TaxonName `descendants` facet always included self, it shouldn't have
- Without document facet
- Object cloning in OriginRelationship caused infinite loops [#3594]
- Quote handling in API autocomplete calls
- Organization name not displaying in attribution copyright _label_
- Manage Controlled vocabulary term: CVT list is not reloading after clone them from other project
- Not possible to delete asserted distribution once added in radial object [#3591]
- Manage controlled vocabulary: Delete button doesn't work [#3593]

[#2585]: https://github.com/SpeciesFileGroup/taxonworks/issues/2585
[#1009]: https://github.com/SpeciesFileGroup/taxonworks/issues/1009
[#3593]: https://github.com/SpeciesFileGroup/taxonworks/issues/3593
[#3594]: https://github.com/SpeciesFileGroup/taxonworks/issues/3594
[#3590]: https://github.com/SpeciesFileGroup/taxonworks/issues/3590
[#3434]: https://github.com/SpeciesFileGroup/taxonworks/issues/3434
[#3591]: https://github.com/SpeciesFileGroup/taxonworks/issues/3591

## [0.34.6] - 2023-10-06

### Added

- WKT and GeoJSON endpoints for /geographic_items/123.wkt
- Clone ControlledVocabularies across projects [#3562]
- Batch move taxon names to a new parent within TaxonName filter [#3584]
- Batch update Source with a Serial within Source filter [#3561]
- Browse nomenclature hierachy nav counts of invalid/valid link to filter
- Reset forms for user preferences and project card favorites [#3545]
- Otu RCC5 relationships to the COLDP exporter [#3569]
- Filter images slice in radial linker [#3574]
- Name relations to Catalogue of Life data package exports [#1211]
- Type Materials to Catalogue of Life data package exports [#3213]
- Filter list: Add border to highlight the last row where a radial was opened [#3583]

### Changed

- Update Gemfile
- TaxonName stats metadata includes coordinate OTUs and synonyms of self
- Change map position in Filter collecting events [#3571]
- Add type material button is now blue [#3579]
- Radial navigator: close radial menu when slices are opened in a new tab/window clicking and pressing ctrl/shift/meta keys [#3582]

### Fixed

- Loans referencing containers have 'Total' properly calculated [#3035]
- TaxonDetermination sort order on CollectionObject comprehensive/browse... again [#1355]
- OTU API autocomplete not resolving to valid OTU
- Attribution rendering had cryptic license value [#3577]
- GeographicAreas not registering for some DWCA imports [#3575]
- New collecting event: georeference from verbatim button creates two identical georeferences [#3573]

[#3035]: https://github.com/SpeciesFileGroup/taxonworks/issues/3035
[#1355]: https://github.com/SpeciesFileGroup/taxonworks/issues/1355
[#3562]: https://github.com/SpeciesFileGroup/taxonworks/issues/3562
[#3584]: https://github.com/SpeciesFileGroup/taxonworks/issues/3584
[#3561]: https://github.com/SpeciesFileGroup/taxonworks/issues/3561
[#3545]: https://github.com/SpeciesFileGroup/taxonworks/issues/3545
[#3571]: https://github.com/SpeciesFileGroup/taxonworks/issues/3571
[#3573]: https://github.com/SpeciesFileGroup/taxonworks/issues/3573
[#3574]: https://github.com/SpeciesFileGroup/taxonworks/issues/3574
[#3577]: https://github.com/SpeciesFileGroup/taxonworks/issues/3577
[#3579]: https://github.com/SpeciesFileGroup/taxonworks/issues/3579
[#3582]: https://github.com/SpeciesFileGroup/taxonworks/issues/3582
[#3583]: https://github.com/SpeciesFileGroup/taxonworks/issues/3583

## [0.34.5] - 2023-09-26

### Added

- Cached map item report (linked from Filter OTUs)
- Depictions list on Filter image

### Changed

- Calls to `/api/v1` have a new key/value signature
- Staged image metadata field format from JSON to JSONB [#3446]
- Updated Ruby gems

### Fixed

- Batch import BibTeX failing on empty entries
- Chronology stats report
- ImportAttribute facet not working on any predicate searches
- Taxon name/otus filter order bug
- Staged image queries failing when multiple facets used [#3556]
- Citations list is truncated in Radial Annotator [#3560]
- DwC attributes are now showing in Stepwise determinations task
- Quick taxon name only works for species [#3554]
- Filter Images: Change `per` doesn't update the table [#3566]

[#3554]: https://github.com/SpeciesFileGroup/taxonworks/issues/3554
[#3556]: https://github.com/SpeciesFileGroup/taxonworks/issues/3556
[#3560]: https://github.com/SpeciesFileGroup/taxonworks/issues/3560
[#3566]: https://github.com/SpeciesFileGroup/taxonworks/issues/3566

## [0.34.4] - 2023-09-15

### Added

- ImportAttribute facets to various filters
- Project data curation issue tracking URL field (and to base API response) [#3550]
- Manual option to regenerate derivative images on Show Image
- API gallery endpoint `/depictions/gallery`
- Image quick forms, add depictions in the context of an image [#3540]
- Tables of data to nomenclature stats plots, with option to copy to clipboard
- With/out nomenclature date facet on filter nomenclature
- Determiners can be re-ordered (topmost, regardless of year, is preferred) [#1355]

### Changed

- Updated Gemfile
- Updated JS packages
- Derivative images strip EXIF and auto orient
- TaxonName autocomplete change to a strict match mode.
- Bold geographic levels in Type specimen panel in Browse OTU [#3544]

### Fixed

- Subqueries in unified filters were silently ignoring components of the query, e.g. fix spatial + subquery requests [#3552]
- Geographic level names not displaying on Browse OTU [#3553]
- Sqed images that fail processing will try again with slower method automatically [#3070] [#3443]
- TaxonName dynamic observation matrix row not properly scoped [#3454]
- OTU API autocomplete fails to sort results
- Duplicate type status per CollectionObject are not allowed [#3535]
- Edit/New taxon name: Author order for taxon name does not match author order of source [#3551]
- Some issues with order of roles (e.g. Determinations) in display [#1355]

[#1355]: https://github.com/SpeciesFileGroup/taxonworks/issues/1355
[#3443]: https://github.com/SpeciesFileGroup/taxonworks/issues/3443
[#3552]: https://github.com/SpeciesFileGroup/taxonworks/issues/3552
[#3553]: https://github.com/SpeciesFileGroup/taxonworks/issues/3553
[#3550]: https://github.com/SpeciesFileGroup/taxonworks/issues/3550
[#3070]: https://github.com/SpeciesFileGroup/taxonworks/issues/3070
[#3454]: https://github.com/SpeciesFileGroup/taxonworks/issues/3454
[#3535]: https://github.com/SpeciesFileGroup/taxonworks/issues/3535
[#3540]: https://github.com/SpeciesFileGroup/taxonworks/issues/3540
[#3544]: https://github.com/SpeciesFileGroup/taxonworks/issues/3544
[#3551]: https://github.com/SpeciesFileGroup/taxonworks/issues/3551

## [0.34.3] - 2023-09-05

### Added

- Task - Nomenclature by year plots [#2472]
- API for BiologicalRelationships -`api/v1/biological_relationships?extend[]=biological_property` [#3525]
- Organization to Attribution slice in Radial annotator [#3529]
- Delayed job queue `cached`, currently used in Role-related updates [#3437]
- Allow organization determiners in DwC occurrences importer

### Changed

- Error radius also captured as literal value in addition to conversion to error polygon [#3471]
- Batch update of collecting event geographic areas is now run in the background, limited to 250 record [#3527]
- Reverted index-based TaxonName autocomplete to comprehensive version
- Upgraded docker env to Postgis 3.4

### Fixed

- Missing synonym record for basionym in COLDP export [#3482]
- Fixed loan related links in several places [#3463]
- Common name language ISO when no language [#3530]
- Attribution displays owner/copyright holder Organization names [#3515]
- CollectingEvent filter fails on cached*geo*\* fields [#3526]
- Reviewing and Organization's related data
- CollectionObject timeline didn't show loans when object containerized [#3528]
- Browse Annotations "On" filter doesn't work [#3505]
- Georeferences are not cleaned after unset current collecting event in comprehensive specimen digitization task [#3533]
- Fix collection object pagination in Browse OTU

[#2472]: https://github.com/SpeciesFileGroup/taxonworks/issues/2472
[#3437]: https://github.com/SpeciesFileGroup/taxonworks/issues/3437
[#3471]: https://github.com/SpeciesFileGroup/taxonworks/issues/3471
[#3463]: https://github.com/SpeciesFileGroup/taxonworks/issues/3463
[#3527]: https://github.com/SpeciesFileGroup/taxonworks/issues/3527
[#3505]: https://github.com/SpeciesFileGroup/taxonworks/issues/3505
[#3515]: https://github.com/SpeciesFileGroup/taxonworks/issues/3515
[#3525]: https://github.com/SpeciesFileGroup/taxonworks/issues/3525
[#3526]: https://github.com/SpeciesFileGroup/taxonworks/issues/3526
[#3528]: https://github.com/SpeciesFileGroup/taxonworks/issues/3528
[#3529]: https://github.com/SpeciesFileGroup/taxonworks/issues/3529
[#3530]: https://github.com/SpeciesFileGroup/taxonworks/issues/3530
[#3533]: https://github.com/SpeciesFileGroup/taxonworks/issues/3533

## [0.34.2] - 2023-08-16

### Added

- Subsequent Name Form section in New taxon name [#3460]
- Original form section in New taxon name

### Changed

- New species name button is now always visible in Type section on New taxon name task
- Improve COLDP export delimiter usability [#3522]
- Updated Node packages and Ruby gems

### Fixed

- Role scoping broken, affecting things like Verifiers list [#3514]
- `api/v1/citation` failing on last page of results [#3524]
- Fix generation of Unit tray labels from Filter nomenclature
- Object graph view failing to render (controller object no longer available!?)
- People as sources missing missing relationship (broke object graph)
- Combinations in COLDP exports lack rank [#3516]
- Fix coldp.rb undefined method `iso8601` for nil:NilClass [#3512]
- Improve TaxonName autocomplete result prioritization [#3509]
- Clone button is not clearing input after cloning

[#3514]: https://github.com/SpeciesFileGroup/taxonworks/issues/3514
[#3524]: https://github.com/SpeciesFileGroup/taxonworks/issues/3524
[#3512]: https://github.com/SpeciesFileGroup/taxonworks/issues/3512
[#3516]: https://github.com/SpeciesFileGroup/taxonworks/issues/3516
[#3509]: https://github.com/SpeciesFileGroup/taxonworks/issues/3509
[#3460]: https://github.com/SpeciesFileGroup/taxonworks/issues/3460

## [0.34.1] - 2023-08-07

### Fixed

- No parent Otu returned for TaxonName with more than 1 OTU [#3414]
- Missing organization tab in Owner panel on New image task
- BibTeX download shows incorrect results on New source task [#3510]
- Asserted distribution API endpoint crashing when count is above 50

[#3510]: https://github.com/SpeciesFileGroup/taxonworks/issues/3510

## [0.34.0] - 2023-08-04

### Added

- `api/v1/data_attributes/brief` endpoint
- `api/v1/controlled_vocabulary_terms` endpoint
- Extracts are citable
- `modified` and `modifiedBy` fields to the COL data package exporter [#3464]
- Pagination to Labels and TypeMaterial .json endpoints [#3472]
- DataAttribute columns for CollectingEvent and TaxonName filters
- Added ranks for viruses
- CachedMap framework - compute low-resolution maps quickly [#3010]
- .json and .geojson endpoints implement CachedMaps at `/api/v1/otus/:id/inventory/distribution`
- Administrator dashboard for CachedMap status
- New indices for some name/cached related fields (Otu, TaxonName, Source)
- Batch update Geographic area radial to filter collecting events
- Customized API version of OTU autocomplete
- GBIF map tiles as an option on maps
- `Add related` option to nodes in Biological associations graph task
- Layout settings for New image task

### Changed

- Predicted adjectives for the epithets ending with -ger and -fer
- Optimized Gnfinder playground new-name detection
- Optimized `/api/v1/asserted_distribution`, also now uses `extend[]=geo_json` (disabled if > 50 records requested)
- Updated `/api/v1/biological_associations` to report full `taxonomy` [#3438]
- Updated Ruby gems
- Added date format recognition ####-##-## [#3453]
- Add hyperlinks to OTU labels in Filter biological associations table [#3444]
- Updated many relationships to validate based on presence of objects, rather than parameters
- Simplified behavior of Otu and TaxonName autocomplete to use new fuzzier indicies
- Clone loan button redirects to new loan task [#3462]
- Multiple improvements in DwC importers

### Fixed

- Georeference parsing didn't handle new Z
- Clearing PinboardItems by class
- Rendering TNT matrix labels
- Initializing new Extract when no Extracts present
- DataAttribute filter facet not working for non-exact matches
- Speed response for Filter's returning DataAttributes [#3452]
- Going from Image filter to others could result in duplicated rows
- DWCA Importer: Geographic Areas not imported [#1852]
- Error on catalog_helper: history_other_name
- Error on taxon_name_relationship on rank_name.
- Create new asserted distribution when `is_absent` is checked in New asserted distribution task
- Repository selection does not appear in Filter Collection Objects [#3430]
- Docker pointing to outdated base image.
- Global identifiers resolve check not honouring HTTPS
- Interactive keys were not properly scoping to projects in some cases
- Annotations were sometimes added to objects that no longer existed [#3445]
- Disable editing of imported rows in DwC importer task [#3469]
- Fixed URL hostname string matching in some places.
- Matrix Column Coder throws an error after autosave ends and observation to be saved no longer exists
- New line delimiter doesn't work in Filter collection object [#3480]

[#1852]: https://github.com/SpeciesFileGroup/taxonworks/issues/1852
[#3010]: https://github.com/SpeciesFileGroup/taxonworks/issues/3010
[#3430]: https://github.com/SpeciesFileGroup/taxonworks/issues/3430
[#3438]: https://github.com/SpeciesFileGroup/taxonworks/issues/3438
[#3444]: https://github.com/SpeciesFileGroup/taxonworks/issues/3444
[#3445]: https://github.com/SpeciesFileGroup/taxonworks/issues/3445
[#3452]: https://github.com/SpeciesFileGroup/taxonworks/issues/3452
[#3462]: https://github.com/SpeciesFileGroup/taxonworks/issues/3462
[#3464]: https://github.com/SpeciesFileGroup/taxonworks/issues/3464
[#3469]: https://github.com/SpeciesFileGroup/taxonworks/issues/3469
[#3472]: https://github.com/SpeciesFileGroup/taxonworks/issues/3472
[#3480]: https://github.com/SpeciesFileGroup/taxonworks/issues/3480

## [0.33.1] - 2023-05-25

### Added

- NOMEN batch importer error handling/reporting improvements [#3427]
- More annotation-related facets to Observations filter

### Changed

- Autocomplete requests optimized by speed
- NOMEN batch importer treats authors only as verbvatim, Roles are no longer created.
- Upgraded to Node 18 LTS

### Fixed

- Without depictions filter facets
- Descriptors facets referencing observation/matrix presence/absence
- Errors on taxon_name.rank_name and paper_catalogue.combination
- Documents facet in Source filter
- Documents from other projects appearing in count on radial annotator [#3348]
- Verbatim name contained 'Suffix' [#3425]
- Observation matrix facet doesn't work in Filter descriptors
- Lock Is original and Is absent checkboxes in citation form
- Pagination doesn't work correctly in Filter biological associations [#3426]
- Records per page doesn't work on page change in Citations by source task

[#3348]: https://github.com/SpeciesFileGroup/taxonworks/issues/3348
[#3425]: https://github.com/SpeciesFileGroup/taxonworks/issues/3425
[#3426]: https://github.com/SpeciesFileGroup/taxonworks/issues/3426
[#3427]: https://github.com/SpeciesFileGroup/taxonworks/issues/3427

## [0.33.0] - 2023-05-19

### Added

- Basic RCC5 support (= OtuRelationship) [#257]
- Unified filter to observation matrix integration [#3415]
- Biological associations can now be depicted
- Data depiction facets
- Biological associations filter annotation-based facets
- New stage-only staged image type [#3400]
- New left-t stage layout [#3367]
- `Add` button to add biological associations from `Related` modal in new biological associations task
- ImportDataset facet in Filter collection objects [#3419]

### Changed

- Updated author and year string for family-group names
- Recent predicate list
- Recent languages list
- People autocomplete
- GeographicArea autocomplete (exact match on alternate value)

### Fixed

- Nomen (was "castor") batch load was not assigning parent correctly [#3409]
- Source and People API endpoints don't try to authenticate [#3407]
- Date range in filter Collection Object not being applied [#3418]
- Year import in NOMEN (was "castor") import [#3411]
- PublicContent missing is_community? method preventing reporting.
- Loans dashboard fails to render when no loans are present
- Staged image processing when boundaries fail to be calculated and calculate incorrectly
- Bug with engine in interactive keys [#3416]
- Collection object classification summary [#3412]
- BibTeX typo [#3408]
- Includes `type material` and `type material observations` don't work in Filter images
- Changing the number of items per page or the page shows loan items that are not from the current loan in New/edit loan task [#3413]
- Sort by name gives an wrong order in filter nomenclature task

[#257]: https://github.com/SpeciesFileGroup/taxonworks/issues/257
[#3367]: https://github.com/SpeciesFileGroup/taxonworks/issues/3367
[#3400]: https://github.com/SpeciesFileGroup/taxonworks/issues/3400
[#3407]: https://github.com/SpeciesFileGroup/taxonworks/issues/3407
[#3408]: https://github.com/SpeciesFileGroup/taxonworks/issues/3408
[#3409]: https://github.com/SpeciesFileGroup/taxonworks/issues/3409
[#3411]: https://github.com/SpeciesFileGroup/taxonworks/issues/3411
[#3412]: https://github.com/SpeciesFileGroup/taxonworks/issues/3412
[#3413]: https://github.com/SpeciesFileGroup/taxonworks/issues/3413
[#3415]: https://github.com/SpeciesFileGroup/taxonworks/issues/3415
[#3416]: https://github.com/SpeciesFileGroup/taxonworks/issues/3416
[#3418]: https://github.com/SpeciesFileGroup/taxonworks/issues/3418
[#3419]: https://github.com/SpeciesFileGroup/taxonworks/issues/3419

## [0.32.3] - 2023-05-05

### Added

- Add/move/return collection objects from collection object filter [#3387]
- Interpretation help for `full name` facet in people filter [#3394]
- Total individuals to loan show/recipient form [#3398]
- Download SVG button in Biological associations graph task
- Related modal in Biological associations graph task
- Return BibTeX with `extend[]=bibtex` on calls to `/api/v1/sources`
- Related button to biological associations in Browse OTU
- Pagination for loan items in Edit/new loan task [#3391]
- Caption and figure label editable in Depictions list in Radial annotator [#3396]

### Changed

- Pagination headers are exposed via CORS [#3380]
- Updated bundle gems
- Ruby 3.2 is now required as minimum
- API /people and /sources resources no longer require authentication [#3385]
- The genus rank is allowed as incertae sedis
- Trigger filter after change records per page selector
- Always show pin button
- Browse OTU biological association table contains related modal

### Fixed

- Global identifiers not appearing on community data [#3393]
- Lag in selecting loan items on edit loan [#3399]
- Collection object was loanable 2x in some cases
- An issue when geo-json related facets were not being applied in Otu filter
- Image filter with `otu_id` only returns as expected
- Depictions/Images facet not consistent and broken [#3395]
- Missing pagination for asserted_distributions API endpoint [#3377]
- Delete wrong node in Biological associations graph [#3383]
- Cannot clear `Returned on date` input for loan items in Edit/new loan task [#3390]

[#3377]: https://github.com/SpeciesFileGroup/taxonworks/issues/3377
[#3380]: https://github.com/SpeciesFileGroup/taxonworks/issues/3380
[#3382]: https://github.com/SpeciesFileGroup/taxonworks/issues/3382
[#3383]: https://github.com/SpeciesFileGroup/taxonworks/issues/3383
[#3385]: https://github.com/SpeciesFileGroup/taxonworks/issues/3385
[#3387]: https://github.com/SpeciesFileGroup/taxonworks/issues/3387
[#3390]: https://github.com/SpeciesFileGroup/taxonworks/issues/3390
[#3391]: https://github.com/SpeciesFileGroup/taxonworks/issues/3391
[#3393]: https://github.com/SpeciesFileGroup/taxonworks/issues/3393
[#3394]: https://github.com/SpeciesFileGroup/taxonworks/issues/3394
[#3395]: https://github.com/SpeciesFileGroup/taxonworks/issues/3395
[#3396]: https://github.com/SpeciesFileGroup/taxonworks/issues/3396
[#3398]: https://github.com/SpeciesFileGroup/taxonworks/issues/3398
[#3399]: https://github.com/SpeciesFileGroup/taxonworks/issues/3399

## [0.32.2] - 2023-04-03

### Added

- Geographic area smart-selector has click-to-select map option [#3293]
- Add collection object quick forms in New type specimen task
- New layout for collection objects filter - Data attributes
- DarwinCore`asscociatedTaxa` indexing via data attributes [#3371]

### Fixed

- Paper catalog raised when rendering some type material records [#3364]
- Lock buttons are not working on New source task
- Some rows don't show name string in Citations by source task [#3370]
- Updating a data attributes updates related DwcOccurrences
- API catalog method call [#3368]
- Alternate values appear on community data [#3363]

### Changed

- Updated bundle gems
- New D3 engine for object graph greatly improves performance, new rendering options
- New DwC occurrence version reflecting [#3371]

[#3363]: https://github.com/SpeciesFileGroup/taxonworks/issues/3363
[#3364]: https://github.com/SpeciesFileGroup/taxonworks/issues/3364
[#3368]: https://github.com/SpeciesFileGroup/taxonworks/issues/3368
[#3293]: https://github.com/SpeciesFileGroup/taxonworks/issues/3293
[#3371]: https://github.com/SpeciesFileGroup/taxonworks/issues/3371
[#3370]: https://github.com/SpeciesFileGroup/taxonworks/issues/3370

## [0.32.1] - 2023-03-23

### Fixed

- Date related rendering error in Catalog

## [0.32.0] - 2023-03-22

### Added

- New biological association task [#1638], in part [#2143]
- New options to extend results in Nomenclature filter [#3361]
- New panels for Adminstrators User activity dashboard
- Deaccessioned layout for filter collection objects

### Changed

- Replace GeoJSON long/lat format to lat/long on interfaces [#3359]
- Returned ability to show TaxonNameClassifications (from `/taxon_name_classifications/list`)

### Fixed

- Deaccessioned facet in Filter collection objects [#3352]
- Reversed OTU taxon name facet [#3360]
- Relationships are not listed in biological associations form in Quick forms
- Topics are not listed after create them on Citation form in Quick forms
- Combination names are missing in Citations by source
- Handle another class of SQED raises
- TaxonNameClassification API call raises
- Raises related to cached_nomenclature_date
- PublicContent causing OTU destruction to raise
- Several paper-catalog rendering issues
- Geographic area smart selector is not rendering correctly on Common names slice in Quick Forms

[#1638]: https://github.com/SpeciesFileGroup/taxonworks/issues/1638
[#2143]: https://github.com/SpeciesFileGroup/taxonworks/issues/2143
[#3352]: https://github.com/SpeciesFileGroup/taxonworks/issues/3352
[#3359]: https://github.com/SpeciesFileGroup/taxonworks/issues/3359
[#3360]: https://github.com/SpeciesFileGroup/taxonworks/issues/3360
[#3361]: https://github.com/SpeciesFileGroup/taxonworks/issues/3361

## [0.31.3] - 2023-03-17

### Added

- JSON nomenclature inventory endpoint `/api/v1/taxon_names/:id/inventory/catalog`

### Fixed

- Serial name filter query doesn't work
- Serial facet <IN WHERE>
- Authors facet doesn't work on Filter nomenclature
- Fixed bug preventing combination update
- Loan facet doesn't work on Filter collection objects [#3345]
- Valid name is not provided for all matches on Match nomenclature task [#3343]
- Object links don't work on Interactive key
- Alternate values on ObservationMatrix name failing
- Start and End date in Collecting Event related facets

### Changed

- Updated Ruby gems
- nomenclature related validation changed from nomenclature_date to cached_nomenclature_date, which should speadup the process

[#3343]: https://github.com/SpeciesFileGroup/taxonworks/issues/3343
[#3345]: https://github.com/SpeciesFileGroup/taxonworks/issues/3345

## [0.31.2] - 2023-03-09

### Added

- Link from AssertedDistribution filter to BiologicalAssociations filter
- All tab to biological relationships facet [#3334]
- Biological Property to Manage controlled vocabulary terms

### Changed

- Add nomenclature code to relationships and statuses labels in Filter nomenclature [#3333]
- All Loan edit requests resolve to the edit task [#3330]

### Fixed

- Biological association filter raises [#3335]
- Mass annotator for Sources showed no options
- People filtering doesn't work on Filter nomenclature [#3332]
- Biological associations section shows incorrect results in Browse Otu [#3336]
- Error message on Combination [#3340]
- `Clone last citation` button doesn't work
- Missing asserted distributions in Browse OTU and Quick forms radial [#3337]

[#3330]: https://github.com/SpeciesFileGroup/taxonworks/issues/3330
[#3332]: https://github.com/SpeciesFileGroup/taxonworks/issues/3332
[#3333]: https://github.com/SpeciesFileGroup/taxonworks/issues/3333
[#3334]: https://github.com/SpeciesFileGroup/taxonworks/issues/3334
[#3335]: https://github.com/SpeciesFileGroup/taxonworks/issues/3335
[#3336]: https://github.com/SpeciesFileGroup/taxonworks/issues/3336
[#3337]: https://github.com/SpeciesFileGroup/taxonworks/issues/3337

## [0.31.1] - 2023-03-07

### Fixed

- Radial annotator documentation shows too much [#3326]
- Cached values not updated [#3324]
- Roles not displaying while edint loan [#3327]
- Loan autocomplete [#3329]
- `Set as current` button doesn't work on Original combination section in New taxon name task [#3325]
- Repository autocomplete [#3331]
- Some staged filter results failing to set size of window [#3328]
- Fixed repository, source, serial, people autocomplete with new project_id param. New specs added
- Short URLs not working due to Ruby 3.2 incompatibility.

### Changed

- `/combinations/<id>` redirects to `/taxon_names/<id>`

[#3328]: https://github.com/SpeciesFileGroup/taxonworks/issues/3328
[#3331]: https://github.com/SpeciesFileGroup/taxonworks/issues/3331
[#3329]: https://github.com/SpeciesFileGroup/taxonworks/issues/3329
[#3327]: https://github.com/SpeciesFileGroup/taxonworks/issues/3327
[#3326]: https://github.com/SpeciesFileGroup/taxonworks/issues/3326
[#3325]: https://github.com/SpeciesFileGroup/taxonworks/issues/3325
[#3324]: https://github.com/SpeciesFileGroup/taxonworks/issues/3324

## [0.31.0] - 2023-03-07

### Added

- Filter asserted distributions task [#1035]
- Filter biological associations task [#1156]
- Filter content task
- Filter descriptors task [#2802]
- Filter loans task [#2124]
- Filter observations task [#3291] [#3062]
- Filters can mass-annotate select rows (e.g. Notes, Citations) [#2257] [#2340]
- Filter collection objects with/out preparations [#2937]
- Filter collecting events with/out any date value, verbaitm or parsed [#2940]
- Filter collecting events with any/no value in field (covers, in part [#2756])
- Collection object filter - add with/out local identifiers facet [#2699]
- Collection object filter - de-accession facet [#3195]
- Data attributes facet returns results matching/without any predicate value
- Integrated filters (pass results from one to another) [#2652] Also in full/part [#1649] [#1744] [#2178] [#2147] [#2770]
- Match identifiers facet added across filters/API [#3151] [#3058]
- Nomenclature filter - facets for names with/out citations and with/out documentation [#2865]
- Nomenclature filter - facet for by year described [#2059]
- Nomenclature filter - facet to return names with/out (subsequent) combinations [#3051]
- Nomenclature filter - facet to for with/out original combination [#2496]
- Protocol facet to collection object, collecting event filters [#2803]
- Task - Loans dashboard [#2116] (in part)
- Task - Source citation totals (linked from Source filter) [#2305]
- Ability to "coordinatify" an OTU filter result [#3317]
- Figure label in label on image API response
- Input to create N records in Simple new specimen [#3269]
- Soft_validation for seniority of synonyms
- Added `cached_author` to TaxonName

### Fixed

- Local identifier facet in filter CollectionObject [#3275]
- Identifier within range includes +1,-1 results [#2179]
- Data attribute facets [#3075]
- Collection object filter finds objects by container identifiers [#1240]
- Clarified collection object loan facet [#3005]
- Radius based map searchers returned intersections, not covering results [#2552]
- Data attributes not appending to DwC export [#3280]
- DwC download from CollectionObject "not downloading"/closing [#3313]
- Filter nomenclature returns original combination when there is none [#3024]
- Staged image visualization incorrectly cropped [#3260]
- Staged images incorrectly returning records with local-identified containers [#3258]
- PK sequences was not setup in the correct dump stage in Export project task occasionally causing PK constraints errors on usage.
- Radial object redirects to `Data` page after destroy a collection object in Simple new specimen task [#3284]
- Wrong label for display unscored columns in Matrix column coder [#3292]
- Duplicate records in nomenclature match task [#3300]
- NeXML rendering bug
- Breaking CoL export bug [#3310]

### Changed

- Unified look and feel of all filters [#445] [#1677]
- Filter OTUs completely rebuilt, numerous new facets [#1633]
- Filter collection objects displays (customizable) columns of many types, not just DwC [#3197] [#2931]
- Unified form of filter/API `*_ids` and `*_id` parameters to always use singular [#2188]
- Merged 'Task - Overdue loans' with Loans dashboard [#2116]
- Export project task now removes hierarchies rows that don't belong to selected project [#3271]
- Export project task no longer includes `delayed_jobs` and `imports` tables.
- Clipboard hotkey combination [#3273]
- Recently used confidence levels improvements
- Multiple nomenclatural soft validation improvements
- Improvements to intelligence of various autocompletes
- Improved cursor focus on new source task
- Update Ruby to 3.2.1
- Updated Ruby gems
- Updated Docker container (including psql client version to 15)

[#445]: https://github.com/SpeciesFileGroup/taxonworks/issues/445
[#1035]: https://github.com/SpeciesFileGroup/taxonworks/issues/1035
[#1156]: https://github.com/SpeciesFileGroup/taxonworks/issues/1156
[#1240]: https://github.com/SpeciesFileGroup/taxonworks/issues/1240
[#1633]: https://github.com/SpeciesFileGroup/taxonworks/issues/1633
[#1649]: https://github.com/SpeciesFileGroup/taxonworks/issues/1649
[#1667]: https://github.com/SpeciesFileGroup/taxonworks/issues/1677
[#1744]: https://github.com/SpeciesFileGroup/taxonworks/issues/1744
[#2059]: https://github.com/SpeciesFileGroup/taxonworks/issues/2059
[#2116]: https://github.com/SpeciesFileGroup/taxonworks/issues/2116
[#2124]: https://github.com/SpeciesFileGroup/taxonworks/issues/2124
[#2147]: https://github.com/SpeciesFileGroup/taxonworks/issues/2147
[#2178]: https://github.com/SpeciesFileGroup/taxonworks/issues/2178
[#2179]: https://github.com/SpeciesFileGroup/taxonworks/issues/2179
[#2188]: https://github.com/SpeciesFileGroup/taxonworks/issues/2188
[#2257]: https://github.com/SpeciesFileGroup/taxonworks/issues/2257
[#2305]: https://github.com/SpeciesFileGroup/taxonworks/issues/2305
[#2340]: https://github.com/SpeciesFileGroup/taxonworks/issues/2340
[#2496]: https://github.com/SpeciesFileGroup/taxonworks/issues/2496
[#2552]: https://github.com/SpeciesFileGroup/taxonworks/issues/2552
[#2652]: https://github.com/SpeciesFileGroup/taxonworks/issues/2652
[#2699]: https://github.com/SpeciesFileGroup/taxonworks/issues/2699
[#2756]: https://github.com/SpeciesFileGroup/taxonworks/issues/2756
[#2770]: https://github.com/SpeciesFileGroup/taxonworks/issues/2770
[#2802]: https://github.com/SpeciesFileGroup/taxonworks/issues/2802
[#2803]: https://github.com/SpeciesFileGroup/taxonworks/issues/2803
[#2865]: https://github.com/SpeciesFileGroup/taxonworks/issues/2865
[#2931]: https://github.com/SpeciesFileGroup/taxonworks/issues/2931
[#2937]: https://github.com/SpeciesFileGroup/taxonworks/issues/2937
[#2940]: https://github.com/SpeciesFileGroup/taxonworks/issues/2940
[#3005]: https://github.com/SpeciesFileGroup/taxonworks/issues/3005
[#3024]: https://github.com/SpeciesFileGroup/taxonworks/issues/3024
[#3051]: https://github.com/SpeciesFileGroup/taxonworks/issues/3051
[#3058]: https://github.com/SpeciesFileGroup/taxonworks/issues/3058
[#3062]: https://github.com/SpeciesFileGroup/taxonworks/issues/3062
[#3075]: https://github.com/SpeciesFileGroup/taxonworks/issues/3075
[#3151]: https://github.com/SpeciesFileGroup/taxonworks/issues/3151
[#3195]: https://github.com/SpeciesFileGroup/taxonworks/issues/3195
[#3197]: https://github.com/SpeciesFileGroup/taxonworks/issues/3197
[#3258]: https://github.com/SpeciesFileGroup/taxonworks/issues/3258
[#3260]: https://github.com/SpeciesFileGroup/taxonworks/issues/3260
[#3269]: https://github.com/SpeciesFileGroup/taxonworks/issues/3269
[#3271]: https://github.com/SpeciesFileGroup/taxonworks/issues/3271
[#3273]: https://github.com/SpeciesFileGroup/taxonworks/issues/3273
[#3275]: https://github.com/SpeciesFileGroup/taxonworks/issues/3275
[#3280]: https://github.com/SpeciesFileGroup/taxonworks/issues/3280
[#3284]: https://github.com/SpeciesFileGroup/taxonworks/issues/3284
[#3291]: https://github.com/SpeciesFileGroup/taxonworks/issues/3291
[#3292]: https://github.com/SpeciesFileGroup/taxonworks/issues/3292
[#3300]: https://github.com/SpeciesFileGroup/taxonworks/issues/3300
[#3310]: https://github.com/SpeciesFileGroup/taxonworks/issues/3310
[#3313]: https://github.com/SpeciesFileGroup/taxonworks/issues/3313
[#3317]: https://github.com/SpeciesFileGroup/taxonworks/issues/3317

## [0.30.3] - 2023-01-04

### Added

- Search panel in New source task

### Fixed

- Programming error breaking loop with `exit` instead of `break` when calculating previous OTU.
- Crash when attempting to view a `Verbatim` source because BibTeX panel cannot work with that type of sources.

### Changed

- Updated Ruby gems.

## [0.30.2] - 2022-12-20

### Fixed

- Asserted distribution citation label in Browse OTU
- Records per page selector doesn't work in Filter Stage Images [#3259]
- In NeXML output, TIFF images were not converted to JPG
- Error when calculating previous OTU for navigation

### Changed

- Updated Ruby gems.

[#3259]: https://github.com/SpeciesFileGroup/taxonworks/issues/3259

## [0.30.1] - 2022-12-16

### Added

- BibTeX type facet for Filter sources task [#3218]
- With/without Source::Bibtex title in Filter source task [#3219]
- Hyperling names in Nomenclature match

### Fixed

- "Remarks" column displays in Browse collection object DwC/gbifference panel
- Browse OTU navigation dead ends [#3056]
- Setting a Namespace to virtual updates cache properly [#3256]
- Virtual namespaces identifier tags don't include duplicated Namespace [#3256]
- Virtual namespace identifier preview does not render namespace
- Incorrect valid name in Nomenclature match task

[#3056]: https://github.com/SpeciesFileGroup/taxonworks/issues/3056
[#3256]: https://github.com/SpeciesFileGroup/taxonworks/issues/3256
[#3218]: https://github.com/SpeciesFileGroup/taxonworks/issues/3218
[#3219]: https://github.com/SpeciesFileGroup/taxonworks/issues/3219

## [0.30.0] - 2022-12-15

### Added

- CoL data package improvements for Remarks, metadata,
- Integrated GBIF remarks flags into Browse collection object [#3136]
- Next/previous navigation arrows to Browse collection object [#3229]
- More details to steps in stepwise determinations task
- Added soft validation for duplicate family group name forms and misspellings [#3185]
- With/out local identifier facet for collection objects and stagd images [#3173]
- Filter by housekeeping and staged-image data attributes [#3171]
- Delete selected collection objects (and their related data) from filter [#3174]
- Collection object Autocomplete has loan and deaccession banners [#3192]
- Autocomplete on Browse collection object [#3189]
- Task - Collection object chronology, a plot of object by year collected, that's all
- Endpoint to return related data preventing or included in destroy, e.g. `/metadata/related_summary?klass=CollectionObject&id[]=16701&id[]...`
- Filter by gender and form classifications in filter nomenclature [#3212]
- Serial facet to Filter sources [#3211]
- `tooltips` and `actions` configuration properties to Map component [#3234]

### Fixed

- White-space around unit-tray headers [#3191]
- Stepwise determinations confounded by invisible white-space [#3009]
- OTU smart selector did not include items from the pinboard [#3139]
- Source in n project autocomplete response [#3142]
- 'Also create OTU' on batch taxon name upload causing raise
- Media observations removed if they have no more depictions via updates
- Citation link in biological association panel on Browse OTU
- Type relationship text/rendering is inverted in New taxon name task [#3182]
- Sqed processing failing to encode HEIC images [#3188]
- Common list component doesn't filter created status on New taxon name task [#3205]
- Collectors facet doesn't work on Filter collecting event [#3216]
- original combination label disappears when relationship doesn't include the current taxon name [#3067]
- Sometimes keyboard table is duplicating shortcuts
- Export Project Database task not exporting rows whose `project_id` is `NULL` [#3203]
- Close icon is difficult to distinguish when modal background is transparent [#3245]
- Missing identifiers and determinations on collection object table in New collecting event task [#3246]
- Click "Manage Synonymy" in Edit Taxon Name task does not redirect [#3250]

### Changed

- Behaviour of recent records (smart selectors) updated to reference updates, not just created timestamps
- Lock, navigation, UI, and code refreshments to Simple new specimen [#3190]
- "TODO list" now a faceted search named 'Filter staged images' [#3171]
- Refactored observation cell component for Image matrix
- Updated Ruby gems
- Webpack binaries: Replaced `npm bin` for `npm root` to allow compatibility with recent NPM versions
- Nomenclature match updates [#2176]
- Navigation key combination for radial annotator [#3233]
- Truncate smart selector lists
- Allow compare n objects in collection object match [#3238]
- Include total of match/unmatched in Collection object match [#3237]

[#2176]: https://github.com/SpeciesFileGroup/taxonworks/issues/2176
[#3009]: https://github.com/SpeciesFileGroup/taxonworks/issues/3009
[#3136]: https://github.com/SpeciesFileGroup/taxonworks/issues/3136
[#3139]: https://github.com/SpeciesFileGroup/taxonworks/issues/3139
[#3171]: https://github.com/SpeciesFileGroup/taxonworks/issues/3171
[#3173]: https://github.com/SpeciesFileGroup/taxonworks/issues/3173
[#3174]: https://github.com/SpeciesFileGroup/taxonworks/issues/3174
[#3182]: https://github.com/SpeciesFileGroup/taxonworks/issues/3182
[#3188]: https://github.com/SpeciesFileGroup/taxonworks/issues/3188
[#3189]: https://github.com/SpeciesFileGroup/taxonworks/issues/3189
[#3190]: https://github.com/SpeciesFileGroup/taxonworks/issues/3190
[#3191]: https://github.com/SpeciesFileGroup/taxonworks/issues/3191
[#3192]: https://github.com/SpeciesFileGroup/taxonworks/issues/3192
[#3203]: https://github.com/SpeciesFileGroup/taxonworks/issues/3203
[#3205]: https://github.com/SpeciesFileGroup/taxonworks/issues/3205
[#3211]: https://github.com/SpeciesFileGroup/taxonworks/issues/3211
[#3212]: https://github.com/SpeciesFileGroup/taxonworks/issues/3212
[#3216]: https://github.com/SpeciesFileGroup/taxonworks/issues/3216
[#3229]: https://github.com/SpeciesFileGroup/taxonworks/issues/3229
[#3233]: https://github.com/SpeciesFileGroup/taxonworks/issues/3233
[#3234]: https://github.com/SpeciesFileGroup/taxonworks/issues/3234
[#3238]: https://github.com/SpeciesFileGroup/taxonworks/issues/3238
[#3245]: https://github.com/SpeciesFileGroup/taxonworks/issues/3245
[#3246]: https://github.com/SpeciesFileGroup/taxonworks/issues/3246
[#3250]: https://github.com/SpeciesFileGroup/taxonworks/issues/3250

## [0.29.6] - 2022-11-08

### Added

- Print unit-tray headers from TaxonNames via Filter nomenclature [#3160]
- New radial "Filter" navigators facilitating cross-linking to filters [#2297]
- Option to force DwC indexing to prioritize names from Geographic Area [#3143]
- Functionality to update CollectingEvents in the context of Browse collection object
- Character state filter in Matrix Column Coder [#3141]
- Better error handling and reporting when parsing BibTeX
- Index for caching the numeric component of Identifiers

### Changed

- Updated Browse collection object interface [#2297]
- Reload New source task by pressing New and loading source
- Updated Ruby gems
- Updated node packages

### Fixed

- Incorrect soft validation message on TaxonName relationship [#3184]
- Browse nomenclature crashing when taxon name descendants have no cached author year
- Soft validation crashing when cached nomenclature date is absent
- Role picker is missing after create a source from BibTeX [#3180]

[#3160]: https://github.com/SpeciesFileGroup/taxonworks/issues/3160
[#2297]: https://github.com/SpeciesFileGroup/taxonworks/issues/2297
[#3143]: https://github.com/SpeciesFileGroup/taxonworks/issues/3143
[#3141]: https://github.com/SpeciesFileGroup/taxonworks/issues/3141
[#3180]: https://github.com/SpeciesFileGroup/taxonworks/issues/3180

## [0.29.5] - 2022-10-10

### Changed

- Source cached_value calculation [#3181]
- Changed author labels on Filter source [#3134]
- Minor changes to plots on administration activity dashboard
- Parallelize some indexing rake tasks

### Fixed

- Recent and Quick list are empty on Citation annotator [#3133]

[#3133]: https://github.com/SpeciesFileGroup/taxonworks/issues/3133
[#3134]: https://github.com/SpeciesFileGroup/taxonworks/issues/3134

## [0.29.4] - 2022-10-07

### Added

- Distribution, Material Examined sections, and zip download for paper catalog [#3098]
- Code full columns, destroy all observations in a column [#3117]
- "Display only unscored rows" on Matrix column coder [#3103]
- Previous and next links in Matrix row coder [#3107]
- Match identifiers facet to Filter extract task [#3089]
- `Clone previous citation` to citation panels [#3097]
- `scientificName` is now implied in `typeStatus` when only the type of type is specified in DwC occurrences importer
- Additional DwC classification terms [#3118]

### Fixed

- Broken URL for images in NeXML [#2811]
- Improved Confidence annotation speed [#3126]
- Destroying a Georefernce re-indexes related CollectingEvent [#3114]
- Numerous issues in "Castor" TaxonName batch load
- CollectingEvent cached geo-names (e.g. used in DwC export) missclassified [#2614]
- Order of descriptors in nexus and tnt output is updated to reflect the column ordering
- Homonyms without replacement name are now marked as invalid
- Visible identifiers raising (e.g. broken object graph)
- Presence Descriptor is not saving in Matrix row coder [#3099]
- Missing number of objects for presence/absence descriptors on Interactive keys [#3102]
- `New column` button doesn't add the new column to the interface [#3109]
- Taxonomy inventory API failing with common names when language is not set
- Missing taxon_name_relationships parameters [#3096]
- Create matrix row button redirects to wrong OTU in OTU radial
- Determinations not added to containers in "Edit Loan"task [#1935]
- OTU images disappear when moving other images to observation cells [#3111]
- Basic nomenclature failing to redirect when no name was selected
- List of All Topics is not displayed [#3125]
- Refactor confidence form [#3129]
- Destroy selected Labels does not work [#3127]
- Creating multiple type materials in comprehensive task [#3131]
- DwC occurrences importer not reporting error when `typeStatus` is non-empty and yet it doesn't have correct format
- Interactive key - Presence / absence descriptors are placed in non relevant list [#3100]

### Changed

- Removed New OTU link from New observation matrix task [#3101]
- Disabled horizontal resizing for textarea inputs on comprehensive

[#3100]: https://github.com/SpeciesFileGroup/taxonworks/issues/3100
[#3101]: https://github.com/SpeciesFileGroup/taxonworks/issues/3101
[#2811]: https://github.com/SpeciesFileGroup/taxonworks/issues/2811
[#3118]: https://github.com/SpeciesFileGroup/taxonworks/issues/3118
[#3126]: https://github.com/SpeciesFileGroup/taxonworks/issues/3126
[#3117]: https://github.com/SpeciesFileGroup/taxonworks/issues/3117
[#3114]: https://github.com/SpeciesFileGroup/taxonworks/issues/3114
[#2614]: https://github.com/SpeciesFileGroup/taxonworks/issues/2614
[#1935]: https://github.com/SpeciesFileGroup/taxonworks/issues/1935
[#3089]: https://github.com/SpeciesFileGroup/taxonworks/issues/3089
[#3096]: https://github.com/SpeciesFileGroup/taxonworks/issues/3096
[#3097]: https://github.com/SpeciesFileGroup/taxonworks/issues/3097
[#3099]: https://github.com/SpeciesFileGroup/taxonworks/issues/3099
[#3102]: https://github.com/SpeciesFileGroup/taxonworks/issues/3102
[#3103]: https://github.com/SpeciesFileGroup/taxonworks/issues/3103
[#3107]: https://github.com/SpeciesFileGroup/taxonworks/issues/3107
[#3109]: https://github.com/SpeciesFileGroup/taxonworks/issues/3109
[#3111]: https://github.com/SpeciesFileGroup/taxonworks/issues/3111
[#3125]: https://github.com/SpeciesFileGroup/taxonworks/issues/3125
[#3127]: https://github.com/SpeciesFileGroup/taxonworks/issues/3127
[#3129]: https://github.com/SpeciesFileGroup/taxonworks/issues/3129
[#3131]: https://github.com/SpeciesFileGroup/taxonworks/issues/3131

## [0.29.3] - 2022-09-13

### Fixed

- View image matrix button doesn't work in Interactive key task
- Missing collectors parameters in Filter collecting events.
- Pagination on Image Matrix task
- Project Preferences task causing internal server errors
- Boolean params not handled correctly on specific conditions in some filters

## [0.29.2] - 2022-09-08

### Added

- Administration level project classification visualization [#3092]
- Recent paramter to asserted distribution filter [#3086]

### Changed

- Updated Gemfile
- Handle long queries to match facets in filters [#3088]

### Fixed

- Collecting event filter matching user creator/updator broken [#3008]
- Rendering type material label with document label failed
- Failed attempts at destroying a Predicate no longer raise
- Prevent some breaking raises for Georeferences with invalid shapes
- Select all button doesn't work in Print labels task [#3093]

[#3088]: https://github.com/SpeciesFileGroup/taxonworks/issues/3088
[#3008]: https://github.com/SpeciesFileGroup/taxonworks/issues/3008
[#3086]: https://github.com/SpeciesFileGroup/taxonworks/issues/3086
[#3092]: https://github.com/SpeciesFileGroup/taxonworks/issues/3092
[#3093]: https://github.com/SpeciesFileGroup/taxonworks/issues/3093

## [0.29.1] - 2022-08-31

### Fixed

- Radial navigator for TaxonName broken [#3087]
- OTU link in New asserted distribution

[#3087]: https://github.com/SpeciesFileGroup/taxonworkseissues/3087

## [0.29.0] - 2022-08-30

### Added

- A simple paper catalog generator (preview!) [#1473]
- Functions to summarize distributions for catalogs
- GeographicAreas autocomplete references alternate values
- People filter, with many facets [#2876]
- Matches identifiers (results by delimited list of some identifier type) facet, to most filters [#3080]
- Crosslink by ID between CollectionObject and CollectingEvent filters
- `Open in filter collection object` button in Filter collecting event task
- Added `verbatim_label` support for Collecting Event Castor batch load. [#3059]
- Lock `is_original` and `is_absent` for Asserted distribution form in OTU quick forms [#3085]

### Fixed

- Local identifiers on community objects were displayed across projects
- Object type is missing when otu filter param is passed instead observation matrix id in Image matrix task

### Changed

- Alternate values can be used on GeographicAreas [#2506]
- Alternate values on community objects are shared by all projects
- Global identifiers on community objects are shared across all projects
- Optimized identifier next/previous, not fully resolved [#3078]
- Updated Ruby gems.
- Upgraded to newer Gnfinder service.
- Enabled 10km tolerance to geographic area validation for verbatim georeferences.

### Data

- Migrates annotations on Community objects to be accessilbe across projects

[#1473]: https://github.com/SpeciesFileGroup/taxonworks/issues/1473
[#2506]: https://github.com/SpeciesFileGroup/taxonworks/issues/2506
[#3078]: https://github.com/SpeciesFileGroup/taxonworks/issues/3078
[#2876]: https://github.com/SpeciesFileGroup/taxonworks/issues/2876
[#3059]: https://github.com/SpeciesFileGroup/taxonworks/pull/3059
[#3080]: https://github.com/SpeciesFileGroup/taxonworks/issues/3080
[#3085]: https://github.com/SpeciesFileGroup/taxonworks/issues/3085

## [0.28.1] - 2022-08-19

### Fixed

- Settings modal is scrolled to the bottom when the modal is open.
- `Edit in image matrix` and `Open in matrix` buttons don't open image matrix task on edit mode.
- `Create verbatim coordinates` button dissapears after create request fails in New collecting event task
- Depictions are not displayed correctly in Browse collecting event [#3012]
- Cloned georeference are not loaded after cloning a collecting event [#3076]

### Changed

- Updated Ruby gems.
- Updated Node packages.
- Expanded drag and drop section in observation cell in Image matrix

[#3012]: https://github.com/SpeciesFileGroup/taxonworks/issues/3012
[#3076]: https://github.com/SpeciesFileGroup/taxonworks/issues/3076

## [0.28.0] - 2022-08-08

### Added

- Added OriginallyInvalid relationship in ICN [#3315]
- Add `/api/v1/otus/123/inventory/content`, includes `embed[]=depictions` [#3004]
- Adds `data_attributes`, `data_attribute_value`, `data_attribute_predicate_id`, `data_attribute_exact` in filter concern [#2922]
- `/api/v1/tags` endpoint with `tag_object_type[]`,`tag_object_id[]`, `tag_object_type`, `object_global_id`, `keyword_id[]` [#3061]
- Added pagination in the image_matrix
- Matrix Column Coder - coding by descriptor [#1385]
- Soft validation and fix for adding subsequen combination when original combination is different [#3051]
- Added 'electronic only' field for the source to flag sources published in electronic only format
- Default `collectionCode` namespace mappings as falback when `institutionCode`:`collectionCode` mappings do not contain a match in DwC occurrences importer.

- Remove search box in observation matrix hub [#3032]
- Type material form allows multiple type species in comprehensive task. [#2584]
- Updated Ruby gems.Yes
- wikidata-client dependency is now fetching from RubyGems rather than custom fork.
- serrano has been changed to a new custom branch which is identical to official gem except `thor` dependency has been downgraded for TW compatibility.
- DwC occurrences importer mappings are not sorted by `institutionCode`:`collectionCode`

### Fixed

- Object global id param in identifiers API/filter
- Bad logic check on adding new user to project
- Dependency loop problem in DwC checklist importer
- Image matrix error

[#3004]: https://github.com/SpeciesFileGroup/taxonworks/issues/3004
[#3061]: https://github.com/SpeciesFileGroup/taxonworks/issues/3061
[#1385]: https://github.com/SpeciesFileGroup/taxonworks/issues/1385
[#2584]: https://github.com/SpeciesFileGroup/taxonworks/issues/2584
[#3032]: https://github.com/SpeciesFileGroup/taxonworks/issues/3032
[#3051]: https://github.com/SpeciesFileGroup/taxonworks/issues/3051
[#2922]: https://github.com/SpeciesFileGroup/taxonworks/issues/2922

## [0.27.3] - 2022-07-20

### Added

- Soft_validation for the year of taxon description compared to person years of life [#2595]
- Pagination to Image matrix task

### Fixed

- Fixes rendering the author string in the catalogue [#2825]
- Include facet is not working properly in Filter nomenclature [#3023]
- Role picker changes order of roles after removing one [#3003]
- Observation matrix TNT export failed due to undefined method error [#3034]
- Date start and Date end display flipped in "Filter Collecting Events" [#3039]
- Role picker list doesn't display suffix and preffix
- By user facet is passing member id
- Project user last seen at correctly reported

### Changed

- Softvalidation message for new combination is rewarded
- The genus rank is allowed as incertae sedis
- ElectronicPulbications moved from NomenNudum to Unavailable.
- Updated Ruby gems and Node packages
- OTU name string into link in Observation matrices dashboard task

[#2825]: https://github.com/SpeciesFileGroup/taxonworks/issues/2825
[#2595]: https://github.com/SpeciesFileGroup/taxonworks/issues/2595
[#3003]: https://github.com/SpeciesFileGroup/taxonworks/issues/3003
[#3023]: https://github.com/SpeciesFileGroup/taxonworks/issues/3023
[#3034]: https://github.com/SpeciesFileGroup/taxonworks/issues/3034
[#3039]: https://github.com/SpeciesFileGroup/taxonworks/issues/3039

## [0.27.2] - 2022-06-22

### Fixed

- Updated csv output for an observation matrix [#3040]
- Content panel in browse OTU not working properly
- Darwin Core Export failing on specific combinations of data attributes selection.

### Changed

- Updated Ruby gems and Node packages

## [0.27.1] - 2022-06-21

### Changed

- People/Name toggle remove historical option for name [#3028]

### Fixed

- Content attributes response

[#3028]: https://github.com/SpeciesFileGroup/taxonworks/issues/3028

## [0.27.0] - 2022-06-17

### Added

- Task to manage pubilcation of Content to PublicContent [#3004] in part
- Task to merge taxon name relationships from one taxon to another [#3022]
- Add `determiner_name_regex` to collection object filter [#3026]
- API interactive key engine endpoint `/api/v1/observation_matrices/123/key.json`
- API depictions endpoint `api/v1/depictions/123.json?extend[]=image&extend[]=sqed_depiction&extend[]=figures`
- Taxon determinations stats in stats API
- Setting tags for collecting events and collection objects in DwC occurrences importer [#3019], [#2855]

### Changed

- Column order in Observation matrices dashboard task
- Size of description input in Protocol form
- Error code for merge people response

### Fixed

- Annotations panel doesn't display notes in Browse nomenclature
- Wildcard matches on collecting event attributes failing
- Select row in Observation matrices dashboard assigns incorrect ID
- Last week citations stats in API showing values for images. [#3020]
- Annotations panel doesn't display notes in Browse nomenclature
- Geographic areas download failing to generate CSV
- Flip is not working propertly in Uniquify people task

[#3004]: https://github.com/SpeciesFileGroup/taxonworks/issues/3004
[#3022]: https://github.com/SpeciesFileGroup/taxonworks/issues/3022
[#3026]: https://github.com/SpeciesFileGroup/taxonworks/issues/3026
[#3020]: https://github.com/SpeciesFileGroup/taxonworks/issues/3020
[#3019]: https://github.com/SpeciesFileGroup/taxonworks/pull/3018
[#2855]: https://github.com/SpeciesFileGroup/taxonworks/issues/2855

## [0.26.2] - 2022-06-05

### Changed

- Updated Ruby gems

### Fixed

- Filter collection object not working when attempting to show the record

## [0.26.1] - 2022-06-03

### Changed

- Upgraded to Ruby 3.1 [#3011]
- Updated Ruby gems

[#3011]: https://github.com/SpeciesFileGroup/taxonworks/pull/3011

## [0.26.0] - 2022-05-30

### Added

- Task - Stepwise determinations, facilitate verbatim to parsed determinations en masse [#2911]
- Two more digitization stage types, "T" and "Inverted T" [#2863]
- Added soft_validation fix to missing collection_object determination, when the type is designated [#2907]
- Confirmation button for tags, preparation type and repository panels in CO Match [#2995]

### Changed

- Upgraded Node to version 16
- Replaced Webpacker for Shakapacker gem
- Upgrade PDF viewer library

### Fixed

- Nomenclature and observation matrix stats [#1124] [#1356]
- Cannot add a determination after editing one in comprehensive task [#2996]
- "In project" button is not updated after select a different source in Edit source task [#3000]

[#1356]: https://github.com/SpeciesFileGroup/taxonworks/issues/1356
[#1124]: https://github.com/SpeciesFileGroup/taxonworks/issues/1124
[#2911]: https://github.com/SpeciesFileGroup/taxonworks/issues/2911
[#2863]: https://github.com/SpeciesFileGroup/taxonworks/issues/2863
[#2995]: https://github.com/SpeciesFileGroup/taxonworks/issues/2995
[#2996]: https://github.com/SpeciesFileGroup/taxonworks/issues/2996
[#3000]: https://github.com/SpeciesFileGroup/taxonworks/issues/3000

## [0.25.0] - 2022-05-19

### Added

- Link to Download project in show project [#2775]
- OTU geo-json inventory API endpoint, `/api/v1/otus/123/inventory/distribution`.
- Collection object classification summary task [#1864]
- Notes facet to Collection Objects filter [#2966]
- Confirmation modal for clone button on New collecting event task [#2978]
- Minutes/record estimate in project activity task [#2979]
- Pagination in Citations by source task
- Current repository facet in collection object filter [#2975]

### Changed

- Identifiers added to print labels [2959]
- Improved Extract tables [#2884] [#2881]
- Improved Repository autocomplete [#2993]
- Refactor citations by source task
- Person autocomplete optimization
- Cleaned up Label UI text
- Removed some jQuery
- Updated Ruby gems via `bundle update`
- Use Catalog for API source of OTU nomenclature citations

### Fixed

- taxonworks.csl update for stated date [#3021]
- Improved project activity to include current session [#3013]
- Extract/protocol UI issues [#2990]
- Source year_suffix preventing cloning [#2992]
- Dwca eml.xml file validates locally [#2986]
- Missing params for api_nomenclature_citations added
- Converted wkt parsing errors from exceptions to validation
- DwcOccurrence version scope to project in Hub
- Fixed soft validation on Collection Object related to determination date [#2949]
- Original combination soft validations are not loaded when New taxon name task is opened
- ObservationMatrixRow|ColumnItem index view failing because new links are not available
- Author roles are no visible in Citations by source task
- Increasing number of labels to print while label is selected _adds_ that many to preview [#2973]
- Geographic areas are not suggested based on verbatim coordinates in comprehensive and new collecting event task [#2982]
- Cannot sort by column in filter collecting event task [#2970]
- "Recent" determiners not working in Comprehensive [#2985]
- Determiners locked are missing after press "Save and new" in comprehensive task [#2943]
- Crashing when creating georeferences with invalid WKT input
- ObservationMatrixRow|Column index and autocomplete calls
- Lock source button is not working in OTU radial - biological associations form [#2989]
- New type specimen duplicates specimen when updated after creating [#2994]
- Sort column option is not working on Filter collection objects
- Toggle members buttons is not working on Browse annotator

[#2959]: https://github.com/SpeciesFileGroup/taxonworks/issues/2959
[#2775]: https://github.com/SpeciesFileGroup/taxonworks/issues/2775
[#2881]: https://github.com/SpeciesFileGroup/taxonworks/issues/2881
[#2884]: https://github.com/SpeciesFileGroup/taxonworks/issues/2884
[#2990]: https://github.com/SpeciesFileGroup/taxonworks/issues/2990
[#2992]: https://github.com/SpeciesFileGroup/taxonworks/issues/2992
[#2993]: https://github.com/SpeciesFileGroup/taxonworks/issues/2993
[#2986]: https://github.com/SpeciesFileGroup/taxonworks/issues/2986
[#1864]: https://github.com/SpeciesFileGroup/taxonworks/issues/1864
[#2943]: https://github.com/SpeciesFileGroup/taxonworks/issues/2943
[#2949]: https://github.com/SpeciesFileGroup/taxonworks/issues/2949
[#2966]: https://github.com/SpeciesFileGroup/taxonworks/issues/2966
[#2970]: https://github.com/SpeciesFileGroup/taxonworks/issues/2970
[#2973]: https://github.com/SpeciesFileGroup/taxonworks/issues/2973
[#2975]: https://github.com/SpeciesFileGroup/taxonworks/issues/2975
[#2978]: https://github.com/SpeciesFileGroup/taxonworks/issues/2978
[#2979]: https://github.com/SpeciesFileGroup/taxonworks/issues/2979
[#2982]: https://github.com/SpeciesFileGroup/taxonworks/issues/2982
[#2985]: https://github.com/SpeciesFileGroup/taxonworks/issues/2985
[#2994]: https://github.com/SpeciesFileGroup/taxonworks/issues/2994

## [0.24.5] - 2022-05-03

### Fixed

- Previously loaned and returned CollectionObjects are unloanable [#2964]
- People smart selector doesn't work to add new roles [#2963]
- Type species section is empty in Browse OTU
- Missing depictions caption and figure label in Image matrix task [#2965]

[#2964]: https://github.com/SpeciesFileGroup/taxonworks/issues/2964
[#2963]: https://github.com/SpeciesFileGroup/taxonworks/issues/2963
[#2965]: https://github.com/SpeciesFileGroup/taxonworks/issues/2965

## [0.24.4] - 2022-05-02

### Added

- Organization roles to taxon determinations model

### Fixed

- Repository autocomplete raises [#2960]
- Duplicated text in TaxonDetermination link [#2947]
- Housekeeping facet in CollectingEvent filter broken [#2957]
- Cannot set Determiner of CO to department/organization [#2915]
- Combination view is broken on Browse nomenclature [#2952]
- Matrix row coder button in Observation matrix dashboard task redirect to a wrong OTU in Image Matrix task [#2956]
- Depiction radials are not working in Image matrix task [#2954]

[#2960]: https://github.com/SpeciesFileGroup/taxonworks/issues/2960
[#2947]: https://github.com/SpeciesFileGroup/taxonworks/issues/2947
[#2957]: https://github.com/SpeciesFileGroup/taxonworks/issues/2957
[#2915]: https://github.com/SpeciesFileGroup/taxonworks/issues/2915
[#2952]: https://github.com/SpeciesFileGroup/taxonworks/issues/2952
[#2954]: https://github.com/SpeciesFileGroup/taxonworks/issues/2954

## [0.24.3] - 2022-04-28

### Added

- DwC export includes `occurrenceStatus` [#2935]
- Tag panel for images in New images task [#2919]
- Repository section for Collection object match task [#2918]
- Preparations section for CO Match task [#2930]
- Match collection object button in Filter collection object [#2917]
- Lock button for By section in New extract task [#2926]
- With preparation facet in Filter collection objects [#2937]

### Changed

- Improved(?) behaviour of Extract autocomplete [#2923]
- New BiBTeX based Sources match and/or create Serials for some types [#2719]
- Improvements for taxon determinations in comprehensive task
- Observation Matrix CSV dump uses full object labels [#2912]
- Allow multiple origin relationships in New extract task [#2928]
- Enable biocuration buttons only for the current collection object in comprehensive task [#2946]
- Updated ruby gems

### Fixed

- Display full citation in image viewer [#2857]
- Extract filter OTU id match not matching determinations [#2925]
- Improve observation matrix row label handling [#2902]
- Showing related data for Descriptor broken [#2934]
- Collection object label is not updated after saving determinations in comprehensive task [#2899]
- Label form is not updated after loading a collecting event in Comprehensive task [#2898]
- Preferred catalog number for collection objects using first created rather than top of the list (also fixes wrong `otherCatalogNumbers` in DwC export) [#2904]
- Missing not fixable error message for automatically soft validations [#2877]
- Recent lists on Data have broken flex CSS [#2920]
- Generating label from collecting event with verbatim trip identifier duplicates tripcode [#2921]
- Leaflet map does not center the view on shapes
- Programming typos affecting error handling in some batch loaders
- PDF reading causing software crash with some PDF documents (e.g. encrypted and/or having unsupported features)
- "virtual" spelled "virutal" [#2938]
- Protocols should not display origin [#2927]
- Determination lock not working for "Add to container" in Comprehensive task [#2943]
- Role types table in uniquify people renders poorly when "show found people" or "show match people" enabled [#2894]
- Syntax error during code generating synonyms and descendants for catalogs

[#2719]: https://github.com/SpeciesFileGroup/taxonworks/issues/2719
[#2857]: https://github.com/SpeciesFileGroup/taxonworks/issues/2857
[#2857]: https://github.com/SpeciesFileGroup/taxonworks/issues/2857
[#2877]: https://github.com/SpeciesFileGroup/taxonworks/issues/2877
[#2894]: https://github.com/SpeciesFileGroup/taxonworks/issues/2894
[#2898]: https://github.com/SpeciesFileGroup/taxonworks/issues/2898
[#2899]: https://github.com/SpeciesFileGroup/taxonworks/issues/2899
[#2902]: https://github.com/SpeciesFileGroup/taxonworks/issues/2902
[#2904]: https://github.com/SpeciesFileGroup/taxonworks/issues/2904
[#2912]: https://github.com/SpeciesFileGroup/taxonworks/issues/2912
[#2917]: https://github.com/SpeciesFileGroup/taxonworks/issues/2917
[#2918]: https://github.com/SpeciesFileGroup/taxonworks/issues/2918
[#2919]: https://github.com/SpeciesFileGroup/taxonworks/issues/2919
[#2920]: https://github.com/SpeciesFileGroup/taxonworks/issues/2920
[#2921]: https://github.com/SpeciesFileGroup/taxonworks/issues/2921
[#2923]: https://github.com/SpeciesFileGroup/taxonworks/issues/2923
[#2925]: https://github.com/SpeciesFileGroup/taxonworks/issues/2925
[#2926]: https://github.com/SpeciesFileGroup/taxonworks/issues/2926
[#2927]: https://github.com/SpeciesFileGroup/taxonworks/issues/2927
[#2928]: https://github.com/SpeciesFileGroup/taxonworks/issues/2928
[#2930]: https://github.com/SpeciesFileGroup/taxonworks/issues/2930
[#2934]: https://github.com/SpeciesFileGroup/taxonworks/issues/2934
[#2935]: https://github.com/SpeciesFileGroup/taxonworks/issues/2935
[#2937]: https://github.com/SpeciesFileGroup/taxonworks/issues/2937
[#2938]: https://github.com/SpeciesFileGroup/taxonworks/issues/2938
[#2943]: https://github.com/SpeciesFileGroup/taxonworks/issues/2943

## [0.24.2] - 2022-04-15

### Added

- New units mg, µg, ng, ml, µl, nl, ng/µl, Ratio (for Descriptor, etc.) [#2887]
- Project activity report includes community data (but not scoped to project) [#2893]
- Protocols for Observations [#2889]
- Increment tripcode in New collecting event task [#2441]
- Now and today buttons for time/date made [#2888]
- Radial navigator to New extract task [#2885]

### Changed

- Refactor Uniquify People task. Added improvements [#2858]
- Removed PDF viewer broad channel event
- Updated Ruby gems

### Fixed

- Extract -> show rendering raising [#2886]
- People being set as invalid during automatic activity updates
- Project activity session report shows hours properly [#2878]
- xAxis category ordering of Project activity [#2891]
- Sometimes it's not possible move images from one cell to another in Image matrix task [#2874]
- Uniquify people task are not merging all selected match people [#2892]
- Media observations are not displayed after creating them using drag and drop box in Matrix row coder task. [#2880]
- New extract task loads incorrect repository for existing extracts [#2883]
- Extract edit link in New observation matrix task [#2896]
- Incorrect matrix list is displayed on Observation matrix slice in Radial object [#2901]
- Pages label is not displayed in citation form in comprehensive task [#2903]

[#2886]: https://github.com/SpeciesFileGroup/taxonworks/issues/2886
[#2887]: https://github.com/SpeciesFileGroup/taxonworks/issues/2887
[#2878]: https://github.com/SpeciesFileGroup/taxonworks/issues/2878
[#2891]: https://github.com/SpeciesFileGroup/taxonworks/issues/2891
[#2893]: https://github.com/SpeciesFileGroup/taxonworks/issues/2893
[#2889]: https://github.com/SpeciesFileGroup/taxonworks/issues/2889
[#2441]: https://github.com/SpeciesFileGroup/taxonworks/issues/2441
[#2858]: https://github.com/SpeciesFileGroup/taxonworks/issues/2858
[#2883]: https://github.com/SpeciesFileGroup/taxonworks/issues/2883
[#2885]: https://github.com/SpeciesFileGroup/taxonworks/issues/2885
[#2888]: https://github.com/SpeciesFileGroup/taxonworks/issues/2888
[#2892]: https://github.com/SpeciesFileGroup/taxonworks/issues/2892
[#2896]: https://github.com/SpeciesFileGroup/taxonworks/issues/2896
[#2901]: https://github.com/SpeciesFileGroup/taxonworks/issues/2901
[#2903]: https://github.com/SpeciesFileGroup/taxonworks/issues/2903

## [0.24.1] - 2022-04-04

### Changed

- Time ranges for `eventTime` in DwC occurrences importer are now supported
- Updated Ruby gems

### Fixed

- Observation matrix row filter generalized to work for all observation object types [#2873]

[#2873]: https://github.com/SpeciesFileGroup/taxonworks/issues/2873

## [0.24.0] - 2022-03-31

### Added

- Collection object `current_repository_id` and interface toggle [#2866]
- Use Namespace as DwC `collectionCode` [#2726]
- Notes on CollectionObject export to DwC `occurrenceRemarks` [#2850]
- Link to comprehensive digitization collection object via `?dwc_occurrence_object_id=123` [#2851]
- Project user activity report task [#50] [#1062]
- 'Inferred combination' to Browse taxon name header, when required [#2836]
- Extract autocomplete
- Matrix row coder supports mutiple Quantitative and Sample observations per "cell"
- Extracts are observable [#2037]
- Download observation matrix descriptors as text
- Download observation matrix observations in .tab format
- Observations have `made_year|month|day|time` attributes
- Qualitative descriptor batch loader (Data->Descriptors->Batch load) [#1831] (in part)
- Modal depictions for all descriptors in Matrix row coder [#2847]
- New georeference type for user-supplied points [#2843]
- Extract rows in New observation matrix
- Depiction modal for all descriptors in Interactive key
- Link CollectionObject batch load to DwCA importer [#2868]

### Changed

- Administration activity report
- DwC export uses a "sorted" column order [#2844]
- Observations now are polymorphic [#2037]
- Replace autocompletes by smart selectors in Common Name form on OTU radial [#2840]
- Updated Ruby gems
- DwC importer sex mapped changed to prioritize `http://rs.tdwg.org/dwc/terms/sex` DwC URI and also create sex biocuration group with such URI if none exist.
- Taxon name label for original combination label in Citations by source task.
- Add separate scrollbars to row and column tables in New observation matrix task [#2799]
- Change form fields order in OTU radial - Biological associations
- Updated ruby gems
- Close modal after select a status in New taxon name
- Escape new additional pseudo-LaTeX encodings from BibTex data

### Fixed

- DwC georeferencedProtocol references Protocols properly [#2842]
- DwC georeferencedBy references Georeferencers properly [#2846]
- Administration activity report raising [#2864]
- OTUs and collection objects batch-loaders failing to initialize due to Ruby syntax error
- Sqed depictions crash on cache update when no processing results are available
- Asserted distributions on OTU radial is_absent no longer locks [#2848]
- After saving an area with 'is absent' flag, the form stays locked in OTU radial Asserted distribution
- Uniquify people roles list is missing role_object_tag [#2853]
- Large list of taxon names are not loaded in Citations by source
- Missing source_id parameter in Citation by source link on New asserted distribution and Browse OTU
- New CO assigns a wrong Identifier type in New collecting event task [#2862]

[#2866]: https://github.com/SpeciesFileGroup/taxonworks/issues/2866
[#2726]: https://github.com/SpeciesFileGroup/taxonworks/issues/2726
[#2850]: https://github.com/SpeciesFileGroup/taxonworks/pull/2850
[#2851]: https://github.com/SpeciesFileGroup/taxonworks/pull/2851
[#2868]: https://github.com/SpeciesFileGroup/taxonworks/pull/2868
[#2842]: https://github.com/SpeciesFileGroup/taxonworks/pull/2842
[#2846]: https://github.com/SpeciesFileGroup/taxonworks/pull/2846
[#50]: https://github.com/SpeciesFileGroup/taxonworks/pull/50
[#1062]: https://github.com/SpeciesFileGroup/taxonworks/pull/1062
[#2864]: https://github.com/SpeciesFileGroup/taxonworks/pull/2864
[#2844]: https://github.com/SpeciesFileGroup/taxonworks/pull/2844
[#2836]: https://github.com/SpeciesFileGroup/taxonworks/pull/2836
[#2037]: https://github.com/SpeciesFileGroup/taxonworks/pull/2037
[#1831]: https://github.com/SpeciesFileGroup/taxonworks/pull/1831
[#2799]: https://github.com/SpeciesFileGroup/taxonworks/pull/2799
[#2840]: https://github.com/SpeciesFileGroup/taxonworks/pull/2840
[#2843]: https://github.com/SpeciesFileGroup/taxonworks/pull/2843
[#2847]: https://github.com/SpeciesFileGroup/taxonworks/pull/2847
[#2848]: https://github.com/SpeciesFileGroup/taxonworks/pull/2848
[#2853]: https://github.com/SpeciesFileGroup/taxonworks/pull/2853
[#2862]: https://github.com/SpeciesFileGroup/taxonworks/pull/2862

## [0.23.1] - 2022-03-01

### Added

- Qualitative descriptor modal in matrix row coder [#2763]
- Pin button for organization in attribution annotator [#2551]
- Image inventory/filter endpoint for OTUs `/api/v1/otus/123/inventory/images` [#2656]
- Option to error records if `typeStatus` is unprocessable in DwC occurrences importer [#2829]
- Several taxon name classifications in DwC checklist importer [#2732]

### Changed

- Allow matching protonyms in DwC occurrences importer even on cases where the imported classification is a subset of the existing one [#2740]
- Updated Ruby gems
- Copying observations from object to object also copies their depictions [#2823]

### Fixed

- Not all year metadata automatically updated Person active metadata [#2854]
- DwC importer looking up collecting events outside the scope of the current project
- Missing names in hierarchy tree on Browse nomenclature task [#2827]
- DwC importer finding names by original combination without project scope [#2828]
- DwC export month field exporting day value rather than month [#2835]
- Use unofficial serrano repo to fix problems with citeproc-json responses
- DwC Occurrence Importer settings modal lags on open when many namespaces set [#2834]
- Destroying last Depiction for Observation::Media destroys Observations [#2269]
- Allowing to use same Namespace short name with different casing (e.g. 'alpha', 'Alpha')

[#2854]: https://github.com/SpeciesFileGroup/taxonworks/issues/2854
[#2823]: https://github.com/SpeciesFileGroup/taxonworks/issues/2823
[#2269]: https://github.com/SpeciesFileGroup/taxonworks/issues/2269
[#2656]: https://github.com/SpeciesFileGroup/taxonworks/issues/2656
[#2551]: https://github.com/SpeciesFileGroup/taxonworks/issues/2551
[#2732]: https://github.com/SpeciesFileGroup/taxonworks/pull/2732
[#2740]: https://github.com/SpeciesFileGroup/taxonworks/pull/2740
[#2763]: https://github.com/SpeciesFileGroup/taxonworks/issues/2763
[#2827]: https://github.com/SpeciesFileGroup/taxonworks/issues/2827
[#2828]: https://github.com/SpeciesFileGroup/taxonworks/pull/2828
[#2829]: https://github.com/SpeciesFileGroup/taxonworks/pull/2829
[#2834]: https://github.com/SpeciesFileGroup/taxonworks/pull/2834
[#2835]: https://github.com/SpeciesFileGroup/taxonworks/pull/2835

## [0.23.0] - 2022-02-18

### Added

- Extract Filter [#2270]
- Protocol facets for filters, currently on Extract filter
- OTU descendants API endpoint `.../otus/123/inventory/descendants` [#2791]
- Download SVG button in object graph task [#2804]
- Rake task to generate docs.taxonworks.org Data documentation [#2352]
- Confirmation window for delete documentation in radial annotator [#2820]
- Drag and drop to sort predicates in project preferences [#2821]
- Endpoints for observation matrix row and column labels [#2800]
- Matrix row navigation in Matrix row coder [#2800]
- Download enabled for controlled vocabulary terms [#2809]
- Type materials metadata extension for /api/v1/otus

### Changed

- Tweaked how Extracts are displayed in various views
- Browse nomenclature task was renamed to Browse nomenclature and classifications [#2638]
- Add origin citations for taxon name relationships/classifications, renames route [#2790]
- Add Download customization [#2748]
- Show Images section in Browse OTU for GenusGroup [#2786]
- User facet: `Now` button sets end date in Filter interfaces [#2788]
- Changes content and layout ouf hierarchy navigator in Browse nomenclature task [#2797]
- Scroll tables in New observation matrix task [#2799]
- Updated Ruby gems
- Replace autocomplete with OTU picker in biological associations form in radial object

### Fixed

- Author string for incorrect original spelling [#2743]
- Type species section doesn't work in new taxon name [#2785]
- Missing Variety and Form ranks in original combination section for ICZN in New taxon name task [#2795]
- Check if current identifier is the same as current in comprehensive task [#2550]
- Comprehensive digitization - entering '0' in total breaks the interface [#2807]
- Download link doesn't work in data list view
- Edit in Browse collecting event [#2814]
- DwC importer is more robust to invalid taxon names

[#2743]: https://github.com/SpeciesFileGroup/taxonworks/issues/2743
[#2638]: https://github.com/SpeciesFileGroup/taxonworks/issues/2638
[#2270]: https://github.com/SpeciesFileGroup/taxonworks/issues/2270
[#2800]: https://github.com/SpeciesFileGroup/taxonworks/issues/2800
[#2352]: https://github.com/SpeciesFileGroup/taxonworks/issues/2552
[#2550]: https://github.com/SpeciesFileGroup/taxonworks/issues/2550
[#2790]: https://github.com/SpeciesFileGroup/taxonworks/issues/2790
[#2748]: https://github.com/SpeciesFileGroup/taxonworks/issues/2748
[#2791]: https://github.com/SpeciesFileGroup/taxonworks/issues/2791
[#2785]: https://github.com/SpeciesFileGroup/taxonworks/issues/2785
[#2786]: https://github.com/SpeciesFileGroup/taxonworks/issues/2786
[#2788]: https://github.com/SpeciesFileGroup/taxonworks/issues/2788
[#2795]: https://github.com/SpeciesFileGroup/taxonworks/issues/2795
[#2797]: https://github.com/SpeciesFileGroup/taxonworks/issues/2797
[#2804]: https://github.com/SpeciesFileGroup/taxonworks/issues/2804
[#2807]: https://github.com/SpeciesFileGroup/taxonworks/issues/2807
[#2809]: https://github.com/SpeciesFileGroup/taxonworks/issues/2809
[#2814]: https://github.com/SpeciesFileGroup/taxonworks/issues/2814
[#2799]: https://github.com/SpeciesFileGroup/taxonworks/issues/2799
[#2800]: https://github.com/SpeciesFileGroup/taxonworks/issues/2800
[#2820]: https://github.com/SpeciesFileGroup/taxonworks/issues/2820
[#2821]: https://github.com/SpeciesFileGroup/taxonworks/issues/2821

## [0.22.7] - 2022-01-26

### Added

- Add more date (redundant) fields to DwC export [#2780]
- Import and export custom label style in print label task
- Attributions in Filter images [#2639]
- People, role, images stats to `/api/v1/stats`
- `basisOfRecord` in DwC exports can be `FossilSpecimen` via biocuration
- Classification section for Combination in New taxon name (botanical nomenclature support) [#2681]
- API `/api/v1/otus/:id` includes `&extend[]` for `parents`

### Changed

- New interface for biocuration groups and classes
- DwCA export is _much_ faster
- CSV export optimized
- `basisOfRecord` now maps as `http://rs.tdwg.org/dwc/terms/FossilSpecimen` biocuration classification in DwC occurrences importer.
- Updated ruby gems
- Updated js packages
- cached_is_valid is now used in interfaces to show if a taxon is valid or invalid
- Refactor Manage biocuration classes and groups task [#83]

### Fixed

- `occurrenceID` missing from DwC exports. [#2766]
- Cloning columns from matrices sometimes partially failed [#2772]
- Missing `Custom style` button in Print label task [#2764]
- Missing valid/invalid/combination mark in citation by source task [#2760]
- Missing observation matrices in copy columns/rows from another matrix in New observation matrix task [#2753]
- Handing of family names starting with `O'` being recognized as given names [#2747]
- Error 500 deleting a biocuration term [#2181]
- Uniquify people task shows "0" in used column and no roles [#2769]

[#83]: https://github.com/SpeciesFileGroup/taxonworks/issues/83
[#2181]: https://github.com/SpeciesFileGroup/taxonworks/issues/2181
[#2780]: https://github.com/SpeciesFileGroup/taxonworks/issues/2780
[#2766]: https://github.com/SpeciesFileGroup/taxonworks/issues/2766
[#2772]: https://github.com/SpeciesFileGroup/taxonworks/pull/2772
[#2639]: https://github.com/SpeciesFileGroup/taxonworks/pull/2639
[#2681]: https://github.com/SpeciesFileGroup/taxonworks/issues/2681
[#2747]: https://github.com/SpeciesFileGroup/taxonworks/issues/2747
[#2753]: https://github.com/SpeciesFileGroup/taxonworks/issues/2753
[#2760]: https://github.com/SpeciesFileGroup/taxonworks/issues/2760
[#2764]: https://github.com/SpeciesFileGroup/taxonworks/issues/2764
[#2769]: https://github.com/SpeciesFileGroup/taxonworks/issues/2769

## [0.22.6] - 2022-01-10

### Added

- Option to select all and quick tag in Filter image task [#2744]

### Changed

- Perform georeferences caching in background for faster DwC occurrences import [#2741]
- Permit use of Ruby 3.1
- Updated Ruby gems.
- DwC occurrences importer: When matching protonyms also consider their alternate gender names if there are no matches by exact name. [#2738]
- Allow import of specimens with empty `catalogNumber` even when `institutionCode` and/or `collectionCode` are set.

### Fixed

- Several batch loaders not working due to syntax incompatibility with currently used Ruby version. [#2739]

[#2739]: https://github.com/SpeciesFileGroup/taxonworks/pull/2739
[#2741]: https://github.com/SpeciesFileGroup/taxonworks/pull/2741
[#2738]: https://github.com/SpeciesFileGroup/taxonworks/issues/2738
[#2744]: https://github.com/SpeciesFileGroup/taxonworks/issues/2744

## [0.22.5] - 2021-12-22

### Fixed

- Fixed "eye" validation crash when activated in Browse Nomenclature task [#2736]

[#2736]: https://github.com/SpeciesFileGroup/taxonworks/issues/2736

## [0.22.4] - 2021-12-21

### Added

- Add `reset filters` button in DwC import task [#2730]

### Changed

- Add space on navbar in New taxon name [#2701]
- Updated ruby gems and node packages.
- Tabindex in model view

### Fixed

- Overdue loan date time ago [#2712]
- Descriptor character state destroy raising [#2713]
- Loan items status not updatable (also new specs) [#2714]
- Collecting event filter `depictions` facet [#2720]
- Taxonifi wrapper init was broken
- Character order selector sends null value on blank selection [#2707]
- Interactive keys is loading two matrices on autocomplete search [#2706]
- `Select observation matrix` is not displaying all observation matrices [#2708]
- Crashing when attempting to download DwC results from Filter Collection Objects task with 'Treat geographic areas as spatial' set.
- Stats response contains `projects` count when project token is set.
- Menu options broken when right-click on matrices in Observation matrix hub [#2716]
- Copy rows from matrix in New observation matrix
- GnFinder playground incompatibility with current GnFinder API
- DwC checklist importer issue with synonyms have wrong rank [#2715]
- Scientific name not cached properly when the taxon name is classified as part of speech [#2721]
- Depictions dropzone tries to create Depictions before saving collecting event
- Clipboard is not releasing key combination when the user clicks outside the window and release keys [#2724]
- Removed `destroy!` pattern from various controllers
- Unable to create loan items in Collection object match task [#2731]
- DwC import search criteria is missing when search box is reopen [#2729]
- Unable to download CoLDP exports
- Otu facet in Filter image task

[#2712]: https://github.com/SpeciesFileGroup/taxonworks/issues/2712
[#2713]: https://github.com/SpeciesFileGroup/taxonworks/issues/2713
[#2714]: https://github.com/SpeciesFileGroup/taxonworks/issues/2714
[#2720]: https://github.com/SpeciesFileGroup/taxonworks/issues/2720
[#2701]: https://github.com/SpeciesFileGroup/taxonworks/issues/2701
[#2706]: https://github.com/SpeciesFileGroup/taxonworks/issues/2706
[#2707]: https://github.com/SpeciesFileGroup/taxonworks/issues/2707
[#2708]: https://github.com/SpeciesFileGroup/taxonworks/issues/2708
[#2715]: https://github.com/SpeciesFileGroup/taxonworks/pull/2715
[#2716]: https://github.com/SpeciesFileGroup/taxonworks/issues/2716
[#2721]: https://github.com/SpeciesFileGroup/taxonworks/pull/2721
[#2724]: https://github.com/SpeciesFileGroup/taxonworks/pull/2724
[#2729]: https://github.com/SpeciesFileGroup/taxonworks/pull/2729
[#2730]: https://github.com/SpeciesFileGroup/taxonworks/issues/2730
[#2731]: https://github.com/SpeciesFileGroup/taxonworks/issues/2731

## [0.22.3] - 2021-12-03

### Added

- Ability to inject links into Content via hot-key searching [#1674]

### Changed

- Upgraded to Postgres 12 in Docker Compose development environment. Postgres 10 container and volume are still present to allow for automatic data migration.

### Fixed

- Identifier form elements on SQED breakdown [#2700]

[#2700]: https://github.com/SpeciesFileGroup/taxonworks/issues/2700
[#1674]: https://github.com/SpeciesFileGroup/taxonworks/issues/1674

## [0.22.2] - 2021-12-02

### Changed

- Upped from 40 to 500 the cutoff point at which updating a collecing event will trigger a DwcOccurrence rebuild
- Added a `url_base` option when rendering metadata partial

### Fixed

- Author by first letter (/people.json) [2697]
- Loan recipient helper methods were confused with loan helper methods
- Subsequent combination link in new taxon name task [#2695]
- Unable to create tags in batches due to Ruby 3 syntax changes.
- Observation matrices crashing due to response pagination bug.
- Unable to create namespaces due to debug code accidentally added.

[#2697]: https://github.com/SpeciesFileGroup/taxonworks/issues/2697
[#2695]: https://github.com/SpeciesFileGroup/taxonworks/issues/2695

## [0.22.1] - 2021-12-01

### Added

- Georeferences can link to Protocols

### Changed

- API -added extend character_state option to /observations

### Fixed

- Updated reference string for 'classified as' relationship in Browse nomenclature
- Custom attributes are not cleared on new record [#2692]
- API - /api/v1/observation_matrices with no params failed
- Asserted distribution link wasn't HTML safe

[#2692]: https://github.com/SpeciesFileGroup/taxonworks/issues/2692

## [0.22.0] - 2021-11-30

### Added

- Indecies on taxon name hierarchies table
- Batch create user admin task [#2680]
- Radial navigation in loan task
- `is_gift` boolean to Loan
- Loan item notes, type status, and recipient form layout improvements [#2657]
- Recipient form link in Edit loan task
- Gift checkbox in Loan task
- API routes for data attributes via `/api/v1/data_attributes` [#2366]
- API routes for observation matrices via `/api/v1/observation_matrices`
- API route "status" for taxon names `/taxon_names/api/v1/123/status` [#2243]
- API route "activity" for recent records/project `/api/v1/activity?project_token=123&past_days=9` [#2207]
- Indecies for updated_at on some large models
- Observation matrix query filter (minimal)
- Add download table button in DwC Importer
- Confidence button on subsequent combination in New taxon name task
- Create and new button in New descriptor task [#2594]
- Content text is cropped on edit in OTU radial [#2676]
- Diagnosis status in matrix row coder [#2674]
- Layout preferences in comprehensive task [#2673]
- API `/api/v1/collection_objects` includes &extend[] for `dwc_fields` and `type_material`
- API `/api/v1/taxon_names/123/status` endpoint for human readable taxon name data and metadata (in part [#2665])
- `is_virtual` option to Namespace

### Changed

- Upgraded to Ruby 3.0.2
- OTUs can be loaned 2x [#2648]
- Upgraded gems
- `/collection_objects.json` response uses `&extend[]=dwc_fields` to return DwC fields; includes metadata
- Removed a loan item status 'Loaned on' (it's inferrred)
- Replaced Webrick with Puma (developers-only change)
- Improved loan autocomplete metadata [#2485]
- API observation responses are now isolated from internal
- DwC occurrences importer now accepts `|`, `:`, `;` and `,` as separators for `higherClassification`.
- Restrict subsequent combination fields for genus and subgenus. [#2677]
- Moved matrix autocomplete into `Include in matrix` section in New descriptor task [#2685]

### Fixed

- Update Source autocomplete [#2693]
- Containerized specimens export their identifier to DwC
- Biological association objects could be destroyed when referenced in biological association
- Reordering matrices by nomenclature when some rows have none
- Tag facet bug affecting all filters but Source [#2678]
- View errors on rows with no metadata in DwC importer
- Scrollbar in alternate values annotator [#2651]
- Missing data on response in citations annotator [#2653]
- Missing author and year in taxon name on Citation by source [#2650]
- Duplicate combinations in subsequent combination on New taxon name [#2654]
- Missing documents in source filter [#2661]
- Clonning source does not clean the doccumentation section [#2663]
- Extra scrollbar in asserted distributions annotator [#2662]
- The citations annotator sometimes displays a created citations that are not part of the object
- Move synonyms section not visible [#2670]
- Collecting Event collectors are not loaded when CE is selected using smart selector in Comprehensive task [#2669]
- Genus descriptor interface
- Free text character not saved if pasted from clipboard in Matrix Row Coder [#2672]
- DwC importer crashing on invalid nomenclatural code
- DwC exporter swapped `decimalLatitude`/`decimalLongitude`
- Error in Filter Collecting Event task when filtering by attributes that are stored as numbers in database
- `Set as current` button it isn't working when taxon parent is root on Subsequent combination [#2688]
- DwC checklist importing: original combination having wrong genus in some cases [#2684]

[#2286]: https://github.com/SpeciesFileGroup/taxonworks/issues/2286
[#2666]: https://github.com/SpeciesFileGroup/taxonworks/issues/2665
[#2665]: https://github.com/SpeciesFileGroup/taxonworks/issues/2665
[#2680]: https://github.com/SpeciesFileGroup/taxonworks/issues/2680
[#2678]: https://github.com/SpeciesFileGroup/taxonworks/issues/2678
[#2207]: https://github.com/SpeciesFileGroup/taxonworks/issues/2207
[#2243]: https://github.com/SpeciesFileGroup/taxonworks/issues/2243
[#2366]: https://github.com/SpeciesFileGroup/taxonworks/issues/2366
[#2485]: https://github.com/SpeciesFileGroup/taxonworks/issues/2485
[#2594]: https://github.com/SpeciesFileGroup/taxonworks/issues/2594
[#2648]: https://github.com/SpeciesFileGroup/taxonworks/issues/2648
[#2657]: https://github.com/SpeciesFileGroup/taxonworks/issues/2657
[#2650]: https://github.com/SpeciesFileGroup/taxonworks/issues/2650
[#2651]: https://github.com/SpeciesFileGroup/taxonworks/issues/2651
[#2653]: https://github.com/SpeciesFileGroup/taxonworks/issues/2653
[#2654]: https://github.com/SpeciesFileGroup/taxonworks/issues/2654
[#2661]: https://github.com/SpeciesFileGroup/taxonworks/issues/2661
[#2662]: https://github.com/SpeciesFileGroup/taxonworks/issues/2662
[#2663]: https://github.com/SpeciesFileGroup/taxonworks/issues/2663
[#2669]: https://github.com/SpeciesFileGroup/taxonworks/issues/2669
[#2670]: https://github.com/SpeciesFileGroup/taxonworks/issues/2670
[#2672]: https://github.com/SpeciesFileGroup/taxonworks/issues/2672
[#2673]: https://github.com/SpeciesFileGroup/taxonworks/issues/2673
[#2674]: https://github.com/SpeciesFileGroup/taxonworks/issues/2674
[#2676]: https://github.com/SpeciesFileGroup/taxonworks/issues/2676
[#2677]: https://github.com/SpeciesFileGroup/taxonworks/issues/2677
[#2684]: https://github.com/SpeciesFileGroup/taxonworks/pull/2684
[#2685]: https://github.com/SpeciesFileGroup/taxonworks/issues/2685
[#2688]: https://github.com/SpeciesFileGroup/taxonworks/issues/2688

## [0.21.3] - 2021-11-12

### Changed

- Loan addresses don't strip line-endings, and display in form [#2641]
- Replace radial navigator icon [#2645]
- Update smart selector tab selected on refresh

### Fixed

- Loan id facet [#2632]
- Roles in Image viewer
- Missing roles after trigger page autosave in new taxon name [#2631]
- Tag smart selector in new image task

[#2632]: https://github.com/SpeciesFileGroup/taxonworks/issues/2632
[#2631]: https://github.com/SpeciesFileGroup/taxonworks/issues/2631
[#2641]: https://github.com/SpeciesFileGroup/taxonworks/issues/2641
[#2645]: https://github.com/SpeciesFileGroup/taxonworks/issues/2645

## [0.21.2] - 2021-11-11

### Added

- Support for DwC terms on body of water depth [#2628]
- Filter Collection Objects by a specific Loan [#2632]

### Changed

- Updated ruby gems.

### Fixed

- Containerized specimens display catalog number in tag correctly [#2623]
- Improved CrossRef parsing for a new source [#997] [#2620]
- Container label shows catalog number for loan items [#1275]
- Determiners are not saved after lock the list in comprehensive form [#2626]
- Wrong rank for original combinations in DwC checklist importer [#2621]
- No longer exposing exception data for _failed_ records (not to be confused with _errored_) in DwC importer.
- Smart selector is not working in Browse Annotations
- Biological associations in OTU radial [#2630]
- Fix citations on asserted distribution list in OTU radial [#2629]
- Subsequent combinations are not scoped [#2634]
- Missing scroll in alternate value annotator [#2635]
- Smart selectors are not refreshing in New source [#2636]
- Radial navigation doesn't work on source in New taxon name task [#2633]
- Determiner is not selectable on Grid Digitizer after "Create and new" [#2637]
- DwC Dashboard data version counts correct now [#2627]
- Common statuses are not displayed in New taxon name task [#2642]
- Nomenclature and OTU (biology) display the same thing on Browse OTU page [#2644]
- New combination task hangs editing a combination [#2646]

[#2623]: https://github.com/SpeciesFileGroup/taxonworks/issues/2623
[#2627]: https://github.com/SpeciesFileGroup/taxonworks/issues/2627
[#1275]: https://github.com/SpeciesFileGroup/taxonworks/issues/1275
[#2628]: https://github.com/SpeciesFileGroup/taxonworks/issues/2628
[#2626]: https://github.com/SpeciesFileGroup/taxonworks/issues/2626
[#2621]: https://github.com/SpeciesFileGroup/taxonworks/pull/2621
[#2629]: https://github.com/SpeciesFileGroup/taxonworks/issues/2629
[#2630]: https://github.com/SpeciesFileGroup/taxonworks/issues/2630
[#2633]: https://github.com/SpeciesFileGroup/taxonworks/issues/2633
[#2634]: https://github.com/SpeciesFileGroup/taxonworks/issues/2634
[#2635]: https://github.com/SpeciesFileGroup/taxonworks/issues/2635
[#2636]: https://github.com/SpeciesFileGroup/taxonworks/issues/2636
[#2637]: https://github.com/SpeciesFileGroup/taxonworks/issues/2637
[#2642]: https://github.com/SpeciesFileGroup/taxonworks/issues/2642
[#2644]: https://github.com/SpeciesFileGroup/taxonworks/issues/2644
[#2646]: https://github.com/SpeciesFileGroup/taxonworks/issues/2646

## [0.21.1] - 2021-11-05

### Fixed

- Citations in image viewer

## [0.21.0] - 2021-11-04

### Added

- Added new handling for plant name author_string.
- Added new `Combination` section to handle historical protonym combination.
- Add new task 'Object graph', visualize and navigate your Things via a force-directed-graph (network) [#2587]
- New combination editing, including support for multiple authors in plant names [#666] [#2407]
- Add new global identifier class for glbio repositories
- New parameters for fine-tuning the API responses, `&extend[]=` and `&embed[]` [#2531]
- Parameter value `origin_citation` via `&extend[]=` to all basic GET `/object(/:id)` requests [#2531]
- Parameter value `pinboard_item` via `&extend[]=` to all basic GET `/object(/:id)` requests [#2531]
- Parameter value `citations` via `&extend[]=` to all basic GET `/object/:id` requests [#2531]
- Parameter values `roles` and `documents` via `&extend[]=` to `/sources(/:id).json` [#2531]
- Parameter values `protonyms` and `placement` via `&extend[]=` to `/combinations(/:id).json [#2531]
- Parameter values `parent`, `otus`, `roles`, `ancestor_ids`, `children`, `type_taxon_name_relationship` via `&extend[]=` to `/taxon_names(/:id).json` [#2531]
- Parameter values `level_names`, `geographic_area_type`, `parent` via `&extend[]=` and `shape` via `&embed[]=` to `/geographic_areas(/:id).json` [#2531]
- Parameter value `subject`, `object`, `biological_relationship`, `family_names` via `&extend[]=` to `/biological_associations(/:id).json` [#2531]
- Parameter value `citation_object`, `citation_topics`, `source`, `target_document` via `&extend[]=` to `/citations(/:id).json` [#2531]
- API route `/taxon_names/parse?query_string=Aus bus` for resolving names to Protonyms
- Parameter value `roles` via `&extend[]=` to `/collecting_events(/:id).json` [#2531]
- Param to isolate TaxonName smart select to Protonym if optional
- Resize column in Filter tasks [#2606]
- Confirmation banner in 'Collection Object Match'

### Changed

- Added new DwcOccurrence date-version
- dwcSex and dwcStage are now referenced by BiocurationGroup [#2615]
- Improved autocomplete search for Serials, Sources and Repositories [#2612]
- Ordering of GeorgaphicArea autocomplete results. Used areas and areas with shapes are prioritized
- Basic (REST) endpoints send less information, use `&extend[]` and `&embed[]` to return more [#2531]
- Numerous tasks updated to use the new REST pattern
- Objects in basic show/index JSON endpoints are represented by their metadata, rather than all their attributes in many cases now [#2531]
- Metadata in extensions does not cascade and return metadata of metadata [#2531]
- JSON smart-selector data (`/sources/select_options`) includes base attributes, not metadata [#2531]
- Updated corresponding ap1/v1 endpoints to use the `&extend[]` pattern for `/otus`, `/taxon_names`, `/combinations`, `/sources`, `/citations` (in part) and `biological_associations` to match the new parameter values above
- API `/api/v1/biological_associations` uses metadata for related objects
- Optimized Source smart selection queries
- Added option in DwC importer to specific the dataset type (defaults to auto-detection).
- Replace autocomplete for smart selector in alternate values annotator [#2610]

### Fixed

- DwC recordedBy not referencing verbatim_collectors, only collectors [#2617]
- DwC recordedByID returning delimiter only records
- DwC decimalLatitude/Longitude incorrectly mapped [#2616]
- Citation style taxonworks.csl is updated [#2600]
- `collector_id` broken in CollecitonObject filter
- Failure when setting up namespaces in DwC importer with datasets having _unnamed_ columns
- Namespace settings are not cleared when unmatched and re-opened in DwC Import [#2586]
- ScientificNameAuthorship parsing issues in DwC importer [#2589]
- Author and editor roles are missing after save or create a source in New source task [#2607]
- Rank genus not being auto-detected when uninomial name in scientificName matches genus term value exactly
- Soft validation block is displayed when is empty in New source task [#2611]
- Clipboard shortcut hot-keys were broken
- Serial raises on failed destroy gracefully handled
- CrossRef assigns the wrong serial when journal is not present (partial) [#2620]

[#666]: https://github.com/SpeciesFileGroup/taxonworks/issues/666
[#2407]: https://github.com/SpeciesFileGroup/taxonworks/issues/2407
[#2612]: https://github.com/SpeciesFileGroup/taxonworks/issues/2612
[#2613]: https://github.com/SpeciesFileGroup/taxonworks/issues/2613
[#2615]: https://github.com/SpeciesFileGroup/taxonworks/issues/2615
[#2617]: https://github.com/SpeciesFileGroup/taxonworks/issues/2617
[#2616]: https://github.com/SpeciesFileGroup/taxonworks/issues/2616
[#2587]: https://github.com/SpeciesFileGroup/taxonworks/issues/2587
[#2531]: https://github.com/SpeciesFileGroup/taxonworks/issues/2531
[#2586]: https://github.com/SpeciesFileGroup/taxonworks/issues/2586
[#2589]: https://github.com/SpeciesFileGroup/taxonworks/issues/2589
[#2606]: https://github.com/SpeciesFileGroup/taxonworks/issues/2606
[#2608]: https://github.com/SpeciesFileGroup/taxonworks/issues/2608
[#2610]: https://github.com/SpeciesFileGroup/taxonworks/issues/2610
[#2611]: https://github.com/SpeciesFileGroup/taxonworks/issues/2611
[#2620]: https://github.com/SpeciesFileGroup/taxonworks/issues/2620

## [0.20.1] - 2021-10-15

### Added

- Added missing OTU soft_validation for protonym
- Added recent values on keywords
- Added Attribution attributes to `/images` API show responses
- API `/images` can return images by `image_file_fingerprint` (MD5), in addition to id

### Changed

- Updated author string for misspellings
- Removed footprintWKT from DwcOccurrence. It will be re-instated as optional in the future.
- Removed GeographicArea from consideration as a _georeference_ in DwcOccurrence
- Changed `associatedMedia` format, pointed it to
- Removed redundant 'Rebuild' button from Browse collection objects

### Fixed

- DwC Dashboard past links are properly scoped
- DwC Dashboard graphs show proper count ranges
- DwC archive no longer truncated at 10k records
- OccurrenceID was not being added to DwcOccurrence attributes in all cases [#2573]
- Observation matrix show expand was referencing the wrong id [#2540]
- Copy pasting into verbatim year with alphanumeric gives error even though numeric are all that are visible in New taxon name [#2577]
- Record doesn't sync/update the list in OTU quick forms [#2576]
- TIFF images are not visible in filter image task [#2575]
- Repository input shows value, when not set [#2574]
- Images don't load after expand depictions sections in comprehensive task
- DwC occurrences importer being too strict when checking against existing nomenclature [#2581]

[#2573]: https://github.com/SpeciesFileGroup/taxonworks/issues/2573
[#2540]: https://github.com/SpeciesFileGroup/taxonworks/issues/2540
[#2574]: https://github.com/SpeciesFileGroup/taxonworks/issues/2574
[#2575]: https://github.com/SpeciesFileGroup/taxonworks/issues/2575
[#2576]: https://github.com/SpeciesFileGroup/taxonworks/issues/2576
[#2577]: https://github.com/SpeciesFileGroup/taxonworks/issues/2577
[#2581]: https://github.com/SpeciesFileGroup/taxonworks/issues/2581

## [0.20.0] - 2021-10-12

### Added

- Task `DwC Import` for importing DwC Archive files
- Task `DwC Dashboard` facilitating DwCA download, metadata reporting, and "health" checks [#1467]
- Updated framework for producing and downloading DwC Archives (DwCA) [#1775] [#1303]
- Increased from 21 to 53 the number of fields referenced in the (DwCA) dump, including `identifiedByID` and `recordedByID` [#1269] [#1230]
- Auto-generation of UUIDs for instances that don't have global identifiers during DwcOccurrence record building [#2186]
- Wikidata (Q) and ORCiD support for people references in DwCA dumps
- Georeferences can have Confidences assigned to them [#1772]
- CSL style 'taxonworks.csl' used as the default style for displaying sources [#2517]
- Custom CSL citation support for reference formating (see styles at bottom of select format list). New .cls submitted via issue tracker and integrated to source.
- New .csl style 'world_chalcidoidea_book.csl"
- BibTeX fields support verbatim values using "{}" for fields otherwise processed in BibTeX sources (e.g. author)
- New specs for rendering Source citations
- `&extend[]` and `&embed[]` helper methods for REST responses [#2532]
- A new soft validation option to auto fix for objective synonym that must share the same type
- Add `Download`, `Full size` and `Radial navigation` buttons in Image viewer [#2423]
- Endpoint `/tasks/dwc/dashboard/index_versions` returns the dates at which DwcOccurrence indexing was modified. !! TODO: update date of merge.
- Endpoint `/dwc_occurrences/metadata`, for stats on the state of DwcOccurrence index
- Endpoint `/dwc_occurrencs/predicates` to return a list of Predicates used on CollectionObjects and CollectingEvents
- Endpoint `/dwc_occurrences/status` to check whether DwcOccurrence records are up-to-date
- Endpoint `/dwc_occurrences/collector_id_metadata` to check whether People referenced in DwcOccurences have GUIDs
- Task on Administration panel, "Reindex", with (temporary) options to re-index small blocks of DwcOccurrence records
- Button on CollectionObject filter to download filter result as DwC Archive [#1303]
- User can select a corresponding Person as their data representation (facilitates Identifiers for Users) [#1486]
- Centroid index on GeographicItem
- Field `total_records` on Download
- Index on polymorphic fields of DwcIndex (e.g. faster queries to CollectionObject)
- Index on `data_origin` for GeographicAreasGeographicItem
- Identifiers for AssertedDistributions
- Various relationships enabling the joining of DwcOccurrence directly to other classes of data (e.g. Georeferences)
- Isolated Georeference related utilities into their own module CollectingEvent::Georeference
- A Taxonomy module that caches classification values, used in CollectionObject, and Otu
- Methods to return when a record attribute was updated (e.g. verbatim_locality changed), and who did it for Papertrail including classes of data
- Methods to handle multiple classes of globally unique identifiers on DwcOccurrence records
- Pattern for isolating modules that aid DwC serialization per class of data
- Optimized `to_wkt` to quickly return well-known-text for geo-shapes (in part, [#2526])
- New subclass of UUID `Identifier::Global::Uuid::TaxonworksDwcOccurrence`
- Clarified, via`georeferenceSources` and `georeferenceProtocol` why there are many decimal points in DwC latitude/longitude referencing fields [#915] [#1175]
- Option to rebuild single DwcOccurrence record for CollectionObject [#2563]
- Ability to show observation matrices > 10k cells in size [#1790]
- Rake task to rebuild source cached
- Add download and radial buttons for image viewer in filter image

### Fixed

- Downloading formatted sources with mixed types (BibTeX/Verbatim) failed [#2512]
- Collection object filter type material param
- Taxon name filter type metadata param fails [#2511]
- Cloning a collecting event fails [#2533]
- Modified recordedBy fields to only reference collector [#2567] [#2558]
- Many TDWG gazeteer references will now be properly categorized into state and country labels [#2542]
- In Browse Nomenclature removed link to self for invalid taxon names with no synonymy [#2327]
- Add missing original citation to synonym names in CoLDP export [#2543]
- Uniquify people slow when many roles present [#2528]
- Match combination when protonym has synonym relationships [#2525]
- TaxonNameRelationsip `type_method` returns nil properly on unmatched types [#2504]
- Taxon determinations list in comprehensive task
- The clone button doesn't trigger update taxon name after authors were cloned [#2513]
- Georeference count in new collecting event task [#2519]
- Autofocus in New taxon name task [#2523]
- Geographic area counts as georeference. Soft validations are sometimes loaded before saving georeferences [#2519]
- `import_dataset_id` parameter persist on after resetState in DwC Importer [#2529]
- Updated Ruby gems and Node packages
- In project button [#2530]
- View image matrix is passing wrong ids [#2537]
- Observations with depictions sometimes are removed after move a depiction [#2549]
- Relationship facet in Filter nomenclature
- Determiner facet (param) in Filter collection objects
- Verbatim year input allows alphanumeric numbers in New taxon name
- Labels list renders for those linked to objects, or not

### Changed

- Updated "ICZN binomial" to "ICZN binominal" following the Code dictionary
- Radial annotator Tag form uses a Keyword smart selector [#2564]
- DwcOccurrence is rebuilt/refreshed each time Browse Collection Object is hit
- `footprintWKT` is hidden in Browse CollectionOjbect [#2559]
- Tweak geo coordinate matching on verbatim labels
- Year suffix, stated year, language, translated title and notes added to bibliography rendering via `to_citeproc`
- Removed `label_html` from `/people` responses
- `/people` JSON param from `&include_roles=true` to `&extend[]=roles`
- Prefer project sources in source autocomplete
- Status name 'not for nomenclature' changed to 'not in published work'
- Year letter is no longer appended to year in BibTeX exports
- Include project's name in CoLDP exports filename [#2509]
- Implemented STI for downloads [#2498]\
- Upgraded gnfinder gem that makes use of new REST API
- Refactor help code
- Unified various DwC value returning methods in their own explicitly named extensions
- Isolated CollectionObject filter and API param handling to their own module for reference in multiple controllers
- DwcOccurrence `individualCount` is now Integer
- Database ConnectionTimeoutErrors now result in a 503 response rather than a raise/email-warning
- Added various `:inverse_of` across collection objects related models
- `DwcOccurrence#individualCount` is integer now
- Simplified SQL for ordering GeographicArea shapes
- Tweak validation of ORCIDid format
- Move autocomplete and lookup keyword to CVT controller [#2571]
- Task `Content by nomenclature` can be customized by selecting a Topic
- Remove identifier section in New type specimen
- Nill strings ("\u0000") are stripped from fields before writing

[#2564]: https://github.com/SpeciesFileGroup/taxonworks/issues/2564
[#2512]: https://github.com/SpeciesFileGroup/taxonworks/issues/2512
[#2517]: https://github.com/SpeciesFileGroup/taxonworks/issues/2517
[#915]: https://github.com/SpeciesFileGroup/taxonworks/issues/915
[#1175]: https://github.com/SpeciesFileGroup/taxonworks/issues/1175
[#1230]: https://github.com/SpeciesFileGroup/taxonworks/issues/1230
[#1269]: https://github.com/SpeciesFileGroup/taxonworks/issues/1269
[#1303]: https://github.com/SpeciesFileGroup/taxonworks/issues/1303
[#1467]: https://github.com/SpeciesFileGroup/taxonworks/issues/1467
[#1486]: https://github.com/SpeciesFileGroup/taxonworks/issues/1486
[#1772]: https://github.com/SpeciesFileGroup/taxonworks/issues/1772
[#1775]: https://github.com/SpeciesFileGroup/taxonworks/issues/1775
[#1943]: https://github.com/SpeciesFileGroup/taxonworks/issues/1943
[#2084]: https://github.com/SpeciesFileGroup/taxonworks/issues/2084
[#2186]: https://github.com/SpeciesFileGroup/taxonworks/issues/2186
[#2327]: https://github.com/SpeciesFileGroup/taxonworks/issues/2327
[#2423]: https://github.com/SpeciesFileGroup/taxonworks/issues/2423
[#2498]: https://github.com/SpeciesFileGroup/taxonworks/pull/2498
[#2509]: https://github.com/SpeciesFileGroup/taxonworks/issues/2509
[#2511]: https://github.com/SpeciesFileGroup/taxonworks/issues/2511
[#2519]: https://github.com/SpeciesFileGroup/taxonworks/pull/2519
[#2519]: https://github.com/SpeciesFileGroup/taxonworks/pull/2519
[#2523]: https://github.com/SpeciesFileGroup/taxonworks/pull/2523
[#2526]: https://github.com/SpeciesFileGroup/taxonworks/issues/2526
[#2528]: https://github.com/SpeciesFileGroup/taxonworks/issues/2528
[#2529]: https://github.com/SpeciesFileGroup/taxonworks/pull/2529
[#2530]: https://github.com/SpeciesFileGroup/taxonworks/pull/2530
[#2532]: https://github.com/SpeciesFileGroup/taxonworks/issues/2532
[#2533]: https://github.com/SpeciesFileGroup/taxonworks/issues/2533
[#2542]: https://github.com/SpeciesFileGroup/taxonworks/issues/2542
[#2543]: https://github.com/SpeciesFileGroup/taxonworks/issues/2543
[#2549]: https://github.com/SpeciesFileGroup/taxonworks/pull/2549
[#2558]: https://github.com/SpeciesFileGroup/taxonworks/issues/2558
[#2559]: https://github.com/SpeciesFileGroup/taxonworks/issues/2559
[#2562]: https://github.com/SpeciesFileGroup/taxonworks/issues/2562
[#2563]: https://github.com/SpeciesFileGroup/taxonworks/issues/2563
[#2567]: https://github.com/SpeciesFileGroup/taxonworks/issues/2567
[#2571]: https://github.com/SpeciesFileGroup/taxonworks/issues/1771

## [0.19.7] - 2021-09-09

### Add

- Add link to new type specimen task from type material form
- Export Observation::Media depictions as proxies for Otu depictions in NeXML [#2142]
- Protonym `verbatim_author` parens should be properly closed when present [#2453]
- Protonym `verbatim_author` can not contain digits (like years) [#2452]
- Generic date field component [#2451]
- New taxon determination component
- Smart selectors in asserted distribution and biological association quick forms.

### Changed

- Cleaned up taxon name navigator appearance
- Destroying a loanable object destroys corresponding LoanItems automatically [#2319]
- NeXML image URLs use shortened URLs
- Reorder date fields in comprehensive, extract and new collecting event tasks [#2450]
- Set Vue 3 reactive vuex state in comprehensive store, removed unnecesary mutations and getters
- Updated Ruby gems and Node packages
- Bumped database_cleaner
- Upgraded to ruby 6.1 [#2474]
- Remove Taxon determination slice from OTU quick forms(Radial object)
- Set active author tab in New taxon name [#2461]
- Moved `data-project-id` to project name
- Moved collection object soft validations in comprehensive task [#2491]
- Remove reactivity in map component. Maps should render much faster now

### Fixed

- Tazon name hierarchical navigation broken [#2487]
- CollectionObject filter type material facet bug
- Trim buttons in comprehensive task
- Trip code fields are empty after save.
- Confidence button
- spring not working on MacOS. Now RGeo/Proj is warmed up at initialization time
- Combination preview label in New combination task
- Smart selector is not refreshing after save [#2468]
- Group and formation fields in comprehensive task
- Changed date label [#2473]
- Warning message persists when date exists in User facet [#2480]
- Collection Object TODO List Task does not append right identifier number [#2486]
- Loan item checkboxes reset when loan items "Updated" [#2492]
- Loan item "select/deselect all" buttons missing after vue 3 migration [#2493]
- Checkbox unbinding is not synced with update in Loan task [#2495]
- Filter collection objects shortcuts
- Prevent duplicate shortcuts
- Observation matrix render error
- Fix identifier update in new type specimen task
- Radial menus are inheriting CSS properties in some cases [#2505]
- Taxon determinations list in comprehensive task

[#2487]: https://github.com/SpeciesFileGroup/taxonworks/issues/2487
[#2319]: https://github.com/SpeciesFileGroup/taxonworks/issues/2319
[#2142]: https://github.com/SpeciesFileGroup/taxonworks/issues/2142
[#2453]: https://github.com/SpeciesFileGroup/taxonworks/issues/2453
[#2452]: https://github.com/SpeciesFileGroup/taxonworks/issues/2452
[#2450]: https://github.com/SpeciesFileGroup/taxonworks/pull/2450
[#2451]: https://github.com/SpeciesFileGroup/taxonworks/issues/2451
[#2461]: https://github.com/SpeciesFileGroup/taxonworks/issues/2461
[#2468]: https://github.com/SpeciesFileGroup/taxonworks/issues/2468
[#2473]: https://github.com/SpeciesFileGroup/taxonworks/issues/2473
[#2474]: https://github.com/SpeciesFileGroup/taxonworks/pull/2474
[#2480]: https://github.com/SpeciesFileGroup/taxonworks/issues/2480
[#2486]: https://github.com/SpeciesFileGroup/taxonworks/issues/2486
[#2491]: https://github.com/SpeciesFileGroup/taxonworks/issues/2491
[#2492]: https://github.com/SpeciesFileGroup/taxonworks/issues/2492
[#2493]: https://github.com/SpeciesFileGroup/taxonworks/issues/2493
[#2495]: https://github.com/SpeciesFileGroup/taxonworks/issues/2495
[#2505]: https://github.com/SpeciesFileGroup/taxonworks/issues/2505

## [0.19.6] - 2021-08-20

### Added

- New namespace task [#1891]
- Taxon determination list lock button in comprehensive task [#2088] [#2443]
- Add elevation accuracy parsing for verbatim labels [#2448]

### Changed

- Date fields order in comprehensive task
- Auto advance date fields in comprehensive task
- Changed checkbox label `sortable fields` to `reorder fields` [#2442]
- Modified behaviour of Source autocomplete and pattern for limiting results
- Removed deprecated Travis CI files.

### Fixed

- Source autocomplete exact ID was not prioritized and/or skipped
- Keyboard shortcuts modal reopens when closing help [#2436]
- Title attribute contains html tags on citations in browse OTU
- Increment identifier in CO editor keeps number of leading zeros, changing length of number [#2435]
- Collecting event lock in comprehensive task
- Georeferences are not locked with collecting event [#2449]
- Elevation not being parsed from labels properly [#2447]

[#2088]: https://github.com/SpeciesFileGroup/taxonworks/issues/2088
[#1891]: https://github.com/SpeciesFileGroup/taxonworks/issues/1891
[#2435]: https://github.com/SpeciesFileGroup/taxonworks/issues/2435
[#2436]: https://github.com/SpeciesFileGroup/taxonworks/issues/2436
[#2442]: https://github.com/SpeciesFileGroup/taxonworks/pull/2442
[#2443]: https://github.com/SpeciesFileGroup/taxonworks/issues/2443
[#2447]: https://github.com/SpeciesFileGroup/taxonworks/pull/2447
[#2448]: https://github.com/SpeciesFileGroup/taxonworks/pull/2448
[#2449]: https://github.com/SpeciesFileGroup/taxonworks/issues/2443

## [0.19.5] - 2021-08-18

### Added

- Content smart selector
- Biological association list lock button in comprehensive task
- Dynamic shortcuts for radial annotator and radial object. Shortcut is the first letter of the slice

### Changed

- Replaced panels with modals in Content editor task
- Soft validation panel in new type specimen task
- Replaced create predicate with link to project attributes customization page in custom attributes section [#2426]
- Editing from Browse Collecting Event now redirects to Collecting Event task.

### Fixed

- Create georeference from verbatim does not take uncertainty into account [#2421]
- Cannot edit Georeference uncertainty in New collecting event task [#2420]
- Georeference edit/delete button does not show up immediately on creation [#2422]
- Unable to create a type specimen with an existing collection object
- Catalog number is not updating after selecting another type specimen
- Duplicate verbatim georeference on generate label in New collecting event and comprehensive tasks [#2427]
- Biological association list persist after save and create a new collection object in comprehensive task
- Comprehensive specimen task reset button adds false history entry in browser [#2432]
- Whitespace chars in label preventing georefs to be properly parsed [#2415]
- Rubocop broken settings
- Extra semicolon in collecting event label when verbatim locality is blank

[#2415]: https://github.com/SpeciesFileGroup/taxonworks/issues/2415
[#2420]: https://github.com/SpeciesFileGroup/taxonworks/issues/2420
[#2421]: https://github.com/SpeciesFileGroup/taxonworks/issues/2421
[#2422]: https://github.com/SpeciesFileGroup/taxonworks/issues/2422
[#2426]: https://github.com/SpeciesFileGroup/taxonworks/issues/2426
[#2432]: https://github.com/SpeciesFileGroup/taxonworks/issues/2432

## [0.19.4] - 2021-08-13

### Fixed

- Geographic areas not scoped in Georeferences pane until georeference added [#2408]
- Georeference from previous collecting event shows up on new collecting event [#2411]
- Fix biological associations in comprehensive form
- Removed events for links in radial navigation [#2412]

### Added

- Storage for PDF viewer

[#2408]: https://github.com/SpeciesFileGroup/taxonworks/issues/2408
[#2411]: https://github.com/SpeciesFileGroup/taxonworks/issues/2411
[#2412]: https://github.com/SpeciesFileGroup/taxonworks/issues/2412

## [0.19.3] - 2021-08-10

### Added

- Added soft-validation for loan if no docummentation
- Added validation on 5 date fields in the loan, setting the priority of events.
- Added search on alternative title in the Sorce autocomplete
- Pdf icon in citation by source
- Cancel function for http requests
- Edit mode for contents in Quick forms [#2385]
- Soft validation for collection object, type material, biological association, georeferences and taxon determinations in comprehensive task [#2396]
- Pinned icon for images in radial annotator [#1919]

### Fixed

- Biological association link_tag entities not metamorphosized [#2392]
- Updated sorting for sources in autocomplete. Sources used in the same project are prioritized
- Updated sorting for people in autocomplete. People used in the same project are prioritized
- Autocomplete in Interactive key task
- Copy and clone option in Matrix Row Coder
- Edit biological associations form, broken HTML and fields incorrectly mapped [#2370]
- Hidden pin and lock icons in asserted distribution quick form
- biological_association_link helper
- Confidence button
- Dynamic rows/columns are not destroyable [#2375]
- Asserted distribution edit view [#2371]
- Missing citation and soft validation icons in New asserted distribution task
- Typo preventing labels listings from working
- Refresh summary in data view after use radial annotator
- Collecting event soft validation in comprehensive task [#2091]
- Missing param for BibTex [#2397]
- Citation source not added to project if already in another project
- Incorrect TypeMaterial type type validation for ICN [#2378]

### Changed

- Biological association links now link to subject, association (click middle) and object
- Sort property, `name` to `cached` in Filter nomenclature [#2372]
- Replaced property `verbatim_author` to `cached_author_year` for csv download [#2373]
- Refactor notification code, replaced jQuery for js vanilla
- Keyboard shortcuts code, replaced jQuery with vanilla JS
- Pinboard code, replaced jQuery with vanilla JS
- Annotations code, replaced jQuery with vanilla JS
- Dropzone timeout [#2384]
- Edit link redirect to new collecting event task [#2387]
- Edit link redirect to comprehensive specimen digitization [#2394]
- Add source to project when tagged [#1436]
- Updated Ruby gems and Node packages
- Updated ruby gems

[#1436]: https://github.com/SpeciesFileGroup/taxonworks/issues/1436
[#2392]: https://github.com/SpeciesFileGroup/taxonworks/issues/2392
[#1919]: https://github.com/SpeciesFileGroup/taxonworks/issues/1919
[#2091]: https://github.com/SpeciesFileGroup/taxonworks/issues/2091
[#2370]: https://github.com/SpeciesFileGroup/taxonworks/issues/2370
[#2371]: https://github.com/SpeciesFileGroup/taxonworks/issues/2371
[#2372]: https://github.com/SpeciesFileGroup/taxonworks/issues/2372
[#2373]: https://github.com/SpeciesFileGroup/taxonworks/issues/2373
[#2375]: https://github.com/SpeciesFileGroup/taxonworks/issues/2375
[#2378]: https://github.com/SpeciesFileGroup/taxonworks/pull/2378
[#2384]: https://github.com/SpeciesFileGroup/taxonworks/issues/2384
[#2385]: https://github.com/SpeciesFileGroup/taxonworks/issues/2385
[#2387]: https://github.com/SpeciesFileGroup/taxonworks/issues/2387
[#2391]: https://github.com/SpeciesFileGroup/taxonworks/issues/2391
[#2394]: https://github.com/SpeciesFileGroup/taxonworks/issues/2394
[#2397]: https://github.com/SpeciesFileGroup/taxonworks/issues/2397

## [0.19.2] - 2021-07-27

### Added

- OriginRelationship display in Browse collection object [#2362]
- Accession/Deaccession section in Collection object match task [#2353]
- Similar objects section in MRC
- Soft validation in Edit/new matrix task
- Update download form [#2335]
- Check and question icons

### Changed

- Upgraded from Ruby version 2.7.3 to 2.7.4
- Updated ruby gems
- Object validation component

### Fixed

- Autocomplete in Interactive key task
- Copy and clone option in Matrix Row Coder
- Edit biological associations form [#2370]

[#2370]: https://github.com/SpeciesFileGroup/taxonworks/issues/2370

## [0.19.2] - 2021-07-27

### Added

- OriginRelationship display in Browse collection object [#2362]
- Accession/Deaccession section in Collection object match task [#2353]
- Similar objects section in MRC
- Soft validation in Edit/new matrix task
- Update download form [#2335]
- Check and question icons

### Changed

- Upgraded from Ruby version 2.7.3 to 2.7.4
- Updated ruby gems
- Object validation component

### Fixed

- Help plugin
- Original relationships in Collection object quick form
- CO Quick forms in comprehensive specimen digitization [#2354]
- Biological associations in OTU quick forms
- Update type species in new taxon name task

[#2362]: https://github.com/SpeciesFileGroup/taxonworks/issues/2362
[#2353]: https://github.com/SpeciesFileGroup/taxonworks/issues/2353
[#2354]: https://github.com/SpeciesFileGroup/taxonworks/issues/2354

## [0.19.1] - 2021-07-15

### Added

- Autogenerated description for OTU based on observation_matrix
- Description section in Browse OTU
- `observation_matrix_id` param in Browse OTU task
- Description in Matrix row coder

### Changed

- Update `per` value from 5 to 500 in citations controller [#2336]
- Updated ruby gems
- Upgraded biodiversity gem to 5.3.1 (uses named params)

### Fixed

- Show selected options for biological associations in comprehensive specimen digitization task [#2332]
- Option to hide "Attributes", "Buffered", "Citations" and "Depictions" sections in comprehensive specimen digitization task [#2333]
- Missing fields in comprehensive form
- Fields not showing in "original combination and rank" section in New taxon name [#2346]

[#2332]: https://github.com/SpeciesFileGroup/taxonworks/issues/2332
[#2333]: https://github.com/SpeciesFileGroup/taxonworks/issues/2333
[#2336]: https://github.com/SpeciesFileGroup/taxonworks/issues/2336
[#2346]: https://github.com/SpeciesFileGroup/taxonworks/issues/2346

## [0.19.0] - 2021-07-08

### Added

- Added new ICZN status: Invalid family group name due to synonymy of type genus replaced before 1961
- Edit image matrix and view image matrix in observation matrices dashboard
- WTK component in comprehensive digitization form [#2245]
- Add invalid relationship checkbox on clone button in New taxon name task [#2171]
- Download PDF button for documents in New source task [#2102]
- Padial annotator for sources in New asserted distribution task [#2105]
- Radial annotator for references in Browse Nomenclature/OTU tasks [#2103]
- Depict person in New image task [#2321]
- Move to `person` option for Depictions slice in Radial annotator
- Sort by nomenclature in edit/new observation matrix task [#1748]
- Added authors facet in Filter nomenclature task
- Citations panel for Collection object section with lock option in comprehensive specimen digitization task [#2328]

### Changed

- Updated ruby gems
- Migrate Vue 2.6 to Vue 3.1.4
- `geographic_area_ids` to `geographic_area_id` in collection objects controller
- Manage synonyms display only one level children in New taxon name [#2213]
- Filter status and relationships according nomenclatural code in Filter nomenclature task [#2157]
- User facet data range now allows to search for both criteria (`updated_at`, `created_at`) [#2317]

### Fixed

- Updated author string for botanical names
- Timeline rendering error in Browse OTU
- Fix wildcard by attribute in Filter collection object
- Confidences modal height in radial annotator [#2304]
- Fix empty search in Filter collection objects
- Clean documents list on reset in New source
- Missing hexagon soft validation in comprehensive specimen digitization task
- Match by collection object is and tag creation in Collection object match
- Destroy container when all other objects in container are deleted [#2322]
- Clicking on "Tag" in Filter collection objects does not add tag [#2323]

[#1748]: https://github.com/SpeciesFileGroup/taxonworks/issues/1748
[#2102]: https://github.com/SpeciesFileGroup/taxonworks/issues/2102
[#2103]: https://github.com/SpeciesFileGroup/taxonworks/issues/2103
[#2105]: https://github.com/SpeciesFileGroup/taxonworks/issues/2105
[#2157]: https://github.com/SpeciesFileGroup/taxonworks/issues/2157
[#2171]: https://github.com/SpeciesFileGroup/taxonworks/issues/2171
[#2213]: https://github.com/SpeciesFileGroup/taxonworks/issues/2213
[#2245]: https://github.com/SpeciesFileGroup/taxonworks/issues/2245
[#2304]: https://github.com/SpeciesFileGroup/taxonworks/issues/2304
[#2317]: https://github.com/SpeciesFileGroup/taxonworks/issues/2317
[#2321]: https://github.com/SpeciesFileGroup/taxonworks/issues/2321
[#2322]: https://github.com/SpeciesFileGroup/taxonworks/issues/2322
[#2323]: https://github.com/SpeciesFileGroup/taxonworks/issues/2323

## [0.18.1] - 2021-06-09

### Added

- Params for `/api/v1/images/` [#1906]
- Params referenced in `/collection_objects` to `/collecting_events`
- `/api/v1/taxon_name_classifications/` endpoint [#2276]
- `/api/v1/taxon_name_relationships/` endpoint [#2277]
- TaxonName cached_is_valid boolean, takes into account Relationships and Classifications
- Status to TaxonName autocomplete [#2086]
- otu_filter param to interactive keys task
- Radial annotator in New extract [#2272]

### Fixed

- Fix for author string for unjustified emendation
- Scope has_many related data to project properly [#2265]
- Refresh event for smart selectors [#2255]
- Edit type material in comprehensive form [#2253]
- Reset selected ids on new search in observation matrices dashboard
- Tiff images are not render on image viewer
- Removed reachable `byebug` call
- Protocol not displayed after select it [#2279]
- image aspect ratio in Transcribe depiction trask [#2273]

### Changed

- Unify Task Collecting Event filter look/feel [#2203]
- Params to `/taxon_name_relationships`, see [#2277]
- CoL Data Package scoping updates
- Removed incompatible identifier object type check for Identifier filter concerns
- Unified some CollectingEvent filter param to singular pattern (collector_ids, otu_ids, geographic_area_ids)
- Plural params for identifiers API endpoint merged to array single form. e.g., identifier_object_ids[]=47&identifier_object_ids[]=2232 => identifier_object_id[]=47&identifier_object_id[]=2232. [#2195]
- Updated Ruby gems and node packages
- `that_is_valid` scope now references `cached_is_valid` [#2242]
- `that_is_invalid` scope now references `cached_is_valid` [#2242]
- `calculated_valid` replaces `that_is_valid` [#2242]
- `calculated_invalid` replaces `that_is_invalid` [#2242]
- remove unused TaxonName#cached_higher_classification

[#2265]: https://github.com/SpeciesFileGroup/taxonworks/issues/2265
[#1906]: https://github.com/SpeciesFileGroup/taxonworks/issues/1906
[#2203]: https://github.com/SpeciesFileGroup/taxonworks/issues/2203
[#2276]: https://github.com/SpeciesFileGroup/taxonworks/issues/2276
[#2277]: https://github.com/SpeciesFileGroup/taxonworks/issues/2277
[#2195]: https://github.com/SpeciesFileGroup/taxonworks/pull/2195
[#2242]: https://github.com/SpeciesFileGroup/taxonworks/issues/2242
[#2086]: https://github.com/SpeciesFileGroup/taxonworks/pull/2086
[#2253]: https://github.com/SpeciesFileGroup/taxonworks/issues/2253
[#2255]: https://github.com/SpeciesFileGroup/taxonworks/issues/2255
[#2272]: https://github.com/SpeciesFileGroup/taxonworks/issues/2272
[#2273]: https://github.com/SpeciesFileGroup/taxonworks/issues/2273
[#2279]: https://github.com/SpeciesFileGroup/taxonworks/issues/2279

## [0.18.0] - 2021-05-14

### Added

- Added `destroyed_redirect` to object radial JSON
- "Not specified" facet to Filter nomenclature [#2226]
- New extract task interface [#1934]
- citation experiment `/api/v1/cite/count_valid_species?taxon_name=Pteromalus` [#2230]
- jsconfig.json for Visual Studio Code
- Image matrix viewer in Image matrix
- Image matrix button in observation dashboard task
- Image matrix link in Interactive keys task
- Export scss vars to javascript
- Pagination count in Filter nomenclature
- OTU depictions column on view mode in Image matrix task
- Grid table component
- SVG Icon component
- OTU depictions draggable in image matrix
- Observations depictions in Browse OTU
- `Ctrl/Alt + V` shortcut for New Collecting event in Comprehensive task [#2248]
- Zoom button in comprehensive form

### Changed

- CollectingEvent autocomplete/object_Tag only shows verbatim lat/long
- Removed `allow_destroy` from object radial JSON
- Made returning count from /controlled_vocabulary_terms optional # @jlpereira Potentially UI breaking check for use, and add &count=true to request if required
- Removed quantification fields from Extract
- Warning message on nuke action in Grid digitize task [#2229]
- Upgraded from Ruby version 2.7.2 to 2.7.3
- Upgraded to Node 14 LTS
- Updated Ruby gems and Node packages
- node-sass to dart-sass
- Refactor image matrix edit table
- Webpack configuration to export sass vars
- Images size in image section on Browse otu

### Fixed

- JSON for geographic area parents (no parent raise)
- Hide soft validation section if is empty in New collecting events task
- 404 error when deleting records from data interfaces [#2223]
- Rank order on New combination preview
- Redirect after destroy a combination [#2169]
- Drag and drop depictions in Image Matrix
- Georeference error message in comprehensive task [#2222]
- Number of uses not displayed in Uniquify people task [#2219]
- SVG Image box in comprehensive [#2262]

[#1934]: https://github.com/SpeciesFileGroup/taxonworks/issues/1934
[#2169]: https://github.com/SpeciesFileGroup/taxonworks/issues/2169
[#2219]: https://github.com/SpeciesFileGroup/taxonworks/issues/2219
[#2222]: https://github.com/SpeciesFileGroup/taxonworks/issues/2222
[#2223]: https://github.com/SpeciesFileGroup/taxonworks/pull/2223
[#2226]: https://github.com/SpeciesFileGroup/taxonworks/pull/2226
[#2229]: https://github.com/SpeciesFileGroup/taxonworks/issues/2229
[#2230]: https://github.com/SpeciesFileGroup/taxonworks/issues/2230
[#2248]: https://github.com/SpeciesFileGroup/taxonworks/issues/2248

## [0.17.1] - 2021-04-30

### Added

- Moved endpoints to own model file
- Permit params on client side
- OTU picker on new observation matrix [#2209]

### Fixed

- Frame overlaps in interactive key task [#2202]
- Parse coordinate characters on comprehensive and new collecting event tasks
- Hide row/column panel on new observation matrix
- Soft validation section is always visible [#2211]
- Ambiguous column problem in query for previous/next collecting event navigation.
- Merge people count [#2218]

### Changed

- Replaced 1KB minimum image file size restriction with dimensions check (16 pixels minimum each) [#2201]
- Switch selector on new observation matrix
- Increment pdf filesize to 512MB [#2212]
- Updated gems and npm packages

[#2201]: https://github.com/SpeciesFileGroup/taxonworks/issues/2201
[#2202]: https://github.com/SpeciesFileGroup/taxonworks/issues/2202
[#2209]: https://github.com/SpeciesFileGroup/taxonworks/issues/2209
[#2211]: https://github.com/SpeciesFileGroup/taxonworks/issues/2211
[#2212]: https://github.com/SpeciesFileGroup/taxonworks/issues/2212
[#2218]: https://github.com/SpeciesFileGroup/taxonworks/issues/2218

## [0.17.0] - 2021-04-23

### Added

- Adds SoftValidation component with fix buttons, and wrench (goto fix) links [#207]
- Database index on `Identifiers#cached`
- Tests for base #next/#previous [#2163]
- `create_backup_directory` flag to create backup directory if it does not exist for taxonworks rake tasks requiring `backup_directory`.
- Edit inline options on edit/new loan task [#2184]
- Shortcut legend on new taxon name task
- Help tip and placeholder for definition in Manage controlled vocabulary task [#2196]

### Fixed

- Bad `project_token` to API should not raise
- Descriptor::Qualitative destruction destroys rather than raises when character states unused.
- Previous navigation [#2163]
- Documenting source doesn't add source to project [#2172]
- Added missing params biocuration_class_ids and biological_relationship_ids to collection_objects_controller filter params. [skip-ci]
- incorrect author string for misspelled combination is fixed
- Missing data migration for `ObservationMatrixColumnItem::SingleDescriptor` to `ObservationMatrixColumnItem::Single:Descriptor`
- Show observation matrices count on radial object [#2158]
- Overflow on New observation matrix [#2168]
- Clear geographic area after reset [#2174]
- PK sequence not set up properly on project export
- Local identifiers' cached values not being updated when updating namespace [#2175]
- Uncertainty sign not populating in label [#2109]
- Pressing the reset button doesn't reset the by attribute facet in Filter collection object [#2180]
- Fix routes in edit/new observation matrices task [#2198]

### Changed

- Refactor SoftValidations and params including specs [#1972][#768]
- Removed legacy non TaxonWorks agnostic import rake tasks (moving to their own repos)
- Updated script predicting masculine, feminine and neuter species name forms
- Changed how `GeographicArea#find_by_lat_long` is built (UNION, not OR)
- Changed TaxonName string for superspecies names
- Updated y18n node package to version 4.0.1 [#2160]
- Replaced Canvas for SVG radial menu
- Close radial object after select a matrix on observation matrices slice [#2165]
- Radial menu slices position

[#768]: https://github.com/SpeciesFileGroup/taxonworks/issues/768
[#207]: https://github.com/SpeciesFileGroup/taxonworks/issues/207
[#1972]: https://github.com/SpeciesFileGroup/taxonworks/issues/1972
[#2109]: https://github.com/SpeciesFileGroup/taxonworks/issues/2109
[#2163]: https://github.com/SpeciesFileGroup/taxonworks/issues/2163
[#2160]: https://github.com/SpeciesFileGroup/taxonworks/issues/2160
[#2168]: https://github.com/SpeciesFileGroup/taxonworks/issues/2168
[#2172]: https://github.com/SpeciesFileGroup/taxonworks/issues/2172
[#2175]: https://github.com/SpeciesFileGroup/taxonworks/issues/2175
[#2174]: https://github.com/SpeciesFileGroup/taxonworks/issues/2174
[#2184]: https://github.com/SpeciesFileGroup/taxonworks/issues/2184
[#2196]: https://github.com/SpeciesFileGroup/taxonworks/issues/2196
[#2198]: https://github.com/SpeciesFileGroup/taxonworks/issues/2198

## [0.16.6] - 2021-03-26

### Added

- Community stats for `/api/v1/stats` [#2061]
- Add by-project param for `/api/v1/stats` [#2056]

### Fixed

- `browse_otu_link` handles nil [#2155]

[#2056]: https://github.com/SpeciesFileGroup/taxonworks/issues/2056
[#2061]: https://github.com/SpeciesFileGroup/taxonworks/issues/2061
[#2155]: https://github.com/SpeciesFileGroup/taxonworks/issues/2155
[#2158]: https://github.com/SpeciesFileGroup/taxonworks/issues/2158
[#2165]: https://github.com/SpeciesFileGroup/taxonworks/issues/2165

## [0.16.5] - 2021-03-25

### Added

- softvalidation fix for transfer of type species into coordinate subgenus
- Link from Browse colleciton object to Browse OTU for current OTU det [#2154]
- Collection object filter params for preparation and buffered fields [#2118]
- Added soft_validations and fixes for coordinate name citations and roles.
- `/collection_objects/123/navigation.json` route/view
- Determination, OTU and repository smart selectors on New image task [#2101]
- Georeferences coordinates in label generate on New collecting event [#2107]
- Lock buttons on New image [#2101]
- Open PDF slider in all tabs [#2106]
- TaxonName autocomplete by internal id
- bind `alt/ctrl + f` to focus the search autocomplete [#2132]
- Annotations on Browse nomenclature
- Collectors facet on Filter collection objects task
- Preview use panel on Manage controlled vocabulary [#2135]

### Changed

- Renamed -`otus_redirect` to `browse_otu_link`
- Updated Protonym.list_of_coordinate_names query. It helps for soft validation.
- Nexus output file was modified to present full name of the of the taxon. TNT export was not changed.
- Lock background color [#2112]
- sortArray function now return a natural sort
- Open confirmation modal and focus new button on New taxon name
- Next and previous links for id and identifier on comprehensive task [#2134]
- Determiner facet on Filter collection objects task
- Updated gems (`bundle update` without altering `Gemfile`)

### Fixed

- updated softvalidation for non binominal names
- updated label for species-group rank TaxonName
- Compute print column divisions with barcode style labels [#1993]
- Object tag for TaxonNameRelationship inverted [#2100]
- Collection object filter, collecting event related params were not being passed [#1807]
- Collection object filter with/out facets, in part [#1455]
- CoLDP missing values for names without original combinations [#2146]
- Multiple parent OTUs via parent_otu_id raised in CoLDp export [#2011]
- Not being able to get pinboard items on some circumstances
- `Request-URI Too Large` loading georeferences on Browse OTU
- Tab order near parent when name is pinned [#2130]
- Spinner in distribution section on Browse OTU
- Destroying a container goes to 404 page [#2133]
- Missing Determiner param [#2119]
- Refresh status and relationship list on rank change [#2010]
- Remove map shapes after reset form on Filter collection objects
- Disabled `Create georeference from verbatim` button when latitude and longitude are not available [#2152]
- Fix create determinations and biocurations before turn off the spinner [#1991]

[#1993]: https://github.com/SpeciesFileGroup/taxonworks/issues/1993
[#1991]: https://github.com/SpeciesFileGroup/taxonworks/issues/1991
[#2100]: https://github.com/SpeciesFileGroup/taxonworks/issues/2100
[#2154]: https://github.com/SpeciesFileGroup/taxonworks/issues/2154
[#1455]: https://github.com/SpeciesFileGroup/taxonworks/issues/1455
[#1807]: https://github.com/SpeciesFileGroup/taxonworks/issues/1807
[#2114]: https://github.com/SpeciesFileGroup/taxonworks/issues/2114
[#2146]: https://github.com/SpeciesFileGroup/taxonworks/issues/2146
[#2010]: https://github.com/SpeciesFileGroup/taxonworks/issues/2010
[#2011]: https://github.com/SpeciesFileGroup/taxonworks/issues/2011
[#2101]: https://github.com/SpeciesFileGroup/taxonworks/issues/2101
[#2106]: https://github.com/SpeciesFileGroup/taxonworks/issues/2101
[#2107]: https://github.com/SpeciesFileGroup/taxonworks/issues/2107
[#2112]: https://github.com/SpeciesFileGroup/taxonworks/issues/2112
[#2118]: https://github.com/SpeciesFileGroup/taxonworks/issues/2118
[#2119]: https://github.com/SpeciesFileGroup/taxonworks/issues/2119
[#2130]: https://github.com/SpeciesFileGroup/taxonworks/issues/2130
[#2131]: https://github.com/SpeciesFileGroup/taxonworks/issues/2131
[#2132]: https://github.com/SpeciesFileGroup/taxonworks/issues/2132
[#2133]: https://github.com/SpeciesFileGroup/taxonworks/issues/2133
[#2152]: https://github.com/SpeciesFileGroup/taxonworks/issues/2133
[#2135]: https://github.com/SpeciesFileGroup/taxonworks/issues/2135

## [0.16.4] - 2021-03-09

### Added

- Multiple presnece/absence params for collection objects filter [#2080]
- Buffered field facets for collection object [#1456], [#1835]
- Filter collection objects by determiner (Person) [#1835]
- Tag smart selector on create collection object in New collecting event task [#2066]
- Year field on person source in new source task
- Create new biocuration and in relationship links in filter collection object
- Determiner in filter collection object
- HEIC image format support
- PDF drop box on new source task [#2094]
- Confirmation modal to clone source [#2099]
- Smart selector on attributions in Radial annotator [#2081]

### Fixed

- Soft validation scope for AssertedDistributions not scoped to taxon [#1971]
- Uniquifying 2 people attached to the same source raises [#2078]
- Render Source::Human cached with year, udpate `citation_tag` [#2067]
- Qualitative states in matrix row coder order correctly [#2076]
- Better source cached filter wildcards [#1557]
- Observation matrices hub link [#2071]
- Refresh button component [#2085]
- Update comprehensive url [#2096]
- `/units.json` called 2x [#2089]
- Edit `error radius` of a georeference in new collecting event task [#2087]
- Previous and next navigate navigation links [#2039]

### Changed

- Now using ImageMagick 7 instead of 6
- Production and development docker images are now based off a single base image
- Development docker environment uses rvm instead of rbenv (matching version manager that has been used for production)
- Updated npm packages

[#1971]: https://github.com/SpeciesFileGroup/taxonworks/issues/1971
[#2039]: https://github.com/SpeciesFileGroup/taxonworks/issues/2039
[#2078]: https://github.com/SpeciesFileGroup/taxonworks/issues/2078
[#2067]: https://github.com/SpeciesFileGroup/taxonworks/issues/2067
[#2076]: https://github.com/SpeciesFileGroup/taxonworks/issues/2076
[#1557]: https://github.com/SpeciesFileGroup/taxonworks/issues/1557
[#1835]: https://github.com/SpeciesFileGroup/taxonworks/issues/1835
[#1456]: https://github.com/SpeciesFileGroup/taxonworks/issues/1456
[#2080]: https://github.com/SpeciesFileGroup/taxonworks/issues/2080
[#2066]: https://github.com/SpeciesFileGroup/taxonworks/issues/2066
[#2071]: https://github.com/SpeciesFileGroup/taxonworks/issues/2071
[#2081]: https://github.com/SpeciesFileGroup/taxonworks/issues/2081
[#2085]: https://github.com/SpeciesFileGroup/taxonworks/issues/2085
[#2087]: https://github.com/SpeciesFileGroup/taxonworks/issues/2087
[#2089]: https://github.com/SpeciesFileGroup/taxonworks/issues/2089
[#2094]: https://github.com/SpeciesFileGroup/taxonworks/issues/2094
[#2096]: https://github.com/SpeciesFileGroup/taxonworks/issues/2096
[#2099]: https://github.com/SpeciesFileGroup/taxonworks/issues/2099

## [0.16.3] - 2021-02-26

### Added

- Additional date recognition format in date RegEx
- Pagination on Browse Annotations [#1438]
- New combination for subgenus [#748]
- Warn about unsaved changes on Accession metadata [#1858]

### Fixed

- `eventDate`/`eventTime` output format not being ISO8601-compliant [#1939]
- Some value label in Filter sources
- Dropzone error message
- Redirect to Image Matrix on OTU Radial [#2033]
- Race condition problem when generating dwc_occurrences indexing

### Changed

- Pagination in Filter sources
- Replaced geckodriver-helper with webdrivers gem
- Improvement sort table on collection object, source and nomenclature filters

[#748]: https://github.com/SpeciesFileGroup/taxonworks/issues/748
[#1438]: https://github.com/SpeciesFileGroup/taxonworks/issues/1438
[#1858]: https://github.com/SpeciesFileGroup/taxonworks/issues/1858
[#1939]: https://github.com/SpeciesFileGroup/taxonworks/issues/1939
[#2033]: https://github.com/SpeciesFileGroup/taxonworks/issues/2033

## [0.16.2] - 2021-02-18

### Added

- Additional date recognition format in date RegEx
- Fields with/out some value facet for Source filter [#2023]
- Keyword params to TaxonName API
- Adds database index to Sour title, year, author
- Keyword and/or logic in Tag facets (throughout) [#2026], [#2032]
- `/ap1/v1/stats` endpoint [#1871]
- `papertrail.json?object_global_id=`
- Quick label on collection object quick form [#2003]
- Lock biological relationship in radial object [#2036]
- Confirmation popup to delete a type material in comprehensive
- Tag facet to filter nomenclature [#2047]

### Changed

- Checkmark on verbatim should visible only
- Updated gems (`bundle update` without altering `Gemfile`)
- Updated node packages (`npm update` without altering `packages.json`)
- Changed `verbatim author` for `cached_author_year` in filter nomenclature
- Keywords styled after choice in Tag facet
- Keywords removed from all list after choice in Tag facet

### Fix

- Model LoanItem - Tagged batch adds tag, not object [#2051]
- Prevent non-loanable things being loaned [#2043]
- `ancestors` param properly permitted TaxonName api/filter
- TaxonName#name allowed spaces [#2009]
- Fix help tip of pinboard navigator shortcut
- Generate label button [#2002]
- Save collectors in new collecting event task [#2016]
- Fix image viewer on filter image task
- Image caption modal size [#2030]
- Set created loan object [#2042]
- Refactor edit load items [#2044]

[#2032]: https://github.com/SpeciesFileGroup/taxonworks/issues/2032
[#2051]: https://github.com/SpeciesFileGroup/taxonworks/issues/2051
[#2043]: https://github.com/SpeciesFileGroup/taxonworks/issues/2043
[#2026]: https://github.com/SpeciesFileGroup/taxonworks/issues/2026
[#2023]: https://github.com/SpeciesFileGroup/taxonworks/issues/2023
[#2009]: https://github.com/SpeciesFileGroup/taxonworks/issues/2009
[#1871]: https://github.com/SpeciesFileGroup/taxonworks/issues/1871
[#2002]: https://github.com/SpeciesFileGroup/taxonworks/issues/2002
[#2003]: https://github.com/SpeciesFileGroup/taxonworks/issues/2003
[#2012]: https://github.com/SpeciesFileGroup/taxonworks/issues/2012
[#2016]: https://github.com/SpeciesFileGroup/taxonworks/issues/2016
[#2030]: https://github.com/SpeciesFileGroup/taxonworks/issues/2030
[#2042]: https://github.com/SpeciesFileGroup/taxonworks/issues/2042
[#2044]: https://github.com/SpeciesFileGroup/taxonworks/issues/2044
[#2045]: https://github.com/SpeciesFileGroup/taxonworks/issues/2045
[#2047]: https://github.com/SpeciesFileGroup/taxonworks/issues/2047

## [0.16.1] - 2021-01-26

### Fixed

- Missing `depiction_object_type` on New image task [#1995]
- Sort case-insensitive [#1985]

[#1985]: https://github.com/SpeciesFileGroup/taxonworks/issues/1985
[#1995]: https://github.com/SpeciesFileGroup/taxonworks/issues/1995

## [0.16.0] - 2021-01-25

### Added

- New collecting event task [#1530]
- "Quick" collection objects options from new collecting event task
- New WKT georeference inputs
- Auto-georeference and date Collecting Events by depicting images with pertinent EXIF data
- Route linting specs
- Generate label (alpha), pastes values into print label input
- Collecting event navigation options (next/previous with/out <many things>
- Nested_attributes for Labels
- Collection object/and collecting event navigation options/bridges
- `/collecting_events/preview?<filter_params>` a preview look for brief tables
- Subclasses for labels:`Label::QrCode`, `Label::Code128`
- Include `rqrcode`, `barby` for barcode rendering
- Add `label` attribute to Label JSON response that renders QR code
- Add accommodation for printing pages of barcode-based labels
- Add `Georeference::Wkt` an anonymous WKT based georeference assertion
- Add option to disable name-casing when Person is created from `/people/new` [#1967]
- Full CASTOR (taxon names batch load) example template, CASTOR preview notices
- New ICZN class added: NoDiagnosisAfter1930AndRejectedBefore2000 for family-group names
- Add image attributions, original citation and editor options in image viewer [#1978]
- Browse current OTU button in Browse OTU

### Changed

- Moved buttons in collecting event on comprehensive task [#1986]
- Improved collecting event status in smart selector on comprehensive digitization
- Some tasks route names were "malformed" and renamed
- ENV variable`TAXONWORKS_TEST_LINTING=true` must now be `true`, not anything, to trigger linting specs
- Setting `Identifier#cached` uses a build getter to enable Label building
- Georeference validation requires CollectingEvent (enabled by proper use of `:inverse_of`)
- Tweak to how `pinned?` is calculated trying to eliminate database calls
- Minor cleanup of batch preview layouts
- Changed softvalidation message for names being on Official ICZN lists
- Fetch codecov, seedback and closure_tree gems from RubyGems.
- Updated gems (`bundle update` without altering `Gemfile`).
- Remove `no_leaves`= true from taxon name on filter images task [#1953]
- Turn off autocomplete feature on vue autocomplete [#1956]
- Limited CoLDP exports runtime to 1 hour and 2 attemps.
- Turn off autocomplete on new taxon name task
- Replaced display name attribute for object_label in parent autocomplete on New taxon name task
- Filter task by name only [#1962]
- Search geographic area by verbatim coordinates on new collecting event
- Show coordinates from verbatim georeference
- Parsed verbatim label to fields
- Parsed EXIF coordinates to verbatim fields
- Changed autocomplete label [#1988]
- Using newer biodiversity gem from official source
- Updated gems (`bundle update` without altering `Gemfile`)

### Fixed

- CoLDP [sic], errant chresonym, and basionym ids for misspellings
- Loan items reference proper housekeeping in table
- Line links of batch-preview results
- broken API download link for exported references [#1908]
- removed BASIS task stub [#1716]
- `/api/v1/notes` project scoping [#1958]
- `is_community?` reporting `false` for some models without `project_id`
- New source after cloning not display changes on authors / editors lists
- Edit taxon name firing multiple updates when updating gender [#1970]
- Correct image size on image viewer
- Save pages before clone person on new taxon name [#1977]
- Correct count display of attributions [#1979]
- Uncheck collecting event option [#1980]
- Trip Code/Identifier not visible in header of Edit collecting event [#1990]

[#1530]: https://github.com/SpeciesFileGroup/taxonworks/issues/1530
[#1716]: https://github.com/SpeciesFileGroup/taxonworks/issues/1716
[#1908]: https://github.com/SpeciesFileGroup/taxonworks/issues/1908
[#1949]: https://github.com/SpeciesFileGroup/taxonworks/issues/1949
[#1953]: https://github.com/SpeciesFileGroup/taxonworks/issues/1953
[#1956]: https://github.com/SpeciesFileGroup/taxonworks/issues/1956
[#1958]: https://github.com/SpeciesFileGroup/taxonworks/issues/1958
[#1963]: https://github.com/SpeciesFileGroup/taxonworks/issues/1963
[#1967]: https://github.com/SpeciesFileGroup/taxonworks/issues/1967
[#1970]: https://github.com/SpeciesFileGroup/taxonworks/issues/1970
[#1977]: https://github.com/SpeciesFileGroup/taxonworks/issues/1977
[#1978]: https://github.com/SpeciesFileGroup/taxonworks/issues/1978
[#1979]: https://github.com/SpeciesFileGroup/taxonworks/issues/1979
[#1980]: https://github.com/SpeciesFileGroup/taxonworks/issues/1980
[#1986]: https://github.com/SpeciesFileGroup/taxonworks/issues/1986
[#1988]: https://github.com/SpeciesFileGroup/taxonworks/issues/1988
[#1990]: https://github.com/SpeciesFileGroup/taxonworks/issues/1990

## [0.15.1] - 2020-12-14

### Added

- `Person` can not be active for > 119 years
- Show buffered values in `Task - Browse collection objects` [#1931]
- Default pin button on Uniquify people task
- Checkbox to Select/unselect all match people on Uniquify people task [#1921]
- Pixels to centimeter on new image task

### Changed

- Clean timeline display in `Task - Browse collection objects`
- `db:seed` displays password for created users and adds admin to Default project [#1913]
- Start date needs to be set before set end date on Housekeeping facet
- Bump node package `ini` from 1.3.5 to 1.3.7

### Fixed

- CVT smart selectors/pinboard scope broken [#1940][#1941]
- Image filter `ancestor_id` was to be `taxon_name_id` or `taxon_name_id[]` [#1916]
- Bad Image select_option sort [#1930]
- Housekeeping filter params now less restrictive [#1920] PENDING UI TEST
- ShallowPolymorphic called in `.json` form [#1928]
- Documentation of param names, examples, for the "CASTOR" taxon name batch load [#1926]
- `tw:db:load` task not handling settings reliably. [#1914]
- Set `pulse` attribute true on radial annotator for object with annotations on data views and Browse nomenclature task
- Invalid attribute `:note` in Note API result view.
- Malformed PDF exception handling in Document model.
- Clipboard copy shortcut
- Source hub link on Citations by source task
- Clean content editor after change a topic

[#1941]: https://github.com/SpeciesFileGroup/taxonworks/issues/1941
[#1940]: https://github.com/SpeciesFileGroup/taxonworks/issues/1940
[#1916]: https://github.com/SpeciesFileGroup/taxonworks/issues/1916
[#1931]: https://github.com/SpeciesFileGroup/taxonworks/issues/1931
[#1930]: https://github.com/SpeciesFileGroup/taxonworks/issues/1930
[#1920]: https://github.com/SpeciesFileGroup/taxonworks/issues/1920
[#1928]: https://github.com/SpeciesFileGroup/taxonworks/issues/1928
[#1926]: https://github.com/SpeciesFileGroup/taxonworks/issues/1926
[#1913]: https://github.com/SpeciesFileGroup/taxonworks/issues/1913
[#1914]: https://github.com/SpeciesFileGroup/taxonworks/issues/1914
[#1921]: https://github.com/SpeciesFileGroup/taxonworks/issues/1921

## [0.15.0] - 2020-11-30

### Added

- Export project database task [#1868]
- Additional collecting methods recognized from the collecting event label
- Added content filter, API endpoints [#1905]
- New greatly simplified controller concern `ShallowPolymorphic` for handling link b/w shallow routes and filters
- Note filter improvements, specs, new params, API exposure [#XXX]
- `person#sources` `has_many` (very slight potential for issues)
- Multiple new people filter params, see `lib/queries/person/filter.rb` [#1859]
- People can be Tagged
- Added image filter [#1454]
- Added image smart selector [#1832]
- Added `pixels_to_centimeter` to images [#1785]
- PENDING TEST - API - `sort` (with `classification`, `alphabetical` options) to `/taxon_names` [#1865]
- Taxon determination, citations and collecting event information in specimen record on browse OTU
- Serial facet on filter sources
- Pulse animation for radial annotator [#1822]
- OTU column in asserted distribution on Browse OTU [#1846]
- Radial annotator on Uniquify people task
- History title on Browse nomenclature
- otu_ids param on Image matrix task
- Open image matrix button on Interactive keys task
- Citations on image response
- View mode on image matrix
- Lock view option for smart selector
- Sortable option to lock column/rows on edit/new observation matrix task [#1895]
- Media Descriptor support on Matrix Row Coder [#1896]
- Free Text Descriptor support on Matrix Row Coder [#1896]
- Search source on New source task [#1899]
- Link to Browse OTU on New asserted distribution task [#1893]
- Link to Browse OTU on comprehensive specimen digitization [#1889]

### Fixed

- Potential issue (may be others) with CoLDP raising in the midst of large exports
- People filter role + name [#1662]
- Fix family synonym validation [#1892]
- Fix matrix view row order [#1881]
- CVT view helper bug with predicates
- Fixed database seeding bugs.
- Fixed display problem of OTUs without taxon name on Browse OTU
- Edit asserted distribution on quick forms
- Reference overflow on Browse nomenclature
- Date requested filled automatically [#1872]
- Remove collecting event on comprehensive specimen digitization [#1878]
- Loan smart selector DB query.
- Label overlap on menu on observation matrices view [#1894]
- Remove repository on comprehensive specimen digitization [#1897]

### Changed

- change the order of TaxonName softvalidation to bring the duplicate message on the top
- tweaked CoLDP `reified` id concept and use
- removed `most_recent_upates` from Content params
- removed `/contents/filter.json` endpoint, use `/contents.json`
- Deprecating `Concerns::Polymorphic` for `ShallowPolymorphic`, in progress, see Notes controller
- Note filter params `query_string` => `text`, `note_object_types[]` => `note_object_type[]`, `note_object_ids[]` => `note_object_id[]`, added corresponding non-array versions
- Moved `levenshtein_distance` to Query for general use
- Remove `people/123/similar` endpoint (used `/index`)
- Person filter `person_wildcards` is `person_wildcard`
- Person filter behaviour vs. `levenshtein_cuttof`
- cached_valid_taxon_name_id updated for combination after valid status is assigned.
- updated soft validation for 'Uncertain placement'
- [sic] changed to (sic) for misspelled bacterial names
- Additional date and geographical coordinate formats added to the Verbatim label RegEx parsers
- Observation matrix could be resolved without observation_matrix_id, only with otu_filter
- Running `rake db:seed` without `user_id`/`project_id` is now possible.
- Disabled hamburger menu when no functionality behind it on Browse OTU [#1737]
- No longer needed set user on User facet in filters
- Autocomplete label for original combination on New taxon name task
- Changed "n/a" to combination label on Browse nomenclature
- Create original citation in image matrix task
- Autocomplete list style
- Edit button color on type material species task [#1898]
- GitHub Actions used as main CI/CD provider
- Updated vulnerable node packages [#1912]

[#1905]: https://github.com/SpeciesFileGroup/taxonworks/issues/1905
[#1662]: https://github.com/SpeciesFileGroup/taxonworks/issues/1662
[#1859]: https://github.com/SpeciesFileGroup/taxonworks/issues/1859
[#1881]: https://github.com/SpeciesFileGroup/taxonworks/issues/1881
[#1454]: https://github.com/SpeciesFileGroup/taxonworks/issues/1454
[#1832]: https://github.com/SpeciesFileGroup/taxonworks/issues/1832
[#1785]: https://github.com/SpeciesFileGroup/taxonworks/issues/1785
[#1737]: https://github.com/SpeciesFileGroup/taxonworks/issues/1737
[#1865]: https://github.com/SpeciesFileGroup/taxonworks/issues/1865
[#1822]: https://github.com/SpeciesFileGroup/taxonworks/issues/1822
[#1846]: https://github.com/SpeciesFileGroup/taxonworks/issues/1846
[#1868]: https://github.com/SpeciesFileGroup/taxonworks/issues/1868
[#1872]: https://github.com/SpeciesFileGroup/taxonworks/issues/1872
[#1889]: https://github.com/SpeciesFileGroup/taxonworks/issues/1889
[#1893]: https://github.com/SpeciesFileGroup/taxonworks/issues/1893
[#1894]: https://github.com/SpeciesFileGroup/taxonworks/issues/1894
[#1895]: https://github.com/SpeciesFileGroup/taxonworks/issues/1895
[#1896]: https://github.com/SpeciesFileGroup/taxonworks/issues/1896
[#1897]: https://github.com/SpeciesFileGroup/taxonworks/issues/1897
[#1898]: https://github.com/SpeciesFileGroup/taxonworks/issues/1898
[#1899]: https://github.com/SpeciesFileGroup/taxonworks/issues/1899
[#1912]: https://github.com/SpeciesFileGroup/taxonworks/pull/1912

## [0.14.1] - 2020-10-22

### Added

- API - `type` to /roles/:id
- API - `year` to /taxon_names
- API - `include_roles` param to /people
- API - `taxon_name_author_ids[]=`, `taxon_name_author_ids_or` params to /taxon_names
- API - `collector_ids[]=`, `collector_ids_or` params to /collecting_events
- Shape on asserted distribution list [#1828]
- Row filter on Interactive keys task
- Interactive keys and image matrix buttons on observation matrix dashboard

### Fixed

- Wrong param attribute in topic smart selector on radial annotator [#1829]
- Show repository on Browse OTU
- Enable search after fill collecting event fields [#1833]
- Missing geo_json param on geographic_area request [#1840]

### Changed

- Exclude Roles from response from /api/v1/people by default
- Increased `max_per_page` to 10000
- Random words clashes mitigation: Project factory names made longer and `Faker` unique generator is reset only between specs instead of before each test.
- Removed pages field on topic section
- Improved verbatim date parsing
- Georeference scope over geographic area scope [#1841]

[#1454]: https://github.com/SpeciesFileGroup/taxonworks/issues/1454
[#1832]: https://github.com/SpeciesFileGroup/taxonworks/issues/1832
[#1785]: https://github.com/SpeciesFileGroup/taxonworks/issues/1785
[#1828]: https://github.com/SpeciesFileGroup/taxonworks/issues/1828
[#1829]: https://github.com/SpeciesFileGroup/taxonworks/issues/1829
[#1833]: https://github.com/SpeciesFileGroup/taxonworks/issues/1833
[#1840]: https://github.com/SpeciesFileGroup/taxonworks/issues/1840
[#1841]: https://github.com/SpeciesFileGroup/taxonworks/issues/1841
[#1878]: https://github.com/SpeciesFileGroup/taxonworks/issues/1878

## [0.14.0] - 2020-10-16

### Added

- Added additional date recognition format for RegEx
- Added OTU filter in the interactive key API
- Collecting Event API endpoints
- Collection Object API endpoints
- Biological Assertion API endpoints
- Asserted Distribution API endpoints
- New Otu API params
- People filter API endpoints [#1509]
- Identifier filter API endpoints [#1510]
- Source filter API endpoints [#1511]
- New Interactive Key task [#1810]
- New model for matrix based interactive keys which produce JSON for the Interactive Key task [#1810]
- `weight` field to descriptor
- Ancestors facet on filter nomenclature [#1791]
- TW_DISABLE_DB_BACKUP_AT_DEPLOY_TIME env var to disable built-in backup functionality at deploy/database-update time.
- Display coordinate type specimens [#1811]
- Changed background color header for invalid names on Browse OTU
- Taxonworks version in header bar when not running in sandbox mode

### Fixed

- Fixed radial navigator broken for some data [#1824]
- Fixed IsData position [#1805]
- Collecting event object radial metadata settings
- Webpack resolved_paths deprecation warning
- Missing /otus/:otu_id/taxon_determinations route
- tw:db:restore task not picking up database host settings
- Create citation on new combination without pages
- Param descriptor id on new descriptor task [#1798]
- Filter by user on filter nomenclature [#1780]
- Optimized selector queries for Loan model

### Changed

- Fix original author string for Plant names
- Additional date format added for date recognition RegEx
- Removed some attributes from api/v1 endpoints to simplify responses
- type_materials/:id.json includes `original_combination` string
- CoLDP references are full cached values, not partially passed
- Combination nomenclatural code inference drawn from members, not parent
- Some nomenclature rank related simbols moved to constants
- Load Images for coordinate OTUs [#1787]
- Extended New Image task upload timeout from 30 seconds to 10 minutes
- Updated rgeo-proj4 gem

[#1824]: https://github.com/SpeciesFileGroup/taxonworks/issues/1824
[#1805]: https://github.com/SpeciesFileGroup/taxonworks/issues/1805
[#1509]: https://github.com/SpeciesFileGroup/taxonworks/issues/1509
[#1510]: https://github.com/SpeciesFileGroup/taxonworks/issues/1510
[#1511]: https://github.com/SpeciesFileGroup/taxonworks/issues/1511
[#1780]: https://github.com/SpeciesFileGroup/taxonworks/issues/1780
[#1791]: https://github.com/SpeciesFileGroup/taxonworks/issues/1791
[#1787]: https://github.com/SpeciesFileGroup/taxonworks/issues/1787
[#1798]: https://github.com/SpeciesFileGroup/taxonworks/issues/1798
[#1810]: https://github.com/SpeciesFileGroup/taxonworks/pull/1810
[#1811]: https://github.com/SpeciesFileGroup/taxonworks/issues/1811

## [0.13.0] - 2020-09-22

### Changed

- Removed forced dependency on google-protobuf gem
- Updated gems
- Browse OTU page unifies coordinate OTUs for Asserted Distribution and Biological Associations [#1570]
- Handling for new unicode minutes, seconds symbols [#1526]
- Descriptor object radial paths
- Many specs related to dynamic observation matrix items
- Improvements to Descriptor autocomplete labels [#1727]
- Added `rake tw:maintenance:otus:missplaced_references` [#1439]
- Pdf viewer button on Documentation and Source views [#1693]
- Spinner for when converting verbatim to bibtex [#1710]
- Set OTU in determination when otu_id param is present on comprehensive task
- "Create georeference from verbatim" button in Parsed column on comprehensive task
- Sortable order for Type material, Biological association and Determinations on comprehensive task
- User facet on Filter nomenclature task [#1720]
- Pagination on Filter noemnclature task [#1724]
- Biological associations filter on Browse OTU

### Changed

- AssertedDistribution filter `otu_id` and `geographic_area_id` can now also take array form, e.g. `otu_id[]=`
- Preload all CSL styles via fixed constant, increasing boot speed [#1749]
- Return value format for Utilities::Geo.distance_in_meters changed from \[Float\] to \[String\]
- Data migration updating all `type` column values for matrix row/column items
- Tweaked JSON attribute response for matrix rows and columns very slightly
- Updated observation item types to properly nest them, inc. all downstream changes (Factories, etc.)
- Unfied matrix hooks in various places
- Updated some matrix related routes to point to tasks
- Updated respec `matrix` tag to `observation_matrix`
- Methods that write to cached should not fire callbacks, potential for [#1701]
- Using custom geckodriver-helper for Firefox 80 support
- Override browser shortcuts on task hotkeys [#1738]
- Biological associations section on Browse OTU
- TW now supports Postgres 12 [#1305]
- Replaced biodiversity with custom gem repo using IPC with gnparser processes
- Updated gems
- Character "΄" also accepted as minute specifier in coordinates parsing.

## Fixed

- Fixed LOW_PROBABILITY constant message
- Matrix rows/items prevent OTU (and collection object) from being destroyed [#1159]
- Scope of dynamic taxon name row item [#1747]
- Processing of values (in distance_in_meters) to limit significant digits of results of unit conversions. Decimal degrees not affected at this time. [#1512]
- Character state order not correct in Nexus format [#1574]
- Not able to destroy matrix rows or matrices [#1520], [#1123]
- Dynamic observeratoin matrix items not properly scoped/behaving [#1125]
- Destroy pdf pages before create new ones [#1680]
- Serial multiple updates did not update bibtex author field [#1709]
- Fix (likely) for pinboard items failing to remove [#1690]
- Better response for failed collecting event cloning [#1705]
- Cleaned up deprecated biological associations graph autcomplete [#1707]
- Colliding `namespace` method for identifiers breaks identifiers list [#1702]
- Graceful failed serial destroy response [#1703]
- Restored Show -> edit link [#1699]
- Enable search button after pick a collecting event date on Filter collection objects task [#1728]
- Misppeling collecting_event_ids parameter [#1729]
- Non-original combination authorship lacking parentheses [#1686]

[#1570]: https://github.com/SpeciesFileGroup/taxonworks/issues/1570
[#1749]: https://github.com/SpeciesFileGroup/taxonworks/issues/1749
[#1159]: https://github.com/SpeciesFileGroup/taxonworks/issues/1159
[#1747]: https://github.com/SpeciesFileGroup/taxonworks/issues/1747
[#1512]: https://github.com/SpeciesFileGroup/taxonworks/issues/1512
[#1526]: https://github.com/SpeciesFileGroup/taxonworks/issues/1526
[#1727]: https://github.com/SpeciesFileGroup/taxonworks/issues/1727
[#1574]: https://github.com/SpeciesFileGroup/taxonworks/issues/1574
[#1520]: https://github.com/SpeciesFileGroup/taxonworks/issues/1520
[#1123]: https://github.com/SpeciesFileGroup/taxonworks/issues/1123
[#1125]: https://github.com/SpeciesFileGroup/taxonworks/issues/1125
[#1439]: https://github.com/SpeciesFileGroup/taxonworks/issues/1439
[#1709]: https://github.com/SpeciesFileGroup/taxonworks/issues/1709
[#1680]: https://github.com/SpeciesFileGroup/taxonworks/issues/1680
[#1690]: https://github.com/SpeciesFileGroup/taxonworks/issues/1690
[#1693]: https://github.com/SpeciesFileGroup/taxonworks/issues/1693
[#1699]: https://github.com/SpeciesFileGroup/taxonworks/issues/1699
[#1701]: https://github.com/SpeciesFileGroup/taxonworks/issues/1701
[#1705]: https://github.com/SpeciesFileGroup/taxonworks/issues/1705
[#1707]: https://github.com/SpeciesFileGroup/taxonworks/issues/1707
[#1702]: https://github.com/SpeciesFileGroup/taxonworks/issues/1702
[#1703]: https://github.com/SpeciesFileGroup/taxonworks/issues/1703
[#1710]: https://github.com/SpeciesFileGroup/taxonworks/issues/1710
[#1720]: https://github.com/SpeciesFileGroup/taxonworks/issues/1720
[#1724]: https://github.com/SpeciesFileGroup/taxonworks/issues/1724
[#1738]: https://github.com/SpeciesFileGroup/taxonworks/issues/1738
[#1686]: https://github.com/SpeciesFileGroup/taxonworks/issues/1686
[#1305]: https://github.com/SpeciesFileGroup/taxonworks/pull/1305

## [0.12.17] - 2020-02-02

### Added

- Successfull source destroy message
- Pending - Definition field to BiologicalRelationship model and views [#1672]
- New button to (attempt to) convert verbatim sources to Bibtex via Crossref
- Model methods and attribute to change Source Verbatim to Bibtex [#1673]
- DOMPurify package to sanitize html
- List all Keyword and Topics in smart selector on filter source [#1675]
- Added data links tool in markdown editor (Ctrl/Alt-Shift-L) [#1674]
- Definition field on composer biological relationship task [#1672]

### Changed

- Unified can_destroy/edit methods
- Improved Source autocomplete with metadata/markup [#1681]
- Changed CoLDP download to use Catalog::Nomenclature as name source
- Replace SimpleMDE for EasyMDE
- Sort alphabetically bibliography style list on filter source
- Removed limit of download bibtex on filter source [#1683]
- Disable/enable destroy button from metadata on radial navigator [#1696]

### Fixed

- Non admins not able to destroy shared data [#1098]
- Pending confirmation: Include original combinations in CoLDP [#1204]
- Pending confirmation: Include forma/variety properly in CoLDP [#1203]
- Docker: Fixed path typo on clean up command
- Tag button on filter source [#1692]
- Overflow in taxon names list in new taxon name [#1688]
- Confidence button overlapped in new combination [#1687]

[#1098]: https://github.com/SpeciesFileGroup/taxonworks/issues/1098
[#1672]: https://github.com/SpeciesFileGroup/taxonworks/issues/1672
[#1673]: https://github.com/SpeciesFileGroup/taxonworks/issues/1673
[#1674]: https://github.com/SpeciesFileGroup/taxonworks/issues/1674
[#1681]: https://github.com/SpeciesFileGroup/taxonworks/issues/1681
[#1203]: https://github.com/SpeciesFileGroup/taxonworks/issues/1203
[#1204]: https://github.com/SpeciesFileGroup/taxonworks/issues/1204
[#1672]: https://github.com/SpeciesFileGroup/taxonworks/issues/1672
[#1675]: https://github.com/SpeciesFileGroup/taxonworks/issues/1675
[#1683]: https://github.com/SpeciesFileGroup/taxonworks/issues/1683
[#1687]: https://github.com/SpeciesFileGroup/taxonworks/issues/1687
[#1688]: https://github.com/SpeciesFileGroup/taxonworks/issues/1688
[#1692]: https://github.com/SpeciesFileGroup/taxonworks/issues/1692
[#1696]: https://github.com/SpeciesFileGroup/taxonworks/issues/1696

## [0.12.16] - 2020-08-24

### Added

- Highlight metadata that is not in this project in uniquify people task [#1648]
- Locks buttons on grid digitizer task [#1599]
- Option to export styled bibliography on filter sources task [#1652]
- Edit button in content section on radial object [#1670]

### Changed

- Drag button style on new taxon name [#1669]
- Removed SimpleMDE lib from ruby assets and added to npm dependencies
- Allow taxon name type relationships to be cited [#1667]

### Fixed

- BibTex html no longer escaped [#1657]
- Some of the elements of the form are not accessible on overflow. [#1661]
- Populate masculine, feminine and neuter on gender form [#1665]
- Markdown render on Browse OTU [#1671]

[#1599]: https://github.com/SpeciesFileGroup/taxonworks/issues/1599
[#1648]: https://github.com/SpeciesFileGroup/taxonworks/issues/1648
[#1652]: https://github.com/SpeciesFileGroup/taxonworks/issues/1652
[#1657]: https://github.com/SpeciesFileGroup/taxonworks/issues/1657
[#1661]: https://github.com/SpeciesFileGroup/taxonworks/issues/1661
[#1665]: https://github.com/SpeciesFileGroup/taxonworks/issues/1665
[#1667]: https://github.com/SpeciesFileGroup/taxonworks/issues/1667
[#1669]: https://github.com/SpeciesFileGroup/taxonworks/issues/1669
[#1670]: https://github.com/SpeciesFileGroup/taxonworks/issues/1670
[#1671]: https://github.com/SpeciesFileGroup/taxonworks/issues/1671

## [0.12.15] - 2020-08-18

### Fixed

- Sqed hook initiated with String, not Class [#1654]

[#1654]: https://github.com/SpeciesFileGroup/taxonworks/issues/1654

## [0.12.14] - 2020-08-17

### Added

- Help tips in comprehensive specimen digitization task
- Help tips in new source task
- Type section in Browse OTUs task [#1615]
- Automatically filter sections by taxon rank in Browse OTUs task
- Rank string in browse nomenclature
- Pinboard navigator (Ctrl/Alt + G) [#1647]
- Filter by repository in filter collection objects [#1650]
- Hotkey for add element to pinboard (Ctrl/Alt + P)

### Fixed

- Collectors order in comprehensive specimen digitization
- Losses data of etymology form after set a gender
- Autocomplete component not encoding query params properly
- Random RGeo deserialization errors [#1553]

### Changed

- New combination redirect to the valid name [#1639]
- Rename comprehensive specimen digitization task card
- Updated chartkick gem [#1646]
- Improved verbatim date and geographic coordinates recognition
- Improved soft validation messages for coordinated species-group

[#1553]: https://github.com/SpeciesFileGroup/taxonworks/issues/1553
[#1615]: https://github.com/SpeciesFileGroup/taxonworks/issues/1615
[#1639]: https://github.com/SpeciesFileGroup/taxonworks/issues/1639
[#1646]: https://github.com/SpeciesFileGroup/taxonworks/pull/1646
[#1647]: https://github.com/SpeciesFileGroup/taxonworks/issues/1647
[#1650]: https://github.com/SpeciesFileGroup/taxonworks/issues/1650

## [0.12.13] - 2020-08-04

### Added

- Delete confirmation for original combinations [#1618]
- Delete confirmation for type specimens in new type specimen task
- Check if already exist an asserted combination with the same otu and geographic area in new asserted distribution task [#1329]
- Modal on duplicate original citations in radial annotator [#1576]
- Soft validations component for citations in radial annotator and tasks [#1552]
- Redirect to valid name in browse nomenclature [#446]
- sessionStorage for browse nomenclature autocomplete [#446]
- Observation matrices in radial object [#1527]
- Comprehensive task to taxon name radial [#934]
- Map on OTU radial in asserted distribution form [#856]
- Pin objects from list in filter sources
- Checkbox to make document public on list in radial annotator
- Title legend for "make default" icon in pinboard slide
- Checkbox to alternative between AND/OR filter for authors in filter sources
- Lep staged 2 layout for staged images [#1635]

### Changed

- Use amazing_print instead of awesome_print gem
- Cleanup and add spec basis for nomenclature tabular stats queries
- Improve/unify image modal [#1617]
- Replace repository and source autocompletes for smart selectors in new type material task
- Changed autosave behaviour in new asserted distribution task
- Gender list order in new taxon name task
- Page range soft validation message made less strict
- Original citation-related UI text
- Moved taxon name input search to right column in new taxon name
- Persons autosave in new taxon name
- Updated elliptic node package. [#1632]

### Fixed

- Flip object to subject label on type section in new taxon name task
- Shapes are possible to drag even if this option is not set up
- Columns size of georeference table [#1622]
- Webpacker host and port bind on docker container
- Wrong taxon name relationship soft validation message for genera
- Modal confirmation its not displaying in manage synonyms section [#1627]
- Manage synonyms includes combinations [#1628]
- Recent and per params in source filter and controller
- Missing ZIP dependency for docker images
- Attempting to return geographic areas in OTU smart selector on certain conditions

[#446]: https://github.com/SpeciesFileGroup/taxonworks/issues/446
[#856]: https://github.com/SpeciesFileGroup/taxonworks/issues/856
[#934]: https://github.com/SpeciesFileGroup/taxonworks/issues/934
[#1329]: https://github.com/SpeciesFileGroup/taxonworks/issues/1329
[#1527]: https://github.com/SpeciesFileGroup/taxonworks/issues/1527
[#1552]: https://github.com/SpeciesFileGroup/taxonworks/issues/1552
[#1576]: https://github.com/SpeciesFileGroup/taxonworks/issues/1576
[#1617]: https://github.com/SpeciesFileGroup/taxonworks/issues/1617
[#1618]: https://github.com/SpeciesFileGroup/taxonworks/issues/1618
[#1622]: https://github.com/SpeciesFileGroup/taxonworks/issues/1622
[#1627]: https://github.com/SpeciesFileGroup/taxonworks/issues/1627
[#1628]: https://github.com/SpeciesFileGroup/taxonworks/issues/1628
[#1632]: https://github.com/SpeciesFileGroup/taxonworks/pull/1632
[#1635]: https://github.com/SpeciesFileGroup/taxonworks/issues/1635

## [0.12.12] - 2020-07-22

### Fixed

- Seeing OTUs in Recent that do not belong to project [#1626]

[#1626]: https://github.com/SpeciesFileGroup/taxonworks/issues/1626

## [0.12.11] - 2020-07-14

### Changed

- Type material designations are now grouped by collection object in Browse OTUs (refs [#1614])

### Fixed

- Protonym parent priority soft validation [#1613]
- Type specimens count in Browse OTUs task
- Attempting to update containers as if them were collection objects in Grid Digitizer task [#1601]

[#1601]: https://github.com/SpeciesFileGroup/taxonworks/issues/1601
[#1613]: https://github.com/SpeciesFileGroup/taxonworks/issues/1613
[#1614]: https://github.com/SpeciesFileGroup/taxonworks/issues/1614

## [0.12.10] - 2020-07-07

### Added

- Smart selection source on new combination and citations annotator
- Parsed verbatim label on comprehensive specimen digitization task
- Soft validation in timeline on Browse OTUs [#1593]
- Topic facet in Filter Sources task [#1589]
- Counts on type specimen and specimen records sections on Browse OTUs
- Collecting method parsing in verbatim label text

### Changed

- Replaced vue-resource package by axios
- Disabled parallel upload on new image task [#1596]
- Default verbatim fields order on comprehensive specimen digitization
- Set radius error in verbatim georeference [#1602]
- Timeline filter.
- Missing High classification ranks on classfication autocomplete on new taxon name [#1595]
- Date and geo-coordinates parsing improvements
- Also update cached taxon name fields when Adjective or Participle is selected
- Repositories and Serials smart selectors' recent entries optimizations

### Fixed

- Filter collecting events was passing a wrong (changed name) parameters and structure for maps and geographic area
- Not showing up people list after a crossref source [#1597]
- Scroller in georeferences map modal
- Grid Digitizer task failing to update containerized specimens matched by identifiers [#1601]
- Specimen not associate with genus after create it in type section on new taxon name [#1604]
- Volume field only accepted numbers [#1606]
- Smart selectors not remove the previous selection after press new on New source task [#1605]
- Georeference methods `latitude` returning longitude and `longitude` latitude
- Smart selector overrides custom list after lists are loaded [#1608]
- Duplicate shortcut, using the same one for comprehensive specimen digitization and clipboard [#1612]
- Typo in taxon name relationship soft validation message.

[#1589]: https://github.com/SpeciesFileGroup/taxonworks/issues/1589
[#1593]: https://github.com/SpeciesFileGroup/taxonworks/issues/1593
[#1595]: https://github.com/SpeciesFileGroup/taxonworks/issues/1595
[#1596]: https://github.com/SpeciesFileGroup/taxonworks/issues/1596
[#1597]: https://github.com/SpeciesFileGroup/taxonworks/issues/1597
[#1601]: https://github.com/SpeciesFileGroup/taxonworks/issues/1601
[#1602]: https://github.com/SpeciesFileGroup/taxonworks/issues/1602
[#1604]: https://github.com/SpeciesFileGroup/taxonworks/issues/1604
[#1605]: https://github.com/SpeciesFileGroup/taxonworks/issues/1605
[#1606]: https://github.com/SpeciesFileGroup/taxonworks/issues/1606
[#1608]: https://github.com/SpeciesFileGroup/taxonworks/issues/1608
[#1612]: https://github.com/SpeciesFileGroup/taxonworks/issues/1612

## [0.12.9] - 2020-07-01

### Added

- Endpoint for verbatim label parsing (dates and geographic coordinates)

### Changed

- Display `[sic]` on misspellings of family-group full taxon names

### Fixed

- Containerized objects not showing up together [#1590]
- Citations by Source task not loading taxon names list [#1591]

[#1590]: https://github.com/SpeciesFileGroup/taxonworks/issues/1590
[#1591]: https://github.com/SpeciesFileGroup/taxonworks/issues/1591

## [0.12.8] - 2020-06-29

### Added

- Set autofocus on source and geographic area in OTU radial asserted distribution form
- `/otus/123/coordinate.json` endpoint - all OTUs coordinate with this one (refs [#1585])
- Autosave on new asserted distribution task

### Changed

- Unauthorized json response
- Better error handle for vue-autocomplete
- Replaced old method to handle ajax call in all tasks
- Updated relationships filter param on new taxon name task (refs [#1584])
- ControlledVocabularyTerm model no longer requires SKOS with URI (refs [#1562], [#1561])
- Improved sorting of objects in the Browse Nomenclatue task
- Updated dwc-archive gem to version 1.1.1

### Fixed

- Topic `select_optimized` controller method crash
- Recent list of biological associations not working due to the use of incorrect table

[#1561]: https://github.com/SpeciesFileGroup/taxonworks/issues/1561
[#1562]: https://github.com/SpeciesFileGroup/taxonworks/issues/1562
[#1584]: https://github.com/SpeciesFileGroup/taxonworks/issues/1584
[#1585]: https://github.com/SpeciesFileGroup/taxonworks/issues/1585

## [0.12.7] - 2020-06-26

### Added

- Taxon name status and relationships soft validations display in Browse Nomenclature task
- Interface to select OTUs and create rows in Observation Matrices Dashboard task
- Autosave system in New Taxon Name task (refs [#649])
- Etymology filter in Nomenclature Filter task (refs [#1549])
- Added new shortcuts for Comprehensive Digitization, New Type Specimen, New Taxon Name and Browse Nomenclature tasks
- Classification section in New Taxon Name task
- Spec to test md5 of multi-line verbatim labels (refs [#1572])
- Display classifications alongside relationships in Browse Nomenclature task
- Add children and add sibling buttons in New Taxon Name task (refs [#1503])
- Link to create new serial on smart selector of New Source tast
- Semantic section coloration in Browse OTU task (refs [#1571])
- Rank prediction in New Taxon Name task (refs [#1054])

### Changed

- Optimized recently used geographic area and sources search
- Improved part of speech and etymology soft validation messages
- Year suffix and pages are now also used when sorting citations in Browse Nomenclature task
- Replaced old geographic area smart selector with newer version
- Swapped 'Masculine' and 'Femenine' positions in New Taxon Name task (refs [#660])
- Replaced uses of `find_each` with `each` (refs [#1548])
- Refactored New Taxon Name front end code
- Display text of some taxon name relationships
- Autocomplete visible in all tabs of smart selector
- OTU autocomplete searches now also matches by common names (refs [#869])
- Browse Taxa task renamed to Browse OTU
- Using unreleased closure_tree code from official repo to address deprecation warning messages
- "valid by default" no longer displayed when a relationship exists in New Taxon Name task (refs [#1525])
- Improvements in BibTex and New Source task UI
- Improvements in role picker and smart selectors in Comprehensive Collection Object Form and New Source tasks
- Optimized some filters for some smart selectors (refs [#1534])
- Smart selector for sources no longer ordered by name
- Some minor UI tweaks in some places
- Updated ruby gems

### Fixed

- Recently used objects code on some models
- Collection Object Filter task not filternig by type material type ([#1551])
- Forms not being cleared when pressing `new` on Compose Biological Relationships task ([#1563])
- Not getting the full list of topics when clicking all in `Radial annotator -> Citation -> Topic` ([#1566])
- Showing name instead of the short name in `Radial Annotator -> Identifiers -> Preview` ([#1567])
- `create` button keeps disabled when creating a new citation fails in `Radial annotator -> Citation` ([#1568])
- Incorrect method call in Match Georeference task view
- Display of misspellings on taxon name relationships
- Femenine and neuter names ending in '-or' not being accepted ([#1575])
- Spinner not disabled when entering malformed URIs in Manage Controlled Vocabulary task form ([#1561])
- "--None--" results obscuring buttons until clicking off the record ([#1558])

[#649]: https://github.com/SpeciesFileGroup/taxonworks/issues/649
[#660]: https://github.com/SpeciesFileGroup/taxonworks/issues/660
[#869]: https://github.com/SpeciesFileGroup/taxonworks/issues/869
[#1054]: https://github.com/SpeciesFileGroup/taxonworks/issues/1054
[#1503]: https://github.com/SpeciesFileGroup/taxonworks/issues/1503
[#1525]: https://github.com/SpeciesFileGroup/taxonworks/issues/1525
[#1534]: https://github.com/SpeciesFileGroup/taxonworks/issues/1534
[#1548]: https://github.com/SpeciesFileGroup/taxonworks/issues/1548
[#1549]: https://github.com/SpeciesFileGroup/taxonworks/issues/1549
[#1551]: https://github.com/SpeciesFileGroup/taxonworks/issues/1551
[#1558]: https://github.com/SpeciesFileGroup/taxonworks/issues/1558
[#1561]: https://github.com/SpeciesFileGroup/taxonworks/issues/1561
[#1563]: https://github.com/SpeciesFileGroup/taxonworks/issues/1563
[#1566]: https://github.com/SpeciesFileGroup/taxonworks/issues/1566
[#1567]: https://github.com/SpeciesFileGroup/taxonworks/issues/1567
[#1568]: https://github.com/SpeciesFileGroup/taxonworks/issues/1568
[#1571]: https://github.com/SpeciesFileGroup/taxonworks/issues/1571
[#1572]: https://github.com/SpeciesFileGroup/taxonworks/issues/1572
[#1575]: https://github.com/SpeciesFileGroup/taxonworks/issues/1575

## [0.12.6] - 2020-06-12

### Added

- CHANGELOG.md
- Matrix observation filters
- Full backtrace in exception notification
- `count` and several other basic default units to Descriptors [#1501]
- Basic Observation::Continuous operators
- Linked new Descriptor form to Task - New descriptor

### Changed

- Updated node packages and changed webpacker configuration
- Progress on fix for [#1420]: CoLDP - Name element columns only getting populated for not valid names
- Made TaxonNameClassification scopes more specific to allow citation ordering (refs [#1040])

### Fixed

- Minor fix in observation matrix dashboard
- Potential fix for `PG::TRDeadlockDetected` when updating taxon name-related data

[#1420]: https://github.com/SpeciesFileGroup/taxonworks/issues/1420
[#1040]: https://github.com/SpeciesFileGroup/taxonworks/issues/1040
[#1501]: https://github.com/SpeciesFileGroup/taxonworks/issues/1501

## [0.12.5] - 2020-06-08

### Added

- Default unit selector for sample character in New Descriptor task ([#1533])
- 'None' option for unit selector in Matrix Row Encoder task
- New Descriptor units

### Changed

- Updated websocket-extensions node package
- Optimized smart selector refresh
- Improved removal error message when source is still in use by some project

### Fixed

- Language selector backend bug
- Sort by page on Citations by Source task ([#1536])
- Removed duplicate `destroy` on project sources controller

[#1533]: https://github.com/SpeciesFileGroup/taxonworks/issues/1533
[#1536]: https://github.com/SpeciesFileGroup/taxonworks/issues/1536

## [0.12.4] - 2020-06-05

### Added

- Pagination on New Observation Matrix task
- Hyperlink to Observation Matrices Dashboard task on New Observation Matrix task (#1532)
- New deletion warning messages on New Observation Matrix task

### Changed

- Renamed New Matrix task to New Observation Matrix
- Citations are now saved without locking on New Taxon Name task
- Updated gems (`bundle update` without altering `Gemfile`)
- Several optimizations on recently used objects retrieval for smart selectors

### Fixed

- Loosing input page numbers when switching tabs on New Taxon Name task

[#1532]: https://github.com/SpeciesFileGroup/taxonworks/issues/1532
[unreleased]: https://github.com/SpeciesFileGroup/taxonworks/compare/v0.41.0..development
[0.41.0]: https://github.com/SpeciesFileGroup/taxonworks/compare/v0.40.6...v0.41.0
[0.40.6]: https://github.com/SpeciesFileGroup/taxonworks/compare/v0.40.5...v0.40.6
[0.40.5]: https://github.com/SpeciesFileGroup/taxonworks/compare/v0.40.4...v0.40.5
[0.40.4]: https://github.com/SpeciesFileGroup/taxonworks/compare/v0.40.3...v0.40.4
[0.40.3]: https://github.com/SpeciesFileGroup/taxonworks/compare/v0.40.2...v0.40.3
[0.40.2]: https://github.com/SpeciesFileGroup/taxonworks/compare/v0.40.1...v0.40.2
[0.40.1]: https://github.com/SpeciesFileGroup/taxonworks/compare/v0.40.0...v0.40.1
[0.40.0]: https://github.com/SpeciesFileGroup/taxonworks/compare/v0.39.0...v0.40.0
[0.39.0]: https://github.com/SpeciesFileGroup/taxonworks/compare/v0.38.3...v0.39.0
[0.38.3]: https://github.com/SpeciesFileGroup/taxonworks/compare/v0.38.2...v0.38.3
[0.38.2]: https://github.com/SpeciesFileGroup/taxonworks/compare/v0.38.1...v0.38.2
[0.38.1]: https://github.com/SpeciesFileGroup/taxonworks/compare/v0.38.0...v0.38.1
[0.38.0]: https://github.com/SpeciesFileGroup/taxonworks/compare/v0.37.1...v0.38.0
[0.37.1]: https://github.com/SpeciesFileGroup/taxonworks/compare/v0.37.0...v0.37.1
[0.37.0]: https://github.com/SpeciesFileGroup/taxonworks/compare/v0.36.0...v0.37.0
[0.36.0]: https://github.com/SpeciesFileGroup/taxonworks/compare/v0.35.3...v0.36.0
[0.35.3]: https://github.com/SpeciesFileGroup/taxonworks/compare/v0.35.2...v0.35.3
[0.35.2]: https://github.com/SpeciesFileGroup/taxonworks/compare/v0.35.1...v0.35.2
[0.35.1]: https://github.com/SpeciesFileGroup/taxonworks/compare/v0.35.0...v0.35.1
[0.35.0]: https://github.com/SpeciesFileGroup/taxonworks/compare/v0.34.6...v0.35.0
[0.34.6]: https://github.com/SpeciesFileGroup/taxonworks/compare/v0.34.5...v0.34.6
[0.34.5]: https://github.com/SpeciesFileGroup/taxonworks/compare/v0.34.4...v0.34.5
[0.34.4]: https://github.com/SpeciesFileGroup/taxonworks/compare/v0.34.3...v0.34.4
[0.34.3]: https://github.com/SpeciesFileGroup/taxonworks/compare/v0.34.2...v0.34.3
[0.34.2]: https://github.com/SpeciesFileGroup/taxonworks/compare/v0.34.1...v0.34.2
[0.34.1]: https://github.com/SpeciesFileGroup/taxonworks/compare/v0.34.0...v0.34.1
[0.34.0]: https://github.com/SpeciesFileGroup/taxonworks/compare/v0.31.1...v0.34.0
[0.33.1]: https://github.com/SpeciesFileGroup/taxonworks/compare/v0.33.0...v0.33.1
[0.33.0]: https://github.com/SpeciesFileGroup/taxonworks/compare/v0.32.3...v0.33.0
[0.32.3]: https://github.com/SpeciesFileGroup/taxonworks/compare/v0.32.2...v0.32.3
[0.32.2]: https://github.com/SpeciesFileGroup/taxonworks/compare/v0.32.1...v0.32.2
[0.32.1]: https://github.com/SpeciesFileGroup/taxonworks/compare/v0.32.0...v0.32.1
[0.32.0]: https://github.com/SpeciesFileGroup/taxonworks/compare/v0.31.3...v0.32.0
[0.31.3]: https://github.com/SpeciesFileGroup/taxonworks/compare/v0.31.2...v0.31.3
[0.31.2]: https://github.com/SpeciesFileGroup/taxonworks/compare/v0.31.1...v0.31.2
[0.31.1]: https://github.com/SpeciesFileGroup/taxonworks/compare/v0.31.0...v0.31.1
[0.31.0]: https://github.com/SpeciesFileGroup/taxonworks/compare/v0.30.3...v0.31.0
[0.30.3]: https://github.com/SpeciesFileGroup/taxonworks/compare/v0.30.2...v0.30.3
[0.30.2]: https://github.com/SpeciesFileGroup/taxonworks/compare/v0.30.1...v0.30.2
[0.30.1]: https://github.com/SpeciesFileGroup/taxonworks/compare/v0.30.0...v0.30.1
[0.30.0]: https://github.com/SpeciesFileGroup/taxonworks/compare/v0.29.6...v0.30.0
[0.29.6]: https://github.com/SpeciesFileGroup/taxonworks/compare/v0.29.5...v0.29.6
[0.29.5]: https://github.com/SpeciesFileGroup/taxonworks/compare/v0.29.4...v0.29.5
[0.29.4]: https://github.com/SpeciesFileGroup/taxonworks/compare/v0.29.3...v0.29.4
[0.29.3]: https://github.com/SpeciesFileGroup/taxonworks/compare/v0.29.2...v0.29.3
[0.29.2]: https://github.com/SpeciesFileGroup/taxonworks/compare/v0.29.1...v0.29.2
[0.29.1]: https://github.com/SpeciesFileGroup/taxonworks/compare/v0.29.0...v0.29.1
[0.29.0]: https://github.com/SpeciesFileGroup/taxonworks/compare/v0.28.1...v0.29.0
[0.28.1]: https://github.com/SpeciesFileGroup/taxonworks/compare/v0.28.0...v0.28.1
[0.28.0]: https://github.com/SpeciesFileGroup/taxonworks/compare/v0.27.3...v0.28.0
[0.27.3]: https://github.com/SpeciesFileGroup/taxonworks/compare/v0.27.2...v0.27.3
[0.27.2]: https://github.com/SpeciesFileGroup/taxonworks/compare/v0.27.1...v0.27.2
[0.27.1]: https://github.com/SpeciesFileGroup/taxonworks/compare/v0.27.0...v0.27.1
[0.27.0]: https://github.com/SpeciesFileGroup/taxonworks/compare/v0.26.2...v0.27.0
[0.26.2]: https://github.com/SpeciesFileGroup/taxonworks/compare/v0.26.1...v0.26.2
[0.26.1]: https://github.com/SpeciesFileGroup/taxonworks/compare/v0.26.0...v0.26.1
[0.26.0]: https://github.com/SpeciesFileGroup/taxonworks/compare/v0.25.0...v0.26.0
[0.25.0]: https://github.com/SpeciesFileGroup/taxonworks/compare/v0.24.5...v0.25.0
[0.24.5]: https://github.com/SpeciesFileGroup/taxonworks/compare/v0.24.4...v0.24.5
[0.24.4]: https://github.com/SpeciesFileGroup/taxonworks/compare/v0.24.3...v0.24.4
[0.24.3]: https://github.com/SpeciesFileGroup/taxonworks/compare/v0.24.2...v0.24.3
[0.24.2]: https://github.com/SpeciesFileGroup/taxonworks/compare/v0.24.1...v0.24.2
[0.24.1]: https://github.com/SpeciesFileGroup/taxonworks/compare/v0.24.0...v0.24.1
[0.24.0]: https://github.com/SpeciesFileGroup/taxonworks/compare/v0.23.1...v0.24.0
[0.23.1]: https://github.com/SpeciesFileGroup/taxonworks/compare/v0.23.0...v0.23.1
[0.23.0]: https://github.com/SpeciesFileGroup/taxonworks/compare/v0.22.7...v0.23.0
[0.22.7]: https://github.com/SpeciesFileGroup/taxonworks/compare/v0.22.6...v0.22.7
[0.22.6]: https://github.com/SpeciesFileGroup/taxonworks/compare/v0.22.5...v0.22.6
[0.22.5]: https://github.com/SpeciesFileGroup/taxonworks/compare/v0.22.4...v0.22.5
[0.22.4]: https://github.com/SpeciesFileGroup/taxonworks/compare/v0.22.3...v0.22.4
[0.22.3]: https://github.com/SpeciesFileGroup/taxonworks/compare/v0.22.2...v0.22.3
[0.22.2]: https://github.com/SpeciesFileGroup/taxonworks/compare/v0.22.1...v0.22.2
[0.22.1]: https://github.com/SpeciesFileGroup/taxonworks/compare/v0.22.0...v0.22.1
[0.22.0]: https://github.com/SpeciesFileGroup/taxonworks/compare/v0.21.3...v0.22.0
[0.21.3]: https://github.com/SpeciesFileGroup/taxonworks/compare/v0.21.2...v0.21.3
[0.21.2]: https://github.com/SpeciesFileGroup/taxonworks/compare/v0.21.1...v0.21.2
[0.21.1]: https://github.com/SpeciesFileGroup/taxonworks/compare/v0.21.0...v0.21.1
[0.21.0]: https://github.com/SpeciesFileGroup/taxonworks/compare/v0.20.1...v0.21.0
[0.20.1]: https://github.com/SpeciesFileGroup/taxonworks/compare/v0.20.0...v0.20.1
[0.20.0]: https://github.com/SpeciesFileGroup/taxonworks/compare/v0.19.7...v0.20.0
[0.19.7]: https://github.com/SpeciesFileGroup/taxonworks/compare/v0.19.6...v0.19.7
[0.19.6]: https://github.com/SpeciesFileGroup/taxonworks/compare/v0.19.5...v0.19.6
[0.19.5]: https://github.com/SpeciesFileGroup/taxonworks/compare/v0.19.4...v0.19.5
[0.19.4]: https://github.com/SpeciesFileGroup/taxonworks/compare/v0.19.3...v0.19.4
[0.19.3]: https://github.com/SpeciesFileGroup/taxonworks/compare/v0.19.2...v0.19.3
[0.19.2]: https://github.com/SpeciesFileGroup/taxonworks/compare/v0.19.1...v0.19.2
[0.19.1]: https://github.com/SpeciesFileGroup/taxonworks/compare/v0.19.0...v0.19.1
[0.19.0]: https://github.com/SpeciesFileGroup/taxonworks/compare/v0.18.1...v0.19.0
[0.18.1]: https://github.com/SpeciesFileGroup/taxonworks/compare/v0.18.0...v0.18.1
[0.18.0]: https://github.com/SpeciesFileGroup/taxonworks/compare/v0.17.1...v0.18.0
[0.17.1]: https://github.com/SpeciesFileGroup/taxonworks/compare/v0.17.0...v0.17.1
[0.17.0]: https://github.com/SpeciesFileGroup/taxonworks/compare/v0.16.6...v0.17.0
[0.16.6]: https://github.com/SpeciesFileGroup/taxonworks/compare/v0.16.5...v0.16.6
[0.16.5]: https://github.com/SpeciesFileGroup/taxonworks/compare/v0.16.4...v0.16.5
[0.16.4]: https://github.com/SpeciesFileGroup/taxonworks/compare/v0.16.3...v0.16.4
[0.16.3]: https://github.com/SpeciesFileGroup/taxonworks/compare/v0.16.2...v0.16.3
[0.16.2]: https://github.com/SpeciesFileGroup/taxonworks/compare/v0.16.1...v0.16.2
[0.16.1]: https://github.com/SpeciesFileGroup/taxonworks/compare/v0.16.0...v0.16.1
[0.16.0]: https://github.com/SpeciesFileGroup/taxonworks/compare/v0.15.1...v0.16.0
[0.15.1]: https://github.com/SpeciesFileGroup/taxonworks/compare/v0.15.0...v0.15.1
[0.15.0]: https://github.com/SpeciesFileGroup/taxonworks/compare/v0.14.1...v0.15.0
[0.14.1]: https://github.com/SpeciesFileGroup/taxonworks/compare/v0.14.0...v0.14.1
[0.14.0]: https://github.com/SpeciesFileGroup/taxonworks/compare/v0.13.0...v0.14.0
[0.13.0]: https://github.com/SpeciesFileGroup/taxonworks/compare/v0.12.17...v0.13.0
[0.12.17]: https://github.com/SpeciesFileGroup/taxonworks/compare/v0.12.16...v0.12.17
[0.12.16]: https://github.com/SpeciesFileGroup/taxonworks/compare/v0.12.15...v0.12.16
[0.12.15]: https://github.com/SpeciesFileGroup/taxonworks/compare/v0.12.14...v0.12.15
[0.12.14]: https://github.com/SpeciesFileGroup/taxonworks/compare/v0.12.13...v0.12.14
[0.12.13]: https://github.com/SpeciesFileGroup/taxonworks/compare/v0.12.12...v0.12.13
[0.12.12]: https://github.com/SpeciesFileGroup/taxonworks/compare/v0.12.11...v0.12.12
[0.12.11]: https://github.com/SpeciesFileGroup/taxonworks/compare/v0.12.10...v0.12.11
[0.12.10]: https://github.com/SpeciesFileGroup/taxonworks/compare/v0.12.9...v0.12.10
[0.12.9]: https://github.com/SpeciesFileGroup/taxonworks/compare/v0.12.8...v0.12.9
[0.12.8]: https://github.com/SpeciesFileGroup/taxonworks/compare/v0.12.7...v0.12.8
[0.12.7]: https://github.com/SpeciesFileGroup/taxonworks/compare/v0.12.6...v0.12.7
[0.12.6]: https://github.com/SpeciesFileGroup/taxonworks/compare/v0.12.5...v0.12.6
[0.12.5]: https://github.com/SpeciesFileGroup/taxonworks/compare/v0.12.4...v0.12.5
[0.12.4]: https://github.com/SpeciesFileGroup/taxonworks/compare/v0.12.3...v0.12.4

---

The following versions predate this CHANGELOG. You may check the comparison reports generated by GitHub by clicking the versions below

| <!-- -->   | <!-- -->                                                                                                                                                                                                                                                                                                                                                                                                                                                                                                                            |
| ---------- | ----------------------------------------------------------------------------------------------------------------------------------------------------------------------------------------------------------------------------------------------------------------------------------------------------------------------------------------------------------------------------------------------------------------------------------------------------------------------------------------------------------------------------------- |
| 0.12.x     | [0.12.3](2020-06-04) [0.12.2](2020-06-02) [0.12.1](2020-05-29) [0.12.0](2020-05-15)                                                                                                                                                                                                                                                                                                                                                                                                                                                 |
| 0.11.x     | [0.11.0](2020-04-17)                                                                                                                                                                                                                                                                                                                                                                                                                                                                                                                |
| 0.10.x     | [0.10.9](2020-04-03) [0.10.8](2020-03-27) [0.10.7](2020-03-26) [0.10.6](2020-03-18) [0.10.5](2020-03-11) [0.10.4](2020-03-04) [0.10.3](2020-02-25) [0.10.2](2020-02-22) [0.10.1](2020-02-21) [0.10.0](2020-02-20)                                                                                                                                                                                                                                                                                                                   |
| 0.9.x      | [0.9.8](2020-02-05) [0.9.7](2020-02-03) [0.9.6](2020-01-29) [0.9.5](2020-01-14) [0.9.4](2020-01-10) [0.9.3](2019-12-23) [0.9.2](2019-12-18) [0.9.1](2019-12-16) [0.9.0](2019-12-13)                                                                                                                                                                                                                                                                                                                                                 |
| 0.8.x      | [0.8.9](2019-12-11) [0.8.8](2019-12-09) [0.8.7](2019-12-06) [0.8.6](2019-12-06) [0.8.5](2019-11-27) [0.8.4](2019-11-26) [0.8.3](2019-11-22) [0.8.2](2019-11-21) [0.8.1](2019-11-19) [0.8.0](2019-11-16)                                                                                                                                                                                                                                                                                                                             |
| 0.7.x      | [0.7.4](2019-10-23) [0.7.3](2019-10-19) [0.7.2](2019-10-05) [0.7.1](2019-10-02) [0.7.0](2019-09-30)                                                                                                                                                                                                                                                                                                                                                                                                                                 |
| 0.6.x      | [0.6.1](2019-06-16) [0.6.0](2019-06-14)                                                                                                                                                                                                                                                                                                                                                                                                                                                                                             |
| 0.5.x      | [0.5.4](2019-05-02) [0.5.3](2019-05-02) [0.5.2](2019-04-23) [0.5.1](2019-04-18) [0.5.0](2019-04-10)                                                                                                                                                                                                                                                                                                                                                                                                                                 |
| 0.4.x      | [0.4.5](2018-12-14) [0.4.4](2018-12-06) [0.4.3](2018-12-04) [0.4.2](2018-12-04) [0.4.1](2018-11-28) [0.4.0](2018-11-08)                                                                                                                                                                                                                                                                                                                                                                                                             |
| 0.3.x (\*) | [0.3.16](2018-09-24) [0.3.15](2018-09-17) [0.3.14](2018-09-11) [0.3.13](2018-09-11) [0.3.12](2018-05-14) [0.3.11](2018-05-11) [0.3.9](2018-05-11) [0.3.7](2018-05-10) [0.3.6](2018-05-10) [0.3.4](2018-05-02) [0.3.3](2018-05-02) [0.3.2](2018-03-27) [0.3.1](2018-03-08) [0.3.0](2018-03-08)                                                                                                                                                                                                                                       |
| 0.2.x (\*) | [0.2.29](2018-02-05) [0.2.28](2017-07-19) [0.2.27](2017-07-19) [0.2.26](2017-07-16) [0.2.25](2017-07-12) [0.2.24](2017-07-12) [0.2.23](2017-07-11) [0.2.22](2017-07-11) [0.2.21](2017-07-10) [0.2.20](2017-07-10) [0.2.19](2017-07-10) [0.2.18](2017-07-10) [0.2.17](2017-07-10) [0.2.15](2017-07-10) [0.2.11](2017-07-10) [0.2.10](2017-07-10) [0.2.9](2017-07-10) [0.2.8](2017-07-10) [0.2.6](2017-07-10) [0.2.5](2017-07-10) [0.2.4](2017-07-10) [0.2.3](2017-07-10) [0.2.2](2017-07-10) [0.2.1](2017-07-10) [0.2.0](2017-07-10) |
| 0.1.x      | _Unreleased_                                                                                                                                                                                                                                                                                                                                                                                                                                                                                                                        |
| 0.0.x      | [0.0.10](2017-06-23) [0.0.9](2017-06-23) [0.0.8](2017-06-09) [0.0.6](2017-06-09) [0.0.5](2017-06-09) [0.0.4](2017-06-09) [0.0.3](2017-06-02) [0.0.2](2017-06-01) 0.0.1(\*\*) (2017-06-01)                                                                                                                                                                                                                                                                                                                                           |

_(\*) Missing versions have not been released._

_(\*\*) Report cannot be provided as this is the first release._

[0.12.3]: https://github.com/SpeciesFileGroup/taxonworks/compare/v0.12.2...v0.12.3
[0.12.2]: https://github.com/SpeciesFileGroup/taxonworks/compare/v0.12.1...v0.12.2
[0.12.1]: https://github.com/SpeciesFileGroup/taxonworks/compare/v0.12.0...v0.12.1
[0.12.0]: https://github.com/SpeciesFileGroup/taxonworks/compare/v0.11.0...v0.12.0
[0.11.0]: https://github.com/SpeciesFileGroup/taxonworks/compare/v0.10.9...v0.11.0
[0.10.9]: https://github.com/SpeciesFileGroup/taxonworks/compare/v0.10.8...v0.10.9
[0.10.8]: https://github.com/SpeciesFileGroup/taxonworks/compare/v0.10.7...v0.10.8
[0.10.7]: https://github.com/SpeciesFileGroup/taxonworks/compare/v0.10.6...v0.10.7
[0.10.6]: https://github.com/SpeciesFileGroup/taxonworks/compare/v0.10.5...v0.10.6
[0.10.5]: https://github.com/SpeciesFileGroup/taxonworks/compare/v0.10.4...v0.10.5
[0.10.4]: https://github.com/SpeciesFileGroup/taxonworks/compare/v0.10.3...v0.10.4
[0.10.3]: https://github.com/SpeciesFileGroup/taxonworks/compare/v0.10.2...v0.10.3
[0.10.2]: https://github.com/SpeciesFileGroup/taxonworks/compare/v0.10.1...v0.10.2
[0.10.1]: https://github.com/SpeciesFileGroup/taxonworks/compare/v0.10.0...v0.10.1
[0.10.0]: https://github.com/SpeciesFileGroup/taxonworks/compare/v0.9.8...v0.10.0
[0.9.8]: https://github.com/SpeciesFileGroup/taxonworks/compare/v0.9.7...v0.9.8
[0.9.7]: https://github.com/SpeciesFileGroup/taxonworks/compare/v0.9.6...v0.9.7
[0.9.6]: https://github.com/SpeciesFileGroup/taxonworks/compare/v0.9.5...v0.9.6
[0.9.5]: https://github.com/SpeciesFileGroup/taxonworks/compare/v0.9.4...v0.9.5
[0.9.4]: https://github.com/SpeciesFileGroup/taxonworks/compare/v0.9.3...v0.9.4
[0.9.3]: https://github.com/SpeciesFileGroup/taxonworks/compare/v0.9.2...v0.9.3
[0.9.2]: https://github.com/SpeciesFileGroup/taxonworks/compare/v0.9.1...v0.9.2
[0.9.1]: https://github.com/SpeciesFileGroup/taxonworks/compare/v0.9.0...v0.9.1
[0.9.0]: https://github.com/SpeciesFileGroup/taxonworks/compare/v0.8.8...v0.9.0
[0.8.9]: https://github.com/SpeciesFileGroup/taxonworks/compare/v0.8.8...v0.8.9
[0.8.8]: https://github.com/SpeciesFileGroup/taxonworks/compare/v0.8.7...v0.8.8
[0.8.7]: https://github.com/SpeciesFileGroup/taxonworks/compare/v0.8.6...v0.8.7
[0.8.6]: https://github.com/SpeciesFileGroup/taxonworks/compare/v0.8.5...v0.8.6
[0.8.5]: https://github.com/SpeciesFileGroup/taxonworks/compare/v0.8.4...v0.8.5
[0.8.4]: https://github.com/SpeciesFileGroup/taxonworks/compare/v0.8.3...v0.8.4
[0.8.3]: https://github.com/SpeciesFileGroup/taxonworks/compare/v0.8.2...v0.8.3
[0.8.2]: https://github.com/SpeciesFileGroup/taxonworks/compare/v0.8.1...v0.8.2
[0.8.1]: https://github.com/SpeciesFileGroup/taxonworks/compare/v0.8.0...v0.8.1
[0.8.0]: https://github.com/SpeciesFileGroup/taxonworks/compare/v0.7.3...v0.8.0
[0.7.4]: https://github.com/SpeciesFileGroup/taxonworks/compare/v0.7.3...v0.7.4
[0.7.3]: https://github.com/SpeciesFileGroup/taxonworks/compare/v0.7.2...v0.7.3
[0.7.2]: https://github.com/SpeciesFileGroup/taxonworks/compare/v0.7.1...v0.7.2
[0.7.1]: https://github.com/SpeciesFileGroup/taxonworks/compare/v0.7.0...v0.7.1
[0.7.0]: https://github.com/SpeciesFileGroup/taxonworks/compare/v0.6.1...v0.7.0
[0.6.1]: https://github.com/SpeciesFileGroup/taxonworks/compare/v0.6.0...v0.6.1
[0.6.0]: https://github.com/SpeciesFileGroup/taxonworks/compare/v0.5.4...v0.6.0
[0.5.4]: https://github.com/SpeciesFileGroup/taxonworks/compare/v0.5.3...v0.5.4
[0.5.3]: https://github.com/SpeciesFileGroup/taxonworks/compare/v0.5.2...v0.5.3
[0.5.2]: https://github.com/SpeciesFileGroup/taxonworks/compare/v0.5.1...v0.5.2
[0.5.1]: https://github.com/SpeciesFileGroup/taxonworks/compare/v0.5.0...v0.5.1
[0.5.0]: https://github.com/SpeciesFileGroup/taxonworks/compare/v0.4.5...v0.5.0
[0.4.5]: https://github.com/SpeciesFileGroup/taxonworks/compare/v0.4.4...v0.4.5
[0.4.4]: https://github.com/SpeciesFileGroup/taxonworks/compare/v0.4.3...v0.4.4
[0.4.3]: https://github.com/SpeciesFileGroup/taxonworks/compare/v0.4.2...v0.4.3
[0.4.2]: https://github.com/SpeciesFileGroup/taxonworks/compare/v0.4.1...v0.4.2
[0.4.1]: https://github.com/SpeciesFileGroup/taxonworks/compare/v0.4.0...v0.4.1
[0.4.0]: https://github.com/SpeciesFileGroup/taxonworks/compare/v0.3.16...v0.4.0
[0.3.16]: https://github.com/SpeciesFileGroup/taxonworks/compare/v0.3.15...v0.3.16
[0.3.15]: https://github.com/SpeciesFileGroup/taxonworks/compare/v0.3.14...v0.3.15
[0.3.14]: https://github.com/SpeciesFileGroup/taxonworks/compare/v0.3.13...v0.3.14
[0.3.13]: https://github.com/SpeciesFileGroup/taxonworks/compare/v0.3.12...v0.3.13
[0.3.12]: https://github.com/SpeciesFileGroup/taxonworks/compare/v0.3.11...v0.3.12
[0.3.11]: https://github.com/SpeciesFileGroup/taxonworks/compare/v0.3.9...v0.3.11
[0.3.9]: https://github.com/SpeciesFileGroup/taxonworks/compare/v0.3.7...v0.3.9
[0.3.7]: https://github.com/SpeciesFileGroup/taxonworks/compare/v0.3.6...v0.3.7
[0.3.6]: https://github.com/SpeciesFileGroup/taxonworks/compare/v0.3.4...v0.3.6
[0.3.4]: https://github.com/SpeciesFileGroup/taxonworks/compare/v0.3.3...v0.3.4
[0.3.3]: https://github.com/SpeciesFileGroup/taxonworks/compare/v0.3.2...v0.3.3
[0.3.2]: https://github.com/SpeciesFileGroup/taxonworks/compare/v0.3.1...v0.3.2
[0.3.1]: https://github.com/SpeciesFileGroup/taxonworks/compare/v0.3.0...v0.3.1
[0.3.0]: https://github.com/SpeciesFileGroup/taxonworks/compare/v0.2.29...v0.3.0
[0.2.29]: https://github.com/SpeciesFileGroup/taxonworks/compare/v0.2.28...v0.2.29
[0.2.28]: https://github.com/SpeciesFileGroup/taxonworks/compare/v0.2.27...v0.2.28
[0.2.27]: https://github.com/SpeciesFileGroup/taxonworks/compare/v0.2.26...v0.2.27
[0.2.26]: https://github.com/SpeciesFileGroup/taxonworks/compare/v0.2.25...v0.2.26
[0.2.25]: https://github.com/SpeciesFileGroup/taxonworks/compare/v0.2.24...v0.2.25
[0.2.24]: https://github.com/SpeciesFileGroup/taxonworks/compare/v0.2.23...v0.2.24
[0.2.23]: https://github.com/SpeciesFileGroup/taxonworks/compare/v0.2.22...v0.2.23
[0.2.22]: https://github.com/SpeciesFileGroup/taxonworks/compare/v0.2.21...v0.2.22
[0.2.21]: https://github.com/SpeciesFileGroup/taxonworks/compare/v0.2.20...v0.2.21
[0.2.20]: https://github.com/SpeciesFileGroup/taxonworks/compare/v0.2.19...v0.2.20
[0.2.19]: https://github.com/SpeciesFileGroup/taxonworks/compare/v0.2.18...v0.2.19
[0.2.18]: https://github.com/SpeciesFileGroup/taxonworks/compare/v0.2.17...v0.2.18
[0.2.17]: https://github.com/SpeciesFileGroup/taxonworks/compare/v0.2.15...v0.2.17
[0.2.15]: https://github.com/SpeciesFileGroup/taxonworks/compare/v0.2.11...v0.2.15
[0.2.11]: https://github.com/SpeciesFileGroup/taxonworks/compare/v0.2.10...v0.2.11
[0.2.10]: https://github.com/SpeciesFileGroup/taxonworks/compare/v0.2.9...v0.2.10
[0.2.9]: https://github.com/SpeciesFileGroup/taxonworks/compare/v0.2.8...v0.2.9
[0.2.8]: https://github.com/SpeciesFileGroup/taxonworks/compare/v0.2.6...v0.2.8
[0.2.6]: https://github.com/SpeciesFileGroup/taxonworks/compare/v0.2.5...v0.2.6
[0.2.5]: https://github.com/SpeciesFileGroup/taxonworks/compare/v0.2.4...v0.2.5
[0.2.4]: https://github.com/SpeciesFileGroup/taxonworks/compare/v0.2.3...v0.2.4
[0.2.3]: https://github.com/SpeciesFileGroup/taxonworks/compare/v0.2.2...v0.2.3
[0.2.2]: https://github.com/SpeciesFileGroup/taxonworks/compare/v0.2.1...v0.2.2
[0.2.1]: https://github.com/SpeciesFileGroup/taxonworks/compare/v0.2.0...v0.2.1
[0.2.0]: https://github.com/SpeciesFileGroup/taxonworks/compare/v0.0.10...v0.2.0
[0.0.10]: https://github.com/SpeciesFileGroup/taxonworks/compare/v0.0.9...v0.0.10
[0.0.9]: https://github.com/SpeciesFileGroup/taxonworks/compare/v0.0.8...v0.0.9
[0.0.8]: https://github.com/SpeciesFileGroup/taxonworks/compare/v0.0.7...v0.0.8
[0.0.7]: https://github.com/SpeciesFileGroup/taxonworks/compare/v0.0.6...v0.0.7
[0.0.6]: https://github.com/SpeciesFileGroup/taxonworks/compare/v0.0.5...v0.0.6
[0.0.5]: https://github.com/SpeciesFileGroup/taxonworks/compare/v0.0.4...v0.0.5
[0.0.4]: https://github.com/SpeciesFileGroup/taxonworks/compare/v0.0.3...v0.0.4
[0.0.3]: https://github.com/SpeciesFileGroup/taxonworks/compare/v0.0.2...v0.0.3
[0.0.2]: https://github.com/SpeciesFileGroup/taxonworks/compare/v0.0.1...v0.0.2<|MERGE_RESOLUTION|>--- conflicted
+++ resolved
@@ -10,6 +10,8 @@
 ### Fixed
 
 - PDF Button is missing in Filter Sources
+- A COLDP export name and taxon remarks bug [#3837]
+- Handling of [sic] in Protonym#original_combination_infraspecific_element [#3867]
 
 ## [0.41.0] - 2024-05-02
 
@@ -82,14 +84,9 @@
 - Updated Ruby gems
 
 ### Fixed
-<<<<<<< HEAD
-- A COLDP export name and taxon remarks bug [#3837]
-- Handling of [sic] in Protonym#original_combination_infraspecific_element [#3867]
-=======
 
 - Dwca error from missmatched ids leading to bad sorts
 - Manage controlled vocabulary task: New button resets type [#3923]
->>>>>>> 57f38939
 - Resource is spelled recource [#3922]
 
 [#3922]: https://github.com/SpeciesFileGroup/taxonworks/issues/3922
