--- conflicted
+++ resolved
@@ -9,13 +9,10 @@
 
 ### Fixed
 
-<<<<<<< HEAD
 - DwC-A checklist importer: fix importer crash caused by nil parent
-=======
 - Address rendering on loan form [#3645]
 - Citation topic whitespace for paper catalog [https://github.com/SpeciesFileGroup/taxonpages/issues/187][https://github.com/SpeciesFileGroup/taxonpages/issues/187]
 - Source filter with duplicate results when coming from another filter [#3696]
->>>>>>> a3c25498
 - `ancestrify` parameter for Otu queries not scoping to TaxonNames correctly
 - Filter source: BibTeX type facet
 - Project data SQL export obfuscating all users instead of just non-members
