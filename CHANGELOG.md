--- conflicted
+++ resolved
@@ -8,12 +8,9 @@
 ## [unreleased]
 
 ### Added
-<<<<<<< HEAD
 - Added image filter [#1454]
 - Added image smart selector [#1832]
 - Added `pixels_to_centimeter` to images [#1785]
-- Add shape on asserted distribution list [#1828]
-=======
 - PENDING TEST - API - `sort` (with `classification`, `alphabetical` options) to `/taxon_names` [#1865]
 - Taxon determination, citations and collecting event information in specimen record on browse OTU
 - Serial facet on filter sources
@@ -43,6 +40,9 @@
 - Changed "n/a" to combination label on Browse nomenclature
 - Create original citation in image matrix task
 
+[#1454]: https://github.com/SpeciesFileGroup/taxonworks/issues/1454
+[#1832]: https://github.com/SpeciesFileGroup/taxonworks/issues/1832
+[#1785]: https://github.com/SpeciesFileGroup/taxonworks/issues/1785
 [#1737]: https://github.com/SpeciesFileGroup/taxonworks/issues/1737
 [#1865]: https://github.com/SpeciesFileGroup/taxonworks/issues/1865
 [#1822]: https://github.com/SpeciesFileGroup/taxonworks/issues/1822
@@ -58,7 +58,6 @@
 - API - `taxon_name_author_ids[]=`, `taxon_name_author_ids_or` params to /taxon_names
 - API - `collector_ids[]=`, `collector_ids_or` params to /collecting_events
 - Shape on asserted distribution list [#1828]
->>>>>>> 9efb06d9
 - Row filter on Interactive keys task
 - Interactive keys and image matrix buttons on observation matrix dashboard
 
