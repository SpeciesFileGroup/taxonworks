--- conflicted
+++ resolved
@@ -30,14 +30,11 @@
 - TaxonNameRelationship model, added validation for the rank of type species and type genus.
 - New source task: Person source
 - Index view to API for /depictions
-<<<<<<< HEAD
 - Added extend[]=role_counts to /person/123.json
-=======
 - Batch update OTU taxon_name within OTU filter [#3656]
 - DwC Checklist importer: support "invalid", "incorrectOriginalSpelling" taxonomic Status
 - DwC Checklist importer: option to match and update existing names rather than create new hierarchy from Root
 - DwC Occurrence importer: search for repository URL
->>>>>>> 4bd3de7d
 
 ### Changed
 
