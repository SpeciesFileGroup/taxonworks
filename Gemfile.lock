--- conflicted
+++ resolved
@@ -8,19 +8,18 @@
       with_advisory_lock (>= 4.0.0)
 
 GIT
-<<<<<<< HEAD
   remote: https://github.com/LocoDelAssembly/biodiversity.git
-  revision: 555d1706f3603f4945b14009e2e0f6f3b57d5c6c
+  revision: 77406b3cf9b40cc08aacb2d5aeecf5997f19abde
   branch: ipc-mode
   specs:
     biodiversity (4.1.0)
-=======
+
+GIT
   remote: https://github.com/LocoDelAssembly/geckodriver-helper.git
   revision: 8cb32dde4b152250ad053aab7432b151d11dddf9
   specs:
     geckodriver-helper (0.27.0)
       archive-zip (~> 0.7)
->>>>>>> 04af0cec
 
 GIT
   remote: https://github.com/james2m/seedbank
