GIT
  remote: https://github.com/GlobalNamesArchitecture/biodiversity.git
  revision: f8d55f8909984d61540ae821b5719f66c1dfd856
  branch: pipe_approach
  specs:
    biodiversity (5.9.1)
      ffi (~> 1.15)

GIT
  remote: https://github.com/LocoDelAssembly/Voight-Kampff.git
  revision: 1316d141c615054e4889aa9876d01d20bdb01332
  specs:
    voight_kampff (1.1.4)
      rack (>= 1.4, < 3.0)

GIT
  remote: https://github.com/LocoDelAssembly/dwc-archive.git
  revision: 8fffe78690b5e988f3a303657e32cf7ddb9f561e
  branch: overhaul
  specs:
    dwc-archive (1.1.4)
      biodiversity (~> 5.3)
      nokogiri (~> 1.11)

GIT
  remote: https://github.com/LocoDelAssembly/gpx.git
  revision: f673681cdab574bfea4690d12ef1ee9c4da1f3e0
  branch: ruby3
  specs:
    gpx (1.0.0)
      nokogiri (~> 1.7)
      rake

GIT
  remote: https://github.com/LocoDelAssembly/paperclip-meta.git
  revision: 31c55c7d914d14460b8907a546bd66287cc22988
  branch: kt-paperclip
  specs:
    paperclip-meta (3.1.0)
      kt-paperclip (>= 7.0)

GIT
  remote: https://github.com/LocoDelAssembly/serrano.git
  revision: 6b5ce4abb016b628eae881437caf7d6a4e4de089
  branch: older_thor
  specs:
    serrano (1.4)
      faraday (~> 2.2)
      faraday-follow_redirects (>= 0.1, < 0.4)
      multi_json (~> 1.15)
      rexml (~> 3.2, >= 3.2.5)
      thor (~> 1.2.0, >= 1.2.0)

GIT
  remote: https://github.com/jquery-ui-rails/jquery-ui-rails.git
  revision: c7460b447589eb04aa948ecaf0d1245c88f6ff45
  specs:
    jquery-ui-rails (7.0.0)
      railties (>= 3.2.16)

GIT
  remote: https://github.com/mjy/rqrcode.git
  revision: 7dfe8f371ca74099148cb58d3c9054c7e39eb038
  branch: taxonworks
  specs:
    rqrcode (1.2.0)
      chunky_png (~> 1.0)
      rqrcode_core (~> 1.2)

GIT
  remote: https://github.com/mmotherwell/best_in_place
  revision: 88eb3052623a9a6cd346864d2aca05021c2f80d0
  specs:
    best_in_place (3.1.1)
      actionpack (>= 3.2)
      railties (>= 3.2)

GEM
  remote: https://rubygems.org/
  specs:
    Ascii85 (1.1.1)
    actioncable (7.1.3.3)
      actionpack (= 7.1.3.3)
      activesupport (= 7.1.3.3)
      nio4r (~> 2.0)
      websocket-driver (>= 0.6.1)
      zeitwerk (~> 2.6)
    actionmailbox (7.1.3.3)
      actionpack (= 7.1.3.3)
      activejob (= 7.1.3.3)
      activerecord (= 7.1.3.3)
      activestorage (= 7.1.3.3)
      activesupport (= 7.1.3.3)
      mail (>= 2.7.1)
      net-imap
      net-pop
      net-smtp
    actionmailer (7.1.3.3)
      actionpack (= 7.1.3.3)
      actionview (= 7.1.3.3)
      activejob (= 7.1.3.3)
      activesupport (= 7.1.3.3)
      mail (~> 2.5, >= 2.5.4)
      net-imap
      net-pop
      net-smtp
      rails-dom-testing (~> 2.2)
    actionpack (7.1.3.3)
      actionview (= 7.1.3.3)
      activesupport (= 7.1.3.3)
      nokogiri (>= 1.8.5)
      racc
      rack (>= 2.2.4)
      rack-session (>= 1.0.1)
      rack-test (>= 0.6.3)
      rails-dom-testing (~> 2.2)
      rails-html-sanitizer (~> 1.6)
    actiontext (7.1.3.3)
      actionpack (= 7.1.3.3)
      activerecord (= 7.1.3.3)
      activestorage (= 7.1.3.3)
      activesupport (= 7.1.3.3)
      globalid (>= 0.6.0)
      nokogiri (>= 1.8.5)
    actionview (7.1.3.3)
      activesupport (= 7.1.3.3)
      builder (~> 3.1)
      erubi (~> 1.11)
      rails-dom-testing (~> 2.2)
      rails-html-sanitizer (~> 1.6)
    activejob (7.1.3.3)
      activesupport (= 7.1.3.3)
      globalid (>= 0.3.6)
    activemodel (7.1.3.3)
      activesupport (= 7.1.3.3)
    activerecord (7.1.3.3)
      activemodel (= 7.1.3.3)
      activesupport (= 7.1.3.3)
      timeout (>= 0.4.0)
    activerecord-postgis-adapter (9.0.2)
      activerecord (~> 7.1.0)
      rgeo-activerecord (~> 7.0.0)
    activestorage (7.1.3.3)
      actionpack (= 7.1.3.3)
      activejob (= 7.1.3.3)
      activerecord (= 7.1.3.3)
      activesupport (= 7.1.3.3)
      marcel (~> 1.0)
    activesupport (7.1.3.3)
      base64
      bigdecimal
      concurrent-ruby (~> 1.0, >= 1.0.2)
      connection_pool (>= 2.2.5)
      drb
      i18n (>= 1.6, < 2)
      minitest (>= 5.1)
      mutex_m
      tzinfo (~> 2.0)
    acts_as_list (1.1.0)
      activerecord (>= 4.2)
    addressable (2.8.6)
      public_suffix (>= 2.0.2, < 6.0)
    afm (0.2.2)
    amazing_print (1.6.0)
    asciidoctor (2.0.22)
    ast (2.4.2)
    babel-source (5.8.35)
    babel-transpiler (0.7.0)
      babel-source (>= 4.0, < 6)
      execjs (~> 2.0)
    barby (0.6.9)
    base64 (0.2.0)
    bcp47_spec (0.2.1)
    bcrypt (3.1.20)
    better_errors (2.10.1)
      erubi (>= 1.0.0)
      rack (>= 0.9.0)
      rouge (>= 1.0.0)
    bibtex-ruby (6.1.0)
      latex-decode (~> 0.0)
      racc (~> 1.7)
    bigdecimal (3.1.8)
    bindex (0.8.1)
    binding_of_caller (1.0.1)
      debug_inspector (>= 1.2.0)
    brakeman (6.1.2)
      racc
    builder (3.2.4)
    byebug (11.1.3)
    capybara (3.40.0)
      addressable
      matrix
      mini_mime (>= 0.1.3)
      nokogiri (~> 1.11)
      rack (>= 1.6.0)
      rack-test (>= 0.6.3)
      regexp_parser (>= 1.5, < 3.0)
      xpath (~> 3.2)
    chartkick (5.0.6)
    chronic (0.10.2)
    chunky_png (1.4.0)
    citeproc (1.0.10)
      namae (~> 1.0)
    citeproc-ruby (2.0.0)
      citeproc (~> 1.0, >= 1.0.9)
      csl (~> 2.0)
    climate_control (1.2.0)
    closure_tree (7.4.0)
      activerecord (>= 4.2.10)
      with_advisory_lock (>= 4.0.0)
    codecov (0.6.0)
      simplecov (>= 0.15, < 0.22)
    coderay (1.1.3)
    colrapi (0.1.1)
      faraday (~> 2.2)
      faraday-follow_redirects (>= 0.1, < 0.4)
      multi_json (~> 1.15)
    concurrent-ruby (1.2.3)
    connection_pool (2.4.1)
    crack (1.0.0)
      bigdecimal
      rexml
    crass (1.0.6)
    csl (2.0.0)
      namae (~> 1.0)
      rexml
    csl-styles (2.0.1)
      csl (~> 2.0)
    csv (3.3.0)
    daemons (1.4.1)
    database_cleaner (2.0.2)
      database_cleaner-active_record (>= 2, < 3)
    database_cleaner-active_record (2.1.0)
      activerecord (>= 5.a)
      database_cleaner-core (~> 2.0.0)
    database_cleaner-core (2.0.1)
    date (3.3.4)
    debug_inspector (1.2.0)
    delayed_job (4.1.11)
      activesupport (>= 3.0, < 8.0)
    delayed_job_active_record (4.1.8)
      activerecord (>= 3.0, < 8.0)
      delayed_job (>= 3.0, < 5)
    diff-lcs (1.5.1)
    docile (1.4.0)
    domain_name (0.6.20240107)
    drb (2.2.1)
    dropzonejs-rails (0.8.5)
      rails (> 3.1)
    dwc_agent (3.1.1.0)
      namae (~> 1)
      namecase (~> 2)
    erubi (1.12.0)
    exception_notification (4.5.0)
      actionmailer (>= 5.2, < 8)
      activesupport (>= 5.2, < 8)
    excon (0.110.0)
    execjs (2.8.1)
    factory_bot (6.4.6)
      activesupport (>= 5.0.0)
    factory_bot_rails (6.4.3)
      factory_bot (~> 6.4)
      railties (>= 5.0.0)
    faker (3.3.1)
      i18n (>= 1.8.11, < 2)
    faraday (2.9.0)
      faraday-net_http (>= 2.0, < 3.2)
    faraday-excon (2.1.0)
      excon (>= 0.27.4)
      faraday (~> 2.0)
    faraday-follow_redirects (0.3.0)
      faraday (>= 1, < 3)
    faraday-net_http (3.1.0)
      net-http
    ffi (1.16.3)
    ffi-geos (2.4.0)
      ffi (>= 1.0.0)
    formatador (1.1.0)
    globalid (1.2.1)
      activesupport (>= 6.1)
    gnfinder (1.0.4)
      rest-client (~> 2.1)
    groupdate (6.4.0)
      activesupport (>= 6.1)
    guard (2.18.1)
      formatador (>= 0.2.4)
      listen (>= 2.7, < 4.0)
      lumberjack (>= 1.0.12, < 2.0)
      nenv (~> 0.1)
      notiffany (~> 0.0)
      pry (>= 0.13.0)
      shellany (~> 0.0)
      thor (>= 0.18.1)
    guard-compat (1.2.1)
    guard-rspec (4.7.3)
      guard (~> 2.1)
      guard-compat (~> 1.1)
      rspec (>= 2.99.0, < 4.0)
    hashdiff (1.1.0)
    hashery (2.1.2)
    hashie (5.0.0)
    hiredis (0.6.3)
    http-accept (1.7.0)
    http-cookie (1.0.5)
      domain_name (~> 0.5)
    i18n (1.14.5)
      concurrent-ruby (~> 1.0)
    indefinite_article (0.2.5)
      activesupport
    io-console (0.7.2)
    irb (1.13.1)
      rdoc (>= 4.0.0)
      reline (>= 0.4.2)
    jbuilder (2.12.0)
      actionview (>= 5.0.0)
      activesupport (>= 5.0.0)
    jquery-rails (4.6.0)
      rails-dom-testing (>= 1, < 3)
      railties (>= 4.2.0)
      thor (>= 0.14, < 2.0)
    jquery-turbolinks (2.1.0)
      railties (>= 3.1.0)
      turbolinks
    json (2.7.2)
    kaminari (1.2.2)
      activesupport (>= 4.1.0)
      kaminari-actionview (= 1.2.2)
      kaminari-activerecord (= 1.2.2)
      kaminari-core (= 1.2.2)
    kaminari-actionview (1.2.2)
      actionview
      kaminari-core (= 1.2.2)
    kaminari-activerecord (1.2.2)
      activerecord
      kaminari-core (= 1.2.2)
    kaminari-core (1.2.2)
    kt-paperclip (7.2.2)
      activemodel (>= 4.2.0)
      activesupport (>= 4.2.0)
      marcel (~> 1.0.1)
      mime-types
      terrapin (>= 0.6.0, < 2.0)
    language_server-protocol (3.17.0.3)
    latex-decode (0.4.0)
    link_header (0.0.8)
    listen (3.9.0)
      rb-fsevent (~> 0.10, >= 0.10.3)
      rb-inotify (~> 0.9, >= 0.9.10)
    logic_tools (0.3.9)
      parslet
    logical_query_parser (0.3.4)
      treetop (~> 1.6.8)
    loofah (2.22.0)
      crass (~> 1.0.2)
      nokogiri (>= 1.12.0)
    lumberjack (1.2.10)
    mail (2.8.1)
      mini_mime (>= 0.1.1)
      net-imap
      net-pop
      net-smtp
    marcel (1.0.4)
    matrix (0.4.2)
    method_source (1.1.0)
    mime-types (3.5.2)
      mime-types-data (~> 3.2015)
    mime-types-data (3.2024.0507)
    mini_mime (1.1.5)
    minitest (5.23.0)
    modularity (3.0.1)
    multi_json (1.15.0)
    mutex_m (0.2.0)
    namae (1.2.0)
      racc (~> 1.7)
    namecase (2.0.0)
    nenv (0.3.0)
    net-http (0.4.1)
      uri
    net-imap (0.4.11)
      date
      net-protocol
    net-pop (0.1.2)
      net-protocol
    net-protocol (0.2.2)
      timeout
    net-smtp (0.5.0)
      net-protocol
    netrc (0.11.0)
    nexus_parser (1.2.2)
    nio4r (2.7.3)
    nokogiri (1.16.5-aarch64-linux)
      racc (~> 1.4)
    nokogiri (1.16.5-arm-linux)
      racc (~> 1.4)
    nokogiri (1.16.5-arm64-darwin)
      racc (~> 1.4)
    nokogiri (1.16.5-x86-linux)
      racc (~> 1.4)
    nokogiri (1.16.5-x86_64-darwin)
      racc (~> 1.4)
    nokogiri (1.16.5-x86_64-linux)
      racc (~> 1.4)
    notiffany (0.1.3)
      nenv (~> 0.1)
      shellany (~> 0.0)
    observer (0.1.2)
    os (1.1.4)
    package_json (0.1.0)
    paper_trail (15.1.0)
      activerecord (>= 6.1)
      request_store (~> 1.4)
    parallel (1.24.0)
    parallel_tests (4.7.1)
      parallel
    parser (3.3.1.0)
      ast (~> 2.4.1)
      racc
    parslet (2.0.0)
    passenger (6.0.20)
      rack
      rake (>= 0.8.1)
    pdf-core (0.9.0)
    pdf-reader (2.12.0)
      Ascii85 (~> 1.0)
      afm (~> 0.2.1)
      hashery (~> 2.0)
      ruby-rc4
      ttfunk
    pg (1.5.6)
    pkg-config (1.5.6)
    polyglot (0.3.5)
    postgresql_cursor (0.6.8)
      activerecord (>= 6.0)
    prawn (2.4.0)
      pdf-core (~> 0.9.0)
      ttfunk (~> 1.7)
    pry (0.14.2)
      coderay (~> 1.1)
      method_source (~> 1.0)
    psych (5.1.2)
      stringio
    public_suffix (5.0.5)
    puma (6.4.2)
      nio4r (~> 2.0)
    racc (1.7.3)
    rack (2.2.9)
    rack-cors (2.0.2)
      rack (>= 2.0.0)
    rack-proxy (0.7.7)
      rack
    rack-session (1.0.2)
      rack (< 3)
    rack-test (2.1.0)
      rack (>= 1.3)
    rackup (1.0.0)
      rack (< 3)
      webrick
    rails (7.1.3.3)
      actioncable (= 7.1.3.3)
      actionmailbox (= 7.1.3.3)
      actionmailer (= 7.1.3.3)
      actionpack (= 7.1.3.3)
      actiontext (= 7.1.3.3)
      actionview (= 7.1.3.3)
      activejob (= 7.1.3.3)
      activemodel (= 7.1.3.3)
      activerecord (= 7.1.3.3)
      activestorage (= 7.1.3.3)
      activesupport (= 7.1.3.3)
      bundler (>= 1.15.0)
      railties (= 7.1.3.3)
    rails-controller-testing (1.0.5)
      actionpack (>= 5.0.1.rc1)
      actionview (>= 5.0.1.rc1)
      activesupport (>= 5.0.1.rc1)
    rails-dom-testing (2.2.0)
      activesupport (>= 5.0.0)
      minitest
      nokogiri (>= 1.6)
    rails-html-sanitizer (1.6.0)
      loofah (~> 2.21)
      nokogiri (~> 1.14)
    rails-jquery-autocomplete (1.0.5)
      rails (>= 3.2)
    rails_or (1.1.9)
      activerecord (>= 3)
    railties (7.1.3.3)
      actionpack (= 7.1.3.3)
      activesupport (= 7.1.3.3)
      irb
      rackup (>= 1.0.0)
      rake (>= 12.2)
      thor (~> 1.0, >= 1.2.2)
      zeitwerk (~> 2.6)
    rainbow (3.1.1)
    rake (13.2.1)
    rb-fsevent (0.11.2)
    rb-inotify (0.10.1)
      ffi (~> 1.0)
    rdf (3.3.1)
      bcp47_spec (~> 0.2)
      link_header (~> 0.0, >= 0.0.8)
    rdoc (6.6.3.1)
      psych (>= 4.0.0)
    redcarpet (3.6.0)
    redis (4.8.1)
    regexp_parser (2.9.2)
    reline (0.5.7)
      io-console (~> 0.5)
    request_store (1.7.0)
      rack (>= 1.4)
    require_all (3.0.0)
    responders (3.1.1)
      actionpack (>= 5.2)
      railties (>= 5.2)
    rest-client (2.1.0)
      http-accept (>= 1.7.0, < 2.0)
      http-cookie (>= 1.0.2, < 2.0)
      mime-types (>= 1.16, < 4.0)
      netrc (~> 0.8)
    rexml (3.2.8)
      strscan (>= 3.0.9)
    rgb (0.1.0)
    rgeo (3.0.1)
    rgeo-activerecord (7.0.1)
      activerecord (>= 5.0)
      rgeo (>= 1.0.0)
    rgeo-geojson (2.1.1)
      rgeo (>= 1.0.0)
    rgeo-proj4 (4.0.0)
      rgeo (~> 3.0.0)
    rmagick (5.5.0)
      observer (~> 0.1)
      pkg-config (~> 1.4)
    roo (2.10.1)
      nokogiri (~> 1)
      rubyzip (>= 1.3.0, < 3.0.0)
    roo-xls (1.2.0)
      nokogiri
      roo (>= 2.0.0, < 3)
      spreadsheet (> 0.9.0)
    rouge (4.2.1)
    rqrcode_core (1.2.0)
    rspec (3.13.0)
      rspec-core (~> 3.13.0)
      rspec-expectations (~> 3.13.0)
      rspec-mocks (~> 3.13.0)
    rspec-activemodel-mocks (1.1.0)
      activemodel (>= 3.0)
      activesupport (>= 3.0)
      rspec-mocks (>= 2.99, < 4.0)
    rspec-core (3.13.0)
      rspec-support (~> 3.13.0)
    rspec-expectations (3.13.0)
      diff-lcs (>= 1.2.0, < 2.0)
      rspec-support (~> 3.13.0)
    rspec-mocks (3.13.1)
      diff-lcs (>= 1.2.0, < 2.0)
      rspec-support (~> 3.13.0)
    rspec-rails (6.1.2)
      actionpack (>= 6.1)
      activesupport (>= 6.1)
      railties (>= 6.1)
      rspec-core (~> 3.13)
      rspec-expectations (~> 3.13)
      rspec-mocks (~> 3.13)
      rspec-support (~> 3.13)
    rspec-support (3.13.1)
    rtesseract (3.1.3)
    rubocop (1.63.5)
      json (~> 2.3)
      language_server-protocol (>= 3.17.0)
      parallel (~> 1.10)
      parser (>= 3.3.0.2)
      rainbow (>= 2.2.2, < 4.0)
      regexp_parser (>= 1.8, < 3.0)
      rexml (>= 3.2.5, < 4.0)
      rubocop-ast (>= 1.31.1, < 2.0)
      ruby-progressbar (~> 1.7)
      unicode-display_width (>= 2.4.0, < 3.0)
    rubocop-ast (1.31.3)
      parser (>= 3.3.1.0)
    rubocop-capybara (2.20.0)
      rubocop (~> 1.41)
    rubocop-factory_bot (2.25.1)
      rubocop (~> 1.41)
    rubocop-faker (1.1.0)
      faker (>= 2.12.0)
      rubocop (>= 0.82.0)
    rubocop-performance (1.21.0)
      rubocop (>= 1.48.1, < 2.0)
      rubocop-ast (>= 1.31.1, < 2.0)
    rubocop-rails (2.24.1)
      activesupport (>= 4.2.0)
      rack (>= 1.1)
      rubocop (>= 1.33.0, < 2.0)
      rubocop-ast (>= 1.31.1, < 2.0)
    rubocop-rspec (2.29.2)
      rubocop (~> 1.40)
      rubocop-capybara (~> 2.17)
      rubocop-factory_bot (~> 2.22)
      rubocop-rspec_rails (~> 2.28)
    rubocop-rspec_rails (2.28.3)
      rubocop (~> 1.40)
    ruby-graphviz (1.2.5)
      rexml
    ruby-ole (1.2.13.1)
    ruby-prof (1.7.0)
    ruby-progressbar (1.13.0)
    ruby-rc4 (0.1.5)
    ruby-units (2.3.2)
    rubyzip (2.3.2)
    sassc (2.4.0)
      ffi (~> 1.9)
    sassc-rails (2.1.2)
      railties (>= 4.0.0)
      sassc (>= 2.0)
      sprockets (> 3.0)
      sprockets-rails
      tilt
    sdoc (2.6.1)
      rdoc (>= 5.0)
    seedbank (0.5.0)
      rake (>= 10.0)
    selenium-webdriver (4.21.1)
      base64 (~> 0.2)
      rexml (~> 3.2, >= 3.2.5)
      rubyzip (>= 1.2.2, < 3.0)
      websocket (~> 1.0)
    semantic_range (3.0.0)
    shakapacker (7.2.3)
      activesupport (>= 5.2)
      package_json
      rack-proxy (>= 0.6.1)
      railties (>= 5.2)
      semantic_range (>= 2.3.0)
    shellany (0.0.1)
    shortener (1.0.0)
      voight_kampff (~> 1.1.2)
    simplecov (0.21.2)
      docile (~> 1.1)
      simplecov-html (~> 0.11)
      simplecov_json_formatter (~> 0.1)
    simplecov-html (0.12.3)
    simplecov_json_formatter (0.1.4)
    spreadsheet (1.3.1)
      bigdecimal
      ruby-ole
    spring (4.2.1)
    spring-commands-rspec (1.0.4)
      spring (>= 0.9.1)
    sprockets (4.2.1)
      concurrent-ruby (~> 1.0)
      rack (>= 2.2.4, < 4)
    sprockets-es6 (0.9.2)
      babel-source (>= 5.8.11)
      babel-transpiler
      sprockets (>= 3.0.0)
    sprockets-rails (3.4.2)
      actionpack (>= 5.2)
      activesupport (>= 5.2)
      sprockets (>= 3.0.0)
    sqed (0.8.2)
      rake (~> 13.0)
      rmagick (~> 5.2)
      rtesseract (~> 3.1)
    stringio (3.1.0)
    strscan (3.1.0)
    sync (0.5.0)
    taxonifi (0.6.0)
      require_all (~> 3.0)
    term-ansicolor (1.8.0)
      tins (~> 1.0)
    terrapin (1.0.1)
      climate_control
    terser (1.2.2)
      execjs (>= 0.3.0, < 3)
    thor (1.2.2)
    thruster (0.1.4)
    thruster (0.1.4-aarch64-linux)
    thruster (0.1.4-arm64-darwin)
    thruster (0.1.4-x86_64-darwin)
    thruster (0.1.4-x86_64-linux)
    tilt (2.3.0)
    timecop (0.9.8)
    timeliness (0.4.5)
    timeout (0.4.1)
    tins (1.33.0)
      bigdecimal
      sync
    treetop (1.6.12)
      polyglot (~> 0.3)
    ttfunk (1.8.0)
      bigdecimal (~> 3.1)
    turbolinks (5.2.1)
      turbolinks-source (~> 5.2)
    turbolinks-source (5.2.0)
    tzinfo (2.0.6)
      concurrent-ruby (~> 1.0)
    tzinfo-data (1.2024.1)
      tzinfo (>= 1.0.0)
    unicode-display_width (2.5.0)
    uri (0.13.0)
    validates_timeliness (7.0.0.beta2)
      activemodel (>= 7.0.0, < 8)
      timeliness (>= 0.3.10, < 1)
    vcr (6.2.0)
    waxy (0.1.1)
      tilt (~> 2.1)
    web-console (4.2.1)
      actionview (>= 6.0.0)
      activemodel (>= 6.0.0)
      bindex (>= 0.4.0)
      railties (>= 6.0.0)
    webmock (3.23.0)
      addressable (>= 2.8.0)
      crack (>= 0.3.2)
      hashdiff (>= 0.4.0, < 2.0.0)
    webrick (1.8.1)
    websocket (1.2.10)
    websocket-driver (0.7.6)
      websocket-extensions (>= 0.1.0)
    websocket-extensions (0.1.5)
    wikidata-client (0.1.0)
      excon (~> 0.92)
      faraday (~> 2.2)
      faraday-excon (~> 2.1)
      hashie (~> 5.0)
    with_advisory_lock (5.1.0)
      activerecord (>= 6.1)
      zeitwerk (>= 2.6)
    xpath (3.2.0)
      nokogiri (~> 1.8)
    zaru (1.0.0)
    zeitwerk (2.6.14)
    zip_tricks (5.6.0)

PLATFORMS
  aarch64-linux
  arm-linux
  arm64-darwin
  x86-linux
  x86_64-darwin
  x86_64-linux

DEPENDENCIES
  activerecord-postgis-adapter (~> 9.0)
  acts_as_list (~> 1.0)
  addressable (~> 2.8)
  amazing_print (~> 1.5)
  asciidoctor (~> 2.0)
  barby (~> 0.6.8)
  bcrypt (~> 3.1.11)
  best_in_place!
  better_errors (~> 2.9)
  bibtex-ruby (~> 6.0)
  binding_of_caller
  biodiversity!
  brakeman (~> 6.1, >= 5.4)
  bundler (~> 2.5)
  byebug (~> 11.1)
  capybara (~> 3.18)
  chartkick (~> 5.0)
  chronic (~> 0.10.2)
  chunky_png (~> 1.4.0)
  citeproc-ruby (~> 2.0)
  closure_tree (~> 7.0)
  codecov (~> 0.6.0)
  colrapi (~> 0.1.1)
  csl (~> 2.0)
  csl-styles (~> 2.0.1)
  csv (~> 3.2)
  daemons (~> 1.4.1)
  database_cleaner (~> 2.0)
  delayed_job_active_record (~> 4.1.3)
  dropzonejs-rails (~> 0.8.1)
  dwc-archive!
  dwc_agent (~> 3.0)
  exception_notification (~> 4.4)
  execjs (~> 2.8.1)
  factory_bot_rails (~> 6.2)
  faker (~> 3.2)
  ffi-geos (~> 2.4.0)
  gnfinder (~> 1.0)
  gpx!
  groupdate (~> 6.4)
  guard-rspec (~> 4.7.3)
  hiredis (~> 0.6.1)
  indefinite_article (~> 0.2.4)
  jbuilder (~> 2.7)
  jquery-rails (~> 4.4)
  jquery-turbolinks (~> 2.1)
  jquery-ui-rails!
  kaminari (~> 1.2.0)
  kt-paperclip (~> 7.2)
  logic_tools
  logical_query_parser
  mail (~> 2.8, >= 2.8.1)
  matrix (~> 0.4.2)
  modularity (~> 3.0.0)
  namecase (~> 2.0)
<<<<<<< HEAD
  net-smtp (~> 0.3.1)
  nexus_parser (~> 1.2.2)
=======
  net-smtp (~> 0.4)
>>>>>>> 8f904c50
  os (~> 1.0, >= 1.0.1)
  paper_trail (~> 15.0)
  paperclip-meta!
  parallel (~> 1.23)
  parallel_tests
  passenger (~> 6.0.2)
  pdf-reader (~> 2.2)
  pg (~> 1.1)
  postgresql_cursor (~> 0.6.1)
  prawn (~> 2.4.0)
  psych (~> 5.1)
  puma (~> 6.3)
  rack-cors (~> 2.0)
  rails (~> 7.1)
  rails-controller-testing (~> 1.0.2)
  rails-jquery-autocomplete (~> 1.0.3)
  rails_or (~> 1.1.8)
  rainbow (~> 3.0)
  rake (~> 13.0)
  rdf (~> 3.0)
  redcarpet (~> 3.4)
  redis (~> 4.5)
  responders (~> 3.0)
  rgb (~> 0.1)
  rgeo (~> 3.0)
  rgeo-geojson (~> 2.1, >= 2.1.1)
  rgeo-proj4 (~> 4.0)
  rmagick (~> 5.1)
  roo (~> 2.8, >= 2.8.3)
  roo-xls (~> 1.2)
  rqrcode!
  rspec (~> 3.6)
  rspec-activemodel-mocks (~> 1.1.0)
  rspec-rails (~> 6.1)
  rubocop (~> 1.20)
  rubocop-faker (~> 1.1)
  rubocop-performance (~> 1.10)
  rubocop-rails (~> 2.4)
  rubocop-rspec (~> 2.6)
  ruby-graphviz (~> 1.2.5)
  ruby-prof (~> 1.2)
  ruby-progressbar (~> 1.11)
  ruby-units (~> 2.3.0)
  rubyzip (~> 2.3.0)
  sassc-rails (~> 2.1.0)
  sdoc (~> 2.6)
  seedbank (~> 0.5.0)
  selenium-webdriver (~> 4.6, >= 4.6.1)
  serrano!
  shakapacker (= 7.2.3)
  shortener (~> 1.0)
  simplecov
  spring-commands-rspec (~> 1.0.4)
  sprockets (~> 4.2)
  sprockets-es6 (~> 0.9.2)
  sprockets-rails (~> 3.4.0)
  sqed (~> 0.8.1)
  taxonifi (~> 0.6.0)
  term-ansicolor (~> 1.6)
  terser (~> 1.2)
  thor (~> 1.2)
  thruster
  timecop (~> 0.9.1)
  turbolinks (~> 5.2.0)
  tzinfo-data (~> 1.2019)
  validates_timeliness (~> 7.0.0.beta2)
  vcr (~> 6.0)
  voight_kampff!
  waxy (~> 0.1.1)
  web-console (~> 4.0, >= 4.0.1)
  webmock (~> 3.8)
  wikidata-client (~> 0.1.0.pre.rc1)
  zaru (~> 1.0)
  zip_tricks (~> 5.6)

RUBY VERSION
   ruby 3.3.0p0

BUNDLED WITH
   2.5.4<|MERGE_RESOLUTION|>--- conflicted
+++ resolved
@@ -799,12 +799,8 @@
   matrix (~> 0.4.2)
   modularity (~> 3.0.0)
   namecase (~> 2.0)
-<<<<<<< HEAD
-  net-smtp (~> 0.3.1)
+  net-smtp (~> 0.4)
   nexus_parser (~> 1.2.2)
-=======
-  net-smtp (~> 0.4)
->>>>>>> 8f904c50
   os (~> 1.0, >= 1.0.1)
   paper_trail (~> 15.0)
   paperclip-meta!
