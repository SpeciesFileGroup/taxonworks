--- conflicted
+++ resolved
@@ -55,7 +55,7 @@
       tzinfo (~> 1.1)
     acts_as_list (0.9.17)
       activerecord (>= 3.0)
-    addressable (2.6.0)
+    addressable (2.5.2)
       public_suffix (>= 2.0.2, < 4.0)
     afm (0.2.2)
     airbrussh (1.3.1)
@@ -103,12 +103,8 @@
       nokogiri (~> 1.8)
       rack (>= 1.6.0)
       rack-test (>= 0.6.3)
-<<<<<<< HEAD
-      xpath (~> 3.1)
-=======
       regexp_parser (~> 1.2)
       xpath (~> 3.2)
->>>>>>> e0fc2312
     chartkick (3.0.2)
     childprocess (0.9.0)
       ffi (~> 1.0, >= 1.0.11)
@@ -192,11 +188,7 @@
     hashdiff (0.3.8)
     hashery (2.1.2)
     hiredis (0.6.3)
-<<<<<<< HEAD
-    i18n (1.5.3)
-=======
     i18n (1.5.2)
->>>>>>> e0fc2312
       concurrent-ruby (~> 1.0)
     indefinite_article (0.2.4)
       activesupport
@@ -358,9 +350,9 @@
     request_store (1.4.1)
       rack (>= 1.4)
     require_all (1.3.3)
-    responders (2.4.1)
-      actionpack (>= 4.2.0, < 6.0)
-      railties (>= 4.2.0, < 6.0)
+    responders (2.4.0)
+      actionpack (>= 4.2.0, < 5.3)
+      railties (>= 4.2.0, < 5.3)
     rgeo (1.1.2)
     rgeo-activerecord (6.1.0)
       activerecord (~> 5.0)
@@ -386,7 +378,7 @@
     rspec-mocks (3.8.0)
       diff-lcs (>= 1.2.0, < 2.0)
       rspec-support (~> 3.8.0)
-    rspec-rails (3.8.2)
+    rspec-rails (3.8.1)
       actionpack (>= 3.0)
       activesupport (>= 3.0)
       railties (>= 3.0)
@@ -466,7 +458,7 @@
       net-ssh (>= 2.8.0)
     taxonifi (0.4.0)
       require_all (~> 1.3.3)
-    term-ansicolor (1.7.1)
+    term-ansicolor (1.7.0)
       tins (~> 1.0)
     terrapin (0.6.0)
       climate_control (>= 0.0.3, < 1.0)
@@ -504,11 +496,7 @@
       addressable (>= 2.3.6)
       crack (>= 0.3.2)
       hashdiff
-<<<<<<< HEAD
-    webpacker (4.0.0.rc.5)
-=======
     webpacker (4.0.0.rc.3)
->>>>>>> e0fc2312
       activesupport (>= 4.2)
       rack-proxy (>= 0.6.1)
       railties (>= 4.2)
@@ -627,4 +615,4 @@
    ruby 2.5.1p57
 
 BUNDLED WITH
-   1.16.6+   1.16.2