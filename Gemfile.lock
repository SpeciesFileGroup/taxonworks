GIT
  remote: https://github.com/james2m/seedbank
  revision: 58d19b0c5c2afd139b3d395f2a516dd399eef57b
  specs:
    seedbank (0.5.0)
      rake (>= 10.0)

GEM
  remote: https://rubygems.org/
  specs:
    Ascii85 (1.0.3)
    actioncable (5.2.2)
      actionpack (= 5.2.2)
      nio4r (~> 2.0)
      websocket-driver (>= 0.6.1)
    actionmailer (5.2.2)
      actionpack (= 5.2.2)
      actionview (= 5.2.2)
      activejob (= 5.2.2)
      mail (~> 2.5, >= 2.5.4)
      rails-dom-testing (~> 2.0)
    actionpack (5.2.2)
      actionview (= 5.2.2)
      activesupport (= 5.2.2)
      rack (~> 2.0)
      rack-test (>= 0.6.3)
      rails-dom-testing (~> 2.0)
      rails-html-sanitizer (~> 1.0, >= 1.0.2)
    actionview (5.2.2)
      activesupport (= 5.2.2)
      builder (~> 3.1)
      erubi (~> 1.4)
      rails-dom-testing (~> 2.0)
      rails-html-sanitizer (~> 1.0, >= 1.0.3)
    activejob (5.2.2)
      activesupport (= 5.2.2)
      globalid (>= 0.3.6)
    activemodel (5.2.2)
      activesupport (= 5.2.2)
    activerecord (5.2.2)
      activemodel (= 5.2.2)
      activesupport (= 5.2.2)
      arel (>= 9.0)
    activerecord-postgis-adapter (5.2.2)
      activerecord (~> 5.1)
      rgeo-activerecord (~> 6.0)
    activestorage (5.2.2)
      actionpack (= 5.2.2)
      activerecord (= 5.2.2)
      marcel (~> 0.3.1)
    activesupport (5.2.2)
      concurrent-ruby (~> 1.0, >= 1.0.2)
      i18n (>= 0.7, < 2)
      minitest (~> 5.1)
      tzinfo (~> 1.1)
    acts_as_list (0.9.17)
      activerecord (>= 3.0)
    addressable (2.5.2)
      public_suffix (>= 2.0.2, < 4.0)
    afm (0.2.2)
    airbrussh (1.3.1)
      sshkit (>= 1.6.1, != 1.7.0)
    archive-zip (0.11.0)
      io-like (~> 0.3.0)
    arel (9.0.0)
    ast (2.4.0)
    awesome_print (1.8.0)
    babel-source (5.8.35)
    babel-transpiler (0.7.0)
      babel-source (>= 4.0, < 6)
      execjs (~> 2.0)
    bcrypt (3.1.12)
    best_in_place (3.1.1)
      actionpack (>= 3.2)
      railties (>= 3.2)
    better_errors (2.5.0)
      coderay (>= 1.0.0)
      erubi (>= 1.0.0)
      rack (>= 0.9.0)
    bibtex-ruby (4.4.7)
      latex-decode (~> 0.0)
    bindex (0.5.0)
    binding_of_caller (0.8.0)
      debug_inspector (>= 0.0.1)
    biodiversity (3.5.1)
      gn_uuid (~> 0.5)
      parallel (~> 1.12)
      treetop (~> 1.6)
      unicode_utils (~> 1.4)
    brakeman (4.3.1)
    builder (3.2.3)
    byebug (10.0.2)
    capistrano (3.11.0)
      airbrussh (>= 1.0.0)
      i18n
      rake (>= 10.0.0)
      sshkit (>= 1.9.0)
    capistrano-npm (1.0.3)
      capistrano (>= 3.0.0)
    capybara (3.12.0)
      addressable
      mini_mime (>= 0.1.3)
      nokogiri (~> 1.8)
      rack (>= 1.6.0)
      rack-test (>= 0.6.3)
      regexp_parser (~> 1.2)
      xpath (~> 3.2)
    chartkick (3.0.2)
    childprocess (0.9.0)
      ffi (~> 1.0, >= 1.0.11)
    chronic (0.10.2)
    citeproc (1.0.9)
      namae (~> 1.0)
    citeproc-ruby (1.1.10)
      citeproc (~> 1.0, >= 1.0.9)
      csl (~> 1.5)
    climate_control (0.2.0)
    closure_tree (7.0.0)
      activerecord (>= 4.2.10)
      with_advisory_lock (>= 4.0.0)
    coderay (1.1.2)
    concurrent-ruby (1.1.4)
    coveralls (0.8.22)
      json (>= 1.8, < 3)
      simplecov (~> 0.16.1)
      term-ansicolor (~> 1.3)
      thor (~> 0.19.4)
      tins (~> 1.6)
    crack (0.4.3)
      safe_yaml (~> 1.0.0)
    crass (1.0.4)
    csl (1.5.0)
      namae (~> 1.0)
    csl-styles (1.0.1.9)
      csl (~> 1.0)
    daemons (1.2.6)
    database_cleaner (1.7.0)
    debug_inspector (0.0.3)
    delayed_job (4.1.5)
      activesupport (>= 3.0, < 5.3)
    delayed_job_active_record (4.1.3)
      activerecord (>= 3.0, < 5.3)
      delayed_job (>= 3.0, < 5)
    diff-lcs (1.3)
    docile (1.3.1)
    dropzonejs-rails (0.8.4)
      rails (> 3.1)
    dwc-archive (1.0.1)
      nokogiri (~> 1.8)
      parsley-store (~> 0.3)
    erubi (1.8.0)
    exception_notification (4.2.2)
      actionmailer (>= 4.0, < 6)
      activesupport (>= 4.0, < 6)
    execjs (2.7.0)
    factory_bot (4.11.1)
      activesupport (>= 3.0.0)
    factory_bot_rails (4.11.1)
      factory_bot (~> 4.11.1)
      railties (>= 3.0.0)
    faker (1.9.1)
      i18n (>= 0.7)
    ffi (1.9.25)
    ffi-geos (1.2.2)
      ffi (>= 1.0.0)
    formatador (0.2.5)
    geckodriver-helper (0.23.0)
      archive-zip (~> 0.7)
    globalid (0.4.2)
      activesupport (>= 4.2.0)
    gn_uuid (0.5.1)
    gpx (1.0.0)
      nokogiri (~> 1.7)
      rake
    groupdate (4.0.2)
      activesupport (>= 4.2)
    guard (2.15.0)
      formatador (>= 0.2.4)
      listen (>= 2.7, < 4.0)
      lumberjack (>= 1.0.12, < 2.0)
      nenv (~> 0.1)
      notiffany (~> 0.0)
      pry (>= 0.9.12)
      shellany (~> 0.0)
      thor (>= 0.18.1)
    guard-compat (1.2.1)
    guard-rspec (4.7.3)
      guard (~> 2.1)
      guard-compat (~> 1.1)
      rspec (>= 2.99.0, < 4.0)
    hashdiff (0.3.8)
    hashery (2.1.2)
    hiredis (0.6.3)
    i18n (1.5.2)
      concurrent-ruby (~> 1.0)
    indefinite_article (0.2.4)
      activesupport
    io-like (0.3.0)
    jaro_winkler (1.5.2)
    jbuilder (2.8.0)
      activesupport (>= 4.2.0)
      multi_json (>= 1.2)
    jquery-rails (4.3.3)
      rails-dom-testing (>= 1, < 3)
      railties (>= 4.2.0)
      thor (>= 0.14, < 2.0)
    jquery-turbolinks (2.1.0)
      railties (>= 3.1.0)
      turbolinks
    jquery-ui-rails (6.0.1)
      railties (>= 3.2.16)
    json (2.1.0)
    kaminari (1.1.1)
      activesupport (>= 4.1.0)
      kaminari-actionview (= 1.1.1)
      kaminari-activerecord (= 1.1.1)
      kaminari-core (= 1.1.1)
    kaminari-actionview (1.1.1)
      actionview
      kaminari-core (= 1.1.1)
    kaminari-activerecord (1.1.1)
      activerecord
      kaminari-core (= 1.1.1)
    kaminari-core (1.1.1)
    latex-decode (0.3.1)
    listen (3.1.5)
      rb-fsevent (~> 0.9, >= 0.9.4)
      rb-inotify (~> 0.9, >= 0.9.7)
      ruby_dep (~> 1.2)
    logic_tools (0.3.9)
      parslet
    logical_query_parser (0.2.0)
      treetop (~> 1.6.8)
    loofah (2.2.3)
      crass (~> 1.0.2)
      nokogiri (>= 1.5.9)
    lumberjack (1.0.13)
    mail (2.7.1)
      mini_mime (>= 0.1.1)
    marcel (0.3.3)
      mimemagic (~> 0.3.2)
    method_source (0.9.2)
    mime-types (3.2.2)
      mime-types-data (~> 3.2015)
    mime-types-data (3.2018.0812)
    mimemagic (0.3.3)
    mini_mime (1.0.1)
    mini_portile2 (2.4.0)
    minitest (5.11.3)
    modularity (2.0.1)
    multi_json (1.13.1)
    namae (1.0.1)
    nenv (0.3.0)
    net-scp (1.2.1)
      net-ssh (>= 2.6.5)
    net-ssh (5.1.0)
    nio4r (2.3.1)
    nokogiri (1.10.1)
      mini_portile2 (~> 2.4.0)
    notiffany (0.1.1)
      nenv (~> 0.1)
      shellany (~> 0.0)
    paper_trail (10.0.1)
      activerecord (>= 4.2, < 5.3)
      request_store (~> 1.1)
    paperclip (6.1.0)
      activemodel (>= 4.2.0)
      activesupport (>= 4.2.0)
      mime-types
      mimemagic (~> 0.3.0)
      terrapin (~> 0.6.0)
    paperclip-meta (3.1.0)
      paperclip (>= 5.0)
    parallel (1.13.0)
    parallel_tests (2.27.1)
      parallel
    parser (2.6.0.0)
      ast (~> 2.4.0)
    parslet (1.8.2)
    parsley-store (0.3.4)
    passenger (5.3.7)
      rack
      rake (>= 0.8.1)
    pdf-core (0.7.0)
    pdf-reader (2.2.0)
      Ascii85 (~> 1.0.0)
      afm (~> 0.2.1)
      hashery (~> 2.0)
      ruby-rc4
      ttfunk
    pg (1.1.4)
    polyglot (0.3.5)
    postgresql_cursor (0.6.2)
      activerecord (>= 3.1.0)
    powerpack (0.1.2)
    prawn (2.2.2)
      pdf-core (~> 0.7.0)
      ttfunk (~> 1.5)
    pry (0.12.2)
      coderay (~> 1.1.0)
      method_source (~> 0.9.0)
    psych (3.0.3)
    public_suffix (3.0.3)
    rabl (0.13.1)
      activesupport (>= 2.3.14)
    rack (2.0.6)
    rack-cors (1.0.2)
    rack-proxy (0.6.5)
      rack
    rack-test (1.1.0)
      rack (>= 1.0, < 3)
    rails (5.2.2)
      actioncable (= 5.2.2)
      actionmailer (= 5.2.2)
      actionpack (= 5.2.2)
      actionview (= 5.2.2)
      activejob (= 5.2.2)
      activemodel (= 5.2.2)
      activerecord (= 5.2.2)
      activestorage (= 5.2.2)
      activesupport (= 5.2.2)
      bundler (>= 1.3.0)
      railties (= 5.2.2)
      sprockets-rails (>= 2.0.0)
    rails-controller-testing (1.0.4)
      actionpack (>= 5.0.1.x)
      actionview (>= 5.0.1.x)
      activesupport (>= 5.0.1.x)
    rails-dom-testing (2.0.3)
      activesupport (>= 4.2.0)
      nokogiri (>= 1.6)
    rails-html-sanitizer (1.0.4)
      loofah (~> 2.2, >= 2.2.2)
    rails-jquery-autocomplete (1.0.5)
      rails (>= 3.2)
    railties (5.2.2)
      actionpack (= 5.2.2)
      activesupport (= 5.2.2)
      method_source
      rake (>= 0.8.7)
      thor (>= 0.19.0, < 2.0)
    rainbow (3.0.0)
    rake (12.3.2)
    rb-fsevent (0.10.3)
    rb-inotify (0.10.0)
      ffi (~> 1.0)
    rdoc (6.1.1)
    redcarpet (3.4.0)
    redis (4.1.0)
    ref2bibtex (0.2.3)
      addressable (~> 2.5)
    regexp_parser (1.3.0)
    request_store (1.4.1)
      rack (>= 1.4)
    require_all (1.3.3)
    responders (2.4.0)
      actionpack (>= 4.2.0, < 5.3)
      railties (>= 4.2.0, < 5.3)
    rgeo (1.1.2)
    rgeo-activerecord (6.1.0)
      activerecord (~> 5.0)
      rgeo (>= 1.0.0)
    rgeo-geojson (2.0.0)
      rgeo (~> 1.0)
    rgeo-proj4 (1.0.0)
      rgeo (~> 1.0)
    rmagick (2.16.0)
    rspec (3.8.0)
      rspec-core (~> 3.8.0)
      rspec-expectations (~> 3.8.0)
      rspec-mocks (~> 3.8.0)
    rspec-activemodel-mocks (1.1.0)
      activemodel (>= 3.0)
      activesupport (>= 3.0)
      rspec-mocks (>= 2.99, < 4.0)
    rspec-core (3.8.0)
      rspec-support (~> 3.8.0)
    rspec-expectations (3.8.2)
      diff-lcs (>= 1.2.0, < 2.0)
      rspec-support (~> 3.8.0)
    rspec-mocks (3.8.0)
      diff-lcs (>= 1.2.0, < 2.0)
      rspec-support (~> 3.8.0)
    rspec-rails (3.8.1)
      actionpack (>= 3.0)
      activesupport (>= 3.0)
      railties (>= 3.0)
      rspec-core (~> 3.8.0)
      rspec-expectations (~> 3.8.0)
      rspec-mocks (~> 3.8.0)
      rspec-support (~> 3.8.0)
    rspec-support (3.8.0)
    rtesseract (2.2.0)
      nokogiri
    rubocop (0.59.2)
      jaro_winkler (~> 1.5.1)
      parallel (~> 1.10)
      parser (>= 2.5, != 2.5.1.1)
      powerpack (~> 0.1)
      rainbow (>= 2.2.2, < 4.0)
      ruby-progressbar (~> 1.7)
      unicode-display_width (~> 1.0, >= 1.0.1)
    rubocop-rspec (1.30.0)
      rubocop (>= 0.58.0)
    ruby-prof (0.17.0)
    ruby-progressbar (1.10.0)
    ruby-rc4 (0.1.5)
    ruby-units (2.3.1)
    ruby_dep (1.5.0)
    rubyzip (1.2.2)
    safe_yaml (1.0.4)
    sass (3.7.3)
      sass-listen (~> 4.0.0)
    sass-listen (4.0.0)
      rb-fsevent (~> 0.9, >= 0.9.4)
      rb-inotify (~> 0.9, >= 0.9.7)
    sassc (1.12.1)
      ffi (~> 1.9.6)
      sass (>= 3.3.0)
    sassc-rails (1.3.0)
      railties (>= 4.0.0)
      sass
      sassc (~> 1.9)
      sprockets (> 2.11)
      sprockets-rails
      tilt
    sdoc (1.0.0)
      rdoc (>= 5.0)
    selenium-webdriver (3.141.0)
      childprocess (~> 0.5)
      rubyzip (~> 1.2, >= 1.2.2)
    shellany (0.0.1)
    shortener (0.8.0)
      voight_kampff (~> 1.1.2)
    simplecov (0.16.1)
      docile (~> 1.1)
      json (>= 1.8, < 3)
      simplecov-html (~> 0.10.0)
    simplecov-html (0.10.2)
    spring (2.0.2)
      activesupport (>= 4.2)
    spring-commands-rspec (1.0.4)
      spring (>= 0.9.1)
    sprockets (3.7.2)
      concurrent-ruby (~> 1.0)
      rack (> 1, < 3)
    sprockets-es6 (0.9.2)
      babel-source (>= 5.8.11)
      babel-transpiler
      sprockets (>= 3.0.0)
    sprockets-rails (3.2.1)
      actionpack (>= 4.0)
      activesupport (>= 4.0)
      sprockets (>= 3.0.0)
    sqed (0.4.4)
      rake (~> 12.3)
      rmagick (~> 2.16)
      rtesseract (~> 2.2.0)
    sshkit (1.18.0)
      net-scp (>= 1.1.2)
      net-ssh (>= 2.8.0)
    taxonifi (0.4.0)
      require_all (~> 1.3.3)
    term-ansicolor (1.7.0)
      tins (~> 1.0)
    terrapin (0.6.0)
      climate_control (>= 0.0.3, < 1.0)
    thor (0.19.4)
    thread_safe (0.3.6)
    tilt (2.0.9)
    timecop (0.9.1)
    timeliness (0.3.8)
    tins (1.20.2)
    treetop (1.6.10)
      polyglot (~> 0.3)
    ttfunk (1.5.1)
    turbolinks (5.2.0)
      turbolinks-source (~> 5.2)
    turbolinks-source (5.2.0)
    tzinfo (1.2.5)
      thread_safe (~> 0.1)
    tzinfo-data (1.2018.9)
      tzinfo (>= 1.0.0)
    uglifier (4.1.20)
      execjs (>= 0.3.0, < 3)
    unicode-display_width (1.4.1)
    unicode_utils (1.4.0)
    validates_timeliness (4.0.2)
      timeliness (~> 0.3.7)
    vcr (4.0.0)
    voight_kampff (1.1.3)
      rack (>= 1.4, < 3.0)
    web-console (3.7.0)
      actionview (>= 5.0)
      activemodel (>= 5.0)
      bindex (>= 0.4.0)
      railties (>= 5.0)
    webmock (3.4.2)
      addressable (>= 2.3.6)
      crack (>= 0.3.2)
      hashdiff
    webpacker (4.0.0.rc.3)
      activesupport (>= 4.2)
      rack-proxy (>= 0.6.1)
      railties (>= 4.2)
    websocket-driver (0.7.0)
      websocket-extensions (>= 0.1.0)
    websocket-extensions (0.1.3)
    with_advisory_lock (4.0.0)
      activerecord (>= 4.2)
    xpath (3.2.0)
      nokogiri (~> 1.8)

PLATFORMS
  ruby

DEPENDENCIES
  activerecord-postgis-adapter (~> 5.2.1)
  acts_as_list (~> 0.9.12)
  awesome_print (~> 1.8)
  bcrypt (~> 3.1.11)
  best_in_place (~> 3.1.1)
  better_errors (~> 2.4)
  bibtex-ruby (~> 4.4.7)
  binding_of_caller
  biodiversity (~> 3.5.0)
  brakeman (~> 4.3.0)
  byebug (~> 10.0)
  capistrano-npm (~> 1.0.2)
  capybara (~> 3.12.0)
  chartkick (~> 3.0.2)
  chronic (~> 0.10.2)
  citeproc-ruby (~> 1.1.10)
  closure_tree (~> 7.0)
  coveralls (~> 0.8.22)
  csl (~> 1.5.0)
  csl-styles (~> 1.0.1.8)
  daemons (~> 1.2.6)
  database_cleaner (~> 1.7.0)
  delayed_job_active_record (~> 4.1.3)
  dropzonejs-rails (~> 0.8.1)
  dwc-archive (~> 1.0.1)
  exception_notification (~> 4.2.1)
  execjs (~> 2.7.0)
  factory_bot_rails (~> 4.11.0)
  faker (~> 1.9.1)
  ffi-geos (~> 1.2.0)
<<<<<<< HEAD
  geckodriver-helper (~> 0.21.0)
  gpx (~> 1.0.0)
=======
  geckodriver-helper (~> 0.23.0)
>>>>>>> 7eff15cd
  groupdate (~> 4.0.1)
  guard-rspec (~> 4.7.3)
  hiredis (~> 0.6.1)
  indefinite_article (~> 0.2.4)
  jbuilder (~> 2.7)
  jquery-rails (~> 4.3.3)
  jquery-turbolinks (~> 2.1)
  jquery-ui-rails (~> 6.0.1)
  kaminari (~> 1.1.1)
  logic_tools
  logical_query_parser
  modularity (~> 2.0.1)
  paper_trail (~> 10.0.1)
  paperclip (~> 6.1.0)
  paperclip-meta (~> 3.0)
  parallel_tests
  passenger (~> 5.3.4)
  pdf-reader (~> 2.1)
  pg (~> 1.1)
  postgresql_cursor (~> 0.6.1)
  prawn (~> 2.2.2)
  psych (~> 3.0.2)
  rabl (~> 0.13.1)
  rack-cors (~> 1.0.1)
  rails (= 5.2.2)
  rails-controller-testing (~> 1.0.2)
  rails-jquery-autocomplete (~> 1.0.3)
  rainbow (~> 3.0.0)
  rake (~> 12.0)
  redcarpet (~> 3.4)
  redis (~> 4.1.0)
  ref2bibtex (~> 0.2.3)
  responders (~> 2.4)
  rgeo (~> 1.1.1)
  rgeo-geojson (~> 2.0.0)
  rgeo-proj4
  rmagick (~> 2.16)
  rspec (~> 3.6)
  rspec-activemodel-mocks (~> 1.1.0)
  rspec-rails (~> 3.6)
  rubocop (~> 0.59.2)
  rubocop-rspec
  ruby-prof (~> 0.17.0)
  ruby-units (~> 2.3.0)
  rubyzip (~> 1.2.2)
  sassc-rails (~> 1.3.0)
  sdoc (~> 1.0)
  seedbank!
  selenium-webdriver (~> 3.14)
  shortener (~> 0.8.0)
  spring-commands-rspec (~> 1.0.4)
  sprockets (~> 3.7.1)
  sprockets-es6 (~> 0.9.2)
  sprockets-rails (~> 3.2.0)
  sqed (= 0.4.4)
  taxonifi (= 0.4.0)
  term-ansicolor (~> 1.6)
  thor (~> 0.19.4)
  timecop (~> 0.9.1)
  turbolinks (~> 5.2.0)
  tzinfo-data (~> 1.2018.4)
  uglifier (~> 4.1.10)
  validates_timeliness (~> 4.0.2)
  vcr (~> 4.0.0)
  web-console (~> 3.7.0)
  webmock (~> 3.4.1)
  webpacker (>= 4.0.x)

RUBY VERSION
   ruby 2.5.1p57

BUNDLED WITH
   1.16.4<|MERGE_RESOLUTION|>--- conflicted
+++ resolved
@@ -169,9 +169,6 @@
     globalid (0.4.2)
       activesupport (>= 4.2.0)
     gn_uuid (0.5.1)
-    gpx (1.0.0)
-      nokogiri (~> 1.7)
-      rake
     groupdate (4.0.2)
       activesupport (>= 4.2)
     guard (2.15.0)
@@ -545,12 +542,7 @@
   factory_bot_rails (~> 4.11.0)
   faker (~> 1.9.1)
   ffi-geos (~> 1.2.0)
-<<<<<<< HEAD
-  geckodriver-helper (~> 0.21.0)
-  gpx (~> 1.0.0)
-=======
   geckodriver-helper (~> 0.23.0)
->>>>>>> 7eff15cd
   groupdate (~> 4.0.1)
   guard-rspec (~> 4.7.3)
   hiredis (~> 0.6.1)
@@ -623,4 +615,4 @@
    ruby 2.5.1p57
 
 BUNDLED WITH
-   1.16.4+   1.16.2