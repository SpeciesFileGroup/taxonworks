GIT
  remote: https://github.com/LocoDelAssembly/biodiversity.git
  revision: 46d727e87610b9aad933250ecee002c83be8b2be
  branch: ipc-mode-rc1
  specs:
    biodiversity (4.1.0)

GIT
  remote: https://github.com/LocoDelAssembly/geckodriver-helper.git
  revision: 8cb32dde4b152250ad053aab7432b151d11dddf9
  specs:
    geckodriver-helper (0.27.0)
      archive-zip (~> 0.7)

<<<<<<< HEAD
GIT
  remote: https://github.com/james2m/seedbank
  revision: 58d19b0c5c2afd139b3d395f2a516dd399eef57b
  specs:
    seedbank (0.5.0)
      rake (>= 10.0)

GIT
  remote: https://github.com/mjy/rqrcode.git
  revision: 4b6875fb192d90f565ed51c8a48441febe1a9ed2
  branch: taxonworks
  specs:
    rqrcode (1.2.0)
      chunky_png (~> 1.0)
      rqrcode_core (~> 0.2)

=======
>>>>>>> 4b7910aa
GEM
  remote: https://rubygems.org/
  specs:
    Ascii85 (1.0.3)
    actioncable (6.0.3.4)
      actionpack (= 6.0.3.4)
      nio4r (~> 2.0)
      websocket-driver (>= 0.6.1)
    actionmailbox (6.0.3.4)
      actionpack (= 6.0.3.4)
      activejob (= 6.0.3.4)
      activerecord (= 6.0.3.4)
      activestorage (= 6.0.3.4)
      activesupport (= 6.0.3.4)
      mail (>= 2.7.1)
    actionmailer (6.0.3.4)
      actionpack (= 6.0.3.4)
      actionview (= 6.0.3.4)
      activejob (= 6.0.3.4)
      mail (~> 2.5, >= 2.5.4)
      rails-dom-testing (~> 2.0)
    actionpack (6.0.3.4)
      actionview (= 6.0.3.4)
      activesupport (= 6.0.3.4)
      rack (~> 2.0, >= 2.0.8)
      rack-test (>= 0.6.3)
      rails-dom-testing (~> 2.0)
      rails-html-sanitizer (~> 1.0, >= 1.2.0)
    actiontext (6.0.3.4)
      actionpack (= 6.0.3.4)
      activerecord (= 6.0.3.4)
      activestorage (= 6.0.3.4)
      activesupport (= 6.0.3.4)
      nokogiri (>= 1.8.5)
    actionview (6.0.3.4)
      activesupport (= 6.0.3.4)
      builder (~> 3.1)
      erubi (~> 1.4)
      rails-dom-testing (~> 2.0)
      rails-html-sanitizer (~> 1.1, >= 1.2.0)
    activejob (6.0.3.4)
      activesupport (= 6.0.3.4)
      globalid (>= 0.3.6)
    activemodel (6.0.3.4)
      activesupport (= 6.0.3.4)
    activerecord (6.0.3.4)
      activemodel (= 6.0.3.4)
      activesupport (= 6.0.3.4)
    activerecord-postgis-adapter (6.0.1)
      activerecord (~> 6.0)
      rgeo-activerecord (~> 6.0)
    activestorage (6.0.3.4)
      actionpack (= 6.0.3.4)
      activejob (= 6.0.3.4)
      activerecord (= 6.0.3.4)
      marcel (~> 0.3.1)
    activesupport (6.0.3.4)
      concurrent-ruby (~> 1.0, >= 1.0.2)
      i18n (>= 0.7, < 2)
      minitest (~> 5.1)
      tzinfo (~> 1.1)
      zeitwerk (~> 2.2, >= 2.2.2)
    acts_as_list (1.0.2)
      activerecord (>= 4.2)
    addressable (2.7.0)
      public_suffix (>= 2.0.2, < 5.0)
    afm (0.2.2)
    amazing_print (1.2.2)
    archive-zip (0.12.0)
      io-like (~> 0.3.0)
    ast (2.4.1)
    babel-source (5.8.35)
    babel-transpiler (0.7.0)
      babel-source (>= 4.0, < 6)
      execjs (~> 2.0)
    barby (0.6.8)
    bcrypt (3.1.16)
    best_in_place (3.1.1)
      actionpack (>= 3.2)
      railties (>= 3.2)
    better_errors (2.9.1)
      coderay (>= 1.0.0)
      erubi (>= 1.0.0)
      rack (>= 0.9.0)
    bibtex-ruby (5.1.6)
      latex-decode (~> 0.0)
    bindex (0.8.1)
    binding_of_caller (0.8.0)
      debug_inspector (>= 0.0.1)
    brakeman (4.10.0)
    builder (3.2.4)
    byebug (11.1.3)
    capybara (3.34.0)
      addressable
      mini_mime (>= 0.1.3)
      nokogiri (~> 1.8)
      rack (>= 1.6.0)
      rack-test (>= 0.6.3)
      regexp_parser (~> 1.5)
      xpath (~> 3.2)
    chartkick (3.4.2)
    childprocess (3.0.0)
    chronic (0.10.2)
    chunky_png (1.3.15)
    citeproc (1.0.10)
      namae (~> 1.0)
    citeproc-ruby (1.1.13)
      citeproc (~> 1.0, >= 1.0.9)
      csl (~> 1.5)
    climate_control (0.2.0)
    closure_tree (7.2.0)
      activerecord (>= 4.2.10)
      with_advisory_lock (>= 4.0.0)
    codecov (0.2.13)
      simplecov (~> 0.18.0)
    coderay (1.1.3)
    concurrent-ruby (1.1.7)
    crack (0.4.4)
    crass (1.0.6)
    csl (1.5.2)
      namae (~> 1.0)
    csl-styles (1.0.1.10)
      csl (~> 1.0)
    daemons (1.3.1)
    database_cleaner (1.8.5)
    debug_inspector (0.0.3)
    delayed_job (4.1.9)
      activesupport (>= 3.0, < 6.2)
    delayed_job_active_record (4.1.5)
      activerecord (>= 3.0, < 6.2)
      delayed_job (>= 3.0, < 5)
    diff-lcs (1.4.4)
    docile (1.3.3)
    dropzonejs-rails (0.8.5)
      rails (> 3.1)
    dwc-archive (1.1.1)
      biodiversity (~> 4)
      nokogiri (~> 1.10)
    erubi (1.10.0)
    exception_notification (4.4.3)
      actionmailer (>= 4.0, < 7)
      activesupport (>= 4.0, < 7)
    excon (0.78.1)
    execjs (2.7.0)
    factory_bot (5.2.0)
      activesupport (>= 4.2.0)
    factory_bot_rails (5.2.0)
      factory_bot (~> 5.2.0)
      railties (>= 4.2.0)
    faker (2.15.1)
      i18n (>= 1.6, < 2)
    faraday (0.17.3)
      multipart-post (>= 1.2, < 3)
    faraday_middleware (0.14.0)
      faraday (>= 0.7.4, < 1.0)
    ffi (1.13.1)
    ffi-geos (2.1.0)
      ffi (>= 1.0.0)
    formatador (0.2.5)
    globalid (0.4.2)
      activesupport (>= 4.2.0)
    gnfinder (0.11.0)
      grpc (~> 1.28)
      grpc-tools (~> 1.28)
    google-protobuf (3.14.0)
    googleapis-common-protos-types (1.0.5)
      google-protobuf (~> 3.11)
    gpx (1.0.0)
      nokogiri (~> 1.7)
      rake
    groupdate (4.3.0)
      activesupport (>= 5)
    grpc (1.34.0)
      google-protobuf (~> 3.13)
      googleapis-common-protos-types (~> 1.0)
    grpc-tools (1.34.0)
    guard (2.16.2)
      formatador (>= 0.2.4)
      listen (>= 2.7, < 4.0)
      lumberjack (>= 1.0.12, < 2.0)
      nenv (~> 0.1)
      notiffany (~> 0.0)
      pry (>= 0.9.12)
      shellany (~> 0.0)
      thor (>= 0.18.1)
    guard-compat (1.2.1)
    guard-rspec (4.7.3)
      guard (~> 2.1)
      guard-compat (~> 1.1)
      rspec (>= 2.99.0, < 4.0)
    hamster (3.0.0)
      concurrent-ruby (~> 1.0)
    hashdiff (1.0.1)
    hashery (2.1.2)
    hashie (3.6.0)
    hiredis (0.6.3)
    i18n (1.8.5)
      concurrent-ruby (~> 1.0)
    indefinite_article (0.2.4)
      activesupport
    io-like (0.3.1)
    jbuilder (2.10.1)
      activesupport (>= 5.0.0)
    jquery-rails (4.3.5)
      rails-dom-testing (>= 1, < 3)
      railties (>= 4.2.0)
      thor (>= 0.14, < 2.0)
    jquery-turbolinks (2.1.0)
      railties (>= 3.1.0)
      turbolinks
    jquery-ui-rails (6.0.1)
      railties (>= 3.2.16)
    kaminari (1.2.1)
      activesupport (>= 4.1.0)
      kaminari-actionview (= 1.2.1)
      kaminari-activerecord (= 1.2.1)
      kaminari-core (= 1.2.1)
    kaminari-actionview (1.2.1)
      actionview
      kaminari-core (= 1.2.1)
    kaminari-activerecord (1.2.1)
      activerecord
      kaminari-core (= 1.2.1)
    kaminari-core (1.2.1)
    latex-decode (0.3.2)
    link_header (0.0.8)
    listen (3.3.3)
      rb-fsevent (~> 0.10, >= 0.10.3)
      rb-inotify (~> 0.9, >= 0.9.10)
    logic_tools (0.3.9)
      parslet
    logical_query_parser (0.3.1)
      treetop (~> 1.6.8)
    loofah (2.8.0)
      crass (~> 1.0.2)
      nokogiri (>= 1.5.9)
    lumberjack (1.2.8)
    mail (2.7.1)
      mini_mime (>= 0.1.1)
    marcel (0.3.3)
      mimemagic (~> 0.3.2)
    method_source (1.0.0)
    mime-types (3.3.1)
      mime-types-data (~> 3.2015)
    mime-types-data (3.2020.1104)
    mimemagic (0.3.5)
    mini_mime (1.0.2)
    mini_portile2 (2.5.0)
    minitest (5.14.2)
    modularity (2.0.1)
    multi_json (1.15.0)
    multipart-post (2.1.1)
    namae (1.0.1)
    namecase (2.0.0)
    nenv (0.3.0)
    nio4r (2.5.4)
    nokogiri (1.11.0)
      mini_portile2 (~> 2.5.0)
      racc (~> 1.4)
    notiffany (0.1.3)
      nenv (~> 0.1)
      shellany (~> 0.0)
    os (1.1.1)
    paper_trail (10.3.1)
      activerecord (>= 4.2)
      request_store (~> 1.1)
    paperclip (6.1.0)
      activemodel (>= 4.2.0)
      activesupport (>= 4.2.0)
      mime-types
      mimemagic (~> 0.3.0)
      terrapin (~> 0.6.0)
    paperclip-meta (3.1.0)
      paperclip (>= 5.0)
    parallel (1.20.1)
    parallel_tests (3.4.0)
      parallel
    parser (2.7.2.0)
      ast (~> 2.4.1)
    parslet (2.0.0)
    passenger (6.0.7)
      rack
      rake (>= 0.8.1)
    pdf-core (0.7.0)
    pdf-reader (2.4.1)
      Ascii85 (~> 1.0.0)
      afm (~> 0.2.1)
      hashery (~> 2.0)
      ruby-rc4
      ttfunk
    pg (1.2.3)
    polyglot (0.3.5)
    postgresql_cursor (0.6.4)
      activerecord (>= 3.1.0)
    prawn (2.2.2)
      pdf-core (~> 0.7.0)
      ttfunk (~> 1.5)
    pry (0.13.1)
      coderay (~> 1.1)
      method_source (~> 1.0)
    psych (3.1.0)
    public_suffix (4.0.6)
    racc (1.5.2)
    rack (2.2.3)
    rack-cors (1.1.1)
      rack (>= 2.0.0)
    rack-proxy (0.6.5)
      rack
    rack-test (1.1.0)
      rack (>= 1.0, < 3)
    rails (6.0.3.4)
      actioncable (= 6.0.3.4)
      actionmailbox (= 6.0.3.4)
      actionmailer (= 6.0.3.4)
      actionpack (= 6.0.3.4)
      actiontext (= 6.0.3.4)
      actionview (= 6.0.3.4)
      activejob (= 6.0.3.4)
      activemodel (= 6.0.3.4)
      activerecord (= 6.0.3.4)
      activestorage (= 6.0.3.4)
      activesupport (= 6.0.3.4)
      bundler (>= 1.3.0)
      railties (= 6.0.3.4)
      sprockets-rails (>= 2.0.0)
    rails-controller-testing (1.0.5)
      actionpack (>= 5.0.1.rc1)
      actionview (>= 5.0.1.rc1)
      activesupport (>= 5.0.1.rc1)
    rails-dom-testing (2.0.3)
      activesupport (>= 4.2.0)
      nokogiri (>= 1.6)
    rails-html-sanitizer (1.3.0)
      loofah (~> 2.3)
    rails-jquery-autocomplete (1.0.5)
      rails (>= 3.2)
    railties (6.0.3.4)
      actionpack (= 6.0.3.4)
      activesupport (= 6.0.3.4)
      method_source
      rake (>= 0.8.7)
      thor (>= 0.20.3, < 2.0)
    rainbow (3.0.0)
    rake (13.0.1)
    rb-fsevent (0.10.4)
    rb-inotify (0.10.1)
      ffi (~> 1.0)
    rdf (3.1.7)
      hamster (~> 3.0)
      link_header (~> 0.0, >= 0.0.8)
    rdoc (6.2.1)
    redcarpet (3.5.1)
    redis (4.1.4)
    regexp_parser (1.8.2)
    request_store (1.5.0)
      rack (>= 1.4)
    require_all (3.0.0)
    responders (3.0.1)
      actionpack (>= 5.0)
      railties (>= 5.0)
    rexml (3.2.4)
    rgb (0.1.0)
    rgeo (2.2.0)
<<<<<<< HEAD
    rgeo-activerecord (6.2.1)
=======
    rgeo-activerecord (6.2.2)
>>>>>>> 4b7910aa
      activerecord (>= 5.0)
      rgeo (>= 1.0.0)
    rgeo-geojson (2.1.1)
      rgeo (>= 1.0.0)
    rgeo-proj4 (2.0.1)
      rgeo (~> 2.0)
    rmagick (4.1.2)
<<<<<<< HEAD
    rqrcode_core (0.2.0)
    rspec (3.9.0)
      rspec-core (~> 3.9.0)
      rspec-expectations (~> 3.9.0)
      rspec-mocks (~> 3.9.0)
=======
    rspec (3.10.0)
      rspec-core (~> 3.10.0)
      rspec-expectations (~> 3.10.0)
      rspec-mocks (~> 3.10.0)
>>>>>>> 4b7910aa
    rspec-activemodel-mocks (1.1.0)
      activemodel (>= 3.0)
      activesupport (>= 3.0)
      rspec-mocks (>= 2.99, < 4.0)
    rspec-core (3.10.0)
      rspec-support (~> 3.10.0)
    rspec-expectations (3.10.0)
      diff-lcs (>= 1.2.0, < 2.0)
      rspec-support (~> 3.10.0)
    rspec-mocks (3.10.0)
      diff-lcs (>= 1.2.0, < 2.0)
      rspec-support (~> 3.10.0)
    rspec-rails (4.0.1)
      actionpack (>= 4.2)
      activesupport (>= 4.2)
      railties (>= 4.2)
      rspec-core (~> 3.9)
      rspec-expectations (~> 3.9)
      rspec-mocks (~> 3.9)
      rspec-support (~> 3.9)
    rspec-support (3.10.0)
    rtesseract (3.1.2)
    rubocop (0.93.1)
      parallel (~> 1.10)
      parser (>= 2.7.1.5)
      rainbow (>= 2.2.2, < 4.0)
      regexp_parser (>= 1.8)
      rexml
      rubocop-ast (>= 0.6.0)
      ruby-progressbar (~> 1.7)
      unicode-display_width (>= 1.4.0, < 2.0)
    rubocop-ast (1.3.0)
      parser (>= 2.7.1.5)
    rubocop-faker (0.2.0)
      rubocop (>= 0.74)
    rubocop-rails (2.9.1)
      activesupport (>= 4.2.0)
      rack (>= 1.1)
      rubocop (>= 0.90.0, < 2.0)
    rubocop-rspec (1.44.1)
      rubocop (~> 0.87)
      rubocop-ast (>= 0.7.1)
    ruby-prof (1.4.2)
    ruby-progressbar (1.10.1)
    ruby-rc4 (0.1.5)
    ruby-units (2.3.1)
    rubyzip (2.3.0)
    sassc (2.4.0)
      ffi (~> 1.9)
    sassc-rails (2.1.2)
      railties (>= 4.0.0)
      sassc (>= 2.0)
      sprockets (> 3.0)
      sprockets-rails
      tilt
    sdoc (1.1.0)
      rdoc (>= 5.0)
    seedbank (0.5.0)
      rake (>= 10.0)
    selenium-webdriver (3.142.7)
      childprocess (>= 0.5, < 4.0)
      rubyzip (>= 1.2.2)
    semantic_range (2.3.1)
    serrano (0.6.0)
      faraday (>= 0.15, < 1.0)
      faraday_middleware (>= 0.12.2, < 0.15.0)
      multi_json (~> 1.13, >= 1.13.1)
      thor (>= 0.20, < 1.1)
    shellany (0.0.1)
    shortener (0.8.2)
      voight_kampff (~> 1.1.2)
    simplecov (0.18.5)
      docile (~> 1.1)
      simplecov-html (~> 0.11)
    simplecov-html (0.12.3)
    spring (2.1.1)
    spring-commands-rspec (1.0.4)
      spring (>= 0.9.1)
    sprockets (3.7.2)
      concurrent-ruby (~> 1.0)
      rack (> 1, < 3)
    sprockets-es6 (0.9.2)
      babel-source (>= 5.8.11)
      babel-transpiler
      sprockets (>= 3.0.0)
    sprockets-rails (3.2.2)
      actionpack (>= 4.0)
      activesupport (>= 4.0)
      sprockets (>= 3.0.0)
    sqed (0.6.0)
      rake (~> 13.0)
      rmagick (~> 4.1)
      rtesseract (~> 3.1)
    sync (0.5.0)
    taxonifi (0.5.5)
      require_all (~> 3.0)
    term-ansicolor (1.7.1)
      tins (~> 1.0)
    terrapin (0.6.0)
      climate_control (>= 0.0.3, < 1.0)
    thor (0.20.3)
    thread_safe (0.3.6)
    tilt (2.0.10)
    timecop (0.9.2)
    timeliness (0.4.4)
    tins (1.26.0)
      sync
    treetop (1.6.11)
      polyglot (~> 0.3)
    ttfunk (1.6.2.1)
    turbolinks (5.2.1)
      turbolinks-source (~> 5.2)
    turbolinks-source (5.2.0)
    tzinfo (1.2.9)
      thread_safe (~> 0.1)
    tzinfo-data (1.2020.4)
      tzinfo (>= 1.0.0)
    uglifier (4.2.0)
      execjs (>= 0.3.0, < 3)
    unicode-display_width (1.7.0)
    validates_timeliness (4.1.1)
      timeliness (>= 0.3.10, < 1)
    vcr (5.1.0)
    voight_kampff (1.1.4)
      rack (>= 1.4, < 3.0)
    waxy (0.1.0)
      tilt (~> 2.0.9)
    web-console (4.1.0)
      actionview (>= 6.0.0)
      activemodel (>= 6.0.0)
      bindex (>= 0.4.0)
      railties (>= 6.0.0)
    webmock (3.11.0)
      addressable (>= 2.3.6)
      crack (>= 0.3.2)
      hashdiff (>= 0.4.0, < 2.0.0)
    webpacker (5.2.1)
      activesupport (>= 5.2)
      rack-proxy (>= 0.6.1)
      railties (>= 5.2)
      semantic_range (>= 2.3.0)
    websocket-driver (0.7.3)
      websocket-extensions (>= 0.1.0)
    websocket-extensions (0.1.5)
    wikidata-client (0.0.12)
      excon (~> 0.40)
      faraday (~> 0.9)
      faraday_middleware (~> 0.9)
      hashie (~> 3.3)
    with_advisory_lock (4.6.0)
      activerecord (>= 4.2)
    xpath (3.2.0)
      nokogiri (~> 1.8)
    zaru (0.3.0)
    zeitwerk (2.4.2)

PLATFORMS
  ruby

DEPENDENCIES
  activerecord-postgis-adapter (~> 6.0)
  acts_as_list (~> 1.0)
  amazing_print (~> 1.2.1)
  barby (~> 0.6.8)
  bcrypt (~> 3.1.11)
  best_in_place (~> 3.1.1)
  better_errors (~> 2.9)
  bibtex-ruby (~> 5.1.1)
  binding_of_caller
  biodiversity!
  brakeman (~> 4.6, >= 4.6.1)
  bundler (~> 2.0)
  byebug (~> 11.1)
  capybara (~> 3.18)
  chartkick (~> 3.4)
  chronic (~> 0.10.2)
  chunky_png (~> 1.3.11)
  citeproc-ruby (~> 1.1.10)
  closure_tree (~> 7.0)
  codecov (~> 0.2.13)
  csl (~> 1.5.0)
  csl-styles (~> 1.0.1.8)
  daemons (~> 1.3.1)
  database_cleaner (~> 1.8)
  delayed_job_active_record (~> 4.1.3)
  dropzonejs-rails (~> 0.8.1)
  dwc-archive (~> 1.1.1)
  exception_notification (~> 4.4)
  execjs (~> 2.7.0)
  factory_bot_rails (~> 5.1, >= 5.1.1)
  faker (~> 2.10)
  ffi-geos (~> 2.1.0)
  geckodriver-helper!
  gnfinder (~> 0.11.0)
  gpx (~> 1.0.0)
  groupdate (~> 4.2)
  guard-rspec (~> 4.7.3)
  hiredis (~> 0.6.1)
  indefinite_article (~> 0.2.4)
  jbuilder (~> 2.7)
  jquery-rails (~> 4.3.3)
  jquery-turbolinks (~> 2.1)
  jquery-ui-rails (~> 6.0.1)
  kaminari (~> 1.2.0)
  logic_tools
  logical_query_parser
  modularity (~> 2.0.1)
  namecase (~> 2.0)
  os (~> 1.0, >= 1.0.1)
  paper_trail (~> 10.3, >= 10.3.1)
  paperclip (~> 6.1.0)
  paperclip-meta (~> 3.0)
  parallel_tests
  passenger (~> 6.0.2)
  pdf-reader (~> 2.2)
  pg (~> 1.1)
  postgresql_cursor (~> 0.6.1)
  prawn (~> 2.2.2)
  psych (~> 3.1.0)
  rack-cors (~> 1.1)
  rails (~> 6.0)
  rails-controller-testing (~> 1.0.2)
  rails-jquery-autocomplete (~> 1.0.3)
  rainbow (~> 3.0.0)
  rake (~> 13.0)
  rdf (~> 3.0)
  redcarpet (~> 3.4)
  redis (~> 4.1.0)
  responders (~> 3.0)
  rgb (~> 0.1)
  rgeo (~> 2.2)
  rgeo-geojson (~> 2.1, >= 2.1.1)
  rgeo-proj4 (~> 2.0)
  rmagick (~> 4.0)
  rqrcode!
  rspec (~> 3.6)
  rspec-activemodel-mocks (~> 1.1.0)
  rspec-rails (~> 4.0.0.beta2)
  rubocop (~> 0.76)
  rubocop-faker (~> 0.2.0)
  rubocop-rails (~> 2.4)
  rubocop-rspec (~> 1.38)
  ruby-prof (~> 1.2)
  ruby-units (~> 2.3.0)
  rubyzip (~> 2.3.0)
  sassc-rails (~> 2.1.0)
  sdoc (~> 1.0)
  seedbank (~> 0.5.0)
  selenium-webdriver (~> 3.141)
  serrano (~> 0.6.0)
  shortener (~> 0.8.0)
  simplecov
  spring-commands-rspec (~> 1.0.4)
  sprockets (~> 3.7.2)
  sprockets-es6 (~> 0.9.2)
  sprockets-rails (~> 3.2.0)
  sqed (= 0.6.0)
  taxonifi (~> 0.5.5)
  term-ansicolor (~> 1.6)
  thor (~> 0.20.3)
  timecop (~> 0.9.1)
  turbolinks (~> 5.2.0)
  tzinfo-data (~> 1.2019)
  uglifier (~> 4.2)
  validates_timeliness (~> 4.1, >= 4.1.1)
  vcr (~> 5.1)
  waxy (~> 0.1)
  web-console (~> 4.0, >= 4.0.1)
  webmock (~> 3.8)
  webpacker (>= 4.0.x)
  wikidata-client (~> 0.0.12)
  zaru (~> 0.3.0)

RUBY VERSION
   ruby 2.7.1p83

BUNDLED WITH
   2.1.4<|MERGE_RESOLUTION|>--- conflicted
+++ resolved
@@ -12,25 +12,6 @@
     geckodriver-helper (0.27.0)
       archive-zip (~> 0.7)
 
-<<<<<<< HEAD
-GIT
-  remote: https://github.com/james2m/seedbank
-  revision: 58d19b0c5c2afd139b3d395f2a516dd399eef57b
-  specs:
-    seedbank (0.5.0)
-      rake (>= 10.0)
-
-GIT
-  remote: https://github.com/mjy/rqrcode.git
-  revision: 4b6875fb192d90f565ed51c8a48441febe1a9ed2
-  branch: taxonworks
-  specs:
-    rqrcode (1.2.0)
-      chunky_png (~> 1.0)
-      rqrcode_core (~> 0.2)
-
-=======
->>>>>>> 4b7910aa
 GEM
   remote: https://rubygems.org/
   specs:
@@ -394,11 +375,7 @@
     rexml (3.2.4)
     rgb (0.1.0)
     rgeo (2.2.0)
-<<<<<<< HEAD
-    rgeo-activerecord (6.2.1)
-=======
     rgeo-activerecord (6.2.2)
->>>>>>> 4b7910aa
       activerecord (>= 5.0)
       rgeo (>= 1.0.0)
     rgeo-geojson (2.1.1)
@@ -406,18 +383,10 @@
     rgeo-proj4 (2.0.1)
       rgeo (~> 2.0)
     rmagick (4.1.2)
-<<<<<<< HEAD
-    rqrcode_core (0.2.0)
-    rspec (3.9.0)
-      rspec-core (~> 3.9.0)
-      rspec-expectations (~> 3.9.0)
-      rspec-mocks (~> 3.9.0)
-=======
     rspec (3.10.0)
       rspec-core (~> 3.10.0)
       rspec-expectations (~> 3.10.0)
       rspec-mocks (~> 3.10.0)
->>>>>>> 4b7910aa
     rspec-activemodel-mocks (1.1.0)
       activemodel (>= 3.0)
       activesupport (>= 3.0)
