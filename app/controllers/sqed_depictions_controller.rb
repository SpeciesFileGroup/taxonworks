class SqedDepictionsController < ApplicationController
  include DataControllerConfiguration::ProjectDataControllerConfiguration

<<<<<<< HEAD
=======
  def update
    @sqed_depiction = SqedDepiction.where(project_id: sessions_current_project_id).find(params[:id])
    @sqed_depiction.update(rebuild: true)
    redirect_to sqed_depiction_breakdown_task_path(@sqed_depiction), notice: 'Values recalculated.'
  end

>>>>>>> fb93a674
  def metadata_options 
  end

  def nearby
    @sqed_depiction = SqedDepiction.where(project_id: sessions_current_project_id).find(params[:id])
  end

end<|MERGE_RESOLUTION|>--- conflicted
+++ resolved
@@ -1,20 +1,15 @@
 class SqedDepictionsController < ApplicationController
   include DataControllerConfiguration::ProjectDataControllerConfiguration
 
-<<<<<<< HEAD
-=======
   def update
     @sqed_depiction = SqedDepiction.where(project_id: sessions_current_project_id).find(params[:id])
     @sqed_depiction.update(rebuild: true)
     redirect_to sqed_depiction_breakdown_task_path(@sqed_depiction), notice: 'Values recalculated.'
   end
 
->>>>>>> fb93a674
   def metadata_options 
   end
 
-  def nearby
-    @sqed_depiction = SqedDepiction.where(project_id: sessions_current_project_id).find(params[:id])
-  end
+  private
 
 end