--- conflicted
+++ resolved
@@ -8,9 +8,9 @@
   def index
     respond_to do |format|
       format.html do
-        @recent_objects = TaxonNameClassification.recent_from_project_id(sessions_current_project_id).order(updated_at: :desc).limit(10)
-        render '/shared/data/all/index'
-      end
+    @recent_objects = TaxonNameClassification.recent_from_project_id(sessions_current_project_id).order(updated_at: :desc).limit(10)
+    render '/shared/data/all/index'
+  end
       format.json {
         @taxon_name_classifications = TaxonNameClassification.where(filter_params).with_project_id(sessions_current_project_id)
       }
@@ -57,11 +57,7 @@
 
     taxon_name = TaxonName.where(
       id:         taxon_name_id,
-<<<<<<< HEAD
-      project_id: sessions_current_project_id 
-=======
       project_id: sessions_current_project_id
->>>>>>> 163bd8db
     ).first
 
     @taxon_name_classification = TaxonNameClassification.new(
@@ -110,15 +106,11 @@
 
   # GET /taxon_name_classifications/download
   def download
-<<<<<<< HEAD
     send_data Download.generate_csv(TaxonNameClassification.where(project_id: session_current_project_id)), type: 'text', filename: "taxon_name_classifications_#{DateTime.now.to_s}.csv"
   end
 
   def taxon_name_classification_types
     render json: TAXON_NAME_CLASSIFICATION_JSON
-=======
-    send_data TaxonNameClassification.generate_download(TaxonNameClassification.where(project_id: sessions_current_project_id)), type: 'text', filename: "taxon_name_classifications_#{DateTime.now.to_s}.csv"
->>>>>>> 163bd8db
   end
 
   private
