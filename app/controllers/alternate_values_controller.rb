#
# This is a top-level class documentation comment for the Alternate Value Controller
# RuboCop likes this
class AlternateValuesController < ApplicationController
  include DataControllerConfiguration::ProjectDataControllerConfiguration

  before_action :set_alternate_value, only: [:update, :destroy] # :edit removed from this list

  # GET /alternate_values
  # GET /alternate_values.json
  def index
    @recent_objects = AlternateValue.where(project_id: sessions_current_project_id).order(updated_at: :desc).limit(10)
    render '/shared/data/all/index'
  end

  def new
    @alternate_value = AlternateValue.new(alternate_value_params)
  end

  def edit
    @alternate_value = AlternateValue.find_by_id(params[:id]).metamorphosize
  end

  # POST /alternate_values
  # POST /alternate_values.json
  def create
    @alternate_value = AlternateValue.new(alternate_value_params)
    respond_to do |format|
      @alternate_value.project_id = sessions_current_project_id if params[:project_members_only] == 'checked'

      if @alternate_value.save
        format.html { redirect_to @alternate_value.alternate_value_object.metamorphosize, notice: 'Alternate value was successfully created.' }
        format.json { render json: @alternate_value, status: :created, location: @alternate_value }
      else
        format.html { render 'new', notice: 'Alternate value was NOT successfully created.' }
        format.json { render json: @alternate_value.errors, status: :unprocessable_entity }
      end
    end
  end

  # PATCH/PUT /alternate_values/1
  # PATCH/PUT /alternate_values/1.json
  def update
    respond_to do |format|
<<<<<<< HEAD
      @alternate_value.project_id = sessions_current_project_id if params[:project_members_only] == 'checked'
=======
>>>>>>> a6cf385b
      if @alternate_value.update(alternate_value_params)
        format.html { redirect_to @alternate_value.alternate_value_object.metamorphosize, notice: 'Alternate value was successfully updated.' }
        format.json { render json: @alternate_value, status: :created, location: @alternate_value }
      else
        format.html {redirect_back(fallback_location: (request.referer || root_path), notice: 'Alternate value was NOT successfully updated.')}
        format.json { render json: @alternate_value.errors, status: :unprocessable_entity }
      end
    end
  end

  # DELETE /alternate_values/1
  # DELETE /alternate_values/1.json
  def destroy
    @alternate_value.destroy
    respond_to do |format|
      format.html {redirect_back(fallback_location: (request.referer || root_path), notice: 'Alternate value was successfully destroyed.')}
      format.json { head :no_content }
    end
  end

  def list
    @alternate_values = AlternateValue.where(project_id: sessions_current_project_id).order(:alternate_value_object_type).page(params[:page])
  end

  # GET /alternate_values/search
  def search
    if params[:id].blank?
      redirect_to alternate_values_path, notice: 'You must select an item from the list with a click or tab press before clicking show.'
    else
      altval = AlternateValue.find_by_id(params[:id]).metamorphosize
      redirect_to altval.alternate_value_object.metamorphosize
    end
  end

  def autocomplete
    @alternate_values = AlternateValue.find_for_autocomplete(params.merge(project_id: sessions_current_project_id))

    data = @alternate_values.collect do |t|
      str = render_to_string(partial: 'tag', locals: {alternate_value: t})
      {id:              t.id,
       label:           str,
       response_values: {params[:method] => t.id},
       label_html:      str
      }
    end

    render json: data
  end

  # GET /alternate_values/download
  def download
    send_data AlternateValue.generate_download(AlternateValue.where(project_id: sessions_current_project_id)), type: 'text', filename: "alternate_values_#{DateTime.current}.csv"
  end

  private

  def set_alternate_value
    @alternate_value = AlternateValue.find(params[:id])
    render status: 404 if !@alternate_value.project_id.blank? && (sessions_current_project_id != @alternate_value.project_id)
  end

  def alternate_value_params
    params.require(:alternate_value).permit(:value, :type, :language_id, :alternate_value_object_type, :alternate_value_object_id, :alternate_value_object_attribute, :is_community_annotation)
  end

  # Never trust parameters from the scary internet, only allow the white list through.
  # def alternate_value_params
  #   a_v_params = ActionController::Parameters.new({
  #
  #                                                 })
  #   a_v_params.require(:alternate_value).permit(:value, :type, :language_id, :alternate_value_object_type, :alternate_value_object_id, :alternate_value_object_attribute, :project_members_only)
  # end

  def breakout_types(collection)
    collection
  end
end<|MERGE_RESOLUTION|>--- conflicted
+++ resolved
@@ -42,10 +42,7 @@
   # PATCH/PUT /alternate_values/1.json
   def update
     respond_to do |format|
-<<<<<<< HEAD
       @alternate_value.project_id = sessions_current_project_id if params[:project_members_only] == 'checked'
-=======
->>>>>>> a6cf385b
       if @alternate_value.update(alternate_value_params)
         format.html { redirect_to @alternate_value.alternate_value_object.metamorphosize, notice: 'Alternate value was successfully updated.' }
         format.json { render json: @alternate_value, status: :created, location: @alternate_value }
