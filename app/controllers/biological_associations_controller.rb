class BiologicalAssociationsController < ApplicationController
  include DataControllerConfiguration::ProjectDataControllerConfiguration

  before_action :set_biological_association, only: [:show, :edit, :update, :destroy]

  # GET /biological_associations
  # GET /biological_associations.json
  def index
    respond_to do |format|
      format.html {
        @recent_objects = BiologicalAssociation.recent_from_project_id(sessions_current_project_id).order(updated_at: :desc).limit(10)
        render '/shared/data/all/index'
      }
      format.json {
        @biological_associations = Queries::BiologicalAssociation::Filter
          .new(filter_params)
          .all
          .where(project_id: sessions_current_project_id)
          .page(params[:page] || 1).per(params[:per] || 500)
      }
    end
  end

  # GET /biological_associations/1
  # GET /biological_associations/1.json
  def show
  end

  def api_show
    @biological_association = BiologicalAssociation.find(params[:id])
    render '/biological_associations/api/v1/show'
  end

  def api_index
    @biological_associations = Queries::BiologicalAssociation::Filter.new(api_params).all
      .where(project_id: sessions_current_project_id)
      .page(params[:page])
      .per(params[:per])
    render '/biological_associations/api/v1/index'
  end

  # GET /biological_associations/new
  def new
    @biological_association = BiologicalAssociation.new
  end

  # GET /biological_associations/1/edit
  def edit
  end

  def list
    @biological_associations = BiologicalAssociation.with_project_id(sessions_current_project_id).order(:id).page(params[:page]) #.per(10)
  end

  # POST /biological_associations
  # POST /biological_associations.json
  def create
    @biological_association = BiologicalAssociation.new(biological_association_params)
    respond_to do |format|
      if @biological_association.save
        format.html { redirect_to @biological_association, notice: 'Biological association was successfully created.' }
        format.json { render :show, status: :created, location: @biological_association }
      else
        format.html { render :new }
        format.json { render json: @biological_association.errors, status: :unprocessable_entity }
      end
    end
  end

  # PATCH/PUT /biological_associations/1
  # PATCH/PUT /biological_associations/1.json
  def update
    respond_to do |format|
      if @biological_association.update(biological_association_params)
        format.html { redirect_to @biological_association, notice: 'Biological association was successfully updated.' }
        format.json { render :show, status: :ok, location: @biological_association }
      else
        format.html { render :edit }
        format.json { render json: @biological_association.errors, status: :unprocessable_entity }
      end
    end
  end

  # DELETE /biological_associations/1
  # DELETE /biological_associations/1.json
  def destroy
    @biological_association.destroy
    respond_to do |format|
      format.html { redirect_to biological_associations_url, notice: 'Biological association was successfully destroyed.' }
      format.json { head :no_content }
    end
  end

  def search
    if params[:id].blank?
      redirect_to biological_associations_path, notice: 'You must select an item from the list with a click or tab press before clicking show.'
    else
      redirect_to biological_association_path(params[:id])
    end
  end

  private

  def filter_params
    params.permit(:subject_global_id, :object_global_id, :any_global_id, :biological_relationship_id)

    # Shallow resource hack
    if !params[:collection_object_id].blank? && c = CollectionObject.where(project_id: sessions_current_project_id).find(params[:collection_object_id])
<<<<<<< HEAD
       params[:any_global_id] = c.to_global_id.to_s
    end
    params
  end

  def api_params
    params.permit(:subject_global_id, :object_global_id, :any_global_id, :biological_relationship_id)

    # Shallow resource hack
    if !params[:collection_object_id].blank? && c = CollectionObject.where(project_id: sessions_current_project_id).find(params[:collection_object_id])
=======
>>>>>>> fe0fb8a9
      params[:any_global_id] = c.to_global_id.to_s
    end
    params
  end

  def set_biological_association
    @biological_association = BiologicalAssociation.where(project_id: sessions_current_project_id).find(params[:id])
  end

  def biological_association_params
    params.require(:biological_association).permit(
      :biological_relationship_id, :biological_association_subject_id, :biological_association_subject_type,
      :biological_association_object_id, :biological_association_object_type,
      :subject_global_id,
      :object_global_id,
      origin_citation_attributes: [:id, :_destroy, :source_id, :pages],
      citations_attributes: [:id, :is_original, :_destroy, :source_id, :pages, :citation_object_id, :citation_object_type],
    )
  end
end<|MERGE_RESOLUTION|>--- conflicted
+++ resolved
@@ -106,8 +106,7 @@
 
     # Shallow resource hack
     if !params[:collection_object_id].blank? && c = CollectionObject.where(project_id: sessions_current_project_id).find(params[:collection_object_id])
-<<<<<<< HEAD
-       params[:any_global_id] = c.to_global_id.to_s
+      params[:any_global_id] = c.to_global_id.to_s
     end
     params
   end
@@ -117,8 +116,6 @@
 
     # Shallow resource hack
     if !params[:collection_object_id].blank? && c = CollectionObject.where(project_id: sessions_current_project_id).find(params[:collection_object_id])
-=======
->>>>>>> fe0fb8a9
       params[:any_global_id] = c.to_global_id.to_s
     end
     params
@@ -130,7 +127,7 @@
 
   def biological_association_params
     params.require(:biological_association).permit(
-      :biological_relationship_id, :biological_association_subject_id, :biological_association_subject_type,
+      :biological_relationship_id, :biological_association_subject_id, :biological_association_subject_type, 
       :biological_association_object_id, :biological_association_object_type,
       :subject_global_id,
       :object_global_id,
