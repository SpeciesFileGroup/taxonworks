--- conflicted
+++ resolved
@@ -8,22 +8,10 @@
   before_action :set_available_users, only: [:many_new, :new]
   before_action :set_form_variables, only: [:many_new]
 
-<<<<<<< HEAD
-
-  # GET /project_members.json
-  def index
-    @project_members = ProjectMember.where(project_id: sessions_current_project_id)
-  end
-
-  def show
-    @project_member = ProjectMember.where(project_id: sessions_current_project_id).find(params[:id])
-  end
-=======
     # GET /project_members.json
     def index
       @project_members = ProjectMember.where(project_id: sessions_current_project_id)
     end
->>>>>>> 87a05f13
 
   # GET /project_members/new
   def new
@@ -31,7 +19,7 @@
     redirect_to project_path(@project_member.project), alert: 'There are no additional users available to add to this project.' if !@available_users.any?
   end
 
-  # GET /project_members/1/edit
+    # GET /project_members/1/edit
   def edit
   end
 
@@ -41,11 +29,11 @@
 
     respond_to do |format|
       if @project_member.save
-        format.html {redirect_to project_path(@project_member.project),
-                                 notice: "User #{@project_member.user.name}' was successfully added to #{@project_member.project.name}."}
+        format.html { redirect_to project_path(@project_member.project),
+                      notice: "User #{@project_member.user.name}' was successfully added to #{@project_member.project.name}." }
       else
         set_available_users
-        format.html {render action: 'new'}
+        format.html { render action: 'new' }
       end
     end
   end
@@ -77,11 +65,11 @@
   def update
     respond_to do |format|
       if @project_member.update(project_member_params)
-        format.html {redirect_to project_path(@project_member.project), notice: 'Project member was successfully updated.'}
-        format.json {render :show, status: :ok, location: @project_member}
+        format.html { redirect_to  project_path(@project_member.project), notice: 'Project member was successfully updated.' }
+        format.json { render :show, status: :ok, location: @project_member }
       else
-        format.html {render :edit}
-        format.json {render json: @project_member.errors, status: :unprocessable_entity}
+        format.html { render :edit }
+        format.json { render json: @project_member.errors, status: :unprocessable_entity }
       end
     end
   end
@@ -106,8 +94,8 @@
   def destroy
     @project_member.destroy
     respond_to do |format|
-      format.html {redirect_to project_path(@project_member.project), notice: 'Project member was successfully destroyed.'}
-      format.json {head :no_content}
+      format.html { redirect_to project_path(@project_member.project), notice: 'Project member was successfully destroyed.' }
+      format.json { head :no_content }
     end
   end
 
@@ -125,8 +113,8 @@
     @project_member = ProjectMember.find(params[:id])
   end
 
-  def set_member_project
-    @member_project = Project.find(project_id_param)
+ def set_member_project
+   @member_project = Project.find(project_id_param)
   end
 
   def project_member_params
