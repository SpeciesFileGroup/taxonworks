class PeopleController < ApplicationController
  include DataControllerConfiguration::SharedDataControllerConfiguration

  before_action :set_person, only: [:show, :edit, :update, :destroy, :roles, :similar, :api_show]
  after_action -> { set_pagination_headers(:people) }, only: [:index, :api_index], if: :json_request?

  # GET /people
  # GET /people.json
  def index
    respond_to do |format|
      format.html {
        @people = Person.order(updated_at: :desc).limit(10)
        @recent_objects = @people
        render '/shared/data/all/index'
      }
      format.json {
        @people = Queries::Person::Filter.new(filter_params).all.order(:cached).page(params[:page]).per(params[:per])
      }
    end
  end

  # GET /people/1
  # GET /people/1.json
  def show
  end

  # GET /people/new
  def new
    @person = Person.new
  end

  # GET /people/1/edit
  def edit
  end

  # POST /people
  # POST /people.json
  def create
    @person = Person.new(person_params)
    respond_to do |format|
      if @person.save
        format.html {redirect_to url_for(@person.metamorphosize),
                     notice: "Person '#{@person.name}' was successfully created."}
        format.json {render action: 'show', status: :created, location: @person}
      else
        format.html {render action: 'new'}
        format.json {render json: @person.errors, status: :unprocessable_entity}
      end
    end
  end

  # PATCH/PUT /people/1
  # PATCH/PUT /people/1.json
  def update
    respond_to do |format|
      if @person.update(person_params)
        format.html {redirect_to url_for(@person.metamorphosize), notice: 'Person was successfully updated.'}
        format.json {head :no_content}
      else
        format.html {render action: 'edit'}
        format.json {render json: @person.errors, status: :unprocessable_entity}
      end
    end
  end

  # DELETE /people/1
  # DELETE /people/1.json
  def destroy
    @person.destroy
    respond_to do |format|
      if @person.destroyed?
        format.html { destroy_redirect @person, notice: 'Person was successfully destroyed.' }
        format.json {head :no_content}
      else
        format.html { destroy_redirect @person, notice: 'Person was not destroyed, ' + @person.errors.full_messages.join('; ') }
        format.json { render json: @person.errors, status: :unprocessable_entity }
      end
    end
  end

  def list
    @people = Person.order(:cached).page(params[:page])
  end

  # TODO: deprecate!
  def search
    if params[:id].blank?
      redirect_to people_path, notice: 'You must select an item from the list with a click ' \
        'or tab press before clicking show.'
    else
      redirect_to person_path(params[:id])
    end
  end

  def autocomplete
    @people = Queries::Person::Autocomplete.new(
      params.permit(:term)[:term],
      **autocomplete_params
    ).autocomplete
  end

  # GET /people/select_options
  def select_options
    @people = Person.select_optimized(sessions_current_user_id, sessions_current_project_id, params[:target])
  end

  # POST /people/merge
  def merge
    @person = Person.find(params[:id]) # the person to *keep*
    person_to_remove = Person.find(params[:person_to_destroy])
    if @person.hard_merge(person_to_remove.id)
      render 'show'
    else
      render json: { error: 'Failed. Check to see that both People are not linked to the same record, e.g. Authors on the same Source.' }, status: :conflict
    end
  end

  # GET /people/download
  def download
    send_data Export::Download.generate_csv(Person.all), type: 'text', filename: "people_#{DateTime.now}.csv"
  end

  # GET /people/123/roles
  def roles
  end

  # GET /people/role_types.json
  def role_types
    render json: ROLES
  end

  # GET /person/:id/details
  def details
    @person = Person.includes(:roles).find(params[:id])
    render partial: '/people/picker_details', locals: {person: @person}
  end

  # GET /api/v1/people
  def api_index
    @people = Queries::Person::Filter.new(api_params).all
      .order('people.id')
      .page(params[:page]).per(params[:per])
    render '/people/api/v1/index'
  end

  # GET /api/v1/people/:id
  def api_show
    render '/people/api/v1/show'
  end

  private

  def filter_params
    params.permit(
      :active_after_year, :active_before_year,
      :born_after_year, :born_before_year,
      :data_attribute_exact_value,     # DataAttributes concern
      :data_attributes, # DataAttributes concern
      :died_before_year, :died_after_year,
      :first_name,
      :identifier,
      :identifier_end,
      :identifier_exact,
      :identifier_start,
      :last_name,
      :last_name_starts_with,
      :levenshtein_cuttoff,
      :name,
      :note_exact,
      :note_text,
      :notes,
      :prefix,
      :regex, # !! DO NOT EXPOSE TO EXTERNAL API
      :repeated_total,
      :role_total_max,
      :role_total_min,
      :suffix,
      :user_date_end,
      :user_date_start,
      :user_id,
      :user_target,
<<<<<<< HEAD
      :match_identifiers,
      :match_identifiers_delimiter,
      :match_identifiers_type,
      :tags,
      used_in_project_id: [],
=======
      data_attribute_predicate_id: [], # DataAttributes concern
      data_attribute_value: [],        # DataAttributes concern
      exact: [],
      except_project_id: [],
      except_role: [],
>>>>>>> 02ec95d8
      keyword_id_and: [],
      keyword_id_or: [],
      project_id: [],
      role: [],
      user_id: [],
      with: [],
      without: []
    )
  end

  def api_params
    params.permit(
      # :regex, # !! DO NOT EXPOSE TO EXTERNAL API
      :active_after_year, :active_before_year,
      :born_after_year, :born_before_year,
      :data_attribute_exact_value,     # DataAttributes concern
      :died_before_year, :died_after_year,
      :first_name,
      :identifier,
      :identifier_end,
      :identifier_exact,
      :identifier_start,
      :last_name,
      :last_name_starts_with,
      :levenshtein_cuttoff,
      :name,
      :note_exact,
      :note_text,
      :notes,
      :prefix,
      :repeated_total,
      :role_total_max,
      :role_total_min,
      :suffix,
      :user_date_end,
      :user_date_start,
      :user_id,
      :user_target,
<<<<<<< HEAD
      :tags,
      :match_identifiers,
      :match_identifiers_delimiter,
      :match_identifiers_type,
      # user_id: [],
=======
      :data_attributes, # DataAttributes concern
      data_attribute_predicate_id: [], # DataAttributes concern
      data_attribute_value: [],        # DataAttributes concern
      exact: [],
      except_project_id: [],
      except_role: [],
>>>>>>> 02ec95d8
      keyword_id_and: [],
      keyword_id_or: [],
      project_id: [],
      role: [],
      user_id: [],
      without: []
    )
  end

  def autocomplete_params
    params.permit(roles: []).to_h.symbolize_keys
  end

  def set_person
    @person = Person.find(params[:id])
    @recent_object = @person
  end

  def person_params
    params.require(:person).permit(
      :type,
      :no_namecase,
      :last_name, :first_name,
      :suffix, :prefix,
      :year_born, :year_died, :year_active_start, :year_active_end
    )
  end

  def merge_params
    params.require(:person).permit(
      :old_person_id,
      :new_person_id
    )
  end
end<|MERGE_RESOLUTION|>--- conflicted
+++ resolved
@@ -179,23 +179,20 @@
       :user_date_start,
       :user_id,
       :user_target,
-<<<<<<< HEAD
       :match_identifiers,
       :match_identifiers_delimiter,
       :match_identifiers_type,
       :tags,
-      used_in_project_id: [],
-=======
       data_attribute_predicate_id: [], # DataAttributes concern
       data_attribute_value: [],        # DataAttributes concern
       exact: [],
       except_project_id: [],
       except_role: [],
->>>>>>> 02ec95d8
       keyword_id_and: [],
       keyword_id_or: [],
       project_id: [],
       role: [],
+      used_in_project_id: [],
       user_id: [],
       with: [],
       without: []
@@ -230,20 +227,17 @@
       :user_date_start,
       :user_id,
       :user_target,
-<<<<<<< HEAD
       :tags,
       :match_identifiers,
       :match_identifiers_delimiter,
       :match_identifiers_type,
       # user_id: [],
-=======
       :data_attributes, # DataAttributes concern
       data_attribute_predicate_id: [], # DataAttributes concern
       data_attribute_value: [],        # DataAttributes concern
       exact: [],
       except_project_id: [],
       except_role: [],
->>>>>>> 02ec95d8
       keyword_id_and: [],
       keyword_id_or: [],
       project_id: [],
