--- conflicted
+++ resolved
@@ -1,13 +1,8 @@
 class TaxonNamesController < ApplicationController
   include DataControllerConfiguration::ProjectDataControllerConfiguration
 
-<<<<<<< HEAD
-  before_action :set_taxon_name, only: [:show, :edit, :update, :destroy, :browse, :original_combination, :catalog]
-
-=======
   before_action :set_taxon_name, only: [:show, :edit, :update, :destroy, :browse, :original_combination]
   after_action -> { set_pagination_headers(:taxon_names) }, only: [:index, :api_index], if: :json_request?
->>>>>>> f58de997
   # GET /taxon_names
   # GET /taxon_names.json
   def index
