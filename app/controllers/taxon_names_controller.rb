--- conflicted
+++ resolved
@@ -32,7 +32,7 @@
     respond_to do |format|
       if @taxon_name.save
         format.html { redirect_to @taxon_name.metamorphosize,
-                      notice: "Taxon name '#{@taxon_name.name}' was successfully created." }
+                                  notice: "Taxon name '#{@taxon_name.name}' was successfully created." }
         format.json { render :show, status: :created, location: @taxon_name.metamorphosize }
       else
         format.html { render action: 'new' }
@@ -138,15 +138,6 @@
     render :batch_load
   end
 
-<<<<<<< HEAD
-  # GET /taxon_names/ranks.json
-  def ranks
-    render json: RANKS_JSON.to_json
-  end
-
-  # GET /taxon_names/:id/original_combination.json
-  def original_combination
-=======
   def preview_castor_batch_load 
     if params[:file] 
       @result = BatchLoad::Import::TaxonNames::CastorInterpreter.new(batch_params)
@@ -175,7 +166,6 @@
 
   def browse
     @data = NomenclatureCatalog.data_for(@taxon_name)
->>>>>>> 727527e2
   end
 
   private
