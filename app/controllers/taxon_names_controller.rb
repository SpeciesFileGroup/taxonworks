class TaxonNamesController < ApplicationController
  include DataControllerConfiguration::ProjectDataControllerConfiguration

  before_action :set_taxon_name, only: [:show, :edit, :update, :destroy, :browse, :original_combination]
  after_action -> { set_pagination_headers(:taxon_names) }, only: [:index, :api_index], if: :json_request?
  # GET /taxon_names
  # GET /taxon_names.json
  def index
    respond_to do |format|
      format.html do
        @recent_objects = TaxonName.recent_from_project_id(sessions_current_project_id).order(updated_at: :desc).limit(10)
        render '/shared/data/all/index'

      end
      format.json {
        @taxon_names = Queries::TaxonName::Filter.new(filter_params).all.page(params[:page]).per(params[:per] || 500)
      }
    end
  end

  # GET /api/v1/taxon_names
  def api_index
    @taxon_names =
      Queries::TaxonName::Filter.new(filter_params).all.page(params[:page]).per([ [(params[:per] || 100).to_i, 1000].min, 1].max)
    render '/taxon_names/api/index.json.jbuilder'
  end

  # GET /api/v1/taxon_names/:id
  def api_show
    @taxon_name = TaxonName.where(project_id: sessions_current_project_id).find(params[:id])
    render '/taxon_names/api/show.json.jbuilder'
  end

  def filter_params
    params.permit(
      :name, :author, :year,
      :leaves,
      :exact,
      :validity,
      :descendants,
      :updated_since,
      :type_metadata,
      :citations,
      :otus,
      :authors,
      :nomenclature_group, # !! different than autocomplete
      :nomenclature_code,
      :taxon_name_type,
      type: [],
      taxon_name_id: [],
      taxon_name_classification: [],
      taxon_name_relationship_type: [],
      taxon_name_relationship: []
    ).to_h.symbolize_keys.merge(project_id: sessions_current_project_id)
  end

  # GET /taxon_names/1
  # GET /taxon_names/1.json
  def show
  end

  # GET /taxon_names/new
  def new
    @taxon_name = Protonym.new(source: Source.new)
  end

  # GET /taxon_names/1/edit
  def edit
    @taxon_name.source = Source.new if !@taxon_name.source
  end

  # POST /taxon_names
  # POST /taxon_names.json
  def create
    @taxon_name = TaxonName.new(taxon_name_params)
    respond_to do |format|
      if @taxon_name.save
        format.html { redirect_to url_for(@taxon_name.metamorphosize),
                      notice: "Taxon name '#{@taxon_name.name}' was successfully created." }
        format.json { render :show, status: :created, location: @taxon_name.metamorphosize }
      else
        format.html { render action: :new }
        format.json { render json: @taxon_name.errors, status: :unprocessable_entity }
      end
    end
  end

  # PATCH/PUT /taxon_names/1
  # PATCH/PUT /taxon_names/1.json
  def update
    respond_to do |format|
      if @taxon_name.update(taxon_name_params)
        @taxon_name.reload
        format.html { redirect_to url_for(@taxon_name.metamorphosize), notice: 'Taxon name was successfully updated.' }
        format.json { render :show, status: :ok, location: @taxon_name.metamorphosize }
      else
        format.html { render action: :edit }
        format.json { render json: @taxon_name.errors, status: :unprocessable_entity }
      end
    end
  end

  # DELETE /taxon_names/1
  # DELETE /taxon_names/1.json
  def destroy
    @taxon_name.destroy
    respond_to do |format|
      if @taxon_name.destroyed?
        format.html {redirect_back(fallback_location: (request.referer || root_path), notice: 'TaxonName was successfully destroyed.')}
        format.json {head :no_content}
      else
        format.html {redirect_back(fallback_location: (request.referer || root_path), notice: 'TaxonName was not destroyed, ' + errors.messages)}
        format.json {render json: @taxon_name.errors, status: :unprocessable_entity}
      end
    end
  end

  def search
    if params[:id].blank?
      redirect_to taxon_names_path, notice: 'You must select an item from the list with a click or tab press before clicking show.'
    else
      redirect_to taxon_name_path(params[:id])
    end
  end

  def autocomplete
    render json: {} and return if params[:term].blank?
    @taxon_names = Queries::TaxonName::Autocomplete.new(
      params[:term],
      autocomplete_params.to_h
    ).autocomplete
  end

  def list
    @taxon_names = TaxonName.with_project_id(sessions_current_project_id).order(:id).page(params[:page])
  end

  # GET /taxon_names/download
  def download
    send_data Export::Download.generate_csv(
      TaxonName.where(project_id: sessions_current_project_id)
    ), type: 'text', filename: "taxon_names_#{DateTime.now}.csv"
  end

  def batch_load
  end

  def ranks
    render json: RANKS_JSON.to_json
  end

  def random
    redirect_to browse_nomenclature_task_path(
      taxon_name_id: TaxonName.where(project_id: sessions_current_project_id).order('random()').limit(1).pluck(:id).first
    )
  end

  def rank_table
    @q = Queries::TaxonName::Tabular.new(
      ancestor_id: params.require(:ancestor_id),
      ranks: params.require(:ranks),
      fieldsets: params[:fieldsets],
      limit: params[:limit],
      validity: params[:validity],
      combinations: params[:combinations],
      project_id: sessions_current_project_id,
      rank_data: params[:rank_data]
    )
  end

  # GET /taxon_names/select_options
  def select_options
    @taxon_names = TaxonName.select_optimized(sessions_current_user_id, sessions_current_project_id)
  end

  def preview_simple_batch_load
    if params[:file]
      @result = BatchLoad::Import::TaxonifiToTaxonworks.new(batch_params)
      digest_cookie(params[:file].tempfile, :simple_taxon_names_md5)
      render 'taxon_names/batch_load/simple/preview'
    else
      flash[:notice] = 'No file provided!'
      redirect_to action: :batch_load
    end
  end

  def create_simple_batch_load
    if params[:file] && digested_cookie_exists?(params[:file].tempfile, :simple_taxon_names_md5)
      @result =  BatchLoad::Import::TaxonifiToTaxonworks.new(batch_params)
      if @result.create
        flash[:notice] = "Successfully proccessed file, #{@result.total_records_created} taxon names were created."
        render 'taxon_names/batch_load/simple/create' and return
      else
        flash[:alert] = 'Batch import failed.'
      end
    else
      flash[:alert] = 'File to batch upload must be supplied.'
    end
    render :batch_load
  end

  def preview_castor_batch_load
    if params[:file]
      @result = BatchLoad::Import::TaxonNames::CastorInterpreter.new(batch_params)
      digest_cookie(params[:file].tempfile, :Castor_taxon_names_md5)
      render 'taxon_names/batch_load/castor/preview'
    else
      flash[:notice] = 'No file provided!'
      redirect_to action: :batch_load
    end
  end

  def create_castor_batch_load
    if params[:file] && digested_cookie_exists?(params[:file].tempfile, :Castor_taxon_names_md5)
      @result = BatchLoad::Import::TaxonNames::CastorInterpreter.new(batch_params)
      if @result.create
        flash[:notice] = "Successfully proccessed file, #{@result.total_records_created} items were created."
        render 'taxon_names/batch_load/castor/create' and return
      else
        flash[:alert] = 'Batch import failed.'
      end
    else
      flash[:alert] = 'File to batch upload must be supplied.'
    end
    render :batch_load
  end

  def browse
    @data = NomenclatureCatalog.data_for(@taxon_name)
  end

  def parse
    @result = TaxonWorks::Vendor::Biodiversity::Result.new(
      query_string: params.require(:query_string),
      project_id: sessions_current_project_id
    ).result
  end

  private

  def set_taxon_name
    @taxon_name = TaxonName.with_project_id(sessions_current_project_id).includes(:creator, :updater).find(params[:id])
    @recent_object = @taxon_name
  end

  def autocomplete_params
    params.permit(:valid, :exact, :no_leaves, type: [], parent_id: [], nomenclature_group: []).to_h.symbolize_keys.merge(project_id: sessions_current_project_id)
  end

  def taxon_name_params
    params.require(:taxon_name).permit(
      :name,
      :parent_id,
      :year_of_publication,
      :etymology,
      :verbatim_author, :verbatim_name, :rank_class, :type, :masculine_name,
      :feminine_name, :neuter_name, :also_create_otu,
      roles_attributes: [
        :id, :_destroy, :type, :person_id, :position,
        person_attributes: [
          :last_name, :first_name, :suffix, :prefix
        ]
      ],
      origin_citation_attributes: [:id, :_destroy, :source_id, :pages],
<<<<<<< HEAD
      taxon_name_classifications_attributes: [:id, :_destroy, :taxon_name_id, :type]
=======
      taxon_name_classifications_attributes: [:id, :_destroy, :type]
>>>>>>> 5db7812e
    )
  end

  def batch_params
    params.permit(
      :file,
      :parent_taxon_name_id,
      :nomenclature_code,
      :also_create_otu,
      :import_level).merge(
        user_id: sessions_current_user_id,
        project_id: sessions_current_project_id
      ).to_h.symbolize_keys
  end
end

require_dependency Rails.root.to_s + '/lib/batch_load/import/taxon_names/castor_interpreter.rb'<|MERGE_RESOLUTION|>--- conflicted
+++ resolved
@@ -262,11 +262,7 @@
         ]
       ],
       origin_citation_attributes: [:id, :_destroy, :source_id, :pages],
-<<<<<<< HEAD
-      taxon_name_classifications_attributes: [:id, :_destroy, :taxon_name_id, :type]
-=======
       taxon_name_classifications_attributes: [:id, :_destroy, :type]
->>>>>>> 5db7812e
     )
   end
 
