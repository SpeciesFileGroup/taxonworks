--- conflicted
+++ resolved
@@ -162,59 +162,6 @@
 
   def filter_params
     params.permit(
-<<<<<<< HEAD
-        :taxon_name_id,
-        :ancestor_id_target,
-        :otu_id,
-        :collection_object_id,
-        :image_id,
-        :biocuration_class_id,
-        :sled_image_id,
-        :depiction,
-        :user_id, # user
-        :user_target,
-        :user_date_start,
-        :user_date_end,
-        :identifier,
-        :identifier_end,
-        :identifier_exact,
-        :identifier_start,
-        keyword_ids: [],
-        taxon_name_id: [],
-        sled_image_id: [],
-        biocuration_class_id: [],
-        image_id: [],
-        collection_object_id: [],
-        otu_id: []
-    ).to_h.symbolize_keys.merge(project_id: sessions_current_project_id)
-  end
-
-  def api_params
-    params.permit(
-        :taxon_name_id,
-        :ancestor_id_target,
-        :otu_id,
-        :collection_object_id,
-        :image_id,
-        :biocuration_class_id,
-        :sled_image_id,
-        :depiction,
-        :user_id, # user
-        :user_target,
-        :user_date_start,
-        :user_date_end,
-        :identifier,
-        :identifier_end,
-        :identifier_exact,
-        :identifier_start,
-        keyword_ids: [],
-        taxon_name_id: [],
-        sled_image_id: [],
-        biocuration_class_id: [],
-        image_id: [],
-        collection_object_id: [],
-        otu_id: []
-=======
       :taxon_name_id,
       :ancestor_id_target,
       :otu_id,
@@ -239,10 +186,37 @@
       image_id: [],
       collection_object_id: [],
       otu_id: []
->>>>>>> b5a09d0d
     ).to_h.symbolize_keys.merge(project_id: sessions_current_project_id)
   end
 
+    def api_params
+        params.permit(
+                  :taxon_name_id,
+                  :ancestor_id_target,
+                  :otu_id,
+                  :collection_object_id,
+                  :image_id,
+                  :biocuration_class_id,
+                  :sled_image_id,
+                  :depiction,
+                  :user_id, # user
+                  :user_target,
+                  :user_date_start,
+                  :user_date_end,
+                  :identifier,
+                  :identifier_end,
+                  :identifier_exact,
+                  :identifier_start,
+                  keyword_id_and: [],
+                  keyword_id_or: [],
+                  taxon_name_id: [],
+                  sled_image_id: [],
+                  biocuration_class_id: [],
+                  image_id: [],
+                  collection_object_id: [],
+                  otu_id: []
+                  ).to_h.symbolize_keys.merge(project_id: sessions_current_project_id)
+end
 
   def set_image
     @image = Image.with_project_id(sessions_current_project_id).find(params[:id])
