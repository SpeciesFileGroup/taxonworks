class OtusController < ApplicationController
  include DataControllerConfiguration::ProjectDataControllerConfiguration

  before_action :set_otu, only: [:show, :edit, :update, :destroy, :collection_objects]
  after_action -> { set_pagination_headers(:otus) }, on: [:index], if: :json_request? 

  # GET /otus
  # GET /otus.json
  def index
    respond_to do |format|
      format.html do
        @recent_objects = Otu.recent_from_project_id(sessions_current_project_id).order(updated_at: :desc).limit(10)
        render '/shared/data/all/index'
      end
      format.json {
<<<<<<< HEAD
        @otus = Queries::Otu::Filter.new(filter_params).all.page(params[:page]).per(params[:per])
=======
        @otus = Queries::Otu::Filter.new(filter_params).all.where(project_id: sessions_current_project_id).page(params[:page]).per(params[:per] || 500)
>>>>>>> 480d99c3
      }
    end
  end

  # GET /otus/1
  # GET /otus/1.json
  def show
  end

  # GET /otus/new
  def new
    @otu = Otu.new
  end

  # GET /otus/1/edit
  def edit
  end

  def list
    @otus = Otu.with_project_id(sessions_current_project_id).page(params[:page]).per(params[:per])
  end

  # POST /otus
  # POST /otus.json
  def create
    @otu = Otu.new(otu_params)

    respond_to do |format|
      if @otu.save
        format.html { redirect_to @otu,
                      notice: "Otu '#{@otu.name}' was successfully created." }
        format.json { render action: :show, status: :created, location: @otu }
      else
        format.html { render action: 'new' }
        format.json { render json: @otu.errors, status: :unprocessable_entity }
      end
    end
  end

  # PATCH/PUT /otus/1
  # PATCH/PUT /otus/1.json
  def update
    respond_to do |format|
      if @otu.update(otu_params)
        format.html { redirect_to @otu, notice: 'Otu was successfully updated.' }
        format.json { render :show, location: @otu }
      else
        format.html { render action: 'edit' }
        format.json { render json: @otu.errors, status: :unprocessable_entity }
      end
    end
  end

  # DELETE /otus/1
  # DELETE /otus/1.json
  def destroy
    @otu.destroy
    respond_to do |format|
      format.html { redirect_to otus_url }
      format.json { head :no_content }
    end
  end

  # GET /api/v1/otus/1/collection_objects
  def collection_objects
    @collection_objects = Otu.find(params[:id]).collection_objects.pluck(:id)
  end

  def search
    if params[:id].blank?
      redirect_to(otus_path,
                  notice: 'You must select an item from the list with a click or tab press before clicking show.')
    else
      redirect_to otu_path(params[:id])
    end
  end

  def autocomplete
    @otus = Queries::Otu::Autocomplete.new(params.require(:term), project_id: sessions_current_project_id).autocomplete
  end

  def batch_load
    # see app/views/otus/batch_load.html.erb
  end

  def preview_simple_batch_load
    if params[:file]
      @result = BatchLoad::Import::Otus.new(batch_params.merge(user_map))
      digest_cookie(params[:file].tempfile, :batch_otus_md5)
      render('otus/batch_load/simple/preview')
    else
      flash[:notice] = 'No file provided!'
      redirect_to action: :batch_load
    end
  end

  def create_simple_batch_load
    if params[:file] && digested_cookie_exists?(params[:file].tempfile, :batch_otus_md5)
      @result = BatchLoad::Import::Otus.new(batch_params.merge(user_map))
      if @result.create
        flash[:notice] = "Successfully processed file, #{@result.total_records_created} otus were created."
        render('otus/batch_load/simple/create') and return
      else
        flash[:alert] = 'Batch import failed.'
      end
      render(:batch_load)
    end
  end

  def preview_identifiers_batch_load
    if params[:file]
      @result = BatchLoad::Import::Otus::IdentifiersInterpreter.new(batch_params)
      digest_cookie(params[:file].tempfile, :batch_load_otus_identifiers_md5)
      render('otus/batch_load/identifiers/preview')
    else
      flash[:notice] = 'No file provided!'
      redirect_to action: :batch_load
    end
  end

  def create_identifiers_batch_load
    if params[:file] && digested_cookie_exists?(params[:file].tempfile, :batch_load_otus_identifiers_md5)
      @result = BatchLoad::Import::Otus::IdentifiersInterpreter.new(batch_params)
      if @result.create
        flash[:notice] = "Successfully processed file, #{@result.total_records_created} otus were created."
        render('otus/batch_load/identifiers/create')
        return
      else
        flash[:alert] = 'Batch import failed.'
      end
      render(:batch_load)
    end
  end

  def preview_simple_batch_file_load
    if params[:files]
      @result = BatchFileLoad::Import::Otus::SimpleInterpreter.new(batch_params)
      digest_cookie(params[:files][0].tempfile, :batch_file_load_simple_md5)
      render 'otus/batch_file_load/simple/preview'
    else
      flash[:notice] = 'No file(s) provided!'
      redirect_to action: :batch_load
    end
  end

  def create_simple_batch_file_load
    if params[:files] && digested_cookie_exists?(params[:files][0].tempfile, :batch_file_load_simple_md5)
      @result = BatchFileLoad::Import::Otus::SimpleInterpreter.new(batch_params)

      if @result.create
        flash[:notice] = "Successfully processed #{@result.total_files_processed} file(s), #{@result.total_records_created} otus were created."
        render 'otus/batch_file_load/simple/create'
        return
      else
        flash[:alert] = 'Batch import failed.'
        render :batch_load
      end
    end
  end

  # TODO: AUTOGENERATED STUB, check and update
  def preview_data_attributes_batch_load
    if params[:file]
      @result = BatchLoad::Import::Otus::DataAttributesInterpreter.new(batch_params)
      digest_cookie(params[:file].tempfile, :data_attributes_batch_load_otus_md5)
      render 'otus/batch_load/data_attributes/preview'
    else
      flash[:notice] = "No file provided!"
      redirect_to action: :batch_load
    end
  end

  # TODO: AUTOGENERATED STUB, check and update
  def create_data_attributes_batch_load
    if params[:file] && digested_cookie_exists?(params[:file].tempfile, :data_attributes_batch_load_otus_md5)
      @result = BatchLoad::Import::Otus::DataAttributesInterpreter.new(batch_params)
      if @result.create
        flash[:notice] = "Successfully proccessed file, #{@result.total_records_created} TODO RECORD TYPES were created."
        render 'otus/batch_load/data_attributes/create' and return
      else
        flash[:alert] = 'Batch import failed.'
      end
    else
      flash[:alert] = 'File to batch upload must be supplied.'
    end
    render :batch_load
  end

  # GET /otus/download
  def download
    send_data Download.generate_csv(Otu.where(project_id: sessions_current_project_id)),
      type: 'text',
      filename: "otus_#{DateTime.now}.csv"
  end

  # GET api/v1/otus/by_name/:name?token=:token&project_id=:id
  def by_name
    @otu_name = params.require(:name)
    @otu_ids  = Queries::Otu::Autocomplete.new(@otu_name, project_id: params.require(:project_id)).autocomplete.pluck(:id)
  end

  def select_options
    @otus = Otu.select_optimized(sessions_current_user_id, sessions_current_project_id, params[:target])
  end

  private

  def set_otu
    @otu = Otu.with_project_id(sessions_current_project_id).find(params[:id])
    @recent_object = @otu
  end

  def otu_params
    params.require(:otu).permit(:name, :taxon_name_id)
  end

  def batch_params
    params.permit(
      :name, :file, :import_level,
      :create_new_otu, :source_id, :type_select, :create_new_predicate,
      files: [])
      .merge(
        user_id: sessions_current_user_id,
        project_id: sessions_current_project_id)
      .to_h
      .symbolize_keys
  end

  def filter_params
    params.permit(
      :taxon_name_id, :otu_id,
      biological_association_ids: [], taxon_name_ids: [], otu_ids: [],
      taxon_name_relationship_ids: [],taxon_name_classification_ids: [],
      asserted_distribution_ids: [],
      data_attributes_attributes: [ :id, :_destroy, :controlled_vocabulary_term_id, :type, :attribute_subject_id, :attribute_subject_type, :value ]
    )
  end

  # rubocop:disable Style/StringHashKeys
  def user_map
    {user_header_map: {'otu' => 'otu_name'}}
  end
  # rubocop:enable Style/StringHashKeys

end<|MERGE_RESOLUTION|>--- conflicted
+++ resolved
@@ -13,11 +13,7 @@
         render '/shared/data/all/index'
       end
       format.json {
-<<<<<<< HEAD
-        @otus = Queries::Otu::Filter.new(filter_params).all.page(params[:page]).per(params[:per])
-=======
         @otus = Queries::Otu::Filter.new(filter_params).all.where(project_id: sessions_current_project_id).page(params[:page]).per(params[:per] || 500)
->>>>>>> 480d99c3
       }
     end
   end
@@ -216,11 +212,11 @@
   # GET api/v1/otus/by_name/:name?token=:token&project_id=:id
   def by_name
     @otu_name = params.require(:name)
-    @otu_ids  = Queries::Otu::Autocomplete.new(@otu_name, project_id: params.require(:project_id)).autocomplete.pluck(:id)
+    @otu_ids  = Queries::Otu::Autocomplete.new(@otu_name, project_id: params.require(:project_id)).all.pluck(:id)
   end
 
   def select_options
-    @otus = Otu.select_optimized(sessions_current_user_id, sessions_current_project_id, params[:target])
+    @otus = Otu.select_optimized(sessions_current_user_id, sessions_current_project_id, params.require(:target))
   end
 
   private
