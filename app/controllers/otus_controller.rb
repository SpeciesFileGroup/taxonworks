class OtusController < ApplicationController
  include DataControllerConfiguration::ProjectDataControllerConfiguration

  before_action :set_otu, only: [:show, :edit, :update, :destroy, :collection_objects]

<<<<<<< HEAD
  # GET /otus
  # GET /otus.json
=======
>>>>>>> 9106564a
  def index
    respond_to do |format|
      format.html do
        @recent_objects = Otu.recent_from_project_id(sessions_current_project_id).order(updated_at: :desc).limit(10)
        render '/shared/data/all/index'
      end
      format.json {
        @otus = Otu.where(filter_params).with_project_id(sessions_current_project_id)
      }
    end
  end

  # GET /otus/1
  # GET /otus/1.json
  def show
    # see app/views/otus/show.html.erb
    # see app/views/otus/show.json.jbuilder
  end

  # GET /otus/new
  def new
    @otu = Otu.new
  end

  # GET /otus/1/edit
  def edit
    # see app/views/otus/edit.html.erb
  end

  def list
    @otus = Otu.with_project_id(sessions_current_project_id).page(params[:page])
  end

  # POST /otus
  # POST /otus.json
  def create
    @otu = Otu.new(otu_params)

    respond_to do |format|
      if @otu.save
        format.html { redirect_to @otu,
                                  notice: "Otu '#{@otu.name}' was successfully created." }
        format.json { render action: :show, status: :created, location: @otu }
      else
        format.html { render action: 'new' }
        format.json { render json: @otu.errors, status: :unprocessable_entity }
      end
    end
  end

  # PATCH/PUT /otus/1
  # PATCH/PUT /otus/1.json
  def update
    respond_to do |format|
      if @otu.update(otu_params)
        format.html { redirect_to @otu, notice: 'Otu was successfully updated.' }
        format.json { render :show, location: @otu }
      else
        format.html { render action: 'edit' }
        format.json { render json: @otu.errors, status: :unprocessable_entity }
      end
    end
  end

  # rubocop:disable Rails/SaveBang
  # DELETE /otus/1
  # DELETE /otus/1.json
  def destroy
    @otu.destroy
    respond_to do |format|
      format.html { redirect_to otus_url }
      format.json { head :no_content }
    end
  end

  # GET /api/v1/otus/1/collection_objects
  def collection_objects
    @collection_objects = Otu.find(params[:id]).collection_objects.pluck(:id)
  end

  def search
    if params[:id].blank?
      redirect_to(otus_path,
                  notice: 'You must select an item from the list with a click or tab press before clicking show.')
    else
      redirect_to otu_path(params[:id])
    end
  end

  def autocomplete
    @otus = Queries::Otu::Autocomplete.new(params.require(:term), project_id: sessions_current_project_id).all
  end

  def batch_load
    # see app/views/otus/batch_load.html.erb
  end

  def preview_simple_batch_load
    if params[:file]
      @result = BatchLoad::Import::Otus.new(batch_params.merge(user_map))
      digest_cookie(params[:file].tempfile, :batch_otus_md5)
      render('otus/batch_load/simple/preview')
    else
      flash[:notice] = 'No file provided!'
      redirect_to action: :batch_load
    end
  end

  def create_simple_batch_load
    if params[:file] && digested_cookie_exists?(params[:file].tempfile, :batch_otus_md5)
      @result = BatchLoad::Import::Otus.new(batch_params.merge(user_map))
      if @result.create
        flash[:notice] = "Successfully processed file, #{@result.total_records_created} otus were created."
        render('otus/batch_load/simple/create') and return
      else
        flash[:alert] = 'Batch import failed.'
      end
      render(:batch_load)
    end
  end

  def preview_identifiers_batch_load
    if params[:file]
      @result = BatchLoad::Import::Otus::IdentifiersInterpreter.new(batch_params)
      digest_cookie(params[:file].tempfile, :batch_load_otus_identifiers_md5)
      render('otus/batch_load/identifiers/preview')
    else
      flash[:notice] = 'No file provided!'
      redirect_to action: :batch_load
    end
  end

  def create_identifiers_batch_load
    if params[:file] && digested_cookie_exists?(params[:file].tempfile, :batch_load_otus_identifiers_md5)
      @result = BatchLoad::Import::Otus::IdentifiersInterpreter.new(batch_params)
      if @result.create
        flash[:notice] = "Successfully processed file, #{@result.total_records_created} otus were created."
        render('otus/batch_load/identifiers/create')
        return
      else
        flash[:alert] = 'Batch import failed.'
      end
      render(:batch_load)
    end
  end

  def preview_simple_batch_file_load
    if params[:files]
      @result = BatchFileLoad::Import::Otus::SimpleInterpreter.new(batch_params)
      digest_cookie(params[:files][0].tempfile, :batch_file_load_simple_md5)
      render 'otus/batch_file_load/simple/preview'
    else
      flash[:notice] = 'No file(s) provided!'
      redirect_to action: :batch_load
    end
  end

  def create_simple_batch_file_load
    if params[:files] && digested_cookie_exists?(params[:files][0].tempfile, :batch_file_load_simple_md5)
      @result = BatchFileLoad::Import::Otus::SimpleInterpreter.new(batch_params)

      if @result.create
        flash[:notice] = "Successfully processed #{@result.total_files_processed} file(s), #{@result.total_records_created} otus were created."
        render 'otus/batch_file_load/simple/create'
        return
      else
        flash[:alert] = 'Batch import failed.'
        render :batch_load
      end
    end
  end

  # TODO: AUTOGENERATED STUB, check and update
  def preview_data_attributes_batch_load
    if params[:file]
      @result = BatchLoad::Import::Otus::DataAttributesInterpreter.new(batch_params)
      digest_cookie(params[:file].tempfile, :data_attributes_batch_load_otus_md5)
      render 'otus/batch_load/data_attributes/preview'
    else
      flash[:notice] = "No file provided!"
      redirect_to action: :batch_load
    end
  end

  # TODO: AUTOGENERATED STUB, check and update
  def create_data_attributes_batch_load
    if params[:file] && digested_cookie_exists?(params[:file].tempfile, :data_attributes_batch_load_otus_md5)
      @result = BatchLoad::Import::Otus::DataAttributesInterpreter.new(batch_params)
      if @result.create
        flash[:notice] = "Successfully proccessed file, #{@result.total_records_created} TODO RECORD TYPES were created."
        render 'otus/batch_load/data_attributes/create' and return
      else
        flash[:alert] = 'Batch import failed.'
      end
    else
      flash[:alert] = 'File to batch upload must be supplied.'
    end
    render :batch_load
  end

  # GET /otus/download
  def download
    send_data Download.generate_csv(Otu.where(project_id: sessions_current_project_id)),
              type: 'text',
              filename: "otus_#{DateTime.now}.csv"
  end

  # GET api/v1/otus/by_name/:name?token=:token&project_id=:id
  def by_name
    @otu_name = params.require(:name)
    @otu_ids  = Queries::Otu::Autocomplete.new(@otu_name, project_id: params.require(:project_id)).all.pluck(:id)
  end

  def select_options
    @otus = Otu.select_optimized(sessions_current_user_id, sessions_current_project_id, params.require(:target))
  end

  private

  def set_otu
    @otu = Otu.with_project_id(sessions_current_project_id).find(params[:id])
    @recent_object = @otu
  end

  def otu_params
    params.require(:otu).permit(:name, :taxon_name_id)
  end

  def batch_params
    params.permit(:name, :file, :import_level, files: [])
      .merge(user_id:    sessions_current_user_id,
             project_id: sessions_current_project_id)
      .to_h
      .symbolize_keys
  end

  def filter_params
    params.permit(:taxon_name_id)
  end

  # rubocop:disable Style/StringHashKeys
  def user_map
    {user_header_map: {'otu' => 'otu_name'}}
  end
  # rubocop:enable Style/StringHashKeys
  # rubocop:enable Rails/SaveBang
end<|MERGE_RESOLUTION|>--- conflicted
+++ resolved
@@ -3,11 +3,8 @@
 
   before_action :set_otu, only: [:show, :edit, :update, :destroy, :collection_objects]
 
-<<<<<<< HEAD
   # GET /otus
   # GET /otus.json
-=======
->>>>>>> 9106564a
   def index
     respond_to do |format|
       format.html do
