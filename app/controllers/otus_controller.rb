class OtusController < ApplicationController
  include DataControllerConfiguration::ProjectDataControllerConfiguration

  before_action :set_otu, only: [:show, :edit, :update, :destroy, :collection_objects]

  # GET /otus
  # GET /otus.json
  def index
  end

  def index
    respond_to do |format|
      format.html do
        @recent_objects = Otu.recent_from_project_id(sessions_current_project_id).order(updated_at: :desc).limit(10)
        render '/shared/data/all/index'
      end
      format.json {
        @otus = Otu.where(filter_params).with_project_id(sessions_current_project_id)
      }
    end
  end

  # GET /otus/1
  # GET /otus/1.json
  def show
  end

  # GET /otus/new
  def new
    @otu = Otu.new
  end

  # GET /otus/1/edit
  def edit
  end

  def list
    @otus = Otu.with_project_id(sessions_current_project_id).page(params[:page])
  end

  # POST /otus
  # POST /otus.json
  def create
    @otu = Otu.new(otu_params)

    respond_to do |format|
      if @otu.save
        format.html { redirect_to @otu,
                      notice: "Otu '#{@otu.name}' was successfully created." }
        format.json { render action: :show, status: :created, location: @otu }
      else
        format.html { render action: 'new' }
        format.json { render json: @otu.errors, status: :unprocessable_entity }
      end
    end
  end

  # PATCH/PUT /otus/1
  # PATCH/PUT /otus/1.json
  def update
    respond_to do |format|
      if @otu.update(otu_params)
        format.html { redirect_to @otu, notice: 'Otu was successfully updated.' }
        format.json { render :show, location: @otu }
      else
        format.html { render action: 'edit' }
        format.json { render json: @otu.errors, status: :unprocessable_entity }
      end
    end
  end

  # DELETE /otus/1
  # DELETE /otus/1.json
  def destroy
    @otu.destroy
    respond_to do |format|
      format.html { redirect_to otus_url }
      format.json { head :no_content }
    end
  end

  # GET /api/v1/otus/1/collection_objects
  def collection_objects
    @collection_objects = Otu.find(params[:id]).collection_objects.pluck(:id)
  end

  def search
    if params[:id].blank?
      redirect_to otus_path, notice: 'You must select an item from the list with a click or tab press before clicking show.'
    else
      redirect_to otu_path(params[:id])
    end
  end

  def autocomplete
    @otus = Queries::Otu::Autocomplete.new(params.require(:term), project_id: sessions_current_project_id).all

    data = @otus.collect do |t|
      {
        id:  t.id,
        label: ApplicationController.helpers.otu_autocomplete_selected_tag(t),
        gid: t.to_global_id.to_s,
        response_values: {
          params[:method] => t.id
        },
        label_html: ApplicationController.helpers.otu_tag(t)
      }
    end

    render json: data
  end

  def batch_load
  end

  def preview_simple_batch_load
    if params[:file]
      @result = BatchLoad::Import::Otus.new(batch_params.merge(user_map))
      digest_cookie(params[:file].tempfile, :batch_otus_md5)
      render('otus/batch_load/simple/preview')
    else
      flash[:notice] = 'No file provided!'
      redirect_to action: :batch_load
    end
  end

  def create_simple_batch_load
    if params[:file] && digested_cookie_exists?(params[:file].tempfile, :batch_otus_md5)
      @result = BatchLoad::Import::Otus.new(batch_params.merge(user_map))
      if @result.create
        flash[:notice] = "Successfully processed file, #{@result.total_records_created} otus were created."
        render('otus/batch_load/simple/create') and return
      else
        flash[:alert] = 'Batch import failed.'
      end
      render(:batch_load)
    end
  end

  def preview_identifiers_batch_load
    if params[:file]
      @result = BatchLoad::Import::Otus::IdentifiersInterpreter.new(batch_params)
      digest_cookie(params[:file].tempfile, :batch_load_otus_identifiers_md5)
      render('otus/batch_load/identifiers/preview')
    else
      flash[:notice] = 'No file provided!'
      redirect_to action: :batch_load
    end
  end

  def create_identifiers_batch_load
    if params[:file] && digested_cookie_exists?(params[:file].tempfile, :batch_load_otus_identifiers_md5)
      @result = BatchLoad::Import::Otus::IdentifiersInterpreter.new(batch_params)
      if @result.create
        flash[:notice] = "Successfully processed file, #{@result.total_records_created} otus were created."
        render('otus/batch_load/identifiers/create')
        return
      else
        flash[:alert] = 'Batch import failed.'
      end
      render(:batch_load)
    end
  end

  def preview_simple_batch_file_load
    if params[:files]
      @result = BatchFileLoad::Import::Otus::SimpleInterpreter.new(batch_params)
      digest_cookie(params[:files][0].tempfile, :batch_file_load_simple_md5)
      render 'otus/batch_file_load/simple/preview'
    else
      flash[:notice] = 'No file(s) provided!'
      redirect_to action: :batch_load
    end
  end

  def create_simple_batch_file_load
    if params[:files] && digested_cookie_exists?(params[:files][0].tempfile, :batch_file_load_simple_md5)
      @result = BatchFileLoad::Import::Otus::SimpleInterpreter.new(batch_params)

      if @result.create
        flash[:notice] = "Successfully processed #{@result.total_files_processed} file(s), #{@result.total_records_created} otus were created."
        render 'otus/batch_file_load/simple/create'
        return
      else
        flash[:alert] = 'Batch import failed.'
        render :batch_load
      end
    end
  end

  # GET /otus/download
  def download
    send_data Download.generate_csv(Otu.where(project_id: sessions_current_project_id)), type: 'text', filename: "otus_#{DateTime.now}.csv"
  end

  # GET api/v1/otus/by_name/:name?token=:token&project_id=:id
  def by_name
    @otu_name = params.require(:name)
    @otu_ids = Queries::Otu::Autocomplete.new(@otu_name, project_id: params.require(:project_id)).all.pluck(:id)
<<<<<<< HEAD
  end

  def select_options
    @otus = Otu.select_optimized(sessions_current_user_id, sessions_current_project_id, params.require(:target))
=======
>>>>>>> 4f4c1f38
  end

  private

  def set_otu
    @otu = Otu.with_project_id(sessions_current_project_id).find(params[:id])
    @recent_object = @otu
  end

  def otu_params
    params.require(:otu).permit(:name, :taxon_name_id)
  end

  def batch_params
    params.permit(:name, :file, :import_level, files: []).merge(user_id: sessions_current_user_id, project_id: sessions_current_project_id).to_h.symbolize_keys
  end

  def user_map
    {user_header_map: {'otu' => 'otu_name'}}
  end

  def filter_params
    params.permit(:taxon_name_id)
  end

end<|MERGE_RESOLUTION|>--- conflicted
+++ resolved
@@ -6,7 +6,7 @@
   # GET /otus
   # GET /otus.json
   def index
-  end
+    end
 
   def index
     respond_to do |format|
@@ -97,13 +97,13 @@
 
     data = @otus.collect do |t|
       {
-        id:  t.id,
-        label: ApplicationController.helpers.otu_autocomplete_selected_tag(t),
-        gid: t.to_global_id.to_s,
+        id:              t.id,
+        label:           ApplicationController.helpers.otu_autocomplete_selected_tag(t),
+        gid:             t.to_global_id.to_s,
         response_values: {
           params[:method] => t.id
         },
-        label_html: ApplicationController.helpers.otu_tag(t)
+        label_html:      ApplicationController.helpers.otu_tag(t)
       }
     end
 
@@ -197,13 +197,10 @@
   def by_name
     @otu_name = params.require(:name)
     @otu_ids = Queries::Otu::Autocomplete.new(@otu_name, project_id: params.require(:project_id)).all.pluck(:id)
-<<<<<<< HEAD
   end
 
   def select_options
     @otus = Otu.select_optimized(sessions_current_user_id, sessions_current_project_id, params.require(:target))
-=======
->>>>>>> 4f4c1f38
   end
 
   private
