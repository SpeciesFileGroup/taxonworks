--- conflicted
+++ resolved
@@ -12,13 +12,9 @@
         render '/shared/data/all/index'
       }
       format.json {
-<<<<<<< HEAD
         @depictions = Depiction.where(project_id: sessions_current_project_id).where(
           polymorphic_filter_params('depiction_object', [:observation_id, :content_id, :descriptor_id]) 
         )
-=======
-        @depictions = Depiction.where(project_id: sessions_current_project_id).where(filter_params).order(:position)
->>>>>>> ce7021d7
       }
     end
   end
@@ -99,26 +95,6 @@
 
   private 
 
-  # handle the polymorphic resource
-  def filter_params
-    h = params.permit(
-      :content_id
-    ).to_h
-    if h.size > 1 
-      respond_to do |format|
-        format.html { render plain: '404 Not Found', status: :unprocessable_entity and return }
-        format.json { render json: {success: false}, status: :unprocessable_entity and return }
-      end
-    end
-
-    model = h.keys.first.split('_').first.classify
-    return {depiction_object_type: model, depiction_object_id: h.values.first}
-  end
-
-  # def depiction_object
-  #   filter_params[:depiction_object_type].find(filter_params[:depiction_object_id])
-  # end
-
   def set_depiction
     @depiction = Depiction.find(params[:id])
   end
