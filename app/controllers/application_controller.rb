class ApplicationController < ActionController::Base
  # Prevent CSRF attacks by raising an exception.
  # For APIs, you may want to use :null_session instead.
  protect_from_forgery with: :exception

<<<<<<< HEAD
  $user_id = 1
  $project_id = 1
=======
  layout 'basic'

  include SessionsHelper

  attr_writer   :meta_title, :meta_data, :site_name
  attr_accessor :meta_description, :meta_keywords, :page_title

  helper_method :meta_title, :meta_data, :site_name, :page_title

  def meta_title
    @meta_title ||= [@meta_title.presence || @page_title.presence, site_name].
                    compact.join(' | ')
  end

  def meta_data
    @meta_data ||= {
      description: @meta_description,
      keywords: @meta_keywords
    }.delete_if{ |k, v| v.nil? }
  end

  def site_name
    @site_name ||= 'TaxonWorks'
  end

>>>>>>> 78aa1e92
end<|MERGE_RESOLUTION|>--- conflicted
+++ resolved
@@ -3,10 +3,10 @@
   # For APIs, you may want to use :null_session instead.
   protect_from_forgery with: :exception
 
-<<<<<<< HEAD
+ 
   $user_id = 1
   $project_id = 1
-=======
+
   layout 'basic'
 
   include SessionsHelper
@@ -32,5 +32,4 @@
     @site_name ||= 'TaxonWorks'
   end
 
->>>>>>> 78aa1e92
 end