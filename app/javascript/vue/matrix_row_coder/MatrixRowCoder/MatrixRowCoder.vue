<template>
  <div id="matrix_row_coder" class="matrix-row-coder">
    <spinner
      legend="Loading..."
      :full-screen="true"
      :logo-size="{ width: '50px', height: '50px'}"
      v-if="isLoading"/>
    <div class="flex-separate">
      <h1 class="matrix-row-coder__title" v-html="title"/>
      <clone-scoring
        @create="loadMatrixRow({
          rowId: $event,
          otuId: otuId
      })"/>
    </div>
    <div>
      <div class="flex-wrap-row flex-separate">
        <ul
          class="matrix-row-coder__descriptor-menu flex-wrap-column"
          v-for="descriptorGroup in descriptors.chunk(Math.ceil(descriptors.length/3))">
          <li v-for="descriptor in descriptorGroup">
            <div>
              <a
                class="matrix-row-coder__descriptor-item"
                :data-icon="observationsCount(descriptor.id) ? 'ok' : false"
                @click="zoomDescriptor(descriptor.id)"
                v-html="descriptor.title"/>
            </div>
          </li>
        </ul>
      </div>
    </div>
    <ul class="matrix-row-coder__descriptor-list">
      <li
        class="matrix-row-coder__descriptor-container"
        v-for="descriptor in descriptors"
        :data-descriptor-id="descriptor.id">

        <div :is="descriptor.componentName" :descriptor="descriptor"/>
      </li>
    </ul>
  </div>
</template>

<style lang="stylus" src="./MatrixRowCoder.styl"></style>

<script>
import { mapState } from 'vuex'
import { GetterNames } from '../store/getters/getters'
import { MutationNames } from '../store/mutations/mutations'
import { ActionNames } from '../store/actions/actions'
import ContinuousDescriptor from './SingleObservationDescriptor/ContinuousDescriptor/ContinuousDescriptor.vue'
import PresenceDescriptor from './SingleObservationDescriptor/PresenceDescriptor/PresenceDescriptor.vue'
import QualitativeDescriptor from './QualitativeDescriptor/QualitativeDescriptor.vue'
import SampleDescriptor from './SingleObservationDescriptor/SampleDescriptor/SampleDescriptor.vue'
import Spinner from '../../components/spinner'
import CloneScoring from './Clone/Clone'

const computed = mapState({
  title: state => state.taxonTitle,
  descriptors: state => state.descriptors
})

export default {
  created: function () {
    this.setApiValues()
    this.loadMatrixRow({
      rowId: this.$props.rowId,
      otuId: this.$props.otuId
    })
  },
  data() {
    return {
      isLoading: false
    }
  },
  name: 'MatrixRowCoder',
  props: {
    rowId: Number,
    otuId: Number,
    apiBase: String,
    apiParams: Object
  },
  computed,
  methods: {
    setApiValues() {
      this.$store.state.request.setApi({
        apiBase: this.$props.apiBase,
        apiParams: this.$props.apiParams
      })      
    },
    zoomDescriptor (descriptorId) {
      const top = document.querySelector(`[data-descriptor-id="${descriptorId}"]`).getBoundingClientRect().top
      window.scrollTo(0, top)
    },
    observationsCount(descriptorId) {
      return this.$store.getters[GetterNames.GetObservationsFor](descriptorId).find((item) => {
        return item.id != null
      })
<<<<<<< HEAD
=======
    },
    loadMatrixRow(matrixRow) {
      this.$store.commit(MutationNames.ResetState)
      this.setApiValues()
      this.isLoading = true
      this.$store.dispatch(ActionNames.RequestMatrixRow, matrixRow).then(() => {
        this.isLoading = false
      })
      this.$store.dispatch(ActionNames.RequestConfidenceLevels)      
>>>>>>> 136f35d8
    }
  },
  components: {
    CloneScoring,
    ContinuousDescriptor,
    PresenceDescriptor,
    QualitativeDescriptor,
    SampleDescriptor,
    Spinner
  }
}
</script><|MERGE_RESOLUTION|>--- conflicted
+++ resolved
@@ -97,8 +97,6 @@
       return this.$store.getters[GetterNames.GetObservationsFor](descriptorId).find((item) => {
         return item.id != null
       })
-<<<<<<< HEAD
-=======
     },
     loadMatrixRow(matrixRow) {
       this.$store.commit(MutationNames.ResetState)
@@ -108,7 +106,6 @@
         this.isLoading = false
       })
       this.$store.dispatch(ActionNames.RequestConfidenceLevels)      
->>>>>>> 136f35d8
     }
   },
   components: {
