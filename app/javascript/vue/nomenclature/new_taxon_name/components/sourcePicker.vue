--- conflicted
+++ resolved
@@ -95,15 +95,9 @@
           <div v-if="citation != undefined">
             <div class="flex-separate middle">
               <p>
-<<<<<<< HEAD
-                <a
-                  :href="`/sources/${taxon.origin_citation.source.id}/edit`"
-                  target="_blank">{{ citation.source.object_tag }}</a>
-=======
                 <span
                   target="_blank"
                   v-html="citation.source.object_tag"/>
->>>>>>> 136f35d8
               </p>
               <citation-pages
                 @setPages="addPages($event.origin_citation_attributes)"
