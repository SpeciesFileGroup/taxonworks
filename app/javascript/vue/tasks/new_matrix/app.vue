<template>
  <div id="vue_new_matrix_task">
    <spinner-component
      v-if="settings.loadingRows || settings.loadingColumns"
      legend="Loading..."
      :full-screen="true"/>
    <div class="flex-separate middle">
      <h1>{{ (matrix.id ? 'Edit' : 'New') }} observation matrix</h1>
      <div class="horizontal-left-content">
        <ul class="context-menu">
          <li>
            <a
              href="/tasks/observation_matrices/observation_matrix_hub/index">
              Hub
            </a>
          </li>
          <li>
            <a
              href="/tasks/observation_matrices/dashboard/index">
              Dashboard
            </a>
          </li>
          <li>
            <a :href="`/tasks/observation_matrices/view/${matrix.id}`">
              View
            </a>
          </li>

          <li>
            <a href="/otus/new">New OTU</a>
          </li>
          <li>
            <a
              v-if="matrix.id"
              :href="`/tasks/descriptors/new_descriptor?observation_matrix_id=${matrix.id}`">New descriptor
            </a>
            <a
              v-else
              :href="`/tasks/descriptors/new_descriptor`">New descriptor
            </a>
          </li>
          <li>
<<<<<<< HEAD
=======
            <a href="/tasks/accessions/comprehensive/index">New collection object</a>
          </li>
          <li>
>>>>>>> d717261b
            <pin-component
              v-if="matrix.id"
              :object-id="matrix.id"
              :type="matrix.base_class"
              section="ObservationMatrices"
            />
          </li>
          <li>
            <radial-annotator
              v-if="matrix.id"
              type="annotations"
              :global-id="matrix.global_id"/>
          </li>
        </ul>
      </div>
    </div>
    <div class="flexbox horizontal-center-content align-start">
      <div class="cleft">
        <new-matrix/>
        <div
          v-if="matrix.id"
          class="separate-top">
          <template v-if="isFixed">
            <rows-fixed v-if="isRow"/>
            <columns-fixed v-else/>
          </template>
          <template v-else>
            <rows-dynamic v-if="isRow"/>
            <column-dynamic v-else/>
          </template>
        </div>
      </div>
      <div v-if="matrix.id">
        <tables-component/>
      </div>
    </div>
  </div>
</template>

<script>

import NewMatrix from './components/newMatrix/newMatrix'
import TablesComponent from './components/tables/view'
import RowsFixed from './components/rows/fixed'
import columnsFixed from './components/columns/fixed'
import RadialAnnotator from 'components/radials/annotator/annotator'
import PinComponent from 'components/pin.vue'
<<<<<<< HEAD
=======
import SpinnerComponent from 'components/spinner'
>>>>>>> d717261b

import rowsDynamic from './components/rows/dynamic'
import columnDynamic from './components/columns/dynamic'

import { GetterNames } from './store/getters/getters'
import { ActionNames } from './store/actions/actions'

export default {
  components: {
    NewMatrix,
    RowsFixed,
    rowsDynamic,
    TablesComponent,
    columnsFixed,
    columnDynamic,
    RadialAnnotator,
<<<<<<< HEAD
    PinComponent
=======
    PinComponent,
    SpinnerComponent
>>>>>>> d717261b
  },
  computed: {
    matrix () {
      return this.$store.getters[GetterNames.GetMatrix]
    },
    isRow () {
      return (this.$store.getters[GetterNames.GetMatrixView] == 'row' ? true : false) 
    },
    isFixed () {
      return (this.$store.getters[GetterNames.GetMatrixMode] == 'fixed' ? true : false)
    },
    columnList () {
      return this.$store.getters[GetterNames.GetMatrixColumns]
    },
    matrixId () {
      return this.$store.getters[GetterNames.GetMatrix].id
    },
    settings () {
      return this.$store.getters[GetterNames.GetSettings]
    }
  },
  data() {
    return {
      loading: false
    }
  },
  mounted() {
    let that = this
    let matrixId = location.pathname.split('/')[4]

    if (/^\d+$/.test(matrixId)) {
      that.loading = true
      that.$store.dispatch(ActionNames.LoadMatrix, matrixId).then(function () {
        that.loading = false
      }, () => {
        that.loading = false
      })
    }
  },
  methods: {
  }
}

</script>
<style lang="scss">
  #vue_new_matrix_task {
    flex-direction: column-reverse;
    margin: 0 auto;
    margin-top: 1em;

    .cleft, .cright {
      min-width: 500px;
      max-width: 500px;
      width: 450px;
    }
    #cright-panel {
      width: 350px;
      max-width: 350px;
    }
    .cright-fixed-top {
      top:68px;
      width: 1240px;
      z-index:200;
      position: fixed;
    }
    .anchor {
       display:block;
       height:65px;
       margin-top:-65px;
       visibility:hidden;
    }
    hr {
        height: 1px;
        color: #f5f5f5;
        background: #f5f5f5;
        font-size: 0;
        margin: 15px;
        border: 0;
    }
  }
</style><|MERGE_RESOLUTION|>--- conflicted
+++ resolved
@@ -40,12 +40,9 @@
             </a>
           </li>
           <li>
-<<<<<<< HEAD
-=======
             <a href="/tasks/accessions/comprehensive/index">New collection object</a>
           </li>
           <li>
->>>>>>> d717261b
             <pin-component
               v-if="matrix.id"
               :object-id="matrix.id"
@@ -93,10 +90,7 @@
 import columnsFixed from './components/columns/fixed'
 import RadialAnnotator from 'components/radials/annotator/annotator'
 import PinComponent from 'components/pin.vue'
-<<<<<<< HEAD
-=======
 import SpinnerComponent from 'components/spinner'
->>>>>>> d717261b
 
 import rowsDynamic from './components/rows/dynamic'
 import columnDynamic from './components/columns/dynamic'
@@ -113,12 +107,8 @@
     columnsFixed,
     columnDynamic,
     RadialAnnotator,
-<<<<<<< HEAD
-    PinComponent
-=======
     PinComponent,
     SpinnerComponent
->>>>>>> d717261b
   },
   computed: {
     matrix () {
