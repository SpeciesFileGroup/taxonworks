--- conflicted
+++ resolved
@@ -12,15 +12,12 @@
     coverage
   />
   <FacetCollectionObject v-model="params" />
-<<<<<<< HEAD
   <FacetGeographic v-model="params" />
   <FacetWKT v-model="params" />
-=======
   <FacetSound
     v-model="params"
     :target="OBSERVATION"
   />
->>>>>>> 7e29c031
   <FacetTags
     v-model="params"
     :target="OBSERVATION"
@@ -57,12 +54,9 @@
 import FacetObservationObjectType from '@/components/Filter/Facets/Observation/FacetObservationObjectType.vue'
 import FacetDiffModel from '@/components/Filter/Facets/shared/FacetDiffMode.vue'
 import FacetConfidence from '@/components/Filter/Facets/shared/FacetConfidence.vue'
-<<<<<<< HEAD
 import FacetWKT from '@/components/Filter/Facets/Otu/FacetWKT.vue'
 import FacetGeographic from '@/components/Filter/Facets/shared/FacetGeographic.vue'
-=======
 import FacetSound from '@/components/Filter/Facets/Sound/FacetSound.vue'
->>>>>>> 7e29c031
 
 const WITH_PARAMS = [
   'citations',
