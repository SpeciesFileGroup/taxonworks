<template>
  <div>
    <h2>Cite taxon name</h2>
    <smart-selector
      :options="tabs"
      name="citation"
      :add-option="moreOptions"
      v-model="view"/>
    <template v-if="sourceID">
<<<<<<< HEAD
      <autocomplete
          v-if="view === 'Search'"
=======
      <div
        v-if="view === 'Search'"
        class="horizontal-left-content">
        <autocomplete
>>>>>>> 019da2aa
          url="/taxon_names/autocomplete"
          min="2"
          ref="autocomplete"
          param="term"
          placeholder="Search for a taxon"
<<<<<<< HEAD
          label="label_html"
          @getItem="createTaxonCite($event)"
          :autofocus="true" />
=======
          label="label"
          @getItem="createTaxonCite($event)"
          :autofocus="true" />
        <span
          class="warning separate-left"
          v-if="sourceAlreadyTaken">The source has already been taken</span>
      </div>
>>>>>>> 019da2aa
      <template v-else>
        <button
          v-for="item in showList[view]"
          v-if="!isCreated(item)"
          :key="item.id"
          type="button"
          class="button normal-input button-submit biocuration-toggle-button"
          @click="createTaxonCite(item)"
          v-html="item.name"/>
      </template>
    </template>
  </div>
</template>
<script>

  import SmartSelector from '../../../../components/switch.vue'
  import Autocomplete from '../../../../components/autocomplete.vue'

  export default {
    components: {
      SmartSelector,
      Autocomplete
    },
    props: {
      sourceID: {
        type: String,
        default: undefined
      },
      citeTaxonList: {
        type: Array,
        required: true
      }
    },
    data() {
      return {
        list: {},
        tabs: [],
        moreOptions: ['Search'],
        view: undefined,
        selectedList: {},
        newCitation: {},
        sourceAlreadyTaken: false
      }
    },
    methods: {
      createTaxonCite(taxon) {
        let params = {
          citation: {
            source_id: this.sourceID,
            citation_object_type: 'TaxonName',
            citation_object_id: taxon.id
          }
        };
        this.sourceAlreadyTaken = false
        this.$http.post(`/citations.json`, params).then(response => {
          this.$emit('foundTaxon', response.body);
          this.$refs.autocomplete.cleanInput()
        })
        .catch(error => {
          this.sourceAlreadyTaken = true
        })
      },
      isCreated(taxon) {
        return this.citeTaxonList.find((item) => {
          return item.citation_object.global_id == taxon.global_id
        })
      }
    },
    computed: {
      showList() {
        return this.list
      }
    },
    mounted: function() {
      this.$http.get('/taxon_names/select_options').then(response => {
        this.tabs = Object.keys(response.body);
        this.list = response.body;
      })
    }
  }

</script><|MERGE_RESOLUTION|>--- conflicted
+++ resolved
@@ -7,33 +7,22 @@
       :add-option="moreOptions"
       v-model="view"/>
     <template v-if="sourceID">
-<<<<<<< HEAD
-      <autocomplete
-          v-if="view === 'Search'"
-=======
       <div
         v-if="view === 'Search'"
         class="horizontal-left-content">
         <autocomplete
->>>>>>> 019da2aa
           url="/taxon_names/autocomplete"
           min="2"
           ref="autocomplete"
           param="term"
           placeholder="Search for a taxon"
-<<<<<<< HEAD
-          label="label_html"
-          @getItem="createTaxonCite($event)"
-          :autofocus="true" />
-=======
-          label="label"
+          label="label-html"
           @getItem="createTaxonCite($event)"
           :autofocus="true" />
         <span
           class="warning separate-left"
           v-if="sourceAlreadyTaken">The source has already been taken</span>
       </div>
->>>>>>> 019da2aa
       <template v-else>
         <button
           v-for="item in showList[view]"
