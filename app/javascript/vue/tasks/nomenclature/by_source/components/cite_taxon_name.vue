--- conflicted
+++ resolved
@@ -11,16 +11,6 @@
         v-if="view === 'Search'"
         class="horizontal-left-content">
         <autocomplete
-<<<<<<< HEAD
-          url="/taxon_names/autocomplete"
-          min="2"
-          ref="autocomplete"
-          param="term"
-          placeholder="Search for a taxon"
-          label="label-html"
-          @getItem="createTaxonCite($event)"
-          :autofocus="true" />
-=======
             class="separate-bottom"
             url="/taxon_names/autocomplete"
             min="2"
@@ -30,7 +20,6 @@
             label="label_html"
             @getItem="createTaxonCite($event)"
             :autofocus="true" />
->>>>>>> 26128386
         <span
           class="warning separate-left"
           v-if="sourceAlreadyTaken">The source has already been taken</span>
