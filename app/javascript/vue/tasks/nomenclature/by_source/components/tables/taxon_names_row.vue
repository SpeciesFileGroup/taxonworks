<template>
  <tr>
    <td>
      <input
        class="pages"
        type="text"
        placeholder="Pages"
        @input="changePage"
        v-model="citation.pages">
    </td>
    <td>
      <span>
        <a
          v-html="citation.citation_object.object_tag"
          @click="showObject()"/> 
        {{ legend }}
      </span>
    </td>
    <td class="status">
      {{nameStatus}}
    </td>
    <td>
      <span v-html="citation.citation_object.type"/>
    </td>
    <td>
      <radial-annotator :global-id="citation.citation_object.global_id"/>
    </td>
    <td>
      <otu-radial
        :taxon-id="citation.citation_object_id"
        :redirect="false"/>
    </td>
    <td>
      <span
        class="button circle-button btn-delete"
        @click="removeMe()"/>
    </td>
  </tr>
</template>

<script>

  import RadialAnnotator from 'components/annotator/annotator'
  import OtuRadial from 'components/otu/otu'

  export default {
    components: {
      RadialAnnotator,
      OtuRadial
    },
    props: {
      citation: {
        type: Object,
        required: true
      }
    },
    data() {
      return {
        pages: undefined,
        autoSave: undefined,
        time: 3000,
        legend: '',
        nameStatus: ''
      }
    },
    mounted() {
      this.nameData();
      this.nameValidity();
    },
    methods: {
      showObject() {
        window.open('/tasks/nomenclature/browse/' + this.citation.citation_object_id, '_blank');
      },
<<<<<<< HEAD
      nameData: function () {
        let taxon = this.citation.citation_object;
        // let legend = ' invalid';     // preset status part of legend
        //   let invalid = (taxon.id != taxon.cached_valid_taxon_name_id);
        //   if (invalid) {
        //     if (taxon.type == 'Combination') {
        //       legend = ' combination'
        //     }
        //   }
        //   else {
        //     let legend = (taxon.rank == null) ? '' : ' ' + taxon.rank;
        // }
=======
      getNameData: function () {
        let legend = ' invalid';     // preset status part of legend
        this.$http.get(this.citation.citation_object.object_url).then(response => {
          let taxon = response.body;
          let invalid = (taxon.id != taxon.cached_valid_taxon_name_id);
          if (invalid) {
            if (taxon.base_class == 'Combination') {
              legend = ' combination'
            }
          }
          else {
            legend = ' ' + taxon.rank
          }
>>>>>>> 16ab0dcc
          let authorYear = ' ' + taxon.cached_author_year;
          if (taxon.cached_author_year == null) {
            authorYear = '';
          }
        this.legend = authorYear;
      },
      nameValidity() {
        let taxon = this.citation.citation_object;
        let status = ' invalid';     // preset status part of legend
        let invalid = (taxon.id != taxon.cached_valid_taxon_name_id);
        if (invalid) {
          if (taxon.type == 'Combination') {
            status = ' combination'
          }
        }
        else {
          status = (taxon.rank == null) ? '' : ' ' + taxon.rank;//(taxon.id == taxon.cached_valid_taxon_name_id) ? 'valid' : 'invalid';
        }
        this.nameStatus = status;
      },
      changePage() {
        let that = this;
        if (this.autoSave) {
          clearTimeout(this.autoSave)
        }
        this.autoSave = setTimeout(() => {
          that.$http.patch('/citations/' + this.citation.id + '.json', {citation: this.citation}).then(response => {
            TW.workbench.alert.create('Citation was successfully updated.', 'notice')
          })
        }, this.time)
      },
      removeMe() {
        if (window.confirm(`You're about to delete this citation record. Are you sure want to proceed?`)) {
          this.$http.delete('/citations/' + this.citation.id + '.json').then(response => {
            this.$emit('delete', this.citation);
            TW.workbench.alert.create('Citation was successfully destroyed.', 'notice')
          }, reject => {
            TW.workbench.alert.create('Citation was not destroyed, ' + reject.statusText, 'notice')
          })
        }
      }
    }
  }
</script>
<style lang="scss" module>
  .pages {
    width: 80px;
  }

  .status {
    width: 40px;
  }
</style><|MERGE_RESOLUTION|>--- conflicted
+++ resolved
@@ -64,31 +64,16 @@
       }
     },
     mounted() {
-      this.nameData();
+      this.getNameData();
       this.nameValidity();
     },
     methods: {
       showObject() {
         window.open('/tasks/nomenclature/browse/' + this.citation.citation_object_id, '_blank');
       },
-<<<<<<< HEAD
-      nameData: function () {
-        let taxon = this.citation.citation_object;
-        // let legend = ' invalid';     // preset status part of legend
-        //   let invalid = (taxon.id != taxon.cached_valid_taxon_name_id);
-        //   if (invalid) {
-        //     if (taxon.type == 'Combination') {
-        //       legend = ' combination'
-        //     }
-        //   }
-        //   else {
-        //     let legend = (taxon.rank == null) ? '' : ' ' + taxon.rank;
-        // }
-=======
       getNameData: function () {
         let legend = ' invalid';     // preset status part of legend
-        this.$http.get(this.citation.citation_object.object_url).then(response => {
-          let taxon = response.body;
+          let taxon = this.citation.citation_object;
           let invalid = (taxon.id != taxon.cached_valid_taxon_name_id);
           if (invalid) {
             if (taxon.base_class == 'Combination') {
@@ -98,13 +83,31 @@
           else {
             legend = ' ' + taxon.rank
           }
->>>>>>> 16ab0dcc
           let authorYear = ' ' + taxon.cached_author_year;
           if (taxon.cached_author_year == null) {
             authorYear = '';
           }
-        this.legend = authorYear;
-      },
+          legend = authorYear + legend;
+          this.legend = legend;
+        },
+      // nameData: function () {
+      //   let taxon = this.citation.citation_object;
+      //   // let legend = ' invalid';     // preset status part of legend
+      //   //   let invalid = (taxon.id != taxon.cached_valid_taxon_name_id);
+      //   //   if (invalid) {
+      //   //     if (taxon.type == 'Combination') {
+      //   //       legend = ' combination'
+      //   //     }
+      //   //   }
+      //   //   else {
+      //   //     let legend = (taxon.rank == null) ? '' : ' ' + taxon.rank;
+      //   // }
+      //     let authorYear = ' ' + taxon.cached_author_year;
+      //     if (taxon.cached_author_year == null) {
+      //       authorYear = '';
+      //     }
+      //   this.legend = authorYear;
+      // },
       nameValidity() {
         let taxon = this.citation.citation_object;
         let status = ' invalid';     // preset status part of legend
