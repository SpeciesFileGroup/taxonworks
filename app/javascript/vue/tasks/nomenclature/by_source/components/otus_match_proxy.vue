<template>
  <div>
    <h2>OTUs by match or proxy</h2>
    <otu-table-component :list="otu_names_cites_list"/>
  </div>
</template>
<script>
  // list items are to be annotatable OTUs
  // update list when changes occur in any of the citation list items
  //   mechanism for triggering reaction?

  import RadialAnnotator from '../../../../components/annotator/annotator.vue'
  import OtuRadial from '../../../../components/otu/otu.vue'
  import OtuTableComponent from './tables/otu_table.vue'

  export default {
    components: {
      OtuTableComponent,
      RadialAnnotator,
      OtuRadial
    },
    props: {
      value: {
        type: String
      },
      sourceID: {
        type: String,
        default: "0",
      },
      taxon_names_cites: {
        type: Array,
        default: [],
      },
      taxon_relationship_cites: {
        type: Array,
        default: [],
      },
      taxon_classification_cites: {
        type: Array,
        default: [],
      },
      biological_association_cites: {
        type: Array,
        default: [],
      },
      distribution_cites: {
        type: Array,
        default: [],
      },
      updateOtus: {
        type: Boolean,
        default: false
      }
    },
    data() {
      return {
        otu_names_cites_list: [],
        otu_list: []
      }
    },
    watch: {
      sourceID() {
        // this.getCites();
        this.getSourceOtus();
      },
      updateOtus() {
        this.getOtus();
      }
    },

    methods: {
      getCites() {
        return new Promise((resolve, reject) => {
          this.$http.get('/citations.json?citation_object_type=Otu&source_id=' + this.sourceID).then(response => {
            // citations currently until otu endpoint ready
            this.otu_names_cites_list = response.body;
            resolve(response.body);
          })
        })
      },
      getSourceOtus() {
        return new Promise((resolve, reject) => {
          this.$http.get('/citations.json?citation_object_type=Otu&source_id=' + this.sourceID).then(response => {
            // citations currently until otu endpoint ready
            this.otu_list = response.body;
            resolve(response.body);
          });
          let nameIDs = this.processNames();
          let params = {taxon_name_ids:[], nameIDs};
          this.$http.get('/otus.json', params).then(response => {
            this.otu_names_cites_list = response.body;
          })
        })
      },
      getOtus(citation_object_type) {
      // iterate through all citation object types to rebuild this list
      //   this.otu_names_cites_list = [];
        this.getCites().then(() => {
          this.taxon_names_cites.forEach(this.addCite);
          this.taxon_relationship_cites.forEach(this.addCite);
          this.taxon_classification_cites.forEach(this.addCite);
          this.biological_association_cites.forEach(this.addCite);
          this.distribution_cites.forEach(this.addCite);
          this.$emit("updateEnd", false);
        });
      },
      addCite(cite) {
        this.otu_names_cites_list.push(cite)
      },
      processNames(list) {
        // list.forEach(getName)
<<<<<<< HEAD
        return list.map((item) => { return item.citation_object_id })
        // let taxonNames = [];
        // for (item in list) {
        //   taxonNames.push(item.taxon_name_id);
        // }
        // return taxonNames;
=======
        return list.map((item) => { return item.taxon_name_id })
>>>>>>> 2ffdb76c
      }
    },
  }

</script><|MERGE_RESOLUTION|>--- conflicted
+++ resolved
@@ -64,7 +64,7 @@
         this.getSourceOtus();
       },
       updateOtus() {
-        this.getOtus();
+        this.getSourceOtus();
       }
     },
 
@@ -84,18 +84,18 @@
             // citations currently until otu endpoint ready
             this.otu_list = response.body;
             resolve(response.body);
+            let nameIDs = this.processNames(this.otu_list);
+            let params = {taxon_name_ids:[], nameIDs};
+            this.$http.get('/otus.json', params).then(response => {
+              this.otu_names_cites_list = response.body;
+            })
           });
-          let nameIDs = this.processNames();
-          let params = {taxon_name_ids:[], nameIDs};
-          this.$http.get('/otus.json', params).then(response => {
-            this.otu_names_cites_list = response.body;
-          })
         })
       },
       getOtus(citation_object_type) {
       // iterate through all citation object types to rebuild this list
       //   this.otu_names_cites_list = [];
-        this.getCites().then(() => {
+        this.getSourceOtus().then(response => {
           this.taxon_names_cites.forEach(this.addCite);
           this.taxon_relationship_cites.forEach(this.addCite);
           this.taxon_classification_cites.forEach(this.addCite);
@@ -109,16 +109,12 @@
       },
       processNames(list) {
         // list.forEach(getName)
-<<<<<<< HEAD
         return list.map((item) => { return item.citation_object_id })
         // let taxonNames = [];
         // for (item in list) {
         //   taxonNames.push(item.taxon_name_id);
         // }
         // return taxonNames;
-=======
-        return list.map((item) => { return item.taxon_name_id })
->>>>>>> 2ffdb76c
       }
     },
   }
