<template>
  <block-layout
    anchor="type"
    :warning="checkValidation"
    :spinner="!taxon.id"
    v-help.section.type.container>
    <h3 slot="header">Type</h3>
    <div
      slot="body">
      <div v-if="!taxonRelation">
        <div
          v-if="editType"
          class="horizontal-left-content">
          <span>
            <span v-html="GetRelationshipsCreated[0].object_status_tag"/>
            <a
              v-html="GetRelationshipsCreated[0].subject_object_tag"
              :href="`/tasks/nomenclature/browse?taxon_name_id=${GetRelationshipsCreated[0].subject_taxon_name_id}`"/>
          </span>
          <span
            class="button circle-button btn-undo button-default"
            @click="editType = undefined"/>
        </div>
        <quick-taxon-name
          slot="body"
          v-if="!showForThisGroup(['SpeciesGroup', 'SpeciesAndInfraspeciesGroup'], taxon) && (!(GetRelationshipsCreated.length) || editType)"
          @getItem="addTaxonType"
          :group="childOfParent[getRankGroup.toLowerCase()]"/>
        <template v-if="showForThisGroup(['SpeciesGroup', 'SpeciesAndInfraspeciesGroup'], taxon)">
          <ul class="no_bullets context-menu">
            <li>
              <a 
                :href="`/tasks/type_material/edit_type_material?taxon_name_id=${taxon.id}`"
                v-shortkey="[getMacKey(), 'm']"
                @shortkey="switchTypeMaterial()">Quick</a>
            </li>
            <li>
              <a
                :href="`/tasks/accessions/comprehensive?taxon_name_id=${taxon.id}`"
                v-shortkey="[getMacKey(), 'e']"
                @shortkey="switchComprehensive()">Comprehensive</a>
            </li>
          </ul>
          <ul class="table-entrys-list">
            <li
              class="flex-separate list-complete-item"
              v-for="typeSpecimen in typeMaterialList"
              :key="typeSpecimen.id">
              <a
                :href="`/tasks/type_material/edit_type_material?taxon_name_id=${taxon.id}&type_material_id=${typeSpecimen.id}`"
                v-html="typeSpecimen.object_tag"/>
              <a :href="`/tasks/accessions/comprehensive?collection_object_id=${typeSpecimen.collection_object_id}`">Open comprehensive</a>
            </li>
          </ul>
        </template>
      </div>
      <div v-else>
        <tree-display
          :tree-list="{ treeList }"
          :parent="parent"
          :object-lists="objectLists"
          :show-modal="showModal"
          valid-property="valid_object_ranks"
          @selected="addEntry"
          mutation-name-add="AddTaxonType"
          mutation-name-modal="SetModalType"
          name-module="Types"
          display-name="subject_status_tag"/>
        <div class="switch-radio">
          <input
            name="type-picker-options"
            id="type-picker-common"
            checked
            type="radio"
            class="normal-input button-active"
            @click="showAdvance = false">
          <label for="type-picker-common">Common</label>
          <input
            name="type-picker-options"
            id="type-picker-showall"
            type="radio"
            class="normal-input"
            @click="activeModal(true)">
          <label for="type-picker-showall">Show all</label>
        </div>
        <p class="inline">
          <span v-html="taxonRelation.hasOwnProperty('label_html') ? taxonRelation.label_html : taxonRelation.object_tag"/>
          <span
            type="button"
            title="Undo"
            class="circle-button button-default btn-undo"
            @click="taxonRelation = undefined"/>
        </p>
        <div class="separate-top">
          <list-common
            :object-lists="objectLists.common"
            :filter="true"
            @addEntry="addEntry"
            display="subject_status_tag"
            :list-created="GetRelationshipsCreated"/>
        </div>
      </div>
      <list-entrys
        @update="loadTaxonRelationships"
        @addCitation="setType"
        :edit="true"
        :list="GetRelationshipsCreated"
        @delete="removeType"
        @edit="setEdit"
        :display="['subject_status_tag', { link: '/tasks/nomenclature/browse?taxon_name_id=', label: 'subject_object_tag', param: 'subject_taxon_name_id'}]"/>
    </div>
  </block-layout>
</template>
<script>

import showForThisGroup from '../helpers/showForThisGroup'
import BlockLayout from 'components/blockLayout'

import { ActionNames } from '../store/actions/actions'
import { GetterNames } from '../store/getters/getters'
import { MutationNames } from '../store/mutations/mutations'
import TreeDisplay from './treeDisplay.vue'
import ListEntrys from './listEntrys.vue'
import ListCommon from './commonList.vue'
import getRankGroup from '../helpers/getRankGroup'
import childOfParent from '../helpers/childOfParent'
import QuickTaxonName from './quickTaxonName'
import getMacKey from 'helpers/getMacKey.js'

import { GetTypeMaterial } from '../request/resources.js'

export default {
  components: {
    ListEntrys,
    BlockLayout,
    TreeDisplay,
    ListCommon,
    QuickTaxonName
  },
  computed: {
    treeList () {
      return this.$store.getters[GetterNames.GetRelationshipList]
    },
    getRankGroup () {
      return getRankGroup(this.$store.getters[GetterNames.GetTaxon].rank_string)
    },
    taxon () {
      return this.$store.getters[GetterNames.GetTaxon]
    },
    GetRelationshipsCreated () {
      return this.$store.getters[GetterNames.GetTaxonRelationshipList].filter((item) => item.type.split('::')[1] === 'Typification')
    },
    parent () {
      return this.$store.getters[GetterNames.GetParent]
    },
    softValidation () {
      return this.$store.getters[GetterNames.GetSoftValidation].taxonRelationshipList.list
    },
    checkValidation () {
<<<<<<< HEAD
      return this.softValidation?.find(item => this.GetRelationshipsCreated.find(created => created.global_id === item.global_id))
=======
      return !!this.softValidation.filter(item => this.GetRelationshipsCreated.find(created => created.id === item.validations.instance.id)).length
>>>>>>> 6cd3ad11
    },
    taxonRelation: {
      get () {
        return this.$store.getters[GetterNames.GetTaxonType]
      },
      set (value) {
        this.$store.commit(MutationNames.SetTaxonType, value)
      }
    },
    nomenclaturalCode () {
      return this.$store.getters[GetterNames.GetNomenclaturalCode]
    },
    showModal () {
      return this.$store.getters[GetterNames.ActiveModalType]
    }
  },
  data: function () {
    return {
      objectLists: this.makeLists(),
      showAdvance: false,
      editType: undefined,
      childOfParent: childOfParent,
      typeMaterialList: []
    }
  },
  watch: {
    parent: {
      handler: function (newVal) {
        if (newVal == null) return true
        this.refresh()
      },
      immediate: true
    },
    taxon: {
      handler(newVal, oldVal) {
        if(newVal.id && (!oldVal || newVal.id !== oldVal.id)) {
          GetTypeMaterial(newVal.id).then(response => {
            this.typeMaterialList = response.body
          }) 
        }
      },
      immediate: true,
      deep: true
    }
  },
  mounted () {
    TW.workbench.keyboard.createLegend((getMacKey() + '+' + 'm'), 'Go to new type material', 'New taxon name')
    TW.workbench.keyboard.createLegend((getMacKey() + '+' + 'c'), 'Go to comprehensive specimen digitization', 'New taxon name')
  },
  methods: {
    setEdit(relationship) {
      this.editType = relationship
      this.addTaxonType({
        id: relationship.subject_taxon_name_id,
        label_html: relationship.object_tag
      })
    },
    loadTaxonRelationships: function () {
      this.$store.dispatch(ActionNames.LoadTaxonRelationships, this.taxon.id)
    },
    setType (item) {
      this.$store.dispatch(ActionNames.UpdateTaxonRelationship, item)
    },
    removeType: function (item) {
      let taxonName = Object.assign({}, this.$store.getters[GetterNames.GetTaxon])

      taxonName['type_taxon_name_relationship'] = undefined
      this.$store.dispatch(ActionNames.RemoveTaxonRelationship, item)
      this.$store.commit(MutationNames.SetTaxon, taxonName)
    },
    refresh: function () {
      this.objectLists.tree = this.filterList(this.addType(Object.assign({}, this.treeList.typification.all)), this.getRankGroup)
      this.objectLists.common = this.filterList(this.addType(Object.assign({}, this.treeList.typification.common)), this.getRankGroup)
    },
    activeModal: function (value) {
      this.$store.commit(MutationNames.SetModalType, value)
    },
    makeLists: function () {
      return {
        tree: undefined,
        common: undefined
      }
    },
    addTaxonType: function (taxon) {
      this.taxonRelation = taxon
      if (this.getRankGroup == 'Family') { this.addEntry(this.objectLists.tree[Object.keys(this.objectLists.tree)[0]]) }
    },
    addEntry: function (item) {
      if(this.editType) {
        item.id = this.editType.id
        this.$store.dispatch(ActionNames.UpdateTaxonType, item).then(() => {
          this.$store.commit(MutationNames.UpdateLastChange)
          this.editType = undefined
        })
      }
      else {
        this.$store.dispatch(ActionNames.AddTaxonType, item).then(() => {
          this.$store.commit(MutationNames.UpdateLastChange)
        })
      }
    },
    filterList: function (list, filter) {
      let tmp = {}

      for (var key in list) {
        if (key.split('::')[2] == filter) { tmp[key] = list[key] }
      }
      return tmp
    },
    addType (list) {
      for (var key in list) {
        Object.defineProperty(list[key], 'type', { value: key })
      }
      return list
    },
    switchTypeMaterial () {
      window.open(`/tasks/type_material/edit_type_material?taxon_name_id=${this.taxon.id}`, '_self')
    },
    switchComprehensive () {
      window.open(`/tasks/accessions/comprehensive?taxon_name_id=${this.taxon.id}`, '_self')
    },
    showForThisGroup: showForThisGroup,
    getMacKey: getMacKey
  }
}
</script><|MERGE_RESOLUTION|>--- conflicted
+++ resolved
@@ -157,11 +157,7 @@
       return this.$store.getters[GetterNames.GetSoftValidation].taxonRelationshipList.list
     },
     checkValidation () {
-<<<<<<< HEAD
-      return this.softValidation?.find(item => this.GetRelationshipsCreated.find(created => created.global_id === item.global_id))
-=======
       return !!this.softValidation.filter(item => this.GetRelationshipsCreated.find(created => created.id === item.validations.instance.id)).length
->>>>>>> 6cd3ad11
     },
     taxonRelation: {
       get () {
