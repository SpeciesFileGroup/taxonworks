<template>
  <block-layout
    anchor="classification"
    :warning="checkValidation"
    :spinner="!taxon.id">
    <h3 slot="header">Classification</h3>
    <div
      slot="body">
      <div v-if="editMode">
        <p class="inline">
          <span class="separate-right">Editing relationship: </span>
          <span v-html="editMode.object_tag"/>
          <span
            title="Undo"
            class="circle-button button-default btn-undo"
            @click="closeEdit"/>
        </p>
      </div>
      <div v-if="!taxonRelation">
        <div
          class="horizontal-left-content"
          slot="body">
          <autocomplete
            url="/taxon_names/autocomplete"
            label="label_html"
            min="2"
            @getItem="taxonRelation = $event"
            event-send="autocompleteTaxonRelationshipSelected"
            placeholder="Search taxon name for the new classification..."
            :add-params="{ type: 'Protonym', 'nomenclature_group[]': ['Family', 'HigherClassification'] }"
            param="term"/>
          <button
            v-if="showParentButton"
            type="button"
            class="button normal-input button-default margin-small-left"
            @click="setInsertaeSedis">
            Set to parent
          </button>
        </div>
      </div>
      <template v-else>
        <div>
          <p class="inline">
            <span v-html="taxonLabel"/>
            <span
              type="button"
              title="Undo"
              class="circle-button button-default btn-undo"
              @click="taxonRelation = undefined"/>
          </p>
          <ul class="no_bullets">
            <li @click.prevent="addEntry(incertaeSedis[nomenclaturalCode])">
              <label>
                <input type="radio">
                Incertae sedis
              </label>
            </li>
            <li @click.prevent="addEntry(SourceClassifiedAs)">
              <label>
                <input type="radio">
                Source classified as
              </label>
            </li>
          </ul>
        </div>
      </template>
      <list-entrys
        @update="loadTaxonRelationships"
        @addCitation="setRelationship"
        @delete="removeRelationship"
        :edit="true"
        @edit="editRelationship"
        :list="GetRelationshipsCreated"
        :display="['subject_status_tag', { link: '/tasks/nomenclature/browse?taxon_name_id=', label: 'object_object_tag', param: 'object_taxon_name_id'}]"/>
    </div>
  </block-layout>
</template>
<script>

import { ActionNames } from '../store/actions/actions'
import { GetterNames } from '../store/getters/getters'
import { MutationNames } from '../store/mutations/mutations'
import BlockLayout from 'components/blockLayout'
import ListEntrys from './listEntrys.vue'
import Autocomplete from 'components/autocomplete.vue'

export default {
  components: {
    ListEntrys,
    Autocomplete,
    BlockLayout
  },
  computed: {
    taxonLabel () {
      return this.taxonRelation.label_html || this.taxonRelation.object_tag
    },
    GetRelationshipsCreated () {
      return this.$store.getters[GetterNames.GetTaxonRelationshipList].filter(function (item) {
        return (item.type.endsWith('::UncertainPlacement') || item.type.endsWith('::SourceClassifiedAs'))
      })
    },
    showParentButton () {
      return Object.keys(this.incertaeSedis).includes(this.nomenclaturalCode)
    },
    taxon () {
      return this.$store.getters[GetterNames.GetTaxon]
    },
    parent () {
      return this.$store.getters[GetterNames.GetParent]
    },
    softValidation () {
      return this.$store.getters[GetterNames.GetSoftValidation].taxonRelationshipList.list
    },
    checkValidation () {
<<<<<<< HEAD
      return this.softValidation?.find(item => this.GetRelationshipsCreated.find(created => created.global_id === item.global_id))
=======
      return !!this.softValidation.filter(item => this.GetRelationshipsCreated.find(created => created.id === item.validations.instance.id)).length
>>>>>>> 6cd3ad11
    },
    nomenclaturalCode () {
      return this.$store.getters[GetterNames.GetNomenclaturalCode]
    }
  },
  data () {
    return {
      taxonRelation: undefined,
      editMode: undefined,
      incertaeSedis: {
        iczn: 'TaxonNameRelationship::Iczn::Validating::UncertainPlacement',
        icvcn: 'TaxonNameRelationship::Icvcn::Accepting::UncertainPlacement'
      },
      SourceClassifiedAs: 'TaxonNameRelationship::SourceClassifiedAs'
    }
  },
  methods: {
    setInsertaeSedis: function () {
      this.taxonRelation = this.parent
    },
    loadTaxonRelationships: function () {
      this.$store.dispatch(ActionNames.LoadTaxonRelationships, this.taxon.id)
    },
    removeRelationship: function (item) {
      this.$store.dispatch(ActionNames.RemoveTaxonRelationship, item).then(() => {
        this.$store.dispatch(ActionNames.UpdateTaxonName, this.taxon)
      })
    },
    setRelationship (item) {
      this.$store.dispatch(ActionNames.UpdateTaxonRelationship, item)
    },
    addEntry: function (item) {
      if (this.editMode) {
        const relationship = {
          id: this.editMode.id,
          subject_taxon_name_id: this.taxon.id,
          object_taxon_name_id: this.taxonRelation.hasOwnProperty('object_taxon_name_id') ? this.taxonRelation.object_taxon_name_id : this.taxonRelation.id,
          type: item
        }

        this.$store.dispatch(ActionNames.UpdateTaxonRelationship, relationship).then(() => {
          this.taxonRelation = undefined
          this.editMode = undefined
          this.$store.commit(MutationNames.UpdateLastChange)
        })
      } else {
        this.$store.dispatch(ActionNames.AddTaxonRelationship, {
          type: item,
          taxonRelationshipId: this.taxonRelation.id
        }).then(() => {
          this.taxonRelation = undefined
          this.$store.commit(MutationNames.UpdateLastChange)
        }, (errors) => {})
      }
    },
    closeEdit () {
      this.editMode = undefined
      this.taxonRelation = undefined
    },
    editRelationship(value) {
      this.taxonRelation = value
      this.editMode = this.taxonRelation
    }
  }
}
</script><|MERGE_RESOLUTION|>--- conflicted
+++ resolved
@@ -112,11 +112,7 @@
       return this.$store.getters[GetterNames.GetSoftValidation].taxonRelationshipList.list
     },
     checkValidation () {
-<<<<<<< HEAD
-      return this.softValidation?.find(item => this.GetRelationshipsCreated.find(created => created.global_id === item.global_id))
-=======
       return !!this.softValidation.filter(item => this.GetRelationshipsCreated.find(created => created.id === item.validations.instance.id)).length
->>>>>>> 6cd3ad11
     },
     nomenclaturalCode () {
       return this.$store.getters[GetterNames.GetNomenclaturalCode]
