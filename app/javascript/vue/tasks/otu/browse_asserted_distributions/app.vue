<template>
  <div id="vue-task-browse-asserted-distribution-otu">
    <VSpinner
      v-if="isLoading"
      full-screen
    />
    <div class="flex-separate middle">
      <h1>Browse asserted distributions</h1>
      <ul class="context-menu">
        <li>
          <label>
            <input
              type="checkbox"
              v-model="activeFilter"
            />
            Show filter
          </label>
        </li>
        <li>
          <label>
            <input
              type="checkbox"
              v-model="activeJSONRequest"
            />
            Show JSON Request
          </label>
        </li>
        <li>
          <label>
            <input
              type="checkbox"
              v-model="append"
            />
            Append results
          </label>
        </li>
      </ul>
    </div>
    <div
      v-show="activeJSONRequest"
      class="panel content separate-bottom"
    >
      <div class="flex-separate middle">
        <span> JSON Request: {{ urlRequest }} </span>
      </div>
    </div>

<<<<<<< HEAD
    <div class="horizontal-left-content align-start">
      <FilterComponent
        class="separate-right filter"
        v-show="activeFilter"
        @url-request="(url) => (urlRequest = url)"
        @result="(list) => loadList(list)"
        @reset="resetTask"
      />
      <div class="full_width">
        <div class="panel container">
          <VMap
            :lat="0"
            :lng="0"
            :zoom="1"
            width="100%"
            height="80vh"
            :geojson="geojson"
            :resize="true"
          />
        </div>
        <ListComponent
          :list="assertedDistribution"
        />
        <h3
          v-if="alreadySearch && !assertedDistribution.length"
          class="subtle middle horizontal-center-content"
=======
    <div class="horizontal-left-content align-start gap-medium">
      <VFilter
        class="filter"
        v-show="activeFilter"
        @reset="resetFilter"
        @select="
          (params) => makeFilterRequest({ ...params, per: 500, extend, embed })
        "
      />
      <div class="full_width">
        <VMap
          :lat="0"
          :lng="0"
          :zoom="1"
          width="100%"
          height="70vh"
          :geojson="geojson"
          resize
        />

        <TableList
          :list="list"
          :columns="COLUMNS"
          @sort="sortTable"
>>>>>>> e9f303fc
        >
          <template #citations="{ column }">
            <div class="flex-row gap-small middle">
              Citations
              <VBtn
                title="Sort alphabetically"
                color="primary"
                circle
                @click.stop="() => sortTable(column)"
              >
                <VIcon
                  name="alphabeticalSort"
                  title="Sort alphabetically"
                  x-small
                />
              </VBtn>
              <VBtn
                color="primary"
                circle
                title="Sort by year"
                @click.stop="() => sortTable('year')"
              >
                <VIcon
                  name="numberSort"
                  title="Sort by year"
                  x-small
                />
              </VBtn>
            </div>
          </template>
        </TableList>
      </div>
    </div>
  </div>
</template>

<script setup>
import VMap from '@/components/georeferences/map.vue'
<<<<<<< HEAD
import FilterComponent from './components/filter.vue'
import ListComponent from './components/list.vue'
import { computed, ref } from 'vue'

const EMBED = ['shape', 'level_names']
const EXTEND = [
=======
import VFilter from './components/filter.vue'
import TableList from '@/tasks/otu/browse/components/assertedDistribution/TableList.vue'
import VSpinner from '@/components/ui/VSpinner.vue'
import listParser from './helpers/listParser'
import VBtn from '@/components/ui/VBtn/index.vue'
import VIcon from '@/components/ui/VIcon/index.vue'
import { sortArray } from '@/helpers'
import { computed, ref } from 'vue'
import { useFilter } from '@/shared/Filter/composition'
import { AssertedDistribution } from '@/routes/endpoints'

const COLUMNS = ['name', 'type', 'presence', 'shape', 'citations', 'otu']

const extend = [
>>>>>>> e9f303fc
  'citations',
  'asserted_distribution_shape',
  'shape_type',
  'origin_citation',
  'source',
  'asserted_distribution_object'
]
const embed = ['level_names', 'shape']

<<<<<<< HEAD
const geojson = computed(() => {
  return assertedDistribution.value.map(
    (item) => item.asserted_distribution_shape.shape
  )
})

const assertedDistribution = ref([])
const urlRequest = ref('')
const activeFilter = ref(true)
const activeJSONRequest = ref(false)
const append = ref(false)
const alreadySearch = ref(false)

function resetTask() {
  alreadySearch.value = false
  urlRequest.value = ''
  assertedDistribution.value = []
}

function loadList(newList) {
  if (append.value) {
    let concat = newList.concat(assertedDistribution.value)
    concat = concat.filter(
      (item, index, self) =>
        index === self.findIndex((i) => i.id === item.id)
    )
    assertedDistribution.value = concat
  } else {
    assertedDistribution.value = newList
  }
  alreadySearch.value = true
=======
defineOptions({ name: 'BrowseAssertedDistributions' })

const { list, append, makeFilterRequest, urlRequest, resetFilter, isLoading } =
  useFilter(AssertedDistribution, { initParameters: { extend }, listParser })

const geojson = computed(() => list.value.map((item) => item.feature))

const ascending = ref(false)
const activeFilter = ref(true)
const activeJSONRequest = ref(false)

function sortTable(sortProperty) {
  list.value = sortArray(list.value, sortProperty, ascending.value, {
    stripHtml: true
  })

  ascending.value = !ascending.value
>>>>>>> e9f303fc
}
</script>

<style lang="scss">
#vue-task-browse-asserted-distribution-otu {
  .header-box {
    height: 30px;
  }
  .filter {
    width: 400px;
    min-width: 400px;
  }
  :deep(.vue-autocomplete-input) {
    width: 100%;
  }
}
</style><|MERGE_RESOLUTION|>--- conflicted
+++ resolved
@@ -45,34 +45,6 @@
       </div>
     </div>
 
-<<<<<<< HEAD
-    <div class="horizontal-left-content align-start">
-      <FilterComponent
-        class="separate-right filter"
-        v-show="activeFilter"
-        @url-request="(url) => (urlRequest = url)"
-        @result="(list) => loadList(list)"
-        @reset="resetTask"
-      />
-      <div class="full_width">
-        <div class="panel container">
-          <VMap
-            :lat="0"
-            :lng="0"
-            :zoom="1"
-            width="100%"
-            height="80vh"
-            :geojson="geojson"
-            :resize="true"
-          />
-        </div>
-        <ListComponent
-          :list="assertedDistribution"
-        />
-        <h3
-          v-if="alreadySearch && !assertedDistribution.length"
-          class="subtle middle horizontal-center-content"
-=======
     <div class="horizontal-left-content align-start gap-medium">
       <VFilter
         class="filter"
@@ -97,7 +69,6 @@
           :list="list"
           :columns="COLUMNS"
           @sort="sortTable"
->>>>>>> e9f303fc
         >
           <template #citations="{ column }">
             <div class="flex-row gap-small middle">
@@ -136,14 +107,6 @@
 
 <script setup>
 import VMap from '@/components/georeferences/map.vue'
-<<<<<<< HEAD
-import FilterComponent from './components/filter.vue'
-import ListComponent from './components/list.vue'
-import { computed, ref } from 'vue'
-
-const EMBED = ['shape', 'level_names']
-const EXTEND = [
-=======
 import VFilter from './components/filter.vue'
 import TableList from '@/tasks/otu/browse/components/assertedDistribution/TableList.vue'
 import VSpinner from '@/components/ui/VSpinner.vue'
@@ -158,7 +121,6 @@
 const COLUMNS = ['name', 'type', 'presence', 'shape', 'citations', 'otu']
 
 const extend = [
->>>>>>> e9f303fc
   'citations',
   'asserted_distribution_shape',
   'shape_type',
@@ -168,39 +130,6 @@
 ]
 const embed = ['level_names', 'shape']
 
-<<<<<<< HEAD
-const geojson = computed(() => {
-  return assertedDistribution.value.map(
-    (item) => item.asserted_distribution_shape.shape
-  )
-})
-
-const assertedDistribution = ref([])
-const urlRequest = ref('')
-const activeFilter = ref(true)
-const activeJSONRequest = ref(false)
-const append = ref(false)
-const alreadySearch = ref(false)
-
-function resetTask() {
-  alreadySearch.value = false
-  urlRequest.value = ''
-  assertedDistribution.value = []
-}
-
-function loadList(newList) {
-  if (append.value) {
-    let concat = newList.concat(assertedDistribution.value)
-    concat = concat.filter(
-      (item, index, self) =>
-        index === self.findIndex((i) => i.id === item.id)
-    )
-    assertedDistribution.value = concat
-  } else {
-    assertedDistribution.value = newList
-  }
-  alreadySearch.value = true
-=======
 defineOptions({ name: 'BrowseAssertedDistributions' })
 
 const { list, append, makeFilterRequest, urlRequest, resetFilter, isLoading } =
@@ -218,7 +147,6 @@
   })
 
   ascending.value = !ascending.value
->>>>>>> e9f303fc
 }
 </script>
 
