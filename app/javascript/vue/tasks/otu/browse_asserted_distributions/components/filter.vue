--- conflicted
+++ resolved
@@ -10,113 +10,6 @@
         circle
         @click="resetFilter"
       >
-<<<<<<< HEAD
-        Reset
-      </span>
-    </div>
-    <VSpinner
-      v-if="searching"
-      full-screen
-      legend="Searching..."
-      :logo-size="{ width: '100px', height: '100px' }"
-    />
-    <div class="content">
-      <AssertedDistributionObjectPicker
-        minimal
-        autofocus
-        @select-object="(o) => {
-          params.asserted_distribution_object = o
-        }"
-      />
-      <NavBar
-        :asserted-distribution-object="params.asserted_distribution_object"
-      />
-    </div>
-  </div>
-</template>
-
-<script setup>
-import VSpinner from '@/components/ui/VSpinner.vue'
-import NavBar from './navBar.vue'
-import { AssertedDistribution } from '@/routes/endpoints'
-import { ENDPOINTS_HASH } from '../const/endpoints'
-import { MODEL_FOR_ID_PARAM } from '@/components/radials/filter/constants/idParams'
-import { defineEmits, onMounted, ref, watch } from 'vue'
-import AssertedDistributionObjectPicker from '@/components/ui/SmartSelector/AssertedDistributionObjectPicker.vue'
-
-const params = ref(initParams())
-const result = ref([])
-const searching = ref(false)
-
-const emit = defineEmits(['reset', 'result', 'urlRequest'])
-
-watch(() => params.value.asserted_distribution_object,
-  (newVal) => {
-    if (newVal) {
-      search()
-    }
-})
-
-function  resetFilter() {
-  emit('reset')
-  params.value = initParams()
-}
-
-function search() {
-  const payload = {
-    ...params.value.options,
-    asserted_distribution_object_id:
-      params.value.asserted_distribution_object.id,
-    asserted_distribution_object_type:
-      params.value.asserted_distribution_object.objectType,
-  }
-
-  searching.value = true
-  AssertedDistribution.where(payload)
-    .then((response) => {
-      result.value = response.body
-      emit('result', result.value)
-      emit('urlRequest', response.request.responseURL)
-      if (result.value.length === 500) {
-        TW.workbench.alert.create('Results may be truncated.', 'notice')
-      }
-    })
-    .catch(() => {})
-    .finally(() => {
-      searching.value = false
-    })
-}
-
-function initParams() {
-  return {
-    asserted_distribution_object: undefined,
-    options: {
-      embed: ['shape'],
-      extend: ['asserted_distribution_shape']
-    }
-  }
-}
-
-onMounted(() => {
-  getParams()
-})
-
-function getParams() {
-  const urlParams = new URLSearchParams(window.location.search)
-  //const id = urlParams.get('otu_id')
-
-  for (const p of urlParams.keys()) {
-    const model = MODEL_FOR_ID_PARAM[p]
-    const endpoint = ENDPOINTS_HASH[model]
-    if (model && endpoint) {
-      const id = urlParams.get(p)
-      if (id && (/^\d+$/.test(id))) {
-        loadObject(model, endpoint, id)
-        break
-      }
-    }
-  }
-=======
         <VIcon
           name="reset"
           x-small
@@ -157,7 +50,27 @@
 function resetFilter() {
   emit('reset')
   otuId.value = null
->>>>>>> e9f303fc
+}
+
+onMounted(() => {
+  getParams()
+})
+
+function getParams() {
+  const urlParams = new URLSearchParams(window.location.search)
+  //const id = urlParams.get('otu_id')
+
+  for (const p of urlParams.keys()) {
+    const model = MODEL_FOR_ID_PARAM[p]
+    const endpoint = ENDPOINTS_HASH[model]
+    if (model && endpoint) {
+      const id = urlParams.get(p)
+      if (id && (/^\d+$/.test(id))) {
+        loadObject(model, endpoint, id)
+        break
+      }
+    }
+  }
 }
 
 function loadObject(model, endpoint, id) {
