--- conflicted
+++ resolved
@@ -31,10 +31,6 @@
         >Show less
       </a>
     </template>
-<<<<<<< HEAD
-    <div class="relative">
-      <map-component
-=======
     <SwitchComponent
       v-if="isSpeciesGroup"
       :options="TABS"
@@ -42,7 +38,6 @@
     />
     <div class="relative">
       <MapComponent
->>>>>>> 154ea06b
         width="100%"
         :zoom="2"
         :zoom-on-click="false"
@@ -59,19 +54,12 @@
 <script setup>
 import SectionPanel from './shared/sectionPanel'
 import MapComponent from 'components/georeferences/map.vue'
-<<<<<<< HEAD
-import nonReactiveStore from '../store/nonReactiveStore.js'
-=======
 import SwitchComponent from 'components/switch.vue'
->>>>>>> 154ea06b
 import { GetterNames } from '../store/getters/getters'
 import { MutationNames } from '../store/mutations/mutations'
 import { computed, ref, watch } from 'vue'
 import { useStore } from 'vuex'
-<<<<<<< HEAD
-=======
 import { GEOREFERENCE, ASSERTED_DISTRIBUTION } from 'constants/index.js'
->>>>>>> 154ea06b
 import CachedMap from './CachedMap.vue'
 
 const MAX_LIST = 10
@@ -97,11 +85,8 @@
   () => store.getters[GetterNames.GetGeoreferences]
 )
 
-<<<<<<< HEAD
-=======
 const isSpeciesGroup = computed(() => store.getters[GetterNames.IsSpeciesGroup])
 
->>>>>>> 154ea06b
 const cachedMap = computed(() => store.getters[GetterNames.GetCachedMap])
 
 const descedantsGeoreferences = computed(
@@ -115,11 +100,7 @@
 const isLoading = computed(() => {
   const loadState = store.getters[GetterNames.GetLoadState]
 
-<<<<<<< HEAD
-  return loadState.distribution //&& loadState.descendantsDistribution
-=======
   return loadState.distribution
->>>>>>> 154ea06b
 })
 
 const collectingEvents = computed({
@@ -131,20 +112,6 @@
   }
 })
 
-<<<<<<< HEAD
-const assertedDistributions = computed(() => {
-  const ADs = store.getters[GetterNames.GetAssertedDistributions]
-  const uniqueADs = nonReactiveStore.geographicAreas
-
-  return uniqueADs.map((shape) => {
-    shape.properties.is_absent = shape.is_absent
-
-    return shape
-  })
-})
-const shapes = computed(() => {
-  return georeferences.value?.features || []
-=======
 const shapes = computed(() => {
   switch (view.value) {
     case 'both':
@@ -160,7 +127,6 @@
         (item) => item.properties.base.type === ASSERTED_DISTRIBUTION
       )
   }
->>>>>>> 154ea06b
 })
 
 const showAll = ref(false)
