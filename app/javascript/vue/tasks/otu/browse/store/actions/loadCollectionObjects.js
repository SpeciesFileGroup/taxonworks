--- conflicted
+++ resolved
@@ -3,11 +3,7 @@
 
 export default ({ state, commit }, otuId) =>
   new Promise((resolve, reject) => {
-<<<<<<< HEAD
-    CollectionObject.where({ otu_ids: [otuId], current_determinations: true, extend: ['citations', 'source'] }).then(response => {
-=======
     CollectionObject.where({ otu_ids: otuId, current_determinations: true }).then(response => {
->>>>>>> d9bb5055
       state.loadState.collectionObjects = false
       commit(MutationNames.SetCollectionObjects, state.collectionObjects.concat(response.body))
       resolve(response)
