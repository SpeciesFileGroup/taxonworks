--- conflicted
+++ resolved
@@ -77,96 +77,6 @@
         v-html="'<br>' + collectingEventList.length + '  results found.'"/>
     </div>
     <div class="flexbox">
-<<<<<<< HEAD
-      <div class="first-column separate-right" v-if="showResultList">
-        <table style="width: 100%">
-          <th>Verbatim Locality</th>
-          <th v-if="!showResultMap">Date start</th>
-          <th v-if="!showResultMap">Date end</th>
-          <th v-if="!showResultMap">Country</th>
-          <th v-if="!showResultMap">State</th>
-          <th>Total objects</th>
-          <th v-if="!showResultMap">Pin</th>
-          <th v-if="!showResultMap" data-icon="trash" @click="resetList()">All</th>
-          <th><input type="checkbox" @click="selectAllList()" v-model="isSelectAll"/> All</th>
-          <th><span class="remove_area" data-icon="trash" @click="keepSelected()"> unchecked</span></th>
-          <tr
-            v-for="(item, index) in collectingEventList"
-            :key="item.id"
-            :class="{'ce-row': highlightRow==item.id}"
-            @mouseover="lightRow=item.id; dimRow=0"
-            @mouseout="dimRow=item.id; lightRow=0"
-          >
-            <td class="my-column">
-            <span
-              v-html="item.id + ' ' + item.verbatim_locality"
-              @click="showObject(item.id)"
-            />
-            </td>
-            <td v-if="!showResultMap">
-            <span
-              v-html="makeDate(item.start_date_year, item.start_date_month, item.start_date_day)"
-            />
-            </td>
-            <td v-if="!showResultMap">
-            <span
-              v-html="makeDate(item.end_date_year, item.end_date_month, item.end_date_day)"
-            />
-            </td>
-            <td v-if="!showResultMap">
-              <span> -no country data- </span>
-            </td>
-            <td v-if="!showResultMap">
-              <span> -no state data- </span>
-            </td>
-            <td>
-              <span> -no object count- </span>
-            </td>
-            <td v-if="!showResultMap">
-              <pin-component
-                v-if="item.id"
-                :object-id="item.id"
-                :type="item.base_class"/>
-            </td>
-            <td v-if="!showResultMap">
-              <span data-icon="trash" @click="delistCE(index)"/>
-            </td>
-            <td><input type="checkbox" :value="item.id" v-model="selected"/></td>
-            <td/>
-          </tr>
-        </table>
-      </div>
-      <div class="second-column separate-right" v-if="showResultMap">
-        <l-map v-if="showResultList"
-          height="256px"
-          width="512px"
-          :zoom="1"
-          :geojson="featuresList"
-          ref="leaflet"
-          @geoJsonLayerCreated="shapes.push(JSON.stringify($event));"
-          :light-this-feature="lightMapFeatures"
-          @geoJsonLayersEdited="editedShape($event)"
-          @shapeCreated="inspectLayer"
-          @highlightRow="highlightRow=$event"
-          @restoreRow="highlightRow=0"
-          :draw-controls="true"
-        />
-        <l-map v-else
-          height="512px"
-          width="1024px"
-          :zoom="2"
-          :geojson="featuresList"
-          ref="leaflet"
-          @geoJsonLayerCreated="shapes.push(JSON.stringify($event));"
-          :light-this-feature="lightMapFeatures"
-          @geoJsonLayersEdited="editedShape($event)"
-          @shapeCreated="inspectLayer"
-          @highlightRow="highlightRow=$event"
-          @restoreRow="highlightRow=0"
-          :draw-controls="true"
-        />
-      </div>
-=======
       <div
         class="first-column separate-right"
         v-if="showResultList">
@@ -207,24 +117,27 @@
                   v-html="makeDate(item.end_date_year, item.end_date_month, item.end_date_day)"
                 />
               </td>
-              <td>
-                <span> -no country data- " </span>
-              </td>
-              <td>
-                <span> -no state data- " </span>
-              </td>
-              <td v-if="!showResultMap">
-                <pin-component
-                  v-if="item.id"
-                  :object-id="item.id"
-                  :type="item.base_class"/>
-              </td>
-              <td v-if="!showResultMap">
-                <span data-icon="trash" @click="delistCE(index)"/>
-              </td>
-              <td><input type="checkbox" :value="item.id" v-model="selected"/></td>
-              <td/>
-            </tr>
+            <td v-if="!showResultMap">
+              <span> -no country data- </span>
+            </td>
+            <td v-if="!showResultMap">
+              <span> -no state data- </span>
+            </td>
+            <td>
+              <span> -no object count- </span>
+            </td>
+            <td v-if="!showResultMap">
+              <pin-component
+                v-if="item.id"
+                :object-id="item.id"
+                :type="item.base_class"/>
+            </td>
+            <td v-if="!showResultMap">
+              <span data-icon="trash" @click="delistCE(index)"/>
+            </td>
+            <td><input type="checkbox" :value="item.id" v-model="selected"/></td>
+            <td/>
+          </tr>
           </tbody>
         </table>
       </div>
@@ -244,7 +157,6 @@
         @restoreRow="highlightRow=0"
         :draw-controls="true"
       />
->>>>>>> 2f0ea074
     </div>
  </div>
 </template>
@@ -469,7 +381,7 @@
           this.view = this.tabs[0]
         }
       })
-    }
+    },
   }
 </script>
 <style scoped>
