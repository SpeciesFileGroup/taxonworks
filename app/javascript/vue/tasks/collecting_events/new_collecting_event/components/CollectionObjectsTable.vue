<template>
  <div>
    <div>
      <spinner-component
        v-if="isLoading"
        legend="Loading"
        spinner-position="left"
        :legend-style="{
          fontSize: '14px'
        }"
        :logo-size="{
          width: '14px',
          height: '14px',
          marginRight: '4px'
        }"
      />
      <button
        type="button"
        class="button normal-input button-default"
        :disabled="!ceId"
        @click="showModal = true"
      >
        Add/Current ({{ list.length }})
      </button>
    </div>
    <modal-component
      v-if="showModal"
      @close="showModal = false"
      transparent
      :container-style="{
        width: '100%',
        maxWidth: '90vw',
        height: '90vh',
        overflowX: 'auto'
      }"
    >
      <template #header>
        <h3>Create collection objects</h3>
      </template>
      <template #body>
        <div class="horizontal-left-content align-start">
          <spinner-component
            v-if="isLoading || isSaving"
            :legend="
              isSaving
                ? `Creating ${index} of ${count} collection object(s)...`
                : 'Loading...'
            "
          />
          <div class="margin-medium-right max-w-md full_width">
            <div class="panel content margin-medium-bottom">
              <h3>Number to create</h3>
              <div class="flex-separate align-end">
                <div class="field label-above">
                  <input
                    min="1"
                    type="number"
                    max="100"
                    v-model.number="count"
                  />
                </div>
                <div class="field">
                  <button
                    class="button normal-input button-submit"
                    type="button"
<<<<<<< HEAD
                    @click="handleClick"
=======
                    @click="
                      () => {
                        noCreated = []
                        createCOs(0)
                      }
                    "
>>>>>>> c77e28b1
                  >
                    Create
                  </button>
                </div>
              </div>
            </div>
            <label-component
              class="margin-medium-bottom panel content"
              v-model="labelType"
            />
            <identifiers-component
              class="margin-medium-bottom panel content"
              v-model="identifier"
              :count="count"
            />
            <preparation-types
              class="margin-medium-bottom panel content"
              v-model="preparationType"
            />
            <repository-component
              class="margin-medium-bottom panel content"
              v-model="repositoryId"
            />
            <biocuration-component
              class="margin-medium-bottom panel content"
              v-model="biocurations"
            />
            <determiner-component
              class="margin-medium-bottom panel content"
              v-model="determinations"
            />
            <tag-component
              class="margin-medium-bottom panel content"
              v-model="tagList"
            />
          </div>
          <div class="panel content flex-grow-2">
            <template v-if="noCreated.length">
              <h3>Creation errors ({{ noCreated.length }})</h3>
              <table class="full_width margin-medium-bottom">
                <thead>
                  <tr>
                    <th>Identifier</th>
                    <th>Error</th>
                  </tr>
                </thead>
                <tbody>
                  <tr
                    v-for="(item, index) in noCreated"
                    :key="index"
                    class="contextMenuCells feedback feedback-warning"
                  >
                    <td>{{ item.namespace }} {{ item.identifier }}</td>
                    <td>
                      {{
                        Object.keys(item.error)
                          .map((k) => item.error[k])
                          .join(', ')
                      }}
                    </td>
                  </tr>
                </tbody>
              </table>
            </template>
            <span
              >{{ list.length }} object(s) are already associated with this
              collecting event</span
            >
            <h3>Existing</h3>
            <table class="full_width table-striped">
              <thead>
                <tr>
                  <th>ID</th>
                  <th class="half_width">Identifier</th>
                  <th class="half_width">Determination</th>
                  <th />
                </tr>
              </thead>
              <tbody>
                <tr
                  v-for="item in list"
                  :key="item.id"
                  class="contextMenuCells"
                >
                  <td>{{ item.id }}</td>
                  <td v-html="item.identifiers.join('<br>')" />
                  <td
                    v-html="
                      item.taxon_determinations
                        .map((t) => t.object_tag)
                        .join('<br>')
                    "
                  />
                  <td>
                    <div
                      v-if="item.global_id"
                      class="horizontal-left-content"
                    >
                      <radial-annotator :global-id="item.global_id" />
                      <radial-navigation :global-id="item.global_id" />
                    </div>
                  </td>
                </tr>
              </tbody>
            </table>
          </div>
        </div>
      </template>
    </modal-component>
  </div>
</template>

<script>
import { IDENTIFIER_LOCAL_CATALOG_NUMBER } from 'constants/index.js'
import BiocurationComponent from './Biocuration'
import PreparationTypes from './PreparationTypes'
import ModalComponent from 'components/ui/Modal'
import SpinnerComponent from 'components/spinner'
import IdentifiersComponent from './Identifiers'
import DeterminerComponent from './Determiner'
import RepositoryComponent from './Repository'
import LabelComponent from './Label'
import TagComponent from './Tags'
import RadialAnnotator from 'components/radials/annotator/annotator'
import RadialNavigation from 'components/radials/navigation/radial'
import { RouteNames } from 'routes/routes'
import {
  BiocurationClassification,
  CollectionObject,
  TaxonDetermination
} from 'routes/endpoints'

const extend = ['taxon_determinations', 'identifiers']

export default {
  components: {
    BiocurationComponent,
    DeterminerComponent,
    IdentifiersComponent,
    LabelComponent,
    ModalComponent,
    SpinnerComponent,
    RadialAnnotator,
    RadialNavigation,
    PreparationTypes,
    RepositoryComponent,
    TagComponent
  },

  props: {
    ceId: {
      type: [Number, String],
      default: undefined
    }
  },

  data() {
    return {
      biocurations: [],
      showModal: false,
      list: [],
      index: 0,
      isLoading: false,
      count: 1,
      identifier: {
        start: undefined,
        namespace: undefined
      },
      determinations: [],
      isSaving: false,
      noCreated: [],
      preparationType: undefined,
      repositoryId: undefined,
      labelType: undefined,
      tagList: []
    }
  },

  watch: {
    ceId: {
      handler(newVal) {
        this.noCreated = []
        if (newVal) {
          this.loadTable()
        } else {
          this.list = []
        }
      }
    }
  },

  methods: {
    async createCOs(index = 0) {
      this.index = index + 1
      this.isSaving = true
      if (index < this.count) {
        const identifier = {
          identifier: this.identifier.start + index,
          namespace: this.identifier.namespace
        }

        const co = {
          total: 1,
          repository_id: this.repositoryId,
          preparation_type_id: this.preparationType,
          collecting_event_id: this.ceId,
          tags_attributes: this.tagList.map((tag) => ({ keyword_id: tag.id })),
          identifiers_attributes:
            identifier.identifier && identifier.namespace.id
              ? [
                  {
                    identifier: identifier.identifier,
                    namespace_id: identifier.namespace.id,
                    type: IDENTIFIER_LOCAL_CATALOG_NUMBER,
                    labels_attributes: this.labelType
                      ? [
                          {
                            text_method: 'build_cached',
                            type: this.labelType,
                            total: 1
                          }
                        ]
                      : undefined
                  }
                ]
              : undefined
        }
        const promises = []

        await CollectionObject.create({ collection_object: co, extend }).then(
          (response) => {
            this.determinations.forEach((determination) => {
              determination.biological_collection_object_id = response.body.id
              promises.push(
                TaxonDetermination.create({
                  taxon_determination: determination
                })
              )
            })
            this.biocurations.forEach((biocurationId) => {
              promises.push(
                BiocurationClassification.create({
                  biocuration_classification: {
                    biocuration_class_id: biocurationId,
                    biological_collection_object_id: response.body.id
                  }
                })
              )
            })
            index++
            Promise.all(promises).then(() => {
              this.createCOs(index)
            })
          },
          (error) => {
            this.noCreated.unshift({
              identifier: identifier.identifier,
              namespace: identifier.namespace.name,
              error: error.body
            })
            index++
            this.createCOs(index)
          }
        )
      } else {
        this.isSaving = false
        this.loadTable()
      }
    },

    openComprehensive(id) {
      window.open(
        `${RouteNames.DigitizeTask}?collection_object_id=${id}`,
        '_self'
      )
    },

    loadTable() {
      const params = {
        collecting_event_id: [this.ceId],
        extend
      }

      this.isLoading = true
      CollectionObject.where(params).then((response) => {
        this.list = response.body
        this.isLoading = false
      })
    },

    handleClick() {
      this.noCreated = []
      this.createCOs(0)
    }
  }
}
</script><|MERGE_RESOLUTION|>--- conflicted
+++ resolved
@@ -63,16 +63,7 @@
                   <button
                     class="button normal-input button-submit"
                     type="button"
-<<<<<<< HEAD
                     @click="handleClick"
-=======
-                    @click="
-                      () => {
-                        noCreated = []
-                        createCOs(0)
-                      }
-                    "
->>>>>>> c77e28b1
                   >
                     Create
                   </button>
