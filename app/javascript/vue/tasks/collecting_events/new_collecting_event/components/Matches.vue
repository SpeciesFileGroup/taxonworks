<template>
  <div
    v-if="founded.length"
    class="matches-panel panel content"
  >
    <h3>Matches</h3>
    <VSpinner
      v-if="isSearching"
      legend="Searching..."
    />
    <DisplayList
      :list="founded"
      label="object_tag"
      :remove="false"
      edit
      @edit="(e) => emit('select', e)"
    />
  </div>
</template>

<script setup>
import { computed, ref, watch } from 'vue'
import { CollectingEvent } from '@/routes/endpoints'
import DisplayList from '@/components/displayList.vue'
import VSpinner from '@/components/ui/VSpinner'

<<<<<<< HEAD
const delay = 1000
=======
const DELAY = 1000
>>>>>>> fb6e877e

let timer = undefined

const props = defineProps({
  collectingEvent: {
    type: Object,
    required: true
  }
})

const emit = defineEmits(['select'])

const isSearching = ref(false)
const list = ref([])

const verbatimLabel = computed(() => props.collectingEvent.verbatim_label)

const founded = computed(() =>
  list.value.filter((item) => item.id !== props.collectingEvent.id)
)

function getRecent() {
  isSearching.value = true
  CollectingEvent.where({
    verbatim_label: verbatimLabel.value,
    per: 5
<<<<<<< HEAD
  }).then(
    ({ body }) => {
      list.value = body
      isSearching.value = false
    },
    () => {
      isSearching.value = false
    }
  )
=======
  })
    .then(({ body }) => {
      list.value = body
    })
    .finally(() => {
      isSearching.value = false
    })
>>>>>>> fb6e877e
}

watch(verbatimLabel, (newVal) => {
  clearTimeout(timer)
  if (newVal && newVal.length) {
    timer = setTimeout(() => {
      getRecent()
<<<<<<< HEAD
    }, delay)
=======
    }, DELAY)
>>>>>>> fb6e877e
  } else {
    list.value = []
  }
})
</script><|MERGE_RESOLUTION|>--- conflicted
+++ resolved
@@ -24,11 +24,7 @@
 import DisplayList from '@/components/displayList.vue'
 import VSpinner from '@/components/ui/VSpinner'
 
-<<<<<<< HEAD
-const delay = 1000
-=======
 const DELAY = 1000
->>>>>>> fb6e877e
 
 let timer = undefined
 
@@ -55,17 +51,6 @@
   CollectingEvent.where({
     verbatim_label: verbatimLabel.value,
     per: 5
-<<<<<<< HEAD
-  }).then(
-    ({ body }) => {
-      list.value = body
-      isSearching.value = false
-    },
-    () => {
-      isSearching.value = false
-    }
-  )
-=======
   })
     .then(({ body }) => {
       list.value = body
@@ -73,7 +58,6 @@
     .finally(() => {
       isSearching.value = false
     })
->>>>>>> fb6e877e
 }
 
 watch(verbatimLabel, (newVal) => {
@@ -81,11 +65,7 @@
   if (newVal && newVal.length) {
     timer = setTimeout(() => {
       getRecent()
-<<<<<<< HEAD
-    }, delay)
-=======
     }, DELAY)
->>>>>>> fb6e877e
   } else {
     list.value = []
   }
