--- conflicted
+++ resolved
@@ -7,10 +7,6 @@
   RemoveTypeSpecimen: 'RemoveTypeSpecimen',
   UpdateTypeSpecimen: 'UpdateTypeSpecimen',
   SetNewTypeMaterial: 'SetNewTypeMaterial',
-<<<<<<< HEAD
-  SaveIdentifier: 'SaveIdentifier',
-=======
->>>>>>> 1f75af64
   SetTypeMaterialCO: 'setTypeMaterialCO'
 }
 
