--- conflicted
+++ resolved
@@ -1,11 +1,7 @@
 import { ActionNames } from '../../store/actions/actions'
 import { MutationNames } from '../../store/mutations/mutations'
 import { getTagMetadata, batchRemoveKeyword } from '../../request/resources'
-<<<<<<< HEAD
-import extend from '../../const/extend'
-=======
 import extend from '../../const/extend.js'
->>>>>>> 11d0d6c5
 
 export default {
   props: {
@@ -32,11 +28,7 @@
         batch_type: this.batchType,
         loan_id: this.loan.id,
         keyword_id: keywordId,
-<<<<<<< HEAD
-        klass: (klass === 'total' ? undefined : klass),
-=======
         klass: klass === 'total' ? undefined : klass,
->>>>>>> 11d0d6c5
         extend
       }
       if (total > this.maxItemsWarning) {
