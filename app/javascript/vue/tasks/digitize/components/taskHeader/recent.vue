--- conflicted
+++ resolved
@@ -8,50 +8,6 @@
       v-if="showModal"
       @close="showModal = false">
       <h3 slot="header">Recent collection objects</h3>
-<<<<<<< HEAD
-      <div slot="body">
-        <table class="full_width">
-          <thead>
-            <tr>
-              <th>Family</th>
-              <th>Genus</th>
-              <th>Scientific name</th>
-              <th>Identifier</th>
-              <th>Biocuration attributes</th>
-              <th>Level 1</th>
-              <th>Level 2</th>
-              <th>Level 3</th>
-              <th>Verbatim locality</th>
-              <th>Date start</th>
-              <th>Container</th>
-              <th>Updated at</th>
-            </tr>
-          </thead>
-          <tbody>
-            <tr
-              v-for="(item, index) in list"
-              :key="item.id"
-              class="contextMenuCells"
-              :class="{ 'even': (index % 2 == 0) }"
-              @click="sendCO(item)">
-              <td>{{ item.dwc_attributes.family }}</td>
-              <td>{{ item.dwc_attributes.genus }}</td>
-              <td>{{ item.dwc_attributes.scientificName }}</td>
-              <td>{{ item.dwc_attributes.catalogNumber}}</td>
-              <td>{{ item.biocuration }}</td>
-              <td>{{ item.dwc_attributes.country }}</td>
-              <td>{{ item.dwc_attributes.stateProvince }}</td>
-              <td>{{ item.dwc_attributes.county }}</td>
-              <td>{{ item.dwc_attributes.verbatimLocality }}</td>
-              <td>{{ item.dwc_attributes.eventDate }}</td>
-              <td>{{ item.dwc_attributes.container }}</td>
-              <td>{{ item.update_at }}</td>
-            </tr>
-          </tbody>
-        </table>
-        <span>{{ list.length }} records.</span>
-      </div>
-=======
       <table
         class="full_width"
         slot="body">
@@ -100,7 +56,6 @@
           </tr>
         </tbody>
       </table>
->>>>>>> b168c4e0
     </modal-component>
   </div>
 </template>
