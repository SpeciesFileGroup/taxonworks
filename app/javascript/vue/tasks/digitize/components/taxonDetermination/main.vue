<template>
  <block-layout :warning="!taxonDetermination.id">
    <template #header>
      <h3>Determinations</h3>
    </template>
    <template #body>
      <div id="taxon-determination-digitize">
        <fieldset
          class="separate-bottom">
          <legend>OTU</legend>
          <div class="horizontal-left-content separate-bottom align-start">
            <smart-selector
              class="margin-medium-bottom full_width"
              model="otus"
              ref="smartSelector"
              input-id="determination-otu-autocomplete"
              pin-section="Otus"
              pin-type="Otu"
              :autocomplete="false"
              :otu-picker="true"
              target="TaxonDetermination"
              @selected="setOtu"
            />
            <lock-component
              class="margin-small-left"
              v-model="locked.taxon_determination.otu_id"/>
          </div>
          <div
            v-show="otuSelected"
            class="horizontal-left-content">
            <p v-html="otuSelected"/>
            <span
              class="circle-button button-default btn-undo"
              @click="taxonDetermination.otu_id = undefined; otuSelected = undefined"/>
          </div>
        </fieldset>
        <fieldset>
          <legend>Determiner</legend>
          <div class="horizontal-left-content separate-bottom align-start">
            <smart-selector
              class="full_width"
              ref="determinerSmartSelector"
              model="people"
              target="CollectionObject"
              :params="{ role_type: 'Determiner' }"
              :autocomplete-params="{
                roles: ['Determiner']
              }"
              :autocomplete="false"
              @onTabSelected="view = $event"
              @selected="addRole">
              <template #header>
                <role-picker
                  class="role-picker"
                  :autofocus="false"
                  hidden-list
                  ref="rolepicker"
                  role-type="Determiner"
                  v-model="taxonDetermination.roles_attributes"/>
              </template>
              <role-picker
                class="role-picker"
                :autofocus="false"
                :create-form="false"
                role-type="Determiner"
                v-model="taxonDetermination.roles_attributes"/>
            </smart-selector>
            <lock-component
              class="margin-small-left"
              v-model="locked.taxon_determination.roles_attributes"/>
          </div>
        </fieldset>
        <div class="horizontal-left-content date-fields separate-bottom separate-top">
          <div class="separate-left">
            <label>Year</label>
            <input
              type="number"
<<<<<<< HEAD
              v-model="taxonDetermination.day_made">
=======
              v-model="year">
>>>>>>> ab2c5e2a
          </div>
          <div class="separate-right separate-left">
            <label>Month</label>
            <input
              type="number"
              v-model="taxonDetermination.month_made">
          </div>
          <div class="separate-right">
            <label>Day</label>
            <input
              type="number"
<<<<<<< HEAD
              v-model="taxonDetermination.year_made">
=======
              v-model="day">
>>>>>>> ab2c5e2a
          </div>
          <div>
            <label>&nbsp;</label>
            <div class="align-start">
              <button
                type="button"
                class="button normal-input button-default separate-left separate-right"
                @click="setActualDate">
                Now
              </button>
              <lock-component v-model="locked.taxon_determination.dates"/>
            </div>
          </div>
        </div>
        <div class="margin-small-bottom">
          <button
            type="button"
            id="determination-add-button"
            :disabled="!taxonDetermination.otu_id"
            class="button normal-input button-submit"
            @click="addDetermination">
            {{ taxonDetermination.id ? 'Set' : 'Add' }}
          </button>
        </div>
        <table class="vue-table">
          <thead>
            <tr>
              <th>
                Determination
              </th>
              <th>
                <div class="horizontal-right-content">
                  <lock-component
                    class="margin-small-left"
                    v-model="locked.taxonDeterminations"/>
                </div>
              </th>
            </tr>
          </thead>
          <draggable
            class="table-entrys-list"
            tag="tbody"
            :item-key="item => item"
            v-model="list"
            @end="updatePosition">
            <template #item="{ element }">
              <tr>
                <td>
                  <a
                    v-if="element.id"
                    v-html="element.object_tag"
                    :href="openBrowseOtu(element.otu_id)"/>
                  <span
                    v-else
                    v-html="element.object_tag"/>
                </td>
                <td>
                  <div class="horizontal-right-content">
                    <span
                      v-if="element.id"
                      @click="editTaxonDetermination(element)"
                      class="button circle-button btn-edit"/>
                    <radial-annotator
                      v-if="element.global_id"
                      :global-id="element.global_id"/>
                    <span
                      class="circle-button btn-delete"
                      :class="{ 'button-default': !element.id }"
                      @click="removeTaxonDetermination(element)"/>
                  </div>
                </td>
              </tr>
            </template>
          </draggable>
        </table>
      </div>
    </template>
  </block-layout>
</template>

<script>

import { GetterNames } from '../../store/getters/getters.js'
import { MutationNames } from '../../store/mutations/mutations.js'
import { ActionNames } from '../../store/actions/actions'
import { Otu, TaxonName } from 'routes/endpoints'
import { RouteNames } from 'routes/routes'

import SmartSelector from 'components/ui/SmartSelector.vue'
import RolePicker from 'components/role_picker.vue'
import BlockLayout from 'components/layout/BlockLayout.vue'
import CreatePerson from '../../helpers/createPerson.js'
import LockComponent from 'components/ui/VLock/index.vue'
import Draggable from 'vuedraggable'
import RadialAnnotator from 'components/radials/annotator/annotator'

export default {
  components: {
    SmartSelector,
    RolePicker,
    BlockLayout,
    LockComponent,
    Draggable,
    RadialAnnotator
  },

  computed: {
    collectionObject () {
      return this.$store.getters[GetterNames.GetCollectionObject]
    },

    taxonDetermination: {
      get () {
        return this.$store.getters[GetterNames.GetTaxonDetermination]
      },
      set (value) {
        this.$store.commit(MutationNames.SetTaxonDetermination, value)
      }
    },

    otu: {
      get () {
        return this.$store.getters[GetterNames.GetTmpData].otu
      },
      set (value) {
        this.$store.commit(MutationNames.SetTmpDataOtu, value)
      }
    },

    locked: {
      get () {
        return this.$store.getters[GetterNames.GetLocked]
      },
<<<<<<< HEAD
      set (value) {
        this.$store.commit(MutationNames.SetLocked, value)
      }
    },

    otuId () {
      return this.$store.getters[GetterNames.GetTaxonDetermination].otu_id
=======
      set (value) {
        this.$store.commit(MutationNames.SetLocked, value)
      }
    },

    otuId: {
      get () {
        return this.$store.getters[GetterNames.GetTaxonDetermination].otu_id
      },
      set (value) {
        this.$store.commit(MutationNames.SetTaxonDeterminationOtuId, value)
      }
    },

    day: {
      get () {
        return this.$store.getters[GetterNames.GetTaxonDetermination].day_made
      },
      set (value) {
        this.$store.commit(MutationNames.SetTaxonDeterminationDay, value)
      }
    },

    month: {
      get () {
        return this.$store.getters[GetterNames.GetTaxonDetermination].month_made
      },
      set (value) {
        this.$store.commit(MutationNames.SetTaxonDeterminationMonth, value)
      }
    },

    year: {
      get () {
        return this.$store.getters[GetterNames.GetTaxonDetermination].year_made
      },
      set (value) {
        this.$store.commit(MutationNames.SetTaxonDeterminationYear, value)
      }
    },

    roles: {
      get () {
        return this.$store.getters[GetterNames.GetTaxonDetermination].roles_attributes
      },
      set (value) {
        this.$store.commit(MutationNames.SetTaxonDeterminationRoles, value)
      }
>>>>>>> ab2c5e2a
    },

    list: {
      get () {
        return this.$store.getters[GetterNames.GetTaxonDeterminations]
      },
      set (value) {
        this.$store.commit(MutationNames.SetTaxonDeterminations, value)
      }
    },

    lastSave () {
      return this.$store.getters[GetterNames.GetLastSave]
    }
  },

  data () {
    return {
      view: undefined,
      otuSelected: undefined
    }
  },

  watch: {
    collectionObject () {
      this.$refs.rolepicker.reset()
    },

    otuId (newVal) {
      if (newVal) {
        Otu.find(newVal).then(response => {
          this.otuSelected = response.body.object_tag
          this.otu = response.body
        })
      } else {
        this.otu = undefined
        this.otuSelected = undefined
      }
    },

    lastSave () {
      this.$refs.smartSelector.refresh()
      this.$refs.determinerSmartSelector.refresh()
    }
  },

  created () {
    const urlParams = new URLSearchParams(window.location.search)
    const otuId = urlParams.get('otu_id')
    const taxonId = urlParams.get('taxon_name_id')

    if (/^\d+$/.test(otuId)) {
      this.taxonDetermination.otu_id = otuId
    }
    if (/^\d+$/.test(taxonId)) {
      TaxonName.otus(taxonId).then(response => {
        if (response.body.length) {
          if (response.body.length === 1) {
            this.setOtu(response.body[0])
          }
          this.$refs.smartSelector.addToList('quick', response.body[0])
        } else {
          Otu.create({ otu: { taxon_name_id: taxonId } }).then(otu => {
            this.setOtu(otu)
            this.$refs.smartSelector.addToList('quick', otu.body)
          })
        }
      })
    }
  },

  methods: {
    roleExist (id) {
      return !!this.taxonDetermination.roles_attributes.find(role => !role.hasOwnProperty('_destroy') && role.person_id === id)
    },

    addRole (role) {
      if (!this.roleExist(role.id)) {
        this.taxonDetermination.roles_attributes.push(CreatePerson(role, 'Determiner'))
      }
    },

    saveDetermination () {
      this.$store.dispatch(ActionNames.SaveDetermination)
    },

    addDetermination () {
      if (!this.taxonDetermination.id && this.list.find(determination => determination.otu_id === this.taxonDetermination.otu_id && determination.year_made === this.year)) { return }

      this.taxonDetermination.object_tag = `${this.otuSelected} ${this.authorsString()} ${this.dateString()}`
      this.$store.commit(MutationNames.AddTaxonDetermination, this.taxonDetermination)
      this.$store.commit(MutationNames.NewTaxonDetermination)
    },

    removeTaxonDetermination (determination) {
      this.$store.dispatch(ActionNames.RemoveTaxonDetermination, determination)
    },

    setActualDate () {
      const today = new Date()
      this.taxonDetermination.day_made = today.getDate()
      this.taxonDetermination.month_made = today.getMonth() + 1
      this.taxonDetermination.year_made = today.getFullYear()
    },

    updatePosition () {
      for (let i = 0; i < this.list.length; i++) {
        this.list[i].position = (i + 1)
      }
    },

    setOtu (otu) {
      this.taxonDetermination.otu_id = otu.id
      this.otuSelected = otu.object_tag
    },

    editTaxonDetermination (item) {
      this.taxonDetermination = {
        id: item.id,
        global_id: item.global_id,
        otu_id: item.otu_id,
        day_made: item.day_made,
        month_made: item.month_made,
        year_made: item.year_made,
        position: item.position,
        roles_attributes: item?.determiner_roles || item.roles_attributes || []
      }
    },

    authorsString () {
      return this.taxonDetermination.roles_attributes.length ? `by ${this.taxonDetermination.roles_attributes.map(item => item?.person?.last_name || item.last_name).join(', ')}` : ''
    },

    dateString () {
      if (this.taxonDetermination.day_made || this.taxonDetermination.month_made || this.taxonDetermination.year_made) {
        return `on ${this.taxonDetermination.day_made ? `${this.taxonDetermination.day_made}-` : ''}${this.taxonDetermination.month_made ? `${this.taxonDetermination.month_made}-` : ''}${this.taxonDetermination.year_made ? `${this.taxonDetermination.year_made}` : ''}`
      }
      return ''
    },

    openBrowseOtu (id) {
      return `${RouteNames.BrowseOtu}?otu_id=${id}`
    }
  }
}
</script>

<style lang="scss">
  #taxon-determination-digitize {
    label {
      display: block;
    }
    li label {
      display: inline;
    }
    .date-fields {
      input {
        max-width: 80px;
      }
    }
    .role-picker {
      .vue-autocomplete-input {
        max-width: 150px;
      }
    }
  }

</style><|MERGE_RESOLUTION|>--- conflicted
+++ resolved
@@ -75,11 +75,7 @@
             <label>Year</label>
             <input
               type="number"
-<<<<<<< HEAD
-              v-model="taxonDetermination.day_made">
-=======
-              v-model="year">
->>>>>>> ab2c5e2a
+              v-model="taxonDetermination.year_made">
           </div>
           <div class="separate-right separate-left">
             <label>Month</label>
@@ -91,11 +87,7 @@
             <label>Day</label>
             <input
               type="number"
-<<<<<<< HEAD
-              v-model="taxonDetermination.year_made">
-=======
-              v-model="day">
->>>>>>> ab2c5e2a
+              v-model="taxonDetermination.day_made">
           </div>
           <div>
             <label>&nbsp;</label>
@@ -229,7 +221,6 @@
       get () {
         return this.$store.getters[GetterNames.GetLocked]
       },
-<<<<<<< HEAD
       set (value) {
         this.$store.commit(MutationNames.SetLocked, value)
       }
@@ -237,56 +228,6 @@
 
     otuId () {
       return this.$store.getters[GetterNames.GetTaxonDetermination].otu_id
-=======
-      set (value) {
-        this.$store.commit(MutationNames.SetLocked, value)
-      }
-    },
-
-    otuId: {
-      get () {
-        return this.$store.getters[GetterNames.GetTaxonDetermination].otu_id
-      },
-      set (value) {
-        this.$store.commit(MutationNames.SetTaxonDeterminationOtuId, value)
-      }
-    },
-
-    day: {
-      get () {
-        return this.$store.getters[GetterNames.GetTaxonDetermination].day_made
-      },
-      set (value) {
-        this.$store.commit(MutationNames.SetTaxonDeterminationDay, value)
-      }
-    },
-
-    month: {
-      get () {
-        return this.$store.getters[GetterNames.GetTaxonDetermination].month_made
-      },
-      set (value) {
-        this.$store.commit(MutationNames.SetTaxonDeterminationMonth, value)
-      }
-    },
-
-    year: {
-      get () {
-        return this.$store.getters[GetterNames.GetTaxonDetermination].year_made
-      },
-      set (value) {
-        this.$store.commit(MutationNames.SetTaxonDeterminationYear, value)
-      }
-    },
-
-    roles: {
-      get () {
-        return this.$store.getters[GetterNames.GetTaxonDetermination].roles_attributes
-      },
-      set (value) {
-        this.$store.commit(MutationNames.SetTaxonDeterminationRoles, value)
-      }
->>>>>>> ab2c5e2a
     },
 
     list: {
