--- conflicted
+++ resolved
@@ -3,22 +3,25 @@
     <spinner-component
       v-if="loading"
       :full-screen="true"
-      :logo-size="{ width: '100px', height: '100px'}"
-      legend="Loading..."/>
+      :logo-size="{ width: '100px', height: '100px' }"
+      legend="Loading..."
+    />
     <h1>Task - New asserted distribution</h1>
     <nav-bar-component class="margin-medium-bottom">
       <div class="flex-separate middle">
         <div>
           <span
             v-if="currentAssertedDistribution"
-            v-html="currentAssertedDistribution.object_tag"/>
+            v-html="currentAssertedDistribution.object_tag"
+          />
           <span v-else>New record</span>
         </div>
         <div class="horizontal-center-content middle">
           <label class="middle margin-small-right">
             <input
               v-model="autosave"
-              type="checkbox">
+              type="checkbox"
+            />
             Autosave
           </label>
           <button
@@ -26,12 +29,15 @@
             v-hotkey="shortcuts"
             :disabled="!validate"
             class="button normal-input button-submit separate-left separate-right"
-            @click="saveAssertedDistribution">{{ asserted_distribution.id ? 'Update' : 'Create' }}
+            @click="saveAssertedDistribution"
+          >
+            {{ asserted_distribution.id ? 'Update' : 'Create' }}
           </button>
           <button
             type="button"
             class="button normal-input button-default padding-medium-left padding-medium-right"
-            @click="newWithLock">
+            @click="newWithLock"
+          >
             New
           </button>
         </div>
@@ -39,7 +45,9 @@
     </nav-bar-component>
     <div class="horizontal-left-content align-start">
       <div class="width-30">
-        <div class="horizontal-left-content panel-section separate-right align-start">
+        <div
+          class="horizontal-left-content panel-section separate-right align-start"
+        >
           <FormCitation
             class="full_width"
             v-model="asserted_distribution.citation"
@@ -51,16 +59,17 @@
             @lock="locks.citation = $event"
           />
         </div>
-        <p class="horizontal-left-content">
+        <div class="horizontal-left-content">
           <ul class="no_bullets context-menu">
             <li class="navigation-item context-menu-option">
-              <a
-                href="/tasks/sources/new_source">New source</a>
+              <a href="/tasks/sources/new_source"> New source </a>
             </li>
           </ul>
-        </p>
+        </div>
       </div>
-      <div class="horizontal-left-content separate-bottom separate-left separate-right align-start width-40">
+      <div
+        class="horizontal-left-content separate-bottom separate-left separate-right align-start width-40"
+      >
         <otu-component
           class="separate-right full_width"
           v-model="asserted_distribution.otu"
@@ -83,42 +92,24 @@
       @onSourceOtu="setSourceOtu"
       @onSourceGeo="setSourceGeo"
       @onOtuGeo="setGeoOtu"
-      @remove="removeAssertedDistribution"/>
+      @remove="removeAssertedDistribution"
+    />
   </div>
 </template>
 
 <script>
-
 import OtuComponent from './components/otu'
 import GeographicArea from './components/geographicArea'
 import TableComponent from './components/table'
-<<<<<<< HEAD
-import LockComponent from 'components/ui/VLock/index.vue'
-import SpinnerComponent from 'components/spinner'
-import NavBarComponent from 'components/layout/NavBar'
-import platformKey from 'helpers/getPlatformKey'
-import FormCitation from 'components/Form/FormCitation.vue'
-import { smartSelectorRefresh } from 'helpers/smartSelector/index.js'
-import { ASSERTED_DISTRIBUTION } from 'constants/index.js'
-import { AssertedDistribution } from 'routes/endpoints'
-=======
-import LockComponent from '@/components/ui/VLock/index.vue'
 import SpinnerComponent from '@/components/spinner'
 import NavBarComponent from '@/components/layout/NavBar'
 import platformKey from '@/helpers/getPlatformKey'
 import FormCitation from '@/components/Form/FormCitation.vue'
 import { smartSelectorRefresh } from '@/helpers/smartSelector/index.js'
 import { ASSERTED_DISTRIBUTION } from '@/constants/index.js'
-
-import { Source, AssertedDistribution } from '@/routes/endpoints'
->>>>>>> 464547df
-
-const extend = [
-  'citations',
-  'geographic_area',
-  'otu',
-  'source'
-]
+import { AssertedDistribution } from '@/routes/endpoints'
+
+const extend = ['citations', 'geographic_area', 'otu', 'source']
 
 export default {
   name: 'NewAssertedDistribution',
@@ -128,19 +119,22 @@
     OtuComponent,
     GeographicArea,
     TableComponent,
-    LockComponent,
     SpinnerComponent,
     NavBarComponent
   },
 
   computed: {
-    validate () {
-      return this.asserted_distribution.otu && this.asserted_distribution.geographicArea && this.asserted_distribution.citation.source_id
-    },
-    currentAssertedDistribution () {
-      return this.list.find(item => item.id === this.asserted_distribution.id)
-    },
-    shortcuts () {
+    validate() {
+      return (
+        this.asserted_distribution.otu &&
+        this.asserted_distribution.geographicArea &&
+        this.asserted_distribution.citation.source_id
+      )
+    },
+    currentAssertedDistribution() {
+      return this.list.find((item) => item.id === this.asserted_distribution.id)
+    },
+    shortcuts() {
       const keys = {}
 
       keys[`${platformKey}+s`] = this.saveAssertedDistribution
@@ -149,7 +143,7 @@
     }
   },
 
-  data () {
+  data() {
     return {
       asserted_distribution: this.newAssertedDistribution(),
       list: [],
@@ -164,22 +158,28 @@
     }
   },
 
-  created () {
-    AssertedDistribution.where({ recent: true, per: 15, extend }).then(response => {
-      this.list = response.body
-      this.loading = false
-    })
-    TW.workbench.keyboard.createLegend(`${platformKey()}+s`, 'Save and create new asserted distribution', 'New asserted distribution')
+  created() {
+    AssertedDistribution.where({ recent: true, per: 15, extend }).then(
+      (response) => {
+        this.list = response.body
+        this.loading = false
+      }
+    )
+    TW.workbench.keyboard.createLegend(
+      `${platformKey()}+s`,
+      'Save and create new asserted distribution',
+      'New asserted distribution'
+    )
   },
 
   methods: {
-    triggerAutosave () {
+    triggerAutosave() {
       if (this.validate && this.autosave) {
         this.saveAssertedDistribution()
       }
     },
 
-    newAssertedDistribution () {
+    newAssertedDistribution() {
       return {
         id: undefined,
         otu: undefined,
@@ -194,10 +194,10 @@
       }
     },
 
-    newWithLock () {
+    newWithLock() {
       const newObject = this.newAssertedDistribution()
       const keys = Object.keys(newObject)
-      keys.forEach(key => {
+      keys.forEach((key) => {
         if (this.locks[key]) {
           newObject[key] = this.asserted_distribution[key]
         }
@@ -205,19 +205,21 @@
       this.asserted_distribution = newObject
     },
 
-    saveAssertedDistribution () {
+    saveAssertedDistribution() {
       if (!this.validate) return
       const assertedDistribution = {
         id: this.asserted_distribution.id,
         otu_id: this.asserted_distribution.otu.id,
         geographic_area_id: this.asserted_distribution.geographicArea.id,
         is_absent: this.asserted_distribution.is_absent,
-        citations_attributes: [{
-          id: this.asserted_distribution.citation.id,
-          source_id: this.asserted_distribution.citation.source_id,
-          is_original: this.asserted_distribution.citation.is_original,
-          pages: this.asserted_distribution.citation.pages
-        }]
+        citations_attributes: [
+          {
+            id: this.asserted_distribution.citation.id,
+            source_id: this.asserted_distribution.citation.source_id,
+            is_original: this.asserted_distribution.citation.is_original,
+            pages: this.asserted_distribution.citation.pages
+          }
+        ]
       }
       if (assertedDistribution.id) {
         this.updateRecord(assertedDistribution)
@@ -228,7 +230,9 @@
           geographic_area_id: assertedDistribution.geographic_area_id,
           extend
         }).then(({ body }) => {
-          const record = body.find(item => !!item.is_absent === !!assertedDistribution.is_absent)
+          const record = body.find(
+            (item) => !!item.is_absent === !!assertedDistribution.is_absent
+          )
 
           if (record) {
             assertedDistribution.id = record.id
@@ -240,47 +244,63 @@
       }
     },
 
-    createRecord (asserted_distribution) {
-      AssertedDistribution.create({ asserted_distribution, extend }).then(response => {
-        this.list.unshift(response.body)
-        TW.workbench.alert.create('Asserted distribution was successfully created.', 'notice')
+    createRecord(asserted_distribution) {
+      AssertedDistribution.create({ asserted_distribution, extend }).then(
+        (response) => {
+          this.list.unshift(response.body)
+          TW.workbench.alert.create(
+            'Asserted distribution was successfully created.',
+            'notice'
+          )
+          smartSelectorRefresh()
+          this.newWithLock()
+        }
+      )
+    },
+
+    updateRecord(asserted_distribution) {
+      AssertedDistribution.update(asserted_distribution.id, {
+        asserted_distribution,
+        extend
+      }).then((response) => {
+        const index = this.list.findIndex(
+          (item) => item.id === response.body.id
+        )
+
+        this.list[index] = response.body
+        TW.workbench.alert.create(
+          'Asserted distribution was successfully updated.',
+          'notice'
+        )
         smartSelectorRefresh()
         this.newWithLock()
       })
     },
 
-    updateRecord (asserted_distribution) {
-      AssertedDistribution.update(asserted_distribution.id, { asserted_distribution, extend }).then(response => {
-        const index = this.list.findIndex(item => item.id === response.body.id)
-
-        this.list[index] = response.body
-        TW.workbench.alert.create('Asserted distribution was successfully updated.', 'notice')
-        smartSelectorRefresh()
-        this.newWithLock()
+    removeAssertedDistribution(asserted) {
+      AssertedDistribution.destroy(asserted.id).then(() => {
+        this.list.splice(
+          this.list.findIndex((item) => item.id === asserted.id),
+          1
+        )
       })
     },
 
-    removeAssertedDistribution (asserted) {
-      AssertedDistribution.destroy(asserted.id).then(() => {
-        this.list.splice(this.list.findIndex(item => item.id === asserted.id), 1)
-      })
-    },
-
-    setSourceOtu (item) {
+    setSourceOtu(item) {
       this.newWithLock()
       this.setCitation(item.citations[0])
       this.asserted_distribution.id = undefined
       this.asserted_distribution.otu = item.otu
     },
 
-    setSourceGeo (item) {
+    setSourceGeo(item) {
       this.newWithLock()
       this.setCitation(item.citations[0])
       this.asserted_distribution.geographicArea = item.geographic_area
       this.asserted_distribution.is_absent = item.is_absent
     },
 
-    setGeoOtu (item) {
+    setGeoOtu(item) {
       this.newWithLock()
       this.autosave = false
       this.asserted_distribution.id = item.id
@@ -289,14 +309,13 @@
       this.asserted_distribution.is_absent = item.is_absent
     },
 
-    setCitation (citation) {
-
-        this.asserted_distribution.citation = {
-          id: undefined,
-          source_id: citation.source_id,
-          is_original: citation.is_original,
-          pages: citation.pages
-        }
+    setCitation(citation) {
+      this.asserted_distribution.citation = {
+        id: undefined,
+        source_id: citation.source_id,
+        is_original: citation.is_original,
+        pages: citation.pages
+      }
     }
   }
 }
