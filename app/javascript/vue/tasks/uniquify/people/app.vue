<template>
  <div>
    <div class="flex-separate middle">
      <h1>Uniquify people</h1>
      <span
        @click="resetApp"
        class="reload-app"
        data-icon="reset">Reset
      </span>
    </div>
    <spinner
      v-if="isLoading"
      :full-screen="true"
      legend="Loading..."
      :logo-size="{ width: '100px', height: '100px'}"/>
    <div class="flexbox">
      <div class="flexbox">
        <div class="first-column">
          <div class="last_name separate-right">
            <h2>Search</h2>
            <h3>Last Name</h3>
            <last-name v-model="lastName"/>
          </div>
          <div class="first_name">
            <h3>First Name</h3>
            <first-name
              v-model="firstName"/>
          </div>
          <div class="role_types">
            <h3>Roles</h3>
            <role-types
              v-model="selectedRoles"/>
          </div>
          <br>
          <br>
          <br>
          <button
            class="button normal-input button-default"
            @click="findPerson"
            :disabled="!enableFindPerson"
            type="submit">Find Person
          </button>
        </div>
        <div class="found_people separate-right separate-left second-column">
          <h2>Select Person</h2>
          <found-people
            ref="foundPeople"
            v-model="selectedPerson"
            @addToList="foundPeople.push($event)"
            :found-people="foundPeople"
            :display-count="displayCount"
          />
        </div>
        <div class="match_people separate-right separate-left" >
          <h2>Match People</h2>
          <match-people
            ref="matchPeople"
            v-model="mergePerson"
            :selected-person="selectedPerson"
            @matchPeople="matchPeople = $event"
          />
        </div>
        <div 
          class="flex-separate top">
          <div>
            <compare-component
              @flip="flipPerson"
              @merge="mergePeople"
              :selected="selectedPerson"
              :merge="mergePerson"/>
          </div>
        </div>
      </div>
    </div>
  </div>
</template>

<script>
// TODO:  Revise queries to bias toward last name
//        Add alternate values for names
  import LastName from './components/last_name'
  import FirstName from './components/first_name'
  import RoleTypes from './components/role_types'
  import FoundPeople from './components/found_people'
  import MatchPeople from './components/match_people'
  import CompareComponent from './components/compare.vue'

  import Spinner from '../../../components/spinner.vue'

  export default {
    components: {
      LastName,
      FirstName,
      RoleTypes,
      FoundPeople,
      MatchPeople,
      CompareComponent,
      Spinner
    },
    computed: {
      enableFindPerson() {
        return ((this.lastName.length > 0) || (this.firstName.length > 0))
      },
    },
    data() {
      return {
        lastName: '',
        firstName: '',
        selectedRoles: {},
        isLoading: false,
        foundPeople: [],
        selectedPerson: {},
        matchPeople: [],
        mergePerson: {},
        displayCount: false,
        haltWatcher: false,
      }
    },
    watch: {
      selectedPerson() {
        if(this.haltWatcher) {
          this.haltWatcher = false
        }
        else {
          this.mergePerson = {};
          this.isLoading = true;
        }
      },
      matchPeople() {
        if(this.haltWatcher) {
          this.haltWatcher = false
        }
        else {
        this.isLoading = false;
        }
      }
    },
    methods: {
      flipPerson() {
        this.haltWatcher = true
        let tmp = this.selectedPerson
        this.selectedPerson = this.mergePerson
        this.mergePerson = tmp
      },
      findPerson() {
        let params = {
          last_name_starts_with: this.lastName,
          first_name: this.firstName,
          per: 100,
          roles: Object.keys(this.selectedRoles)
        }

        if(!params.first_name.length) {
          delete params.first_name
        }
        
        this.isLoading = true;
        this.clearFoundData();
        this.displayCount = true;
        let that = this;
        this.$http.get('/people.json', {params: params}).then(response => {
          this.foundPeople = response.body;
          that.isLoading = false
        })
      },
      mergePeople() {
        let params = {
          new_person_id: this.selectedPerson.id
        };
        this.$http.post('/people/' + this.mergePerson.id.toString() + '/merge', params).then(response => {
          this.$http.delete('/people/' + this.mergePerson.id).then(response => {
            this.$refs.matchPeople.removeFromList(this.mergePerson.id)    // remove the merge person from the matchPerson list
            this.$refs.foundPeople.removeFromList(this.mergePerson.id)   // remove the merge person from the foundPerson list
            this.mergePerson = {};
          })
          this.selectedPerson = response.body
        })
      },
      resetApp() {
        this.clearSearchData();
        this.clearMatchData();
      },
      clearSearchData() {
        this.lastName = '';
        this.firstName = '';
        this.selectedRoles = {};
        this.clearFoundData();
      },
      clearFoundData() {
        this.displayCount = false;
        this.selectedPerson = {};
        this.foundPeople = [];
        this.$refs.foundPeople.clearSelectedPerson()
      },
      clearMatchData() {
        this.foundPeople = [];
        this.selectedPerson = {};
        this.matchPeople = [];
        this.mergePerson = {};
      },
    },
    mounted: function() {   // accepts only last_name param in links from other pages
      if (window.location.href.split('last_name=').length > 1) {
        this.lastName =  window.location.href.split('last_name=')[1].split('&')[0];
<<<<<<< HEAD
=======
        this.findPerson()
>>>>>>> 136f35d8
      }
    }
  }
</script>

<style lang="scss" scoped>
  .first-column, .second-column {
    width: 200px;
  }
  .merge-column {
    width: 150px;
  }
</style><|MERGE_RESOLUTION|>--- conflicted
+++ resolved
@@ -202,10 +202,7 @@
     mounted: function() {   // accepts only last_name param in links from other pages
       if (window.location.href.split('last_name=').length > 1) {
         this.lastName =  window.location.href.split('last_name=')[1].split('&')[0];
-<<<<<<< HEAD
-=======
         this.findPerson()
->>>>>>> 136f35d8
       }
     }
   }
