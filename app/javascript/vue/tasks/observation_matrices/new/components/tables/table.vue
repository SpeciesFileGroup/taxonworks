--- conflicted
+++ resolved
@@ -75,16 +75,13 @@
 </template>
 
 <script>
-import RadialAnnotator from '@/components/radials/annotator/annotator.vue'
 import RadialObject from '@/components/radials/navigation/radial.vue'
 import Draggable from 'vuedraggable'
 import ObjectValidation from '@/components/soft_validations/objectValidation.vue'
 import { GetterNames } from '../../store/getters/getters'
-import { OTU, EXTRACT, DESCRIPTOR, SPECIMEN, SOUND } from '@/constants/index.js'
 
 export default {
   components: {
-    RadialAnnotator,
     Draggable,
     RadialObject,
     ObjectValidation
@@ -160,18 +157,7 @@
 
   data() {
     return {
-<<<<<<< HEAD
-      newList: [],
-      urlTypes: {
-        [OTU]: '/otus/',
-        [SPECIMEN]: '/collection_objects/',
-        [DESCRIPTOR]: '/tasks/descriptors/new_descriptor/',
-        [EXTRACT]: '/tasks/extracts/new_extract?extract_id=',
-        [SOUND]: '/sounds/'
-      }
-=======
       newList: []
->>>>>>> fa9ba74f
     }
   },
 
