--- conflicted
+++ resolved
@@ -114,11 +114,8 @@
 import BufferedComponent from './filters/buffered.vue'
 import PreparationTypes from './filters/preparationTypes'
 import CollectorsComponent from './filters/shared/people'
-<<<<<<< HEAD
 import FacetNotes from './filters/FacetNotes.vue'
-=======
 import FacetCurrentRepository from './filters/FacetCurrentRepository.vue'
->>>>>>> 63ac500a
 import { chunkArray } from 'helpers/arrays.js'
 
 import SpinnerComponent from 'components/spinner'
@@ -144,11 +141,8 @@
     WithComponent,
     PreparationTypes,
     CollectorsComponent,
-<<<<<<< HEAD
     FacetNotes
-=======
     FacetCurrentRepository
->>>>>>> 63ac500a
   },
 
   emits: [
