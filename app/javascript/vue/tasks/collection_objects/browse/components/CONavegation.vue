<template>
  <div>
    <VBtn
      medium
      color="primary"
      :disabled="!previousByCurrent"
      @click="loadCO(previousByCurrent)"
    >
      <VIcon
        x-small
        name="arrowLeft"
      />
    </VBtn>
    <VBtn
      medium
      class="margin-small-left margin-small-right"
      color="primary"
      @click="isVisible = true"
      :disabled="!navigate.current_collection_object"
    >
      Go
    </VBtn>
    <VBtn
      medium
      color="primary"
      :disabled="!nextByCurrent"
      @click="loadCO(nextByCurrent)"
    >
      <VIcon
        x-small
        name="arrowRight"
      />
    </VBtn>
    <modal-component
      v-if="isVisible"
      @close="isVisible = false"
      :container-style="{ width: '500px' }"
    >
      <template #header>
        <h3>Navigate</h3>
      </template>
      <template #body>
        <p>Current: <span v-html="collectionObject.object_tag" /></p>
        <table class="full_width">
          <thead>
            <tr>
              <th>Previous by</th>
              <th>Next by</th>
            </tr>
          </thead>
          <tbody>
            <tr
              v-for="key in Object.keys(
                navigate.previous_by || navigate.next_by
              )"
              :key="key"
            >
              <td>
                <button
                  type="button"
                  class="button normal-input button-default"
                  :disabled="!navigate.previous_by[key]"
                  @click="loadCO(navigate.previous_by[key])"
                >
                  {{ key.replaceAll('_', ' ') }}
                </button>
              </td>
              <td>
                <button
                  class="button normal-input button-default"
                  type="button"
                  :disabled="!navigate.next_by[key]"
                  @click="loadCO(navigate.next_by[key])"
                >
                  {{ key.replaceAll('_', ' ') }}
                </button>
              </td>
            </tr>
          </tbody>
        </table>
      </template>
    </modal-component>
  </div>
</template>

<script setup>
import { useStore } from 'vuex'
import { computed, ref } from 'vue'
import { GetterNames } from '../store/getters/getters'
import { ActionNames } from '../store/actions/actions'
import { RouteNames } from '@/routes/routes'
import ModalComponent from '@/components/ui/Modal'
import setParam from '@/helpers/setParam'
import VBtn from '@/components/ui/VBtn/index.vue'
import VIcon from '@/components/ui/VIcon/index.vue'

const store = useStore()

const currentNavigation = ref('identifier')
const isVisible = ref(false)

const navigate = computed(() => store.getters[GetterNames.GetNavigation])
const collectionObject = computed(
  () => store.getters[GetterNames.GetCollectionObject]
)
<<<<<<< HEAD
const currentNavigation = ref('id')

=======
>>>>>>> e3db6c10
const previousByCurrent = computed(
  () =>
    navigate.value?.previous_by &&
    navigate.value.previous_by[currentNavigation.value]
)
const nextByCurrent = computed(
  () =>
<<<<<<< HEAD
    navigate.value?.next_by &&
    navigate.value.next_by[currentNavigation.value]
=======
    navigate.value?.next_by && navigate.value.next_by[currentNavigation.value]
>>>>>>> e3db6c10
)

function loadCO(coId) {
  store.dispatch(ActionNames.ResetStore)
  store.dispatch(ActionNames.LoadCollectionObject, coId)
  setParam(RouteNames.BrowseCollectionObject, 'collection_object_id', coId)
}
</script><|MERGE_RESOLUTION|>--- conflicted
+++ resolved
@@ -103,11 +103,8 @@
 const collectionObject = computed(
   () => store.getters[GetterNames.GetCollectionObject]
 )
-<<<<<<< HEAD
+
 const currentNavigation = ref('id')
-
-=======
->>>>>>> e3db6c10
 const previousByCurrent = computed(
   () =>
     navigate.value?.previous_by &&
@@ -115,12 +112,8 @@
 )
 const nextByCurrent = computed(
   () =>
-<<<<<<< HEAD
     navigate.value?.next_by &&
     navigate.value.next_by[currentNavigation.value]
-=======
-    navigate.value?.next_by && navigate.value.next_by[currentNavigation.value]
->>>>>>> e3db6c10
 )
 
 function loadCO(coId) {
