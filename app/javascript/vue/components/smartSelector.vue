<template>
  <div>
    <div class="separate-bottom horizontal-left-content">
      <switch-components
        class="full_width capitalize"
        v-model="view"
        :options="options"/>
      <default-pin
        v-if="pinSection"
        :section="pinSection"
        @getId="getObject"
        :type="pinType"/>
    </div>
    <slot name="header"/>
    <template v-if="!addTabs.includes(view)">
      <div
        class="margin-medium-bottom">
        <autocomplete
          ref="autocomplete"
          v-if="autocomplete"
          :id="`smart-selector-${model}-autocomplete`"
          :input-id="inputId"
          placeholder="Search..."
          :url="autocompleteUrl ? autocompleteUrl : `/${model}/autocomplete`"
          param="term"
          :add-params="autocompleteParams"
          label="label_html"
          :clear-after="clear"
          display="label"
          @getItem="getObject($event.id)"/>
        <otu-picker
          v-if="otuPicker"
          :input-id="inputId"
          :clear-after="true"
          @getItem="getObject($event.id)"/>
      </div>
      <slot name="body"/>
<<<<<<< HEAD
      <template v-if="isImageModel">
        <div class="flex-wrap-row">
          <div
            v-for="image in lists[view]"
            :key="image.id"
            class="thumbnail-container margin-small cursor-pointer"
            @click="sendObject(image)">
            <img
              :width="image.alternatives.thumb.width"
              :height="image.alternatives.thumb.height"
              :src="image.alternatives.thumb.image_file_url">
          </div>
        </div>
      </template>
      <template v-else>
        <ul
          v-if="view && view != 'search'"
          class="no_bullets"
          :class="{ 'flex-wrap-row': inline }">
          <template v-for="item in lists[view]">
            <li
              v-if="filterItem(item)"
              :key="item.id">
              <template
                v-if="buttons">
                <button
                  type="button"
                  class="button normal-input tag_button"
                  :class="buttonClass"
                  v-html="item[label]"
                  @click.prevent="sendObject(item)"/>
              </template>
              <template
                v-else>
                <label class="cursor-pointer">
                  <input
                    :name="name"
                    @click="sendObject(item)"
                    :value="item"
                    :checked="selectedItem && item.id == selectedItem.id"
                    type="radio">
                  <span v-html="item[label]"/>
                </label>
              </template>
            </li>
          </template>
        </ul>
      </template>
=======
      <ul
        v-if="view && view != 'search'"
        class="no_bullets"
        :class="{ 'flex-wrap-row': inline }">
        <template v-for="item in lists[view]">
          <li
            class="margin-small-bottom"
            v-if="filterItem(item)"
            :key="item.id">
            <template
              v-if="buttons">
              <button
                type="button"
                class="button normal-input tag_button"
                :class="buttonClass"
                v-html="item[label]"
                @click.prevent="sendObject(item)"/>
            </template>
            <template
              v-else>
              <label class="cursor-pointer">
                <input
                  :name="name"
                  @click="sendObject(item)"
                  :value="item"
                  :checked="selectedItem && item.id == selectedItem.id"
                  type="radio">
                <span v-html="item[label]"/>
              </label>
            </template>
          </li>
        </template>
      </ul>
>>>>>>> 9efb06d9
    </template>
    <slot :name="view" />
    <slot />
    <slot name="footer"/>
  </div>
</template>

<script>

import SwitchComponents from 'components/switch'
import AjaxCall from 'helpers/ajaxCall'
import Autocomplete from 'components/autocomplete'
import OrderSmart from 'helpers/smartSelector/orderSmartSelector'
import SelectFirst from 'helpers/smartSelector/selectFirstSmartOption'
import DefaultPin from 'components/getDefaultPin'
import OtuPicker from 'components/otu/otu_picker/otu_picker'
import { getUnique } from 'helpers/arrays.js'

export default {
  components: {
    SwitchComponents,
    Autocomplete,
    DefaultPin,
    OtuPicker
  },
  props: {
    value: {
      type: Object,
      default: undefined
    },
    label: {
      type: String,
      default: 'object_tag'
    },
    inline: {
      type: Boolean,
      default: false
    },
    buttons: {
      type: Boolean,
      default: false
    },
    buttonClass: {
      type: String,
      default: 'button-data'
    },
    otuPicker: {
      type: Boolean,
      default: false
    },
    autocompleteParams: {
      type: Object,
      default: undefined
    },
    autocomplete: {
      type: Boolean,
      default: true
    },
    autocompleteUrl: {
      type: String,
      default: undefined
    },
    inputId: {
      type: String,
      default: undefined
    },
    getUrl: {
      type: String,
      default: undefined
    },
    model: {
      type: String,
      default: undefined
    },
    klass: {
      type: String,
      default: undefined
    },
    target: {
      type: String,
      default: undefined
    },
    search: {
      type: Boolean,
      default: true
    },
    selected: {
      type: [Array, String],
      default: undefined
    },
    clear: {
      type: Boolean,
      default: true
    },
    pinSection: {
      type: String,
      default: undefined
    },
    pinType: {
      type: String,
      default: undefined
    },
    addTabs: {
      type: Array,
      default: () => { return [] }
    },
    params: {
      type: Object,
      default: () => { return {} }
    },
    customList: {
      type: Object,
      default: () => { return {} }
    },
    name: {
      type: String,
      required: false,
      default: () => { return Math.random().toString(36).substr(2, 5) }
    },
    filterIds: {
      type: [Number, Array],
      default: () => []
    }
  },
  computed: {
    selectedItem: {
      get () {
        return this.value
      },
      set (value) {
        this.$emit('input', value)
      }
    },
    isImageModel () {
      return this.model === 'images'
    }
  },
  data () {
    return {
      lists: {},
      view: undefined,
      options: [],
      firstTime: true
    }
  },
  watch: {
    view (newVal) {
      this.$emit('onTabSelected', newVal)
    },
    customList: {
      handler () {
        this.addCustomElements()
      },
      deep: true
    },
    model (newVal) {
      this.refresh()
    }
  },
  mounted () {
    this.refresh()
  },
  methods: {
    getObject (id) {
      AjaxCall('get', this.getUrl ? `${this.getUrl}${id}.json` : `/${this.model}/${id}.json`).then(response => {
        this.sendObject(response.body)
      })
    },
    sendObject (item) {
      this.lastSelected = item
      this.selectedItem = item
      this.$emit('selected', item)
    },
    filterItem (item) {
      return Array.isArray(this.filterIds) ? !this.filterIds.includes(item.id) : this.filterIds !== item.id
    },
    refresh (forceUpdate = false) {
      if (this.alreadyOnLists() && !forceUpdate) return
      AjaxCall('get', `/${this.model}/select_options`, { params: Object.assign({}, { klass: this.klass, target: this.target }, this.params) }).then(response => {
        this.lists = response.body
        this.addCustomElements()
        this.options = Object.keys(this.lists)

        if (this.firstTime) {
          this.view = SelectFirst(this.lists, this.options)
          this.firstTime = false
        }

        if (this.search) {
          this.options.push('search')
          if (!this.view) {
            this.view = 'search'
          }
        }
        this.options = this.options.concat(this.addTabs)
        this.options = OrderSmart(this.options)
      })
    },
    addCustomElements () {
      const keys = Object.keys(this.customList)
      if (keys.length) {
        keys.forEach(key => {
          if (this.lists[key]) {
            this.$set(this.lists, key, getUnique(this.lists[key].concat(this.customList[key]), 'id'))
          } else {
            this.$set(this.lists, key, this.customList[key])
            this.options.push(key)
            this.options = OrderSmart(this.options)
          }
        })
      }
      this.view = SelectFirst(this.lists, this.options)
    },
    alreadyOnLists () {
      return this.lastSelected ? [].concat(...Object.values(this.lists)).find(item => item.id === this.lastSelected.id) : false
    },
    setFocus () {
      this.$refs.autocomplete.setFocus()
    }
  }
}
</script><|MERGE_RESOLUTION|>--- conflicted
+++ resolved
@@ -35,7 +35,6 @@
           @getItem="getObject($event.id)"/>
       </div>
       <slot name="body"/>
-<<<<<<< HEAD
       <template v-if="isImageModel">
         <div class="flex-wrap-row">
           <div
@@ -51,40 +50,6 @@
         </div>
       </template>
       <template v-else>
-        <ul
-          v-if="view && view != 'search'"
-          class="no_bullets"
-          :class="{ 'flex-wrap-row': inline }">
-          <template v-for="item in lists[view]">
-            <li
-              v-if="filterItem(item)"
-              :key="item.id">
-              <template
-                v-if="buttons">
-                <button
-                  type="button"
-                  class="button normal-input tag_button"
-                  :class="buttonClass"
-                  v-html="item[label]"
-                  @click.prevent="sendObject(item)"/>
-              </template>
-              <template
-                v-else>
-                <label class="cursor-pointer">
-                  <input
-                    :name="name"
-                    @click="sendObject(item)"
-                    :value="item"
-                    :checked="selectedItem && item.id == selectedItem.id"
-                    type="radio">
-                  <span v-html="item[label]"/>
-                </label>
-              </template>
-            </li>
-          </template>
-        </ul>
-      </template>
-=======
       <ul
         v-if="view && view != 'search'"
         class="no_bullets"
@@ -118,7 +83,7 @@
           </li>
         </template>
       </ul>
->>>>>>> 9efb06d9
+    </template>
     </template>
     <slot :name="view" />
     <slot />
