--- conflicted
+++ resolved
@@ -19,7 +19,7 @@
           v-for="item in lists[view]"
           :key="item.id">
           <label
-            @click.prevent="sendObject(item)">
+            @click="$emit('selected', item)">
             <input type="radio">
             <span v-html="item[label]"/>
           </label>
@@ -27,13 +27,9 @@
       </ul>
       <div v-else>
         <autocomplete
-          v-if="autocomplete"
           :id="`smart-selector-${model}-autocomplete`"
-<<<<<<< HEAD
-=======
           :input-id="inputId"
           class="separate-right"
->>>>>>> 539aca02
           placeholder="Search..."
           :url="autocompleteUrl ? autocompleteUrl : `/${model}/autocomplete`"
           param="term"
@@ -43,8 +39,6 @@
           display="label"
           @getItem="getObject($event.id)"/>
       </div>
-      <slot>
-      </slot>
     </template>
   </div>
 </template>
@@ -73,10 +67,6 @@
       type: Object,
       default: undefined
     },
-    autocomplete: {
-      type: Boolean,
-      default: true
-    },
     autocompleteUrl: {
       type: String,
       default: undefined
@@ -94,10 +84,6 @@
       default: undefined
     },
     klass: {
-      type: String,
-      default: undefined
-    },
-    target: {
       type: String,
       default: undefined
     },
@@ -130,7 +116,7 @@
     }
   },
   mounted () {
-    AjaxCall('get', `/${this.model}/select_options`, { params: { klass: this.klass, target: this.target } }).then(response => {
+    AjaxCall('get', `/${this.model}/select_options`, { params: { klass: this.klass } }).then(response => {
       this.options = OrderSmart(Object.keys(response.body))
       this.lists = response.body
       this.view = SelectFirst(this.lists, this.options)
@@ -147,9 +133,6 @@
       AjaxCall('get', this.getUrl ? `${this.getUrl}${id}.json` : `/${this.model}/${id}.json`).then(response => {
         this.$emit('selected', response.body)
       })
-    },
-    sendObject(item) {
-      this.$emit('selected', item)
     }
   }
 }
