<template>
  <div
    class="separate-bottom"
    :style="barStyle">
    <div class="panel">
      <div class="content">
        <slot></slot>
      </div>
    </div>
  </div>
</template>
<script>

export default {
  props: {
    componentStyle: {
      type: Object,
      default: () => {
        return {
          top: '0',
          position: 'fixed',
          zIndex: 200,
          width: 'inherit'
        }
      }
    }
  },
  computed: {
    barStyle () {
      return this.isFixed ? this.componentStyle : {}
    }
  },
  data () {
    return {
      position: undefined,
      isFixed: false
    }
  },
  mounted () {
    this.position = this.$el.offsetTop
    window.addEventListener('scroll', this.setFixeable)
  },
  methods: {
    setFixeable () {
      if ((window.pageYOffset || document.documentElement.scrollTop || document.body.scrollTop || 0) > this.position) {
        this.$el.classList.add('navbar-fixed-top')
        this.$el.style.width = `${this.$el.parentElement.clientWidth}px`
        this.isFixed = true
      } else {
        this.isFixed = false
        this.$el.classList.remove('navbar-fixed-top')
      }
    }
  },
  destroyed () {
    window.removeEventListener('scroll', this.setFixeable)
  }
}
</script>
<<<<<<< HEAD
=======
<style lang="scss" scoped>
  .navbar-fixed-top {
    top:0px;
    z-index:1001;
    width:inherit;
    position: fixed;
  }
</style>
>>>>>>> 429e403d
<|MERGE_RESOLUTION|>--- conflicted
+++ resolved
@@ -57,8 +57,7 @@
   }
 }
 </script>
-<<<<<<< HEAD
-=======
+
 <style lang="scss" scoped>
   .navbar-fixed-top {
     top:0px;
@@ -66,5 +65,4 @@
     width:inherit;
     position: fixed;
   }
-</style>
->>>>>>> 429e403d
+</style>