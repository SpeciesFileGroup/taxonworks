import { attention } from './Paths/attention.js'
import { confidence } from './Paths/confidence'
import { download } from './Paths/download'
import { hexagon } from './Paths/hexagon.js'
import { image } from './Paths/image.js'
import { label } from './Paths/label.js'
import { check } from './Paths/check.js'
import { pencil } from './Paths/pencil'
import { pin } from './Paths/pin'
import { reset } from './Paths/reset'
import { trash } from './Paths/trash'
import { undo } from './Paths/undo.js'
import { expand } from './Paths/expand'
import { question } from './Paths/question'

const Icons = {
  attention,
  download,
  check,
<<<<<<< HEAD
=======
  confidence,
>>>>>>> 4b46c57e
  expand,
  hexagon,
  image,
  label,
  pencil,
  pin,
  trash,
<<<<<<< HEAD
  reset,
=======
>>>>>>> 4b46c57e
  undo,
  question
}

export { Icons }<|MERGE_RESOLUTION|>--- conflicted
+++ resolved
@@ -17,10 +17,7 @@
   attention,
   download,
   check,
-<<<<<<< HEAD
-=======
   confidence,
->>>>>>> 4b46c57e
   expand,
   hexagon,
   image,
@@ -28,10 +25,7 @@
   pencil,
   pin,
   trash,
-<<<<<<< HEAD
   reset,
-=======
->>>>>>> 4b46c57e
   undo,
   question
 }
