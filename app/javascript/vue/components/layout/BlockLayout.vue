<template>
  <div class="panel block-layout">
    <VSpinner
      :show-spinner="false"
      :show-legend="false"
      v-if="spinner"
    />
    <a
      v-if="anchor"
      :name="anchor"
      class="anchor"
    />
    <div
      class="header flex-separate middle"
      :class="{ 'validation-warning': warning }"
    >
      <slot name="header">
        <h3>Default title</h3>
      </slot>
      <div class="horizontal-left-content">
        <slot name="options" />
        <VExpand
          v-if="expand"
          v-model="expanded"
        />
      </div>
    </div>
    <div
      class="body"
      v-show="expanded"
    >
      <slot name="body" />
    </div>
  </div>
</template>

<script setup>
import VExpand from '@/components/expand.vue'
import VSpinner from '@/components/ui/VSpinner.vue'
import { ref, watch } from 'vue'

const props = defineProps({
  expand: {
    type: Boolean,
    default: false
  },

  anchor: {
    type: String,
    default: undefined
  },

  warning: {
    type: Boolean,
    default: false
  },

  spinner: {
    type: Boolean,
    default: false
  },

  setExpanded: {
    type: Boolean,
    default: true
  }
})

const emit = defineEmits(['expandedChanged'])

const expanded = ref(props.setExpanded)

watch(
  () => props.setExpanded,
  () => {
    expanded.value = props.setExpanded
  }
)

watch(expanded, (newVal) => {
  emit('expandedChanged', newVal)
})
</script>
<style lang="scss" scoped>
.block-layout {
  border-top-left-radius: 0px;
  transition: all 1s;
  height: 100%;
  box-sizing: border-box;
  display: flex;
  flex-direction: column;

  .validation-warning {
    border-left: 4px solid #ff8c00 !important;
  }

  .create-button {
    min-width: 100px;
  }

<<<<<<< HEAD
  box-sizing: border-box;
  display: flex;
  flex-direction: column;
=======
>>>>>>> 43529bf8
  .header {
    border-left: 4px solid green;
    padding: 1em;
    padding-left: 1.5em;
    border-bottom: 1px solid #f5f5f5;

    h3 {
      font-weight: 300;
    }
  }

  .body {
    padding: 2em;
    padding-top: 1em;
    padding-bottom: 1em;
  }

  .taxonName-input,
  #error_explanation {
    width: 300px;
  }
}
</style><|MERGE_RESOLUTION|>--- conflicted
+++ resolved
@@ -98,12 +98,6 @@
     min-width: 100px;
   }
 
-<<<<<<< HEAD
-  box-sizing: border-box;
-  display: flex;
-  flex-direction: column;
-=======
->>>>>>> 43529bf8
   .header {
     border-left: 4px solid green;
     padding: 1em;
