<template>
  <div class="confidence_annotator">
    <VSpinner
      v-if="isProcessing"
      legend="Updating..."
    />
    <h3>Mode</h3>
    <ul class="no_bullets">
      <li
        v-for="(value, key) in MODE"
        :key="key"
      >
        <label>
          <input
            type="radio"
            :value="value"
            v-model="selectedMode"
          />
          {{ key }}
        </label>
      </li>
    </ul>

    <component
      :is="selectedMode.component"
      :color="selectedMode.color"
      :list="list"
      @select="makeBatchRequest"
    />

    <ConfirmationModal
      ref="confirmationModalRef"
      :container-style="{ 'min-width': 'auto', width: '300px' }"
    />

    <VModal
      v-if="isTableVisible"
      @close="() => (isTableVisible = false)"
    >
      <template #header>
        <h3>Response</h3>
      </template>
      <template #body>
        <PreviewTable :data="response" />
      </template>
    </VModal>
  </div>
</template>

<script setup>
import { computed, ref, onBeforeMount, shallowRef } from 'vue'
import { ControlledVocabularyTerm, Confidence } from '@/routes/endpoints'
import { ID_PARAM_FOR } from '@/components/radials/filter/constants/idParams.js'
<<<<<<< HEAD
import { QUERY_PARAM } from '@/components/radials/filter/constants/queryParam.js'
=======
import { QUERY_PARAM } from '@/components/radials/filter/constants/queryParam'
>>>>>>> c301b7c3
import { CONFIDENCE_LEVEL } from '@/constants'
import ConfidenceList from './ConfidenceList.vue'
import ConfirmationModal from '@/components/ConfirmationModal.vue'
import PreviewTable from '@/components/radials/shared/PreviewTable.vue'
import VModal from '@/components/ui/Modal.vue'
import VSpinner from '@/components/ui/VSpinner.vue'
import ConfidenceReplace from './ConfidenceReplace.vue'

const props = defineProps({
  ids: {
    type: Array,
    default: () => []
  },

  objectId: {
    type: Number,
    required: true
  },

  objectType: {
    type: String,
    required: true
  },

  parameters: {
    type: Object,
    default: undefined
  }
})

const MODE = {
  Add: { mode: 'add', component: ConfidenceList, color: 'create' },
  Remove: { mode: 'remove', component: ConfidenceList, color: 'destroy' },
  Replace: { mode: 'replace', component: ConfidenceReplace, color: 'primary' }
}

const queryParam = computed(() => [QUERY_PARAM[props.objectType]])
const confirmationModalRef = ref(null)
const list = ref([])
const response = ref(null)
const isTableVisible = ref(false)
const isProcessing = ref(false)

const selectedMode = shallowRef(MODE.Add)

onBeforeMount(() => {
  ControlledVocabularyTerm.where({ type: [CONFIDENCE_LEVEL] }).then(
    ({ body }) => {
      list.value = body
    }
  )
})

async function makeBatchRequest(confidence) {
  const ok = await confirmationModalRef.value.show({
    title: 'Confidences',
    message: 'Are you sure you want to proceed?',
    confirmationWord: 'UPDATE',
    okButton: 'Create',
    cancelButton: 'Cancel',
    typeButton: 'submit'
  })

  if (ok) {
    const idParam = ID_PARAM_FOR[props.objectType]
    const payload = Array.isArray(confidence)
      ? makeReplacePayload(confidence)
      : makePayload(confidence)

    if (props.ids?.length) {
      payload.filter_query[queryParam.value][idParam] = props.ids
    }

    isProcessing.value = true
    Confidence.batchByFilter(payload)
      .then(({ body }) => {
        response.value = body
        isTableVisible.value = true
      })
      .finally(() => {
        isProcessing.value = false
      })
  }
}

function makePayload(confidence) {
  return {
    mode: selectedMode.value.mode,
    confidence_level_id: confidence.id,
    filter_query: {
<<<<<<< HEAD
      [queryParam.value]: props.parameters
=======
      [QUERY_PARAM[props.objectType]]: props.parameters
>>>>>>> c301b7c3
    }
  }
}

function makeReplacePayload([replace, to]) {
  return {
    mode: selectedMode.value.mode,
    confidence_level_id: to.id,
    replace_confidence_level_id: replace.id,
    filter_query: {
      [QUERY_PARAM[props.objectType]]: props.parameters
    }
  }
}
</script><|MERGE_RESOLUTION|>--- conflicted
+++ resolved
@@ -51,11 +51,7 @@
 import { computed, ref, onBeforeMount, shallowRef } from 'vue'
 import { ControlledVocabularyTerm, Confidence } from '@/routes/endpoints'
 import { ID_PARAM_FOR } from '@/components/radials/filter/constants/idParams.js'
-<<<<<<< HEAD
-import { QUERY_PARAM } from '@/components/radials/filter/constants/queryParam.js'
-=======
 import { QUERY_PARAM } from '@/components/radials/filter/constants/queryParam'
->>>>>>> c301b7c3
 import { CONFIDENCE_LEVEL } from '@/constants'
 import ConfidenceList from './ConfidenceList.vue'
 import ConfirmationModal from '@/components/ConfirmationModal.vue'
@@ -146,11 +142,7 @@
     mode: selectedMode.value.mode,
     confidence_level_id: confidence.id,
     filter_query: {
-<<<<<<< HEAD
-      [queryParam.value]: props.parameters
-=======
       [QUERY_PARAM[props.objectType]]: props.parameters
->>>>>>> c301b7c3
     }
   }
 }
