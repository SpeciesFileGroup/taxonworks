--- conflicted
+++ resolved
@@ -26,12 +26,9 @@
 export const TASK_CACHED_MAP_ITEM = {
   label: 'Cached map items',
   link: '/tasks/cached_maps/report/items_by_otu'
-<<<<<<< HEAD
-=======
 }
 
 export const TASK_FILTER_IMAGES = {
   label: 'Filter images',
   link: '/tasks/images/filter'
->>>>>>> 058c6b35
 }