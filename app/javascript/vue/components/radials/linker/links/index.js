export * from './AssertedDistribution'
export * from './BiologicalAssociation'
export * from './CollectingEvent'
export * from './CollectionObject'
export * from './Content'
export * from './Descriptor'
export * from './DwcOccurrence'
export * from './Extract'
export * from './FieldOccurrences'
export * from './Image'
export * from './Loan'
export * from './Observation'
export * from './Otu'
<<<<<<< HEAD
export * from './People'
export * from './Sound'
=======
export * from './Person'
>>>>>>> 74113b0a
export * from './Source'
export * from './TaxonName'
export * from './TaxonNameRelationship'<|MERGE_RESOLUTION|>--- conflicted
+++ resolved
@@ -11,12 +11,8 @@
 export * from './Loan'
 export * from './Observation'
 export * from './Otu'
-<<<<<<< HEAD
-export * from './People'
+export * from './Person'
 export * from './Sound'
-=======
-export * from './Person'
->>>>>>> 74113b0a
 export * from './Source'
 export * from './TaxonName'
 export * from './TaxonNameRelationship'