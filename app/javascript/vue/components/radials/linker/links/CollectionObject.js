--- conflicted
+++ resolved
@@ -1,29 +1,23 @@
 import {
   TASK_COLLECTION_OBJECT_MATCH,
   TASK_COLLECTION_OBJECT_TABLE,
-<<<<<<< HEAD
-  TASK_COLLECTION_OBJECT_OUTDATED_NAMES
-} from '../constants/links'
-
-export const CollectionObject = {
-  all: [TASK_COLLECTION_OBJECT_MATCH, TASK_COLLECTION_OBJECT_TABLE, TASK_COLLECTION_OBJECT_OUTDATED_NAMES],
-  ids: [TASK_COLLECTION_OBJECT_MATCH, TASK_COLLECTION_OBJECT_TABLE, TASK_COLLECTION_OBJECT_OUTDATED_NAMES]
-=======
-  TASK_COLLECTION_OBJECT_SUMMARY
+  TASK_COLLECTION_OBJECT_SUMMARY,
+  TASK_COLLECTION_OBJECT_OUTDATED_NAMES,
 } from '../constants/links'
 
 export const CollectionObject = {
   all: [
     TASK_COLLECTION_OBJECT_MATCH,
     TASK_COLLECTION_OBJECT_TABLE,
-    TASK_COLLECTION_OBJECT_SUMMARY
+    TASK_COLLECTION_OBJECT_SUMMARY,
+    TASK_COLLECTION_OBJECT_OUTDATED_NAMES
   ],
   ids: [
     TASK_COLLECTION_OBJECT_MATCH,
     TASK_COLLECTION_OBJECT_TABLE,
-    TASK_COLLECTION_OBJECT_SUMMARY
+    TASK_COLLECTION_OBJECT_SUMMARY,
+    TASK_COLLECTION_OBJECT_OUTDATED_NAMES
   ]
->>>>>>> 1a3cca53
   /*   per: [
     {
       label: 'By collecting event',
@@ -61,4 +55,4 @@
       params: ['geographic_area_id']
     }
   ] */
-}+} from '../constants/links'