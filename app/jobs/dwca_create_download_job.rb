class DwcaCreateDownloadJob < ApplicationJob
  queue_as :dwca_export

  # @param download [a Download instance]
  # @param core_scope [String, ActiveRecord::Relation]
  #   String of SQL generated from the scope
  #   SQL must  return a list of DwcOccurrence records
  # take a download, and a list of scopes, and save the result to the download, that's all
<<<<<<< HEAD
  def perform(download_id, core_scope: nil, extension_scopes: {biological_associations: nil, media: nil}, predicate_extensions: {}, eml_data: {dataset: nil, additional_metadata: nil}, taxonworks_extensions: [])
    # Raise and fail without notifying if our download was deleted before we run.
    download = Download.find(download_id)
=======
  # @return
  def perform(download, core_scope: nil, extension_scopes: {biological_associations: nil, media: nil}, predicate_extensions: {}, taxonworks_extensions: [],
  project_id: nil)
    # Filter queries will fail in unexpected ways without project_id set as
    # expected!
    raise TaxonWorks::Error, "Project_id not set! #{core_scope}" if project_id.nil?
    Current.project_id = project_id
>>>>>>> 66549514

    begin
      begin
        d = ::Export::Dwca::Data.new(core_scope:, predicate_extensions:, extension_scopes:, taxonworks_extensions:, eml_data:)
        d.package_download(download)
      ensure
        d&.cleanup
      end
    rescue => ex
      ExceptionNotifier.notify_exception(ex, data: { download: download&.id&.to_s } )
      raise
    end

    # The zipfile has been moved to its download location, but the db download
    # could have been deleted at any time during our processing (in a
    # different thread), so see if we need to do some cleanup.
    if !Download.find_by(id: download.id)
      download.delete_file # doesn't raise if file is already gone
      raise TaxonWorks::Error, "Complete download build aborted: download '#{download.id}' no longer exists."
      return
    end
  end

end<|MERGE_RESOLUTION|>--- conflicted
+++ resolved
@@ -6,19 +6,14 @@
   #   String of SQL generated from the scope
   #   SQL must  return a list of DwcOccurrence records
   # take a download, and a list of scopes, and save the result to the download, that's all
-<<<<<<< HEAD
-  def perform(download_id, core_scope: nil, extension_scopes: {biological_associations: nil, media: nil}, predicate_extensions: {}, eml_data: {dataset: nil, additional_metadata: nil}, taxonworks_extensions: [])
+  def perform(download_id, core_scope: nil, extension_scopes: {biological_associations: nil, media: nil}, predicate_extensions: {}, eml_data: {dataset: nil, additional_metadata: nil}, taxonworks_extensions: [],
+  project_id: nil)
     # Raise and fail without notifying if our download was deleted before we run.
     download = Download.find(download_id)
-=======
-  # @return
-  def perform(download, core_scope: nil, extension_scopes: {biological_associations: nil, media: nil}, predicate_extensions: {}, taxonworks_extensions: [],
-  project_id: nil)
     # Filter queries will fail in unexpected ways without project_id set as
     # expected!
     raise TaxonWorks::Error, "Project_id not set! #{core_scope}" if project_id.nil?
     Current.project_id = project_id
->>>>>>> 66549514
 
     begin
       begin
