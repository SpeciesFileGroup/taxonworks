--- conflicted
+++ resolved
@@ -24,21 +24,12 @@
     </nav>
   </header>
 
-<<<<<<< HEAD
-<h1> * TaxonWorks *</h1>
-<%= render "header" %>
-
-<%= yield %>
-<%= render "footer" %>
-
-=======
   <aside>
     <% flash.each do |key, value| %>
       <p class="alert alert--<%= key %>"><%= value %></p>
   <% end %>
   </aside>
 
->>>>>>> 95fbea1d
 
   <%= @page_title -%>
 
