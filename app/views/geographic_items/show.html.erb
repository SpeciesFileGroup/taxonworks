--- conflicted
+++ resolved
@@ -90,9 +90,5 @@
 
 
 <script language="JavaScript">
-<<<<<<< HEAD
-    initialize();
-=======
 initialize(<%= center_coord_tag(@geographic_item) -%>);
->>>>>>> d947aa31
 </script>