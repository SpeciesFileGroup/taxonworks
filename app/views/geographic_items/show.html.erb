--- conflicted
+++ resolved
@@ -45,35 +45,10 @@
 <%= @geographic_item.point %>
 </p>
 
-<<<<<<< HEAD
-<!-- this needs to come out -->
-<% if @geographic_item.gadm_geographic_areas.count > 0 -%>
-  <%#= @geographic_item.gadm_geographic_areas.first.parent.to_yaml if @geographic_item.gadm_geographic_areas.count > 0 %>
-
-<%#= @geographic_item.ne_geographic_areas.first.ancestors.collect{ |a|
-  (a.ne_geo_item ? link_to(a.name, geographic_item_path(a.ne_geo_item)) : a.name)  }.join("<br/>").html_safe
-%>
-
-    <% end %>
-
-<%#= link_to geographic_item_path(@geographic_item.gadm_geographic_areas.first.parent.gadm_geo_item) %>
-
-
-  <p>
-    <strong>Point:</strong>
-    <%= @geographic_item.point %>
-  </p>
-
-  <p>
-    <strong>Line string:</strong>
-    <%= scrollable_div_tag(@geographic_item.line_string) %>
-  </p>
-=======
 <p>
 <strong>Line string:</strong>
 <%= scrollable_div_tag(@geographic_item.line_string) %>
 </p>
->>>>>>> 7549db63
 
 <p>
 <strong>Polygon:</strong>
