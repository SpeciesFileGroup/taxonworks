<<<<<<< HEAD
<p>
<strong>Name:</strong>
<%= @geographic_area.name -%>
</p>

<p>
<strong>Parent:</strong>
<%= geographic_area_link(@geographic_area.parent) %>
</p>

<p>
<strong>Geographic area type:</strong>
<%= object_tag(@geographic_area.geographic_area_type) %>
</p>

<p>
<strong>Iso 3166 a2:</strong>
<%= @geographic_area.iso_3166_a2 %>
</p>

<p>
<strong>Iso 3166 a3:</strong>
<%= @geographic_area.iso_3166_a3 %>
</p>

<p>
<strong>Data origin:</strong>
<%= @geographic_area.data_origin %>
</p>

<p>
<strong>TdwgID:</strong>
<%= @geographic_area.tdwgID %>
</p>

<p>
<strong>Level0:</strong>
<%= geographic_area_link(@geographic_area.level0) %>
</p>

<p>
<strong>Level1:</strong>
<%= geographic_area_link(@geographic_area.level1) %>
</p>

<p>
<strong>Level2:</strong>
<%= geographic_area_link(@geographic_area.level2) %>
</p>
=======
<%# if @geographic_area.geographic_items.count > 0 -%>
<%#= render(partial: 'layouts/map_header') -%>
<%# end %>

<p>
  <strong>Parent:</strong>
  <%= geographic_area_link(@geographic_area.parent) %>
</p>

<!--<p>-->
<!--<strong>Name:</strong>-->
<!--<%#= @geographic_area.name -%>-->
<!--</p>-->

<p>
  <strong>Geographic area type:</strong>
  <%= object_tag(@geographic_area.geographic_area_type) %>
</p>

<p>
  <strong>Iso 3166 a2:</strong>
  <%= @geographic_area.iso_3166_a2 %>
</p>

<p>
  <strong>Iso 3166 a3:</strong>
  <%= @geographic_area.iso_3166_a3 %>
</p>

<p>
  <strong>Data origin:</strong>
  <%= @geographic_area.data_origin %>
</p>

<p>
  <strong>TdwgID:</strong>
  <%= @geographic_area.tdwgID %>
</p>

<p>
  <strong>Level0:</strong>
  <%= geographic_area_link(@geographic_area.level0) %>
</p>

<p>
  <strong>Level1:</strong>
  <%= geographic_area_link(@geographic_area.level1) %>
</p>

<p>
  <strong>Level2:</strong>
  <%= geographic_area_link(@geographic_area.level2) %>
</p>

<% if @geographic_area.geographic_items.count > 0 -%>
    <p>
      <strong>"Default" shape:</strong>
      <%= link_to('(Collecting events within)', within_locality_task_path(@geographic_area.geographic_items.first.id)) %>
      <%= simple_map([@geographic_area]) -%>
<% end %>

<p>
  <strong> Geographic items (shape IDs): </strong>
  <%= geographic_item_links(@geographic_area.geographic_items) -%>
</p>

<p><%= similarly_named_records_list(@geographic_area) -%> </p>

<p><strong> Children: </strong>
  <%= geographic_area_link_list(@geographic_area.children) -%>
</p>
>>>>>>> 1430ccf3
<|MERGE_RESOLUTION|>--- conflicted
+++ resolved
@@ -1,67 +1,12 @@
-<<<<<<< HEAD
 <p>
 <strong>Name:</strong>
 <%= @geographic_area.name -%>
 </p>
 
 <p>
-<strong>Parent:</strong>
-<%= geographic_area_link(@geographic_area.parent) %>
-</p>
-
-<p>
-<strong>Geographic area type:</strong>
-<%= object_tag(@geographic_area.geographic_area_type) %>
-</p>
-
-<p>
-<strong>Iso 3166 a2:</strong>
-<%= @geographic_area.iso_3166_a2 %>
-</p>
-
-<p>
-<strong>Iso 3166 a3:</strong>
-<%= @geographic_area.iso_3166_a3 %>
-</p>
-
-<p>
-<strong>Data origin:</strong>
-<%= @geographic_area.data_origin %>
-</p>
-
-<p>
-<strong>TdwgID:</strong>
-<%= @geographic_area.tdwgID %>
-</p>
-
-<p>
-<strong>Level0:</strong>
-<%= geographic_area_link(@geographic_area.level0) %>
-</p>
-
-<p>
-<strong>Level1:</strong>
-<%= geographic_area_link(@geographic_area.level1) %>
-</p>
-
-<p>
-<strong>Level2:</strong>
-<%= geographic_area_link(@geographic_area.level2) %>
-</p>
-=======
-<%# if @geographic_area.geographic_items.count > 0 -%>
-<%#= render(partial: 'layouts/map_header') -%>
-<%# end %>
-
-<p>
   <strong>Parent:</strong>
   <%= geographic_area_link(@geographic_area.parent) %>
 </p>
-
-<!--<p>-->
-<!--<strong>Name:</strong>-->
-<!--<%#= @geographic_area.name -%>-->
-<!--</p>-->
 
 <p>
   <strong>Geographic area type:</strong>
@@ -101,23 +46,4 @@
 <p>
   <strong>Level2:</strong>
   <%= geographic_area_link(@geographic_area.level2) %>
-</p>
-
-<% if @geographic_area.geographic_items.count > 0 -%>
-    <p>
-      <strong>"Default" shape:</strong>
-      <%= link_to('(Collecting events within)', within_locality_task_path(@geographic_area.geographic_items.first.id)) %>
-      <%= simple_map([@geographic_area]) -%>
-<% end %>
-
-<p>
-  <strong> Geographic items (shape IDs): </strong>
-  <%= geographic_item_links(@geographic_area.geographic_items) -%>
-</p>
-
-<p><%= similarly_named_records_list(@geographic_area) -%> </p>
-
-<p><strong> Children: </strong>
-  <%= geographic_area_link_list(@geographic_area.children) -%>
-</p>
->>>>>>> 1430ccf3
+</p>