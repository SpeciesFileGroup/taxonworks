<%= content_for :associated do -%>

  <% if @container_item.siblings && @container_item.parent -%>
    <h3> Also in container </h3>
    <ul>
    <% @container_item.siblings.each do |c| -%>
      <%= content_tag :li, c.id  -%>
    <% end %>
    </ul>
  <% else %>
<<<<<<< HEAD
    <i> This container is uncontained. </i>
=======
    <i> This object is uncontained. </i>
>>>>>>> 1cbe979c
  <% end %>

<% end %> 

<%= render('shared/data/project/show', object: @container_item) -%><|MERGE_RESOLUTION|>--- conflicted
+++ resolved
@@ -8,11 +8,7 @@
     <% end %>
     </ul>
   <% else %>
-<<<<<<< HEAD
-    <i> This container is uncontained. </i>
-=======
     <i> This object is uncontained. </i>
->>>>>>> 1cbe979c
   <% end %>
 
 <% end %> 
