<h1 class="task_header"> Browse nomenclature </h1>

<div id="browse-view" data-taxon-id="<%= @taxon_name.id %>">
  <div class="panel content">
    <div class="flex-separate middle">

      <div class="middle">
        <div class="separate-right">
          <%= form_tag( browse_nomenclature_task_path, method: :get) do %>
            <%= render  'workbench/elements/forms/ajax_select',
              controller: '/taxon_names',
              object: '',
              method:  'id',
              send_select: true,
              tag_id:  'taxon_name_id_for_browse_nomenclature',
              size: 20 %>
          <% end %>
        </div>

        <div class="separate-left separate-right">
        <%= render('/taxon_names/breadcrumb_navigator', taxon_name: @taxon_name, target: :browse_nomenclature_task_path) -%>
        </div>
      </div>

      <span class="right_float flex-separate">
        <ul class="context-menu">
          <li><%= otus_redirect(@taxon_name) %></li>
          <li><%= otus_radial_disambiguate(@taxon_name) %></li>
        </ul>
        <ul class="context-menu">
          <li><%= radial_annotator(@taxon_name) %></li>
          <li><%= tag_default_icon(@taxon_name) %></li>
          <li><%= pin_item_to_pinboard_link(@taxon_name, sessions_current_user) %></li>
          <li>
            <a class="circle-button btn-edit" href="<%= new_taxon_name_task_path(@taxon_name) %>"></a>
          </li>
          <li><%= radial_object_tag(@taxon_name) %></li>
        </ul>
      </span>    
    </div>
  </div>

  <div id="show" class="panels-container">
    <div class="item item1">
      <div class="panel separate-right">

        <%# render('/taxon_names/classification_navigator', taxon_name: @taxon_name) -%>

        <%= render('/taxon_names/parent_navigator', taxon_name: @taxon_name, target: :browse_nomenclature_task_path) -%>
      </div>
    </div>

    <div class="item item2 separate-bottom">
      <div class="flexbox separate-bottom">
        <div class="panel separate-left separate-right">
          <div class="break_words">
            <div class="content subtitle filter middle"> 
              <%= content_tag(:p, full_taxon_name_tag(@taxon_name), class: 'item center_text name') -%>
            </div>
            <div class="horizontal-center-content filter">
              <div id="filterBrowse_button" class="circle-button open"></div>
            </div>
            <%= render "filter" %>
<<<<<<< HEAD
            <%= render "catalog" %>
=======
            <div class="content">
              <div class="attributes"> 
                <ul class="taxonomic_history">
                  <% @data.ordered_by_nomenclature_date.each do |c| -%>
                    <%= nomenclature_catalog_li_tag(c, @data.reference_taxon_name, :browse_nomenclature_task_path) -%> 
                  <% end %>
                </ul>
                <br/>
                <% if @data.sources.any? %> 
                  <%= content_tag(:h3, 'References')-%>
                  <ul class="citations">
                    <% @data.sources.each do |s| -%>
                      <%= content_tag(:li, source_nomenclature_tag(s, @data.topics_for_source(s)), class: 'horizontal-left-content') -%>
                    <% end %> 
                  </ul>                          
                <% end %>
              </div>
            </div>
>>>>>>> 579b5a73
          </div>
        </div>
        <div id="third-column">
          <div class="flex-wrap-row"> 
            <%= render "summary" %>
            <%= render "soft_validation" %>
            <div class="panel content fullSize separate-left">
              <div class="attributes">
                <%= render(partial: '/shared/data/all/show/housekeeping', locals: {object: @taxon_name}) -%> 
              </div>
            </div>
          </div>
        </div>
      </div>

    <% if @taxon_name.depictions.any? %>
      <div>
        <div id="depiction-panel" class="panel content separate-left">
          <h2> Depictions </h2>
          <div class="horizontal-left-content flexbox"> 
          <%= thumb_list_tag(@taxon_name) -%>
          </div>
        </div>
      </div> 
    <% end %>

    </div>

  </div>
</div><|MERGE_RESOLUTION|>--- conflicted
+++ resolved
@@ -61,9 +61,6 @@
               <div id="filterBrowse_button" class="circle-button open"></div>
             </div>
             <%= render "filter" %>
-<<<<<<< HEAD
-            <%= render "catalog" %>
-=======
             <div class="content">
               <div class="attributes"> 
                 <ul class="taxonomic_history">
@@ -82,7 +79,6 @@
                 <% end %>
               </div>
             </div>
->>>>>>> 579b5a73
           </div>
         </div>
         <div id="third-column">
