<<<<<<< HEAD
<div class='attribute_set' data-title="BibTeX" >
  <p>
  <strong>Bibtex type:</strong>
  <%= @source.bibtex_type %>
  </p>

  <p>
  <strong>Author:</strong>
  <%= @source.author %>
  </p>

  <p>
  <strong>Year:</strong>
  <%= @source.year %>
  </p>

  <p>
  <strong>Year suffix:</strong>
  <%= @source.year_suffix %>
  </p>

  <p>
  <strong>Title:</strong>
  <%= @source.title %>
  </p>

  <p>
  <strong>Journal:</strong>
  <%= @source.journal %>
  </p>

  <p>
  <strong>Volume:</strong>
  <%= @source.volume %>
  </p>

  <p>
  <strong>Number:</strong>
  <%= @source.number %>
  </p>

  <p>
  <strong>Pages:</strong>
  <%= @source.pages %>
  </p>

  <p>
  <strong>Editor:</strong>
  <%= @source.editor %>
  </p>

  <p>
  <strong>Booktitle:</strong>
  <%= @source.booktitle %>
  </p>

  <p>
  <strong>Edition:</strong>
  <%= @source.edition %>
  </p>

  <p>
  <strong>Stated year:</strong>
  <%= @source.stated_year %>
  </p>

  <p>
  <strong>Isbn:</strong>
  <%= @source.isbn %>
  </p>

  <p>
  <strong>Issn:</strong>
  <%= @source.issn %>
  </p>

  <p>
  <strong>Annote:</strong>
  <%= @source.annote %>
  </p>

  <p>
  <strong>Chapter:</strong>
  <%= @source.chapter %>
  </p>

  <p>
  <strong>Crossref:</strong>
  <%= @source.crossref %>
  </p>

  <p>
  <strong>Howpublished:</strong>
  <%= @source.howpublished %>
  </p>

  <p>
  <strong>Institution:</strong>
  <%= @source.institution %>
  </p>

  <p>
  <strong>Key:</strong>
  <%= @source.key %>
  </p>

  <p>
  <strong>Month:</strong>
  <%= @source.month %>
  </p>

  <p>
  <strong>Note:</strong>
  <%= @source.note %>
  </p>

  <p>
  <strong>Organization:</strong>
  <%= @source.organization %>
  </p>

  <p>
  <strong>Address:</strong>
  <%= @source.address %>
  </p>

  <p>
  <strong>Publisher:</strong>
  <%= @source.publisher %>
  </p>

  <p>
  <strong>School:</strong>
  <%= @source.school %>
  </p>

  <p>
  <strong>Series:</strong>
  <%= @source.series %>
  </p>

  <p>
  <strong>Doi:</strong>
  <%= @source.doi %>
  </p>

  <p>
  <strong>Abstract:</strong>
  <%= @source.abstract %>
  </p>

  <p>
  <strong>Copyright:</strong>
  <%= @source.copyright %>
  </p>

  <p>
  <strong>Language (BibTeX):</strong>
  <%= @source.language %>
  </p>

  <p>
  <strong>Translator:</strong>
  <%= @source.translator %>
  </p>

  <p>
  <strong>Url:</strong>
  <%= link_to(@source.url, @source.url) if @source.url %>
  </p>

  <p>
  <strong>Day:</strong>
  <%= @source.day %>
  </p>
</div>
=======
<div class='attribute_set' data-title="BibTeX Attributes">
  <p>
    <strong>Bibtex type:</strong>
    <%= @source.bibtex_type %>
  </p>

  <p>
    <strong>Author:</strong>
    <%= @source.author %>
  </p>

  <p>
    <strong>Year:</strong>
    <%= @source.year %>
  </p>

  <p>
    <strong>Year suffix:</strong>
    <%= @source.year_suffix %>
  </p>

  <p>
    <strong>Title:</strong>
    <%= @source.title %>
  </p>

  <p>
    <strong>Journal:</strong>
    <%= @source.journal %>
  </p>

  <p>
    <strong>Volume:</strong>
    <%= @source.volume %>
  </p>

  <p>
    <strong>Number:</strong>
    <%= @source.number %>
  </p>

  <p>
    <strong>Pages:</strong>
    <%= @source.pages %>
  </p>

  <p>
    <strong>Editor:</strong>
    <%= @source.editor %>
  </p>

  <p>
    <strong>Booktitle:</strong>
    <%= @source.booktitle %>
  </p>

  <p>
    <strong>Edition:</strong>
    <%= @source.edition %>
  </p>

  <p>
    <strong>Stated year:</strong>
    <%= @source.stated_year %>
  </p>

  <p>
    <strong>Isbn:</strong>
    <%= @source.isbn %>
  </p>

  <p>
    <strong>Issn:</strong>
    <%= @source.issn %>
  </p>

  <p>
    <strong>Annote:</strong>
    <%= @source.annote %>
  </p>

  <p>
    <strong>Chapter:</strong>
    <%= @source.chapter %>
  </p>

  <p>
    <strong>Crossref:</strong>
    <%= @source.crossref %>
  </p>

  <p>
    <strong>Howpublished:</strong>
    <%= @source.howpublished %>
  </p>

  <p>
    <strong>Institution:</strong>
    <%= @source.institution %>
  </p>

  <p>
    <strong>Key:</strong>
    <%= @source.key %>
  </p>

  <p>
    <strong>Month:</strong>
    <%= @source.month %>
  </p>

  <p>
    <strong>Note:</strong>
    <%= @source.note %>
  </p>

  <p>
    <strong>Organization:</strong>
    <%= @source.organization %>
  </p>

  <p>
    <strong>Address:</strong>
    <%= @source.address %>
  </p>

  <p>
    <strong>Publisher:</strong>
    <%= @source.publisher %>
  </p>

  <p>
    <strong>School:</strong>
    <%= @source.school %>
  </p>

  <p>
    <strong>Series:</strong>
    <%= @source.series %>
  </p>

  <p>
    <strong>Doi:</strong>
    <%= @source.doi %>
  </p>

  <p>
    <strong>Abstract:</strong>
    <%= @source.abstract %>
  </p>

  <p>
    <strong>Copyright:</strong>
    <%= @source.copyright %>
  </p>

  <p>
    <strong>Language (BibTeX):</strong>
    <%= @source.language %>
  </p>

  <p>
    <strong>Translator:</strong>
    <%= @source.translator %>
  </p>

  <p>
    <strong>Url:</strong>
    <%= link_to(@source.url, @source.url) if @source.url %>
  </p>

  <p>
    <strong>Day:</strong>
    <%= @source.day %>
  </p>

</div>
>>>>>>> 1430ccf3
<|MERGE_RESOLUTION|>--- conflicted
+++ resolved
@@ -1,182 +1,4 @@
-<<<<<<< HEAD
 <div class='attribute_set' data-title="BibTeX" >
-  <p>
-  <strong>Bibtex type:</strong>
-  <%= @source.bibtex_type %>
-  </p>
-
-  <p>
-  <strong>Author:</strong>
-  <%= @source.author %>
-  </p>
-
-  <p>
-  <strong>Year:</strong>
-  <%= @source.year %>
-  </p>
-
-  <p>
-  <strong>Year suffix:</strong>
-  <%= @source.year_suffix %>
-  </p>
-
-  <p>
-  <strong>Title:</strong>
-  <%= @source.title %>
-  </p>
-
-  <p>
-  <strong>Journal:</strong>
-  <%= @source.journal %>
-  </p>
-
-  <p>
-  <strong>Volume:</strong>
-  <%= @source.volume %>
-  </p>
-
-  <p>
-  <strong>Number:</strong>
-  <%= @source.number %>
-  </p>
-
-  <p>
-  <strong>Pages:</strong>
-  <%= @source.pages %>
-  </p>
-
-  <p>
-  <strong>Editor:</strong>
-  <%= @source.editor %>
-  </p>
-
-  <p>
-  <strong>Booktitle:</strong>
-  <%= @source.booktitle %>
-  </p>
-
-  <p>
-  <strong>Edition:</strong>
-  <%= @source.edition %>
-  </p>
-
-  <p>
-  <strong>Stated year:</strong>
-  <%= @source.stated_year %>
-  </p>
-
-  <p>
-  <strong>Isbn:</strong>
-  <%= @source.isbn %>
-  </p>
-
-  <p>
-  <strong>Issn:</strong>
-  <%= @source.issn %>
-  </p>
-
-  <p>
-  <strong>Annote:</strong>
-  <%= @source.annote %>
-  </p>
-
-  <p>
-  <strong>Chapter:</strong>
-  <%= @source.chapter %>
-  </p>
-
-  <p>
-  <strong>Crossref:</strong>
-  <%= @source.crossref %>
-  </p>
-
-  <p>
-  <strong>Howpublished:</strong>
-  <%= @source.howpublished %>
-  </p>
-
-  <p>
-  <strong>Institution:</strong>
-  <%= @source.institution %>
-  </p>
-
-  <p>
-  <strong>Key:</strong>
-  <%= @source.key %>
-  </p>
-
-  <p>
-  <strong>Month:</strong>
-  <%= @source.month %>
-  </p>
-
-  <p>
-  <strong>Note:</strong>
-  <%= @source.note %>
-  </p>
-
-  <p>
-  <strong>Organization:</strong>
-  <%= @source.organization %>
-  </p>
-
-  <p>
-  <strong>Address:</strong>
-  <%= @source.address %>
-  </p>
-
-  <p>
-  <strong>Publisher:</strong>
-  <%= @source.publisher %>
-  </p>
-
-  <p>
-  <strong>School:</strong>
-  <%= @source.school %>
-  </p>
-
-  <p>
-  <strong>Series:</strong>
-  <%= @source.series %>
-  </p>
-
-  <p>
-  <strong>Doi:</strong>
-  <%= @source.doi %>
-  </p>
-
-  <p>
-  <strong>Abstract:</strong>
-  <%= @source.abstract %>
-  </p>
-
-  <p>
-  <strong>Copyright:</strong>
-  <%= @source.copyright %>
-  </p>
-
-  <p>
-  <strong>Language (BibTeX):</strong>
-  <%= @source.language %>
-  </p>
-
-  <p>
-  <strong>Translator:</strong>
-  <%= @source.translator %>
-  </p>
-
-  <p>
-  <strong>Url:</strong>
-  <%= link_to(@source.url, @source.url) if @source.url %>
-  </p>
-
-  <p>
-  <strong>Day:</strong>
-  <%= @source.day %>
-  </p>
-</div>
-=======
-<div class='attribute_set' data-title="BibTeX Attributes">
   <p>
     <strong>Bibtex type:</strong>
     <%= @source.bibtex_type %>
@@ -351,6 +173,4 @@
     <strong>Day:</strong>
     <%= @source.day %>
   </p>
-
-</div>
->>>>>>> 1430ccf3
+</div>