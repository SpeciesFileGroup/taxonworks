--- conflicted
+++ resolved
@@ -1,16 +1,15 @@
 <%= render(partial: '/sources/bibtex/attributes') -%>
 
-<<<<<<< HEAD
 <div class="attribute_set" data-title="Verbatim" >
-  <p>
+<p>
   <strong>Verbatim:</strong>
   <%= @source.verbatim %>
-  </p>
+</p>
 
-  <p>
+<p>
   <strong>Verbatim contents:</strong>
   <%= @source.verbatim_contents %>
-  </p>
+</p>
 
   <p>
   <strong>Verbatim keywords:</strong>
@@ -24,63 +23,14 @@
   <strong>Serial:</strong>
   <%= serial_tag(@source.serial) if @source.respond_to?(:serial) %>
   </p>
-=======
-<p>
-  <strong>Serial:</strong>
-  <%= serial_tag(@source.serial) if @source.respond_to?(:serial) %>
-</p>
->>>>>>> 1430ccf3
 
-<p>
+  <p>
   <strong>Language (TW):</strong>
   <%= object_tag(@source.language) %>
-<<<<<<< HEAD
   </p>
 </div>
 
 <div data-view="development" class="attribute_set" data-title="Cached values (calculated)" >
-  <p>
-  <strong>Cached:</strong>
-  <%= @source.cached %>
-  </p>
-
-  <p>
-  <strong>Cached author string:</strong>
-  <%= @source.cached_author_string %>
-  </p>
-
-  <p>
-  <strong>Cached nomenclature date:</strong>
-  <%= @source.cached_nomenclature_date %>
-  </p>
-</div>
-
-
-=======
-</p>
-
-<div class='attribute_set' data-title="Other attributes">
-
-  <p>
-    <strong>Cached nomenclature date:</strong>
-    <%= @source.cached_nomenclature_date %>
-  </p>
-
-  <p>
-    <strong>Verbatim:</strong>
-    <%= @source.verbatim %>
-  </p>
-
-  <p>
-    <strong>Verbatim contents:</strong>
-    <%= @source.verbatim_contents %>
-  </p>
-
-  <p>
-    <strong>Verbatim keywords:</strong>
-    <%= @source.verbatim_keywords %>
-  </p>
-
   <p>
     <strong>Cached:</strong>
     <%= @source.cached %>
@@ -90,6 +40,9 @@
     <strong>Cached author string:</strong>
     <%= @source.cached_author_string %>
   </p>
->>>>>>> 1430ccf3
 
-</div>+  <p>
+  <strong>Cached nomenclature date:</strong>
+  <%= @source.cached_nomenclature_date %>
+  </p>
+</div>
