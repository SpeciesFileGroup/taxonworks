--- conflicted
+++ resolved
@@ -1,14 +1,9 @@
 json.success true
 
 json.open_projects do
-<<<<<<< HEAD
-  json.array! open_api_projects.pluck(:api_access_token, :name, :data_curation_issue_tracker_url) do |token, name, data_curation_issue_tracker_url|
-    json.set! token, name
-=======
   json.array! open_api_projects.pluck(:api_access_token, :name, :data_curation_issue_tracker_url) do |project_token, name, data_curation_issue_tracker_url|
     json.name name
     json.project_token project_token
->>>>>>> 058c6b35
     json.data_curation_issue_tracker_url data_curation_issue_tracker_url
   end
 end