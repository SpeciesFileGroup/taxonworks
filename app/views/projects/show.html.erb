--- conflicted
+++ resolved
@@ -1,11 +1,6 @@
 <h1><%= @project.name -%></h1>
-<<<<<<< HEAD
-
-<div> 
-=======
 <div> 
   
->>>>>>> 480d99c3
   <div class="row1">
     <div class="flexbox">
       <div class="item item1">
@@ -17,27 +12,6 @@
         </ul>
 
         <h2> Project attributes </h2>
-<<<<<<< HEAD
-<%= link_to 'Edit', edit_project_path(@project) %> 
-        <%= render 'attributes' -%>
-        <h2> Preferences </h2>
-        <table>
-          <tr> 
-            <th> Preference </th>
-            <th> Value </th>
-          </tr>
-          <% @project.preferences.each do |k, v| -%>
-            <tr>
-              <td><%= k -%></td>
-              <td><%= v -%></td>
-            </tr>
-          <% end %>
-        </table>
-      </div>
-
-      <div class="item item2">
-        <h2> Members (<%= @project.users.count -%>) </h2>
-=======
         <div class="attributes">
           <%= render partial: 'attributes' -%>
         </div>
@@ -47,7 +21,6 @@
       <div class="item item2">
         <h2> Members </h2>
 
->>>>>>> 480d99c3
         <ul class="no_bullets list list-arrow">
           <%= content_tag(:li, add_project_member_link(@project))  -%>
           <%= content_tag(:li, link_to('Add many project members', many_new_project_members_path(project_member: {project_id: @project}) )) -%>
@@ -61,10 +34,7 @@
 
               <th> Member since </th> 
               <th> Last seen </th> 
-<<<<<<< HEAD
-=======
               <th> Project administrator? </th> 
->>>>>>> 480d99c3
               <th> </th> 
             </tr>
 
