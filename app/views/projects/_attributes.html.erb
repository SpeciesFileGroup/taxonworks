--- conflicted
+++ resolved
@@ -12,9 +12,6 @@
   <% end%>
 </p>
 
-<<<<<<< HEAD
-<%= render partial: '/shared/data/all/show/housekeeping', locals: {object: @project} -%>
-=======
 <%= render partial: '/shared/data/all/show/housekeeping', locals: {object: @project} -%>
 
 
@@ -23,5 +20,4 @@
     <strong>Preferences:</strong>
     <%= ap(@project.preferences).html_safe %>
   </p>
-</div>
->>>>>>> 480d99c3
+</div>