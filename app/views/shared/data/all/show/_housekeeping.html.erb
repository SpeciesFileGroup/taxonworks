--- conflicted
+++ resolved
@@ -1,25 +1,15 @@
-<h2>Record housekeeping</h2>
-
+<h3> Record housekeeping  </h3>
 <p>
-	<strong>Created by:</strong>
-	<%= object_tag(object.creator) %>
+<strong>Created by:</strong>
+<%= object_tag(object.creator) %>
 </p>
 
 <p>
-	<strong>Updated by:</strong>
-	<%= object_tag(object.updater) %>
+<strong>Updated by:</strong>
+<%= object_tag(object.updater) %>
 </p>
 
 <p>
-<<<<<<< HEAD
-	<strong>Updated at:</strong>
-	<%=  object_time_since_update_tag(object) -%> ago
-</p>
-
-<p>
-	<strong>Created at:</strong>
-	<%= object_time_since_creation_tag(object) -%> ago
-=======
 <strong>Updated at:</strong>
 <%= object.updated_at.to_formatted_s(:long)    -%> 
 </p>
@@ -27,5 +17,4 @@
 <p>
 <strong>Created at:</strong>
  <%=object.created_at.to_formatted_s(:long)    -%> 
->>>>>>> 35a3913e
 </p>
