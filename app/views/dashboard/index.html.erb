<<<<<<< HEAD
<h1>TaxonWorks temporary homepage</h1>

The following is a list of available forms:
<ul>
  <%= content_tag :li, link_to('Quick verbatim materials', tasks_accessions_quick_verbatim_material_new_path) %>
  <br />
  <%= content_tag :li, link_to('Biocuration classes', biocuration_classes_path) %>
  <%= content_tag :li, link_to('Biocuration classifications', biocuration_classifications_path) %>
  <%= content_tag :li, link_to('Collecting events', collecting_events_path) %>
  <%= content_tag :li, link_to('Collection objects', collection_objects_path) %>
  <%= content_tag :li, link_to('Controlled vocabulary terms', controlled_vocabulary_terms_path) %>
  <%= content_tag :li, link_to('Identifiers', identifiers_path) %>
  <%= content_tag :li, link_to('Namespaces', namespaces_path) %>
  <%= content_tag :li, link_to('Notes', notes_path) %>
  <%= content_tag :li, link_to('OTUs', otus_path) %>
  <%= content_tag :li, link_to('People', people_path) %>
  <%= content_tag :li, link_to('Projects', projects_path) %>
  <%= content_tag :li, link_to('Repositories', repositories_path) %>
  <%= content_tag :li, link_to('Taxon determinations', taxon_determinations_path) %>
  <%= content_tag :li, link_to('Taxon names', taxon_names_path) %>
  <%= content_tag :li, link_to('Taxon name classifications', taxon_name_classifications_path) %>
  <%= content_tag :li, link_to('Taxon name relationships', taxon_name_relationships_path) %>
  <%= content_tag :li, link_to('Users', users_path) %>
</ul>

=======

<div>
  <h2> The following is a list of available forms: </h2>
  <ul>
    <%= content_tag :li, link_to('Quick verbatim materials', tasks_accessions_quick_verbatim_material_new_path) %>
    <br />
    <%= content_tag :li, link_to('Biocuration classes', biocuration_classes_path) %>
    <%= content_tag :li, link_to('Biocuration classifications', biocuration_classifications_path) %>
    <%= content_tag :li, link_to('Collecting events', collecting_events_path) %>
    <%= content_tag :li, link_to('Collection objects', collection_objects_path) %>
    <%= content_tag :li, link_to('Controlled vocabulary terms', controlled_vocabulary_terms_path) %>
    <%= content_tag :li, link_to('Identifiers', identifiers_path) %>
    <%= content_tag :li, link_to('Namespaces', namespaces_path) %>
    <%= content_tag :li, link_to('Notes', notes_path) %>
    <%= content_tag :li, link_to('OTUs', otus_path) %>
    <%= content_tag :li, link_to('People', people_path) %>
    <%= content_tag :li, link_to('Projects', projects_path) %>
    <%= content_tag :li, link_to('Repositories', repositories_path) %>
    <%= content_tag :li, link_to('Taxon determinations', taxon_determinations_path) %>
    <%= content_tag :li, link_to('Taxon names', taxon_names_path) %>
    <%= content_tag :li, link_to('Taxon name classifications', taxon_name_classifications_path) %>
    <%= content_tag :li, link_to('Taxon name relationships', taxon_name_relationships_path) %>
    <%= content_tag :li, link_to('Users', users_path) %>
  </ul>

</div>
>>>>>>> 95fbea1d
<|MERGE_RESOLUTION|>--- conflicted
+++ resolved
@@ -1,30 +1,3 @@
-<<<<<<< HEAD
-<h1>TaxonWorks temporary homepage</h1>
-
-The following is a list of available forms:
-<ul>
-  <%= content_tag :li, link_to('Quick verbatim materials', tasks_accessions_quick_verbatim_material_new_path) %>
-  <br />
-  <%= content_tag :li, link_to('Biocuration classes', biocuration_classes_path) %>
-  <%= content_tag :li, link_to('Biocuration classifications', biocuration_classifications_path) %>
-  <%= content_tag :li, link_to('Collecting events', collecting_events_path) %>
-  <%= content_tag :li, link_to('Collection objects', collection_objects_path) %>
-  <%= content_tag :li, link_to('Controlled vocabulary terms', controlled_vocabulary_terms_path) %>
-  <%= content_tag :li, link_to('Identifiers', identifiers_path) %>
-  <%= content_tag :li, link_to('Namespaces', namespaces_path) %>
-  <%= content_tag :li, link_to('Notes', notes_path) %>
-  <%= content_tag :li, link_to('OTUs', otus_path) %>
-  <%= content_tag :li, link_to('People', people_path) %>
-  <%= content_tag :li, link_to('Projects', projects_path) %>
-  <%= content_tag :li, link_to('Repositories', repositories_path) %>
-  <%= content_tag :li, link_to('Taxon determinations', taxon_determinations_path) %>
-  <%= content_tag :li, link_to('Taxon names', taxon_names_path) %>
-  <%= content_tag :li, link_to('Taxon name classifications', taxon_name_classifications_path) %>
-  <%= content_tag :li, link_to('Taxon name relationships', taxon_name_relationships_path) %>
-  <%= content_tag :li, link_to('Users', users_path) %>
-</ul>
-
-=======
 
 <div>
   <h2> The following is a list of available forms: </h2>
@@ -50,5 +23,4 @@
     <%= content_tag :li, link_to('Users', users_path) %>
   </ul>
 
-</div>
->>>>>>> 95fbea1d
+</div>