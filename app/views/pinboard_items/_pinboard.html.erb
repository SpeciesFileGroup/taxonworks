--- conflicted
+++ resolved
@@ -3,30 +3,15 @@
     <%= content_tag :div, {id: "order_#{object_type.pluralize}" } do -%>
       <div class="slide-panel-category-header"><%= object_type.pluralize -%></div>
         <ul class="slide-panel-category-content"
-            data-pin-caterogy="<%= object_type -%>"
             data-sortable
             data-sortable-items="li"
             data-sortable-on-change-url="<%= update_position_pinboard_items_path -%>"
             >
             <% items.each do |o| -%>
-<<<<<<< HEAD
               <li class="slide-panel-category-item" id="<%= "order_#{o.id}" -%>">
                 <div class="handle flex-separate middle">
-                  <%= object_link(o.pinned_object) -%>                
+                  <%= object_link(o.pinned_object) -%>
                   <%= pinboard_item_options(o) -%>
-=======
-              <li class="slide-panel-category-item" data-pin-item="<%= o.id -%>" id="<%= "order_#{o.id}" -%>">
-                <div>
-                  <span class="handle" data-icon="scroll-v"></span>
-                  <%= object_link(o.pinned_object) -%>
-                </div>
-                <div class="itemOptions">
-                  <%= if o.pinned_object_type == 'Document' && o.pinned_object.document_file_content_type.eql?("application/pdf")
-                        content_tag(:a, "PDF Viewer", class: :pdfviewerItem , data: { pdfviewer: o.pinned_object.document_file(:original, false) })
-                      end
-                    %>
-                  <%= link_to('Remove', pinboard_item_path(o), class: :remove, method: :delete, remote: true) -%>
->>>>>>> 2776b93f
                 </div>
               </li>
             <% end %>
