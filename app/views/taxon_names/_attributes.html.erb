<p>
  <strong>Name:</strong>
  <%= @taxon_name.name %>
</p>
<p>
  <strong>Year of publication:</strong>
  <%= @taxon_name.year_of_publication %>
</p>
<p>
  <strong>Verbatim author:</strong>
  <%= @taxon_name.verbatim_author %>
</p>
<p>
  <strong>Source [Original publication]:</strong>
  <%= source_link(@taxon_name.source) %>
</p>
<p>
  <strong>Parent:</strong>
  <%= taxon_name_link(@taxon_name.parent) %>
</p>
<p>
  <strong>Rank:</strong>
  <%= rank_tag(@taxon_name) -%>
</p>
<p>
  <strong>Type:</strong>
  <%= @taxon_name.type %>
</p>
<p>
  <strong>Verbatim name:</strong>
  <%= @taxon_name.verbatim_name %>
</p>

<div class="attribute_set" data-title="Latinized endings">
  <p>
    <strong>Masculine name:</strong>
    <%= @taxon_name.masculine_name %>
  </p>
  <p>
    <strong>Feminine name:</strong>
    <%= @taxon_name.feminine_name %>
  </p>
  <p>
    <strong>Neuter name:</strong>
    <%= @taxon_name.neuter_name %>
  </p>
</div>

<<<<<<< HEAD
  <div data-view="development" class="attribute_set" data-title="Cached values (calculated)" >
    <p>
=======

<div data-view="development" class="attribute_set" data-title="Cached values (calculated)">
  <p>
>>>>>>> 1430ccf3
    <strong>Cached:</strong>
    <%= @taxon_name.cached %>
  </p>
  <p>
    <strong>Cached name:</strong>
    <%= @taxon_name.cached_html ? @taxon_name.cached_html.html_safe : nil %>
  </p>
  <p>
    <strong>Cached author year:</strong>
    <%= @taxon_name.cached_author_year %>
  </p>
  <p>
    <strong>Cached higher classification:</strong>
    <%= @taxon_name.cached_higher_classification %>
  </p>
  <p>
    <strong>Cached classified as:</strong>
    <%= @taxon_name.cached_classified_as %>
  </p>
  <p>
    <strong>Cached original combination:</strong>
    <%= @taxon_name.cached_original_combination.html_safe if @taxon_name.cached_original_combination %>
  </p>
  <p>
    <strong>Cached secondary homonym:</strong>
    <%= @taxon_name.cached_secondary_homonym %>
  </p>
  <p>
    <strong>Cached primary homonym:</strong>
    <%= @taxon_name.cached_primary_homonym %>
  </p>
  <p>
    <strong>Cached secondary homonym alt:</strong>
    <%= @taxon_name.cached_secondary_homonym_alternative_spelling %>
  </p>
  <p>
    <strong>Cached primary homonym alt:</strong>
    <%= @taxon_name.cached_primary_homonym_alternative_spelling %>
  </p>
</div>
<|MERGE_RESOLUTION|>--- conflicted
+++ resolved
@@ -46,14 +46,8 @@
   </p>
 </div>
 
-<<<<<<< HEAD
-  <div data-view="development" class="attribute_set" data-title="Cached values (calculated)" >
-    <p>
-=======
-
 <div data-view="development" class="attribute_set" data-title="Cached values (calculated)">
   <p>
->>>>>>> 1430ccf3
     <strong>Cached:</strong>
     <%= @taxon_name.cached %>
   </p>
