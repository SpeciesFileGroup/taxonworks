<div id="show_taxon_name_hierarchy">
  <h3>Hierarchy</h3>
  <ul class="tree">
    <% taxon_name.ancestor_protonyms.each do |p| -%>
<<<<<<< HEAD
      <li><p> <%= taxon_name_link(p.metamorphosize)  -%><%= cached_author_year_tag(p) -%></p></li>
    <% end %>
  <li>
    <img src="/assets/icons/arrow-right.svg"/>
    <p class="selected">
      <%= taxon_name_tag(taxon_name) -%>
      <%= cached_author_year_tag(taxon_name) -%>
    </p>
  </li> 
  <% taxon_name.children.reorder(:name).where(type: 'Protonym').each do |p| -%>
    <li>
      <p>
        <%= taxon_name_link(p.metamorphosize) -%>
        <%= cached_author_year_tag(p) -%> 
        <%= content_tag(:span, "[#{p.descendants.count}]",  class: :subtle) if p.descendants.count > 0  %> 
      </p>
    </li>
  <% end %>
  </ul>
=======
      <p> <%= mode == :browse ? taxon_name_browse_link(p) : taxon_name_link(p)  -%><%= cached_author_year_tag(p) -%> </p>
    <% end %>
  </div>

  <p class="selected"> <%= taxon_name_tag(taxon_name) -%><%= cached_author_year_tag(taxon_name) -%> </p>

  <div class="descendants">
    <% taxon_name.children.order(:name).where(type: 'Protonym').each do |p| -%>
      <p> <%= mode == :browse ? taxon_name_browse_link(p) : taxon_name_link(p) -%><%= cached_author_year_tag(p) -%> <%= content_tag(:span, "[#{p.descendants.count}]",  class: :subtle) if p.descendants.count > 0  %>  </p>
    <% end %>
  </div>
>>>>>>> b2f42622
</div><|MERGE_RESOLUTION|>--- conflicted
+++ resolved
@@ -1,28 +1,7 @@
 <div id="show_taxon_name_hierarchy">
   <h3>Hierarchy</h3>
-  <ul class="tree">
+  <div class="ancestors">
     <% taxon_name.ancestor_protonyms.each do |p| -%>
-<<<<<<< HEAD
-      <li><p> <%= taxon_name_link(p.metamorphosize)  -%><%= cached_author_year_tag(p) -%></p></li>
-    <% end %>
-  <li>
-    <img src="/assets/icons/arrow-right.svg"/>
-    <p class="selected">
-      <%= taxon_name_tag(taxon_name) -%>
-      <%= cached_author_year_tag(taxon_name) -%>
-    </p>
-  </li> 
-  <% taxon_name.children.reorder(:name).where(type: 'Protonym').each do |p| -%>
-    <li>
-      <p>
-        <%= taxon_name_link(p.metamorphosize) -%>
-        <%= cached_author_year_tag(p) -%> 
-        <%= content_tag(:span, "[#{p.descendants.count}]",  class: :subtle) if p.descendants.count > 0  %> 
-      </p>
-    </li>
-  <% end %>
-  </ul>
-=======
       <p> <%= mode == :browse ? taxon_name_browse_link(p) : taxon_name_link(p)  -%><%= cached_author_year_tag(p) -%> </p>
     <% end %>
   </div>
@@ -34,5 +13,4 @@
       <p> <%= mode == :browse ? taxon_name_browse_link(p) : taxon_name_link(p) -%><%= cached_author_year_tag(p) -%> <%= content_tag(:span, "[#{p.descendants.count}]",  class: :subtle) if p.descendants.count > 0  %>  </p>
     <% end %>
   </div>
->>>>>>> b2f42622
 </div>