--- conflicted
+++ resolved
@@ -160,9 +160,6 @@
   $('.citation_topic_picker').each( function() {
     initialize_citation_topic_picker($(this));
   });
-<<<<<<< HEAD
 })
-=======
 
 });
->>>>>>> ecbf6621
