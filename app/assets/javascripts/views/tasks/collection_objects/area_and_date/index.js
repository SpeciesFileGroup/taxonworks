--- conflicted
+++ resolved
@@ -4,161 +4,155 @@
 TW.views.tasks.collection_objects = TW.views.tasks.collection_objects || {};
 
 Object.assign(TW.views.tasks.collection_objects, {
-  
-  init: function () {
-    
+
+  init: function() {
+
     var result_collection,
-      that = this;
-    
+    that = this;
+
     if ($("#set_area_form").length) {
-      var result_map;  // intended for use to display on a map objects which know how to GeoJSON themselves
-      //var area_selector = $("#geographic_area_id_for_by_area");
-  
-      $(".result_map_toggle").click(function (event) {           // switch to the map view
-        that.switchMap();
-      });
-  
-      $(".result_list_toggle").click(function (event) {          // switch to the list view
-        that.switchList();
-      });
-  
-      $("#toggle-list-map").on("click", function () {
-        if ($(this).is(":checked")) {
+        var result_map;  // intended for use to display on a map objects which know how to GeoJSON themselves
+        //var area_selector = $("#geographic_area_id_for_by_area");
+
+        $(".result_map_toggle").click(function (event) {           // switch to the map view
           that.switchMap();
-        }
-        else {
+        });
+
+        $(".result_list_toggle").click(function (event) {          // switch to the list view
           that.switchList();
-        }
-      });
-  
-      $("#set_otu").click(function (event) {
+        });
+
+        $("#toggle-list-map").on("click", function() {
+          if($(this).is(":checked")) {
+            that.switchMap();
+          } 
+          else {
+            that.switchList();
+          }
+        });
+
+        $("#set_otu").click(function (event) {
           $("#otu_count").text('????');
           $("#select_otu").mx_spinner('show');
-      
+
           $.get('set_otu', $("#set_otu_form").serialize(), function (local_data) {
             $("#otu_count").text(local_data.html);
             $("#select_otu").mx_spinner('hide');
             that.validateResult();
-          }, 'json');
-          event.preventDefault();
-        }
-      );
-  
-      $("#set_area").click(function (event) {      // register the click handler for the made-from-scratch-button
+            }, 'json');
+            event.preventDefault();
+          }
+        );
+        
+        $("#set_area").click(function (event) {      // register the click handler for the made-from-scratch-button
           $("#area_count").text('????');
-<<<<<<< HEAD
-          //var geo_id = $("input[name='[geographic_area_id]']").val();
-          $("#select_area").mx_spinner('show');
-          $.get('set_area', $("#set_area_form").serialize(), function (local_data) {
-=======
             $("#select_area").mx_spinner('show');
             $.get('set_area', $("#set_area_form").serialize(), function (local_data) {
->>>>>>> 92064f10
               var popcorn = local_data;
               $("#area_count").text(local_data.html);
               $("#select_area").mx_spinner('hide');
               that.validateResult();
             }, 'json'  // I expect a json response
+            );
+
+            event.preventDefault();
+          }
           );
+
+        $("#find_area_and_date_commit").click(function (event) {
+          that.toggleFilter();
+          that.ajaxRequest(event, "find");
+        });
+
+        $("#download_button").click(function (event) {
+          if(that.validateMaxResults(1000)) {
+            that.downloadForm(event);
+          }
+          else {
+            TW.workbench.alert.create("To Download- refine result to less than 1000 records");          
+            return false;
+          }
+        });    
+      }
+
+      var today = new Date();
+      var year = today.getFullYear();
+      var format = 'yy/mm/dd';
+      var dateInput;
+
+      this.validateResult();
       
-          event.preventDefault();
-        }
-      );
-  
-      $("#find_area_and_date_commit").click(function (event) {
+      set_control($("#search_start_date"), $("#search_start_date"), format, year, $("#earliest_date").text());
+      set_control($("#search_end_date"), $("#search_end_date"), format, year, $("#latest_date").text());
+
+      function set_control(control, input, format, year, st_en_day) {
+        if (control.length) {
+          control.datepicker({
+            defaultDate: new Date(st_en_day),
+            altField: input,
+            dateFormat: format,
+            changeMonth: true,
+            changeYear: true,
+            yearRange: "1700:" + year
+          });
+          input.val(st_en_day);
+        }
+      }
+
+      $(".filter-button").on("click", function() {
         that.toggleFilter();
-        that.ajaxRequest(event, "find");
       });
-  
-      $("#download_button").click(function (event) {
-        if (that.validateMaxResults(1000)) {
-          that.downloadForm(event);
-        }
-        else {
-          TW.workbench.alert.create("To Download- refine result to less than 1000 records");
-          return false;
-        }
+
+      $("#search_start_date").change(function (event) {
+        that.update_and_graph(event)
+      });    // listener for keyboard
+
+      $("#search_end_date").change(function (event) {
+        that.update_and_graph(event)
+      });    // change of date
+
+      $("#st_fixedpicker").change(function (event) {
+        that.update_and_graph(event)
+      });   // listener for day
+
+      $("#en_fixedpicker").change(function (event) {
+        that.update_and_graph(event)
+      });   // click date change
+      $("#partial_toggle").change(function (event) {
+        if ($("#date_count").text() != "????") {
+          that.update_and_graph(event)
+        }
+      });   // click date change
+
+
+      var startDate = new Date($("#earliest_date").text());
+      var endDate = new Date($("#latest_date").text());
+      var offset = endDate - startDate;
+
+      this.updateRangePicker(startDate, endDate);
+
+      $("#double_date_range").mouseup(function (event) {
+        var range_factor = 1.0;
+        var newStartText = $(".label.select-label")[1].textContent;
+        var newEndText = $(".label.select-label")[0].textContent;
+        var newStartDate = (new Date(newStartText)) / range_factor;
+        var newEndDate = range_factor * (new Date(newEndText));
+        $("#search_start_date").val(newStartText);
+        $("#search_end_date").val(newEndText);
+
+        that.update_and_graph(event);
+        $(".label.range-label")[0].textContent = $(".label.select-label")[1].textContent;
+        $(".label.range-label")[1].textContent = $(".label.select-label")[0].textContent;
+
+        //Synchronize datapicker with rangepicker
+        $("#st_fixedpicker").datepicker("setDate", new Date(dateFormat(new Date(newStartText), "yyyy/MM/dd")));
+        $("#en_fixedpicker").datepicker("setDate", new Date(dateFormat(new Date(newEndText), "yyyy/MM/dd")));
+
+        that.updateRangePicker(newStartDate, newEndDate);
+
       });
-    }
-    
-    var today = new Date();
-    var year = today.getFullYear();
-    var format = 'yy/mm/dd';
-    var dateInput;
-    
-    this.validateResult();
-    
-    set_control($("#search_start_date"), $("#search_start_date"), format, year, $("#earliest_date").text());
-    set_control($("#search_end_date"), $("#search_end_date"), format, year, $("#latest_date").text());
-    
-    function set_control(control, input, format, year, st_en_day) {
-      if (control.length) {
-        control.datepicker({
-          defaultDate: new Date(st_en_day),
-          altField: input,
-          dateFormat: format,
-          changeMonth: true,
-          changeYear: true,
-          yearRange: "1700:" + year
-        });
-        input.val(st_en_day);
-      }
-    }
-    
-    $(".filter-button").on("click", function () {
-      that.toggleFilter();
-    });
-    
-    $("#search_start_date").change(function (event) {
-      that.update_and_graph(event)
-    });    // listener for keyboard
-    
-    $("#search_end_date").change(function (event) {
-      that.update_and_graph(event)
-    });    // change of date
-    
-    $("#st_fixedpicker").change(function (event) {
-      that.update_and_graph(event)
-    });   // listener for day
-    
-    $("#en_fixedpicker").change(function (event) {
-      that.update_and_graph(event)
-    });   // click date change
-    $("#partial_toggle").change(function (event) {
-      if ($("#date_count").text() != "????") {
-        that.update_and_graph(event)
-      }
-    });   // click date change
-    
-    
-    var startDate = new Date($("#earliest_date").text());
-    var endDate = new Date($("#latest_date").text());
-    var offset = endDate - startDate;
-    
-    this.updateRangePicker(startDate, endDate);
-    
-    $("#double_date_range").mouseup(function (event) {
-      var range_factor = 1.0;
-      var newStartText = $(".label.select-label")[1].textContent;
-      var newEndText = $(".label.select-label")[0].textContent;
-      var newStartDate = (new Date(newStartText)) / range_factor;
-      var newEndDate = range_factor * (new Date(newEndText));
-      $("#search_start_date").val(newStartText);
-      $("#search_end_date").val(newEndText);
-      
-      that.update_and_graph(event);
-      $(".label.range-label")[0].textContent = $(".label.select-label")[1].textContent;
-      $(".label.range-label")[1].textContent = $(".label.select-label")[0].textContent;
-      
-      //Synchronize datapicker with rangepicker
-      $("#st_fixedpicker").datepicker("setDate", new Date(dateFormat(new Date(newStartText), "yyyy/MM/dd")));
-      $("#en_fixedpicker").datepicker("setDate", new Date(dateFormat(new Date(newEndText), "yyyy/MM/dd")));
-      
-      that.updateRangePicker(newStartDate, newEndDate);
-      
-    });
-    
-    $("#reset_slider").click(function (event) {
+
+      $("#reset_slider").click(function (event) {
         $("#search_start_date").val($("#earliest_date").text());
         $("#search_end_date").val($("#latest_date").text());
         that.updateRangePicker(startDate, endDate);
@@ -167,15 +161,6 @@
         that.validateResult();
         event.preventDefault();
       }
-<<<<<<< HEAD
-    );
-    
-    $("#toggle_slide_calendar").click(function () {
-      $("#tr_slider").toggle(250);
-      $("#tr_calendar").toggle(250);
-      if ($("#toggle_slide_calendar").val() == 'Use Calendar') {
-        $("#toggle_slide_calendar").val("Use Slider");
-=======
       );
 
       $("#toggle_slide_calendar").click(function () {
@@ -251,163 +236,94 @@
 
       if(($("#date_count").text() > 0) || ($("#area_count").text() > 0) || ($("#otu_count").text() > 0)){
         $("#find_area_and_date_commit").removeAttr("disabled");
->>>>>>> 92064f10
       }
       else {
-        $("#toggle_slide_calendar").val("Use Calendar");
-      }
+        $("#find_area_and_date_commit").attr("disabled", "disabled");
+        $("#download_button").attr("disabled", "disabled");
+      }
+      this.cleanResults();
+    },
+
+    updateRangePicker: function(newStartDate, newEndDate) {
+      var offset = newEndDate - newStartDate;
+
+      $("#double_date_range").rangepicker({
+        type: "double",
+        startValue: newStartDate,
+        endValue: newEndDate,
+        translateSelectLabel: function (currentPosition, totalPosition) {
+          var timeOffset = offset * ( currentPosition / totalPosition);
+          var date = new Date(+newStartDate + parseInt(timeOffset));
+          return dateFormat(date, "yyyy/MM/dd");
+        }
+      });
+    },
+
+    serializeFields: function() {
+      var data = '';
+      var params = [];
+
+      if ( $('#area_count').text() != '????' ) {
+        params.push($("#set_area_form").serialize());
+      }
+
+      if ( $('#date_count').text() != '????' ) {    
+        params.push($("#set_date_form").serialize());
+      }
+
+      if ( $('#otu_count').text() != '????' ) {
+        params.push($("#set_otu_form").serialize());
+      }
+
+      return data = params.join("&");
+    },
+
+    downloadForm: function(event) {
+      event.preventDefault;
+      if(this.validateMaxResults(1000)) {
+        $('#download_form').attr('action', "download?" + this.serializeFields()).submit();
+      }
+      else {
+        $("body").append('<div class="alert alert-error"><div class="message">To Download- refine result to less than 1000 records</div><div class="alert-close"></div></div>');          
+        return false;
+      }
+    },     
+
+    ajaxRequest: function(event, href) {
+      if(this.validateDates() && this.validateDateRange()) {   
+        $("#find_item").mx_spinner('show');
+        $.get(href, this.serializeFields(), function (local_data) {
+              // $("#find_item").mx_spinner('hide');  # this has been relocated to .../find.js.erb
+            });//, 'json'  // I expect a json response
+        $("#download_button").removeAttr("disabled");
+      }          
+      else {
+        $("body").append('<div class="alert alert-error"><div class="message">Incorrect dates</div><div class="alert-close"></div></div>');
+      }
+      event.preventDefault();
+    },    
+
+    validateDate: function(value) {
+      if (is_valid_date($(value).val())) { 
+          $(value).val(convert_date_to_string($(value).val())); // Update the value of input field to prevent bad date with zero
+          $(value).parent().find(".warning-date").text("");
+        }
+        else {
+          $(value).parent().find(".warning-date").text("Invalid date, please verify you're using the correct format: (yyyy/mm/dd)");
+        }
+      },
+
+      validateDates: function() {
+        return (is_valid_date($("#search_start_date").val())) && is_valid_date($("#search_end_date").val());
+      },
+
+      validateDateRange: function() {
+        return (new Date($("#search_start_date").val())) < (new Date($("#search_end_date").val()));
+      }          
     });
-    $(".map_toggle").remove();
-    $(".on_selector").remove();
-  },
-  
-  switchMap: function () {
-    $("#paging_span").hide();
-    $("#show_list").hide();         // hide the list view
-    $("#show_map").show();          // reveal the map
-    $(".result_list_toggle").removeAttr('hidden');           // expose the other link
-    $(".result_map_toggle").attr('hidden', true);
-    $("[name='[geographic_area_id]']").attr('value', '');
-    this.result_map = _init_simple_map();
-    this.result_map = TW.vendor.lib.google.maps.initializeMap('simple_map_canvas', result_collection);
-  },
-  
-  switchList: function () {
-    $("#show_map").hide();          // hide the map
-    $("#show_list").show();         // reveal the area selector
-    $(".result_map_toggle").removeAttr('hidden');            // expose the other link
-    $(".result_list_toggle").attr('hidden', true);
-    $("#drawn_area_shape").attr('value', '');
-    $("#paging_span").show();
-  },
-  
-  update_and_graph: function (event) {
-    var that = this;
-    
-    this.validateDate(event.target);
-    if (this.validateDates()) {
-      this.updateRangePicker(new Date($("#search_start_date").val()), new Date($("#search_end_date").val()));
-      $("#select_date_range").mx_spinner('show');
-      $.get('set_date', $("#set_date_form").serialize(), function (local_data) {
-        $("#date_count").text(local_data.html);
-        $("#graph_frame").html(local_data.chart);
-        $("#select_date_range").mx_spinner('hide');
-        that.validateResult();
-      }, 'json');  // I expect a json response
-    }
-    event.preventDefault();
-  },
-  
-  cleanResults: function () {
-    $("#show_list").empty();
-    $("#result_span").empty();
-    $("#paging_span").empty();
-  },
-  
-  toggleFilter: function () {
-    $("#result_view").toggle();
-  },
-  
-  validateMaxResults: function (value) {
-    if (Number($("#result_span").text()) <= value) {
-      return true;
-    }
-    return false;
-  },
-  
-  validateResult: function () {
-    var i = 0;
-    
-    if (($("#date_count").text() > 0) || ($("#area_count").text() > 0) || ($("#otu_count").text() > 0)) {
-      $("#find_area_and_date_commit").removeAttr("disabled");
-    }
-    else {
-      $("#find_area_and_date_commit").attr("disabled", "disabled");
-      $("#download_button").attr("disabled", "disabled");
-    }
-    this.cleanResults();
-  },
-  
-  updateRangePicker: function (newStartDate, newEndDate) {
-    var offset = newEndDate - newStartDate;
-    
-    $("#double_date_range").rangepicker({
-      type: "double",
-      startValue: newStartDate,
-      endValue: newEndDate,
-      translateSelectLabel: function (currentPosition, totalPosition) {
-        var timeOffset = offset * ( currentPosition / totalPosition);
-        var date = new Date(+newStartDate + parseInt(timeOffset));
-        return dateFormat(date, "yyyy/MM/dd");
-      }
-    });
-  },
-  
-  serializeFields: function () {
-    var data = '';
-    var params = [];
-    
-    if ($('#area_count').text() != '????') {
-      params.push($("#set_area_form").serialize());
-    }
-    
-    if ($('#date_count').text() != '????') {
-      params.push($("#set_date_form").serialize());
-    }
-    
-    if ($('#otu_count').text() != '????') {
-      params.push($("#set_otu_form").serialize());
-    }
-    
-    return data = params.join("&");
-  },
-  
-  downloadForm: function (event) {
-    event.preventDefault;
-    if (this.validateMaxResults(1000)) {
-      $('#download_form').attr('action', "download?" + this.serializeFields()).submit();
-    }
-    else {
-      $("body").append('<div class="alert alert-error"><div class="message">To Download- refine result to less than 1000 records</div><div class="alert-close"></div></div>');
-      return false;
-    }
-  },
-  
-  ajaxRequest: function (event, href) {
-    if (this.validateDates() && this.validateDateRange()) {
-      $("#find_item").mx_spinner('show');
-      $.get(href, this.serializeFields(), function (local_data) {
-        // $("#find_item").mx_spinner('hide');  # this has been relocated to .../find.js.erb
-      });//, 'json'  // I expect a json response
-      $("#download_button").removeAttr("disabled");
-    }
-    else {
-      $("body").append('<div class="alert alert-error"><div class="message">Incorrect dates</div><div class="alert-close"></div></div>');
-    }
-    event.preventDefault();
-  },
-  
-  validateDate: function (value) {
-    if (is_valid_date($(value).val())) {
-      $(value).val(convert_date_to_string($(value).val())); // Update the value of input field to prevent bad date with zero
-      $(value).parent().find(".warning-date").text("");
-    }
-    else {
-      $(value).parent().find(".warning-date").text("Invalid date, please verify you're using the correct format: (yyyy/mm/dd)");
-    }
-  },
-  
-  validateDates: function () {
-    return (is_valid_date($("#search_start_date").val())) && is_valid_date($("#search_end_date").val());
-  },
-  
-  validateDateRange: function () {
-    return (new Date($("#search_start_date").val())) < (new Date($("#search_end_date").val()));
-  }
-});
-
-
-$(document).ready(function () {
+
+
+$(document).ready( function() {
   if ($("#co_by_area_and_date").length) {
     var _init_map_table = TW.views.tasks.collection_objects;
     _init_map_table.init();
