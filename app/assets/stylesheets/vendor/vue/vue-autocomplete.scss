.vue-autocomplete-input {
  z-index: 2000;
  font-size: $font_small;
  padding: 0px;
  position: static;
  padding-left: $standard_padding * 0.9;
  border-radius: 2px;
  border: 1px solid var(--border-color);
  min-height: $normal-input-size;
  background-color: var(--input-bg-color);
  box-sizing: border-box;
  padding-right: 24px;
  background-size: 18px;
  background-position: right 4px center;
  background-repeat: no-repeat;
  width: 100%;
}

.vue-autocomplete-input-search {
  background-image: image-url('search.svg');
}

.vue-autocomplete {
  position: relative;
  .vue-autocomplete-list {
    width: 100%;
    max-height: 500px;
    overflow-y: scroll;
    z-index: 2001;
    display: none;
    background-color: var(--panel-bg-color);
    margin: 0px;
    padding: 0px;
    list-style: none;
    position: absolute;
    min-width: 300px;
    max-width: 100%;
    border: 1px solid var(--border-color);
    box-shadow: 0px 2px 4px 0px rgba(0, 0, 0, 0.2);
    border-top: none;
<<<<<<< HEAD
    border-bottom: 4px solid $navigation_border;

    li {
      cursor: pointer;
      padding: $standard_padding * 0.5;
      border-top: 1px solid $navigation_border;
    }
    .active {
      background-color: $navigation_border;
    }
=======
    border-bottom: 4px solid var(--border-color);
  }
  li {
    cursor: pointer;
    padding: $standard_padding * 0.5;
    border-top: 1px solid var(--border-color);
  }
  .active {
    background-color: var(--border-color);
>>>>>>> bb33a627
  }
}

.vue-autocomplete input:focus ~ .vue-autocomplete-list {
  display: block;
}

.vue-autocomplete .vue-autocomplete-list:hover {
  display: block;
}

.vue-autocomplete-empty-list {
  min-width: auto !important;
}<|MERGE_RESOLUTION|>--- conflicted
+++ resolved
@@ -38,18 +38,6 @@
     border: 1px solid var(--border-color);
     box-shadow: 0px 2px 4px 0px rgba(0, 0, 0, 0.2);
     border-top: none;
-<<<<<<< HEAD
-    border-bottom: 4px solid $navigation_border;
-
-    li {
-      cursor: pointer;
-      padding: $standard_padding * 0.5;
-      border-top: 1px solid $navigation_border;
-    }
-    .active {
-      background-color: $navigation_border;
-    }
-=======
     border-bottom: 4px solid var(--border-color);
   }
   li {
@@ -59,7 +47,6 @@
   }
   .active {
     background-color: var(--border-color);
->>>>>>> bb33a627
   }
 }
 
