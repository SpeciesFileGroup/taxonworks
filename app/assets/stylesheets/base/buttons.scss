@import 'base/palette';

/* Button forms */

.button {
    position: relative;
    cursor: pointer;
    color: #444;
    border:1px solid transparent;
    background-color:  $color-action-button;
    border-bottom: 2px solid rgba(0,0,0,0.2);
    border-radius: 3px;
}
.button-normal {
    border:1px solid $navigation_border;
    color: #444;
    background-color: #FFF; 
    &:disabled {
      color: #999;
      background-color: $color-button-disabled; 
    }    
}

.button-default {
    color: #FFF;
    background-color: $color-secondary-2-4; 
    &:disabled {
      color: #999;
      background-color: $color-button-disabled; 
    }   
}

.button-submit {
    color: #FFF;
    background-color: $color-action-button;  
}

.button-delete, .button-close { 
    color: #FFF;
<<<<<<< HEAD
    background-color: #F44336;
=======
    background-color: $color-remove-button;
>>>>>>> 2776b93f
 }

.button-request {
    color: #FFF;
    background-color: $color-request-button;  
    &:hover { 
        color: #FFF;
        background-color: $color-request-button; 
        opacity: 0.9;
    }
}

.actions {
  input[type="submit"] {
    @extend .button;
    @extend .button-submit;
  }
}
/* -------- */

.button-collapse-header {
	cursor:pointer;
    opacity: 0.6;
    position: absolute;
    display: none;
    margin-left: 1em;
    background-image: image-url('hub.svg');
    background-size:25px;
    background-repeat:no-repeat;
    background-position: center; 
    padding:9px;
    padding-left: 25px;
    z-index: 300;
    background-color: $panel_background;
    width: 20px;
    top: -36px;
    left:0px;
    height: 36px;
    border-radius: 100%; 
    border:1px solid $color-secondary-2-4;
    box-shadow: 0 1px 3px 0 $color-secondary-2-4;
 
    transition: background-size 0.3s ease,
                background-color 0.3s ease,
                top 0.5s ease,
                opacity 0.5s ease,
                padding-left 0.5s ease;  

}

.button-collapse-header:hover {
    opacity: 1;
   	top:-25px;
    transition: background-size 0.3s ease,
                background-color 0.3s ease,
                top 0.5s ease,
                opacity 0.5s ease,
                padding-left 0.5s ease;
  	background-size:35px;
}

.circle-button {
	border-radius: 50%;
	display: block;
	width: 24px;
	height: 24px;
    min-width: 24px;
    min-height: 24px;
	font-size: 0px;
	background-position: center;
	background-repeat: no-repeat;
	box-shadow: 0px 1px 2px 0px $navigation_border;
	margin: 5px;
    cursor: pointer;  
}

.btn-add {
    background-color: #AED581;
    background-image: image-url("bplus.svg");
} 

.btn-delete {
    background-color: #F44336;
    background-image: image-url("w_trash.svg");
} 

.circle-button-big {
    width: 30px;
    height: 30px;
}

.box-button {
    cursor: pointer;
    width: 24px;
    height:24px;
    background-size: 14px;
    background-position: center;
    background-repeat: no-repeat;
    border-radius: 2px;
    transition: background-color 0.5s ease;
    border: 1px solid $navigation_border;
    background-color: $color-secondary-2-1;
    box-shadow: 0 0px 1px 0 $navigation_border;    
}

#otu_picker_add_ok {
	@extend .circle-button;
    @extend .circle-button-big;
	background-color: #AED581;
    background-size: 16px;
	background-image: image-url("w_ok.svg");
}

#otu_picker_new_undo {
	@extend .circle-button;
    @extend .circle-button-big;
	background-color: #F44336;
	background-image: image-url("undo.svg");
}

.new_plus, .add_total_row {
	@extend .circle-button;
    @extend .circle-button-big;
	background-color: #AED581;
	background-image: image-url("bplus.svg");
}

.delete-circle, .remove_row  {
	@extend .circle-button;
    @extend .circle-button-big;
	background-color: #F44336;
	background-image: image-url("trash.svg");
}

.pin-button {
    @extend .circle-button;
    background-color: $color-action-button;
    margin:0px;
    background-size: 14px;
    background-image: image-url("b_pin.svg");
}

.unpin-button {
    @extend .pin-button;
    font-size: 0px;
    background-color: $color-remove-button;
}

.disable-button {
    opacity: 0.5;
    background-color: $navigation_border;
}

.button-undo {
	display: none;
	@extend .circle-button;
    width: 30px;
	background-color: #F44336;
	background-image: image-url("undo.svg");
}

.expand {    
    @extend .box-button;
    background-image: image-url("expand.svg");
}

.contract {
    @extend .box-button;   
    background-image: image-url("contract.svg");
}<|MERGE_RESOLUTION|>--- conflicted
+++ resolved
@@ -37,11 +37,7 @@
 
 .button-delete, .button-close { 
     color: #FFF;
-<<<<<<< HEAD
-    background-color: #F44336;
-=======
     background-color: $color-remove-button;
->>>>>>> 2776b93f
  }
 
 .button-request {
@@ -115,7 +111,7 @@
 	background-repeat: no-repeat;
 	box-shadow: 0px 1px 2px 0px $navigation_border;
 	margin: 5px;
-    cursor: pointer;  
+    cursor: pointer;
 }
 
 .btn-add {
