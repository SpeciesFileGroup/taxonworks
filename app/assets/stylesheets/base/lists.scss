--- conflicted
+++ resolved
@@ -60,34 +60,6 @@
   padding: 0;
 }
 
-<<<<<<< HEAD
-// TODO: remove for shared pallette
-
-.green {
-  color: green;
-}
-
-.blue {
-  color: blue;
-}
-
-.brown {
-  color: brown;
-}
-
-.red {
-  color: red;
-}
-
-hr.line{
-  border: 0;
-  height: 0;
-  border-top: 1px solid rgba(0, 0, 0, 0.1);
-  border-bottom: 1px solid rgba(255, 255, 255, 0.3);
-}
-
-=======
->>>>>>> 429e403d
 ul.tree, ul.tree ul {
   list-style: none;
    margin: 0;
