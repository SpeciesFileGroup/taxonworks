#pinboard {
	.slide-panel-category-item {
		position: relative;
		min-height: 28px;
	}

	img {
		border-radius: 50%;
		width: 60px;
		height: 60px;
		transition: border-radius 0.3s ease,
					height 0.3s ease,
					width 0.3s ease;		
	}
	img:hover {

		transition: border-radius 0.3s ease,
					height 0.3s ease,
					width 0.3s ease;
	}

	ul {
		padding: 0px;
		margin:0px;
	}

	.handle {
		width: 100%;
		cursor: move;
	}

	.pdfviewerItem {
		a {
			cursor: pointer;
			display: inline-block;		
			background-image: image-url('pdf.svg');
			font-size: 0px;
			background-color: #E2574C;
		}
	}
	.itemOptions {
	}

	.pinboard-dropdown-content {
		display: none;
	}
	.pinboard-dropdown {
		margin-right: 6px;
		margin-left: 6px;
	}

	.button-pinboard-default {
		background-image: image-url('w_ok.svg');
		background-size: 12px;
	}

	.pinboard-dropdown:hover {
		background-color: white;
	}

	.pinboard-dropdown:hover .pinboard-dropdown-content {
	    display: flex;
	    position: absolute;
	    z-index: 9999;
	    right:0px;
	    top:0px;
	    border-left: 1px solid $navigation_background;
	    height: 100%;
	    align-items: center;
	    padding-left: $standard_padding * 0.5;
	    padding-right: $standard_padding * 0.5;
	    background-color: #FFF;
	}
	.pinboard-menu-bar {
	    width: 14px;
	    height: 3px;
	    background-color: $color-secondary-2-4;
	    margin: 2px 0;
	    transition: 0.4s;
	}

	.remove {
		display: none;
		font-size: 0px;
		background-image: image-url('w_trash.svg');
		background-position: left, center, top 8px;
		background-repeat: no-repeat;
	}

<<<<<<< HEAD
	.slide-panel-category-item {
=======
	.remove-all-pinned {
		margin-right: 1em;
		background-size: 8px;
	}

	li {
>>>>>>> 69f1a3c4
		position: relative;
		border-bottom: 1px solid #FAFAFA;
		border-left:5px solid transparent;
		display: flex;
		align-items: center;
		justify-content:space-between;
		padding: $standard_padding*0.5;
		padding-left: $standard_padding*2;
	}
	.slide-panel-category-item:hover {
		opacity: 1;
		background-color: $navigation_background;
		.remove {
			display: inline-block;
		}
	}
	.pinboard-default-item {
		border-left:5px solid $color-action-button;
	}
}<|MERGE_RESOLUTION|>--- conflicted
+++ resolved
@@ -4,6 +4,9 @@
 		min-height: 28px;
 	}
 
+	.pinboard-default-item {
+		border-left:5px solid $color-action-button;
+	}
 	img {
 		border-radius: 50%;
 		width: 60px;
@@ -87,16 +90,12 @@
 		background-repeat: no-repeat;
 	}
 
-<<<<<<< HEAD
-	.slide-panel-category-item {
-=======
 	.remove-all-pinned {
 		margin-right: 1em;
 		background-size: 8px;
 	}
 
 	li {
->>>>>>> 69f1a3c4
 		position: relative;
 		border-bottom: 1px solid #FAFAFA;
 		border-left:5px solid transparent;
@@ -106,14 +105,11 @@
 		padding: $standard_padding*0.5;
 		padding-left: $standard_padding*2;
 	}
-	.slide-panel-category-item:hover {
+	li:hover {
 		opacity: 1;
 		background-color: $navigation_background;
 		.remove {
 			display: inline-block;
 		}
 	}
-	.pinboard-default-item {
-		border-left:5px solid $color-action-button;
-	}
-}+}}