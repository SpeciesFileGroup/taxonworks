module PinboardItemsHelper

  def pin_item_to_pinboard_link(object, user)
    if !object.pinned?(user)
      link_to(content_tag(:span, '', class: 'pin-button'), pinboard_items_path(pinboard_item: {pinned_object_id: object.id, pinned_object_type: object.metamorphosize.class.name}), data: { "pin-button-item-id": object.id }, class: 'navigation-item', remote: true, method: :post)
    else
      link_to('', pinboard_item_path(get_pinboard_item_form_object(object,user)), class: 'unpin-button', data: { "pin-button-item-id": object.id }, method: :delete, remote: true)
    end
  end

<<<<<<< HEAD
  def pinboard_item_options(pinboard_item)
    options = [
      link_to('Remove', pinboard_item_path(pinboard_item), class: [ :remove, 'circle-button', 'button-delete' ], method: :delete) 
    ]
    options.push(source_document_viewer_option_tag(pinboard_item.pinned_object)) if pinboard_item.pinned_object.kind_of?(Source)

    content_tag(:div, class: 'itemOptions') do
      options.compact.join.html_safe
    end.html_safe
  end
     
=======
  def get_pinboard_item_form_object(object, user)
    if object.pinned?(user)
    	PinboardItem.where(pinned_object_id: object.id, user_id: user).first
    end
  end    

>>>>>>> 2776b93f
end<|MERGE_RESOLUTION|>--- conflicted
+++ resolved
@@ -2,13 +2,12 @@
 
   def pin_item_to_pinboard_link(object, user)
     if !object.pinned?(user)
-      link_to(content_tag(:span, '', class: 'pin-button'), pinboard_items_path(pinboard_item: {pinned_object_id: object.id, pinned_object_type: object.metamorphosize.class.name}), data: { "pin-button-item-id": object.id }, class: 'navigation-item', remote: true, method: :post)
+      link_to(content_tag(:span, 'Pin', class: 'pin-button'), pinboard_items_path(pinboard_item: {pinned_object_id: object.id, pinned_object_type: object.metamorphosize.class.name}), class: 'navigation-item' , method: :post)
     else
-      link_to('', pinboard_item_path(get_pinboard_item_form_object(object,user)), class: 'unpin-button', data: { "pin-button-item-id": object.id }, method: :delete, remote: true)
+      content_tag(:span, 'Pinned', class: 'pin-button disable-button')
     end
   end
 
-<<<<<<< HEAD
   def pinboard_item_options(pinboard_item)
     options = [
       link_to('Remove', pinboard_item_path(pinboard_item), class: [ :remove, 'circle-button', 'button-delete' ], method: :delete) 
@@ -18,14 +17,6 @@
     content_tag(:div, class: 'itemOptions') do
       options.compact.join.html_safe
     end.html_safe
-  end
+    end
      
-=======
-  def get_pinboard_item_form_object(object, user)
-    if object.pinned?(user)
-    	PinboardItem.where(pinned_object_id: object.id, user_id: user).first
-    end
-  end    
-
->>>>>>> 2776b93f
 end