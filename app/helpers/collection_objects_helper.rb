--- conflicted
+++ resolved
@@ -1,7 +1,5 @@
 module CollectionObjectsHelper
 
-<<<<<<< HEAD
-=======
   def table_example(collection_objects)
     cols = %i{
       class
@@ -28,7 +26,6 @@
     end.html_safe
   end
 
->>>>>>> 1a3cca53
   # Return [String, nil]
   #   a descriptor including the identifier and determination
   def collection_object_tag(collection_object)
