--- conflicted
+++ resolved
@@ -28,7 +28,6 @@
     end
   end
 
-  # TODO: Deprecate for sqed_depictions/:id/nearby.json
   def sqed_depiction_thumb_navigator(sqed_depiction, before = 3, after = 3)
     around = sqed_depiction.nearby_sqed_depictions(before, after)
     
@@ -53,16 +52,9 @@
   
   def sqed_previous_next_links(sqed_depiction)
     around = sqed_depiction.nearby_sqed_depictions(1, 1)
-<<<<<<< HEAD
-    f = sqed_depiction_breakdown_task_path(around[:before].first) if around[:before].any?
-    l = sqed_depiction_breakdown_task_path(around[:after].first) if around[:after].any?
-    ((f ? link_to('Previous', f, 'data-turbolinks' => 'false') .html_safe : 'Previous' ) + ' | ' +
-      (l ? link_to('Next', l, 'data-turbolinks' => 'false').html_safe : 'Next')).html_safe
-=======
     a = content_tag(:li, link_to('Previous', sqed_depiction_breakdown_task_path(around[:before].first), 'data-turbolinks' => 'false') ) if around[:before].any?
     b = content_tag(:li, link_to('Next', sqed_depiction_breakdown_task_path(around[:after].first), 'data-turbolinks' => 'false')) if around[:after].any?
     [a,b].compact.join.html_safe
->>>>>>> fb93a674
   end
 
   def sqed_last_with_data_tag
