--- conflicted
+++ resolved
@@ -60,7 +60,7 @@
     end
 
     result[:taxonworks] = {
-      data: data,
+      data:,
       total: data.values.sum
     }
 
@@ -101,19 +101,17 @@
     }
   end
 
-<<<<<<< HEAD
-=======
   def document_gb_per_year
-   gb_per_year( Document.group_by_year(:created_at, format: "%Y").sum(:document_file_file_size)) 
+    gb_per_year( Document.group_by_year(:created_at, format: '%Y').sum(:document_file_file_size))
   end
 
   def image_gb_per_year
-    gb_per_year( Image.group_by_year(:created_at, format: "%Y").sum(:image_file_file_size) )
+    gb_per_year( Image.group_by_year(:created_at, format: '%Y').sum(:image_file_file_size) )
   end
 
   def gb_per_year(sums)
     min = sums.keys.sort.first
-    max = sums.keys.sort.last  
+    max = sums.keys.sort.last
 
     data = {}
 
@@ -138,13 +136,12 @@
   end
 
   def document_cumulative_gb_per_year
-    cumulative_gb_per_year(Document.group_by_year(:created_at, format: "%Y").sum(:document_file_file_size))
+    cumulative_gb_per_year(Document.group_by_year(:created_at, format: '%Y').sum(:document_file_file_size))
   end
 
   def image_cumulative_gb_per_year
-    cumulative_gb_per_year(Image.group_by_year(:created_at, format: "%Y").sum(:image_file_file_size))
+    cumulative_gb_per_year(Image.group_by_year(:created_at, format: '%Y').sum(:image_file_file_size))
   end
-  
-  
->>>>>>> 4194f525
+
+
 end