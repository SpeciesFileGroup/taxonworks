module ObservationMatrices::Export::OtuContentsHelper
  def get_otu_contents(options = {})
    opt = {otus: []}.merge!(options)
    m = opt[:observation_matrix]

    otu_ids = m.otus.collect{|i| i.id}
    CSV.generate do |csv|
      csv << ['otu_id', 'topic', 'text']

      if options[:taxon_name] == 'true'
        protonyms = Protonym.select('taxon_names.*, observation_matrix_rows.id AS row_id').
          joins(:otus).joins('INNER JOIN observation_matrix_rows ON observation_matrix_rows.otu_id = otus.id').
          where('otus.id IN (?)', otu_ids).where('observation_matrix_rows.observation_matrix_id = (?)', m.id).
          order(:otu_id)
        protonyms.each do |p|
          csv << ['row_' + p.row_id.to_s, 'Taxon name', p.cached_html ]
        end
        protonyms.each do |p|
          csv << ['row_' + p.row_id.to_s, 'Authority', p.cached_author_year ]
        end
      end

      if options[:include_nomenclature] == 'true'
        protonyms = Protonym.select('taxon_names.*, observation_matrix_rows.id AS row_id').
          joins(:otus).joins('INNER JOIN observation_matrix_rows ON observation_matrix_rows.otu_id = otus.id').
          where('otus.id IN (?)', otu_ids).where('observation_matrix_rows.observation_matrix_id = (?)', m.id).
          order(:otu_id)
        protonyms.each do |p|
          history = p.nomeclatural_history
          unless history.empty?
            st = []
            history.each do |h|
              st.push( [h[:name], h[:author_year], h[:statuses]].join(' '))
            end
            csv << ['row_' + p.row_id.to_s, 'Nomenclature', st.join('<br>') ]
          end
        end
      end

      if options[:include_contents] == 'true'
        contents = Content.select('contents.*, controlled_vocabulary_terms.name, observation_matrix_rows.id AS row_id').
          joins(:topic).joins('INNER JOIN observation_matrix_rows ON observation_matrix_rows.otu_id = contents.otu_id').
          where('contents.otu_id IN (?)', otu_ids).where('observation_matrix_rows.observation_matrix_id = (?)', m.id).
          order(:otu_id, :topic_id)
        contents.each do |i|
          csv << ['row_' + i.row_id.to_s, i.name, i.text]
        end
      end

      if options[:include_autogenerated_description] == 'true'
        otus = Otu.select('otus.*, observation_matrix_rows.id AS row_id').
          joins('INNER JOIN observation_matrix_rows ON observation_matrix_rows.otu_id = otus.id').
          where('observation_matrix_rows.observation_matrix_id = (?)', m.id).
          order(:otu_id)

        otus.each do |o|
          description = Catalog::DescriptionFromObservationMatrix.new(project_id: m.project_id, observation_matrix_id: m.id, otu_id: o.id)
          csv << ['row_' + o.row_id.to_s, 'Description', description.generated_description ]
        end
      end

      if options[:include_distribution] == 'true'
        ad = AssertedDistribution.select('asserted_distributions.*, geographic_areas.name, observation_matrix_rows.id AS row_id').
          joins(:geographic_area).joins('INNER JOIN observation_matrix_rows ON observation_matrix_rows.otu_id = asserted_distributions.otu_id').
          where('asserted_distributions.otu_id IN (?)', otu_ids).where('observation_matrix_rows.observation_matrix_id = (?)', m.id).
          order(:otu_id, :geographic_area_id)
        otu_ad = {}
        ad.each do |i|
          otu_ad[i.row_id] = [] if otu_ad[i.row_id].nil?
          otu_ad[i.row_id].append(i.name)
        end
        otu_ad.each do |key, value|
          csv << ['row_' + key.to_s, 'Distribution', value.join(', ') ]
        end
      end

      if options[:include_type] == 'true'
        protonyms = Protonym.select('taxon_names.*, observation_matrix_rows.id AS row_id').
          joins(:otus).joins('INNER JOIN observation_matrix_rows ON observation_matrix_rows.otu_id = otus.id').
          where('otus.id IN (?)', otu_ids).where('observation_matrix_rows.observation_matrix_id = (?)', m.id).
          where("rank_class LIKE '%Family%' OR rank_class LIKE '%Genus%'").
          order(:otu_id)
        protonyms.each do |p|
          stype = p.type_species
          csv << ['row_' + p.row_id.to_s, 'Type species', stype.cached_html_original_name_and_author_year ] unless stype.nil?
          gtype = p.type_genus
          csv << ['row_' + p.row_id.to_s, 'Type genus', gtype.cached_html_original_name_and_author_year ] unless gtype.nil?
        end
        protonyms = Protonym.select('taxon_names.*, observation_matrix_rows.id AS row_id').
          joins(:otus).joins('INNER JOIN observation_matrix_rows ON observation_matrix_rows.otu_id = otus.id').
          where('otus.id IN (?)', otu_ids).where('observation_matrix_rows.observation_matrix_id = (?)', m.id).
          where("rank_class LIKE '%Species%'").
          order(:otu_id)
        protonyms.each do |p|
          type = p&.type_materials&.primary&.first&.collection_object&.repository&.name
          csv << ['row_' + p.row_id.to_s, 'Type repository', type ] unless type.nil?
        end
      end

      if options[:include_depictions] == 'true'
        tw_url = 'https://sfg.taxonworks.org'
        im =  ImageMatrix.new(
          project_id: m.project_id,
          otu_filter: otu_ids.join('|'))
        descriptors = im.list_of_descriptors.values
        im.depiction_matrix.each do |object|
          list = ''
          object[1][:depictions].each_with_index do |depictions, index|
            depictions.each do |depiction|
              lbl = []
              cit = im.image_hash[depiction[:image_id]][:citations].collect{|i| i[:cached]}.join('')
              lbl.push(descriptors[index][:name]) unless descriptors[index][:name].blank?
              lbl.push(depiction[:caption]) unless depiction[:caption].blank?
              #lbl.push('<b>Citation:</b> ' + cit) unless cit.blank?
              img_attr = Image.find(depiction[:image_id]).attribution
              #lbl.push(attribution_tag(img_attr).gsub('&#169;', '')) unless img_attr.nil?
              lbl.push(attribution_nexml_label(img_attr)) unless img_attr.nil?
              lbl = lbl.compact.join('; ')

              if im.image_hash[depiction[:image_id]][:image_file_content_type] == 'image/tiff'
                href = tw_url + im.image_hash[depiction[:image_id]][:medium_url]
              else
                href = tw_url + im.image_hash[depiction[:image_id]][:original_url]
              end


              list += "<span class='tw_depiction'><br>\n"
<<<<<<< HEAD
              image_url = short_url(im.image_hash[depiction[:image_id]][:original_url])
              list += tag.img(src: image_url , class: 'tw_image') + "<br.\n"  # "<img class='tw_image' src='#{image_url}'><br>\n"
              list += (tag.b('Object:') +  object[1][:object].otu_name + "<br>\n") unless object[1][:object].otu_name.blank?
              list += "<b>Description:</b> #{descriptors[index][:name]}<br>\n" unless descriptors[index].blank?
              list += "<b>Label:</b> #{depiction[:figure_label]}<br>\n" unless depiction[:figure_label].blank?
              list += "<b>Citation:</b> #{depiction[:source_cached]}<br>\n" unless depiction[:source_cached].blank?
=======
              #href = tw_url + im.image_hash[depiction[:image_id]][:original_url]
              #uncomment this line###href = ::ApplicationController.helpers.short_url(im.image_hash[depiction[:image_id]][:original_url])
              list += "<img class='tw_image' src='#{href}'><br>\n"
              #list += "<b>Object:</b> #{object[1][:object].otu_name}<br>\n" unless object[1][:object].otu_name.blank?
              #list += "<b>Description:</b> #{descriptors[index][:name]}<br>\n" unless descriptors[index].blank?
              list += "<b>Label:</b> #{lbl}<br>\n" unless lbl.blank?
              list += "<b>Citation:</b> #{cit}<br>\n" unless cit.blank?
>>>>>>> 24e89c7e
              list += "</span>\n"
            end
          end
          csv << ['row_' + object[1][:row_id].to_s, 'Illustrations', list ] unless list.blank?
        end
      end

    end
  end

end<|MERGE_RESOLUTION|>--- conflicted
+++ resolved
@@ -125,22 +125,12 @@
 
 
               list += "<span class='tw_depiction'><br>\n"
-<<<<<<< HEAD
               image_url = short_url(im.image_hash[depiction[:image_id]][:original_url])
               list += tag.img(src: image_url , class: 'tw_image') + "<br.\n"  # "<img class='tw_image' src='#{image_url}'><br>\n"
               list += (tag.b('Object:') +  object[1][:object].otu_name + "<br>\n") unless object[1][:object].otu_name.blank?
               list += "<b>Description:</b> #{descriptors[index][:name]}<br>\n" unless descriptors[index].blank?
               list += "<b>Label:</b> #{depiction[:figure_label]}<br>\n" unless depiction[:figure_label].blank?
               list += "<b>Citation:</b> #{depiction[:source_cached]}<br>\n" unless depiction[:source_cached].blank?
-=======
-              #href = tw_url + im.image_hash[depiction[:image_id]][:original_url]
-              #uncomment this line###href = ::ApplicationController.helpers.short_url(im.image_hash[depiction[:image_id]][:original_url])
-              list += "<img class='tw_image' src='#{href}'><br>\n"
-              #list += "<b>Object:</b> #{object[1][:object].otu_name}<br>\n" unless object[1][:object].otu_name.blank?
-              #list += "<b>Description:</b> #{descriptors[index][:name]}<br>\n" unless descriptors[index].blank?
-              list += "<b>Label:</b> #{lbl}<br>\n" unless lbl.blank?
-              list += "<b>Citation:</b> #{cit}<br>\n" unless cit.blank?
->>>>>>> 24e89c7e
               list += "</span>\n"
             end
           end
