--- conflicted
+++ resolved
@@ -4,24 +4,17 @@
     content_tag(:div, '', class: 'task_card') { 
       content_tag(:div,'' , class: 'task_header') {
         content_tag(:div, '', class: 'task-header-left') {
-          content_tag(:div, task.status, class: "status #{task.status}") 
+          content_tag(:div, task.status, class: "status #{task.status}")
         } +
         content_tag(:div, '', class: 'task-header-right') {
           task.categories.collect{|c| 
-            content_tag(:div, c.humanize, class: "categories #{c}") 
-          }.join('').html_safe +
-             favorite_page_link('tasks', task.prefix).html_safe # @josé -> here is the favorites link code, you can move it around as needed
+            content_tag(:div, c.humanize, class: "categories #{c}") # @josé icon injected in here, switch div to img tag.
+          }.join().html_safe +
+          favorite_page_link('tasks', task.prefix) 
         } 
       } +
-<<<<<<< HEAD
-      content_tag(:a, '', class: 'task-information', href: send(task.path)) {
-        content_tag(:div, task.name, class: 'task_name') +
-        content_tag(:div, task.description, class: 'task_description') 
-      }
-=======
       content_tag(:div, link_to(task.name, send(task.path) ), class: 'task_name') +
       content_tag(:div, task.description, class: 'task_description') 
->>>>>>> 5d68991f
     }
   end
 
