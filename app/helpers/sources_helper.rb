module SourcesHelper

  def source_tag(source)
    return nil if source.nil?
    # TODO: sanitize should happen at the model validation level, not here!
    source.cached ? sanitize(source.cached, tags: ['i']).html_safe : (source.new_record? ? nil : 'ERROR - Source cache not set, please notify admin.')
  end

  # This is an exception to the no HTML currently  in that it returns 
  # curator supplied <i> tags (they are the only allowed
  def label_for_source(source)
    return nil if source.nil?
    source.cached
  end

  def sources_autocomplete_tag(source, term)
    return nil if source.nil?

    if term
      s = regex_mark_tag(source.cached, term) + ' '
    else
      s = source.cached + ' '
    end

    # In project is the project_if if present in this project see lib/queries/source/autocomplete
    if source.respond_to?(:in_project) && !source.in_project.nil?
      s += ' ' + tag.span('in', class: [:feedback, 'feedback-primary', 'feedback-thin'])
      c = source.use_count
      s += ' ' + ( c > 0 ? tag.span("#{c.to_s}&nbsp;#{'citations'.pluralize(c)}".html_safe, class: [:feedback, 'feedback-secondary', 'feedback-thin']) : '' )
      s += ' ' + tag.span('doc/pdf', class: [:feedback, 'feedback-success', 'feedback-thin']) if source.documentation.where(project_id: sessions_current_project_id).any?
    elsif source.is_in_project?(sessions_current_project_id)
      s += ' ' + tag.span('in', class: [:feedback, 'feedback-primary', 'feedback-thin']) 
      c = source.citations.where(project_id: sessions_current_project_id).count
      s += ' ' + ( c > 0 ? tag.span("#{c.to_s}&nbsp;#{'citations'.pluralize(c)}".html_safe, class: [:feedback, 'feedback-secondary', 'feedback-thin']) : '' )
      s += ' ' + tag.span('doc/pdf', class: [:feedback, 'feedback-success', 'feedback-thin']) if source.documentation.where(project_id: sessions_current_project_id).any?
    else
      s += ' ' + tag.span('out', class: [:feedback, 'feedback-warning', 'feedback-thin']) 
    end

    s += ' ' + tag.span(label_for_language(source.source_language), class: [:feedback, 'feedback-secondary', 'feedback-thin']) if source.language_id.present?

    s.html_safe
  end

<<<<<<< HEAD
  def source_author_year_tag(source)
    return nil if source.nil?
    
    res = tag.span( 'Author, year not yet provided for source.', class: [:feedback, 'feedback-thin', 'feedback-warning'])

=======
  # @return [String]
  #   No HTML
  def source_author_year_label(source)
>>>>>>> 448349f7
    case source&.type
    when 'Source::Human'
      source.cached
    when 'Source::Bibtex'
      source.author_year if source.author_year.present?
    else
      'Author, year not yet provided for source.'
    end
  end

  def source_author_year_tag(source)
    case source&.type
    when 'Source::Human'
      source.cached
    when 'Source::Bibtex'
      source.author_year if source.author_year.present?
    else
      tag.span('Author, year not yet provided for source.', class: [:feedback, 'feedback-thin', 'feedback-warning'])
    end
  end

  def sources_search_form
    render('/sources/quick_search_form')
  end

  def source_link(source)
    return nil if source.nil?
    link_to(source_tag(source).html_safe, source.metamorphosize )
  end

  def history_link(source)
    tag.em(' in ') + link_to(tag.span(source_author_year_tag(source), title: source.cached, class: :history__in), send(:nomenclature_by_source_task_path, source_id: source.id) )
    #        return content_tag(:span,  content_tag(:em, ' in ') + b, class: [:history__in])
  end

  def short_sources_tag(sources)
    return nil if !sources.load.any?
    sources.collect{|s| source_author_year_tag(s) }.join('; ')
  end

  def source_document_viewer_option_tag(source)
    return nil if !source.documents.load.any?
    tag.span(class: 'pdfviewerItem') do
      source.documents.collect{|d| tag.a('View', class: 'circle-button', data: { pdfviewer: d.document_file(:original, false), sourceid: source.id})}.join.html_safe
    end.html_safe
  end

  def source_attributes_for(source)
    w = tag.em('ERROR, unkown class of Source, contact developers', class: :warning)
    content_for :attributes do
      case source.class.name
      when 'Source::Bibtex'
        render '/sources/bibtex/attributes'
      when 'Source::Verbatim'
        render '/sources/verbatim/attributes'
      when 'Source::Source'
        w
      else
        w
      end
    end
  end

  def source_related_attributes(source)
    content_for :related_attributes do
      if source.class.name == 'Source::Bibtex'
        tag.h3( 'Authors') do
          tag.ul do
            source.authors.collect{|a| tag.li(a.last_name)}
          end
        end
      else

      end
    end
  end

  def add_source_to_project_form(source)
    if !source_in_project?(source)
      form_for(ProjectSource.new(source_id: source.to_param, project_id: sessions_current_project_id), remote: true) do |f|
        f.hidden_field(:source_id) +
          f.hidden_field(:project_id) +
          f.submit('Add to project', data: { 'source-to-project': source.id.to_s }, class: 'button-submit')
      end
    else
      button_to('Remove from project', project_source_path(project_source_for_source(source)), method: :delete, remote: true,  data: { 'source-to-project': source.id.to_s }, class: 'button-delete')
    end
  end

  def project_source_for_source(source)
    ProjectSource.find_by(source_id: source.to_param, project_id: sessions_current_project_id)
  end

  def source_in_project?(source)
    ProjectSource.exists?(project_id: sessions_current_project_id, source_id: source.to_param)
  end

  def source_in_other_project?(source)
    source.project_sources.where.not(project_id: sessions_current_project_id).references(:projects_sources).any?
  end

  def source_in_other_project_tag(object)
    if source_in_other_project?(object)
      tag.h3('This source is used in another project.', class: :warning)
    end
  end

  def source_nomenclature_tag(source, topics)
    t = [tag.span(source_tag(source))]
    t.push [':', topic_list_tag(topics).html_safe] if !topics.blank?
    t.push radial_annotator(source)
    t.push radial_navigation_tag(source)
    t.flatten.compact.join(' ').html_safe
  end


  # TODO: write helper methods
  # context 'source format variations' do
  #   # a valid source ibtex should support the following output formats
  #   skip 'authority string - <author family name> year'
  #   skip 'short string - <author short name (as little of the author names needed to differentiate from other authors within current project)> <editor indicator> <year> <any containing reference - e.g. In Book> <Short publication name> <Series> <Volume> <Issue> <Pages>'
  #   skip 'long string - <full author names> <editor indicator> <year> <title> <containing reference> <Full publication name> <Series> <Volume> <Issue> <Pages>'
  #   skip 'no publication long string -<full author names> <editor indicator> <year> <title> <containing reference> <Series> <Volume> <Issue> <Pages>'
  # end

end<|MERGE_RESOLUTION|>--- conflicted
+++ resolved
@@ -42,17 +42,9 @@
     s.html_safe
   end
 
-<<<<<<< HEAD
-  def source_author_year_tag(source)
-    return nil if source.nil?
-    
-    res = tag.span( 'Author, year not yet provided for source.', class: [:feedback, 'feedback-thin', 'feedback-warning'])
-
-=======
   # @return [String]
   #   No HTML
   def source_author_year_label(source)
->>>>>>> 448349f7
     case source&.type
     when 'Source::Human'
       source.cached
