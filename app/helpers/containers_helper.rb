module ContainersHelper

  def container_tag(container)
    return nil if container.nil?
    container.name ? 
      container.name : 
      [container.class.name, 
       "[#{container.to_param}]",
       content_tag(:i, 'unnamed'), 
       content_tag(:span, container.container_items.count.to_s + ' inside', class: [:feedback, 'feedback-thin', 'feedback-secondary'])
    ].join('&nbsp;').html_safe
  end


  def container_link(container)
    return nil if container.nil?
    link_to(container_tag(container.metamorphosize).html_safe, container.metamorphosize)
  end

  def container_label(container)
    return nil if container.nil?
    [ identifier_label(container.identifiers.first),
      container.name,
      container.print_label,
    ].compact.join.html_safe
  end

  def container_autocomplete_tag(container)
    return nil if container.nil?
    a = [
      identifier_short_tag(container.identifiers.first),
      container.name,
      container.print_label
    ].compact

    a = [ container.id ] if a.empty?
    a.join('&nsbp;').html_safe
  end

  def container_parent_tag(container)
    return nil if container.container_item.nil?
    return nil if container.container_item.parent.nil?
    container_tag(container.container_item.parent.contained_object)
  end

  def container_parent_link(container)
    return nil if container.container_item.nil?
    return nil if container.container_item.parent.nil?
    link_to(container.container_item.parent.contained_object)
  end


  def containers_search_form
    render('/containers/quick_search_form')
  end

  def container_collection_item_count(container)
    return content_tag(:em, 'no container provided') if container.blank?
    v = container.all_contained_objects.count
    v == 0 ? 'empty' : v
  end

  # @return [String, nil]
  #    a string representation of the containers location, includes disposition of the containers if provided
  def container_location(object)
    return nil if !object.containable?
    parts = [] 
    object.enclosing_containers.each do |c| 
      s = c.name.blank? ? c.class.class_name : c.name
      s += " [#{c.disposition}]" if !c.disposition.blank? 
      parts.push s 
    end
    parts.join('; ') 
  end

  # TODO: move content to containers/_card
  def draw_container_tag(container)
    return nil if container.nil?

    content_tag(:div, class: :draw_container) do
<<<<<<< HEAD
=======
      content_tag(:h2) do
        'Container details'
      end + 
      
>>>>>>> 1cbe979c
      content_tag(:h3) do
        container_tag(container)
      end +

      content_tag(:div) do
<<<<<<< HEAD
        content_tag(:ul) do
=======
        content_tag(:ol, class: [:object_tag_list]) do
>>>>>>> 1cbe979c
          container.container_items.collect{ |a| content_tag(:li, container_item_tag(a)) }.join('').html_safe
        end
      end
    end
  end

  def add_or_move_to_container_link(object)
    link_to( (object.contained? ? 'Move to another' : 'Add to' ) + ' container', containerize_collection_object_path(object) )
  end
end<|MERGE_RESOLUTION|>--- conflicted
+++ resolved
@@ -78,23 +78,16 @@
     return nil if container.nil?
 
     content_tag(:div, class: :draw_container) do
-<<<<<<< HEAD
-=======
       content_tag(:h2) do
         'Container details'
       end + 
       
->>>>>>> 1cbe979c
       content_tag(:h3) do
         container_tag(container)
       end +
 
       content_tag(:div) do
-<<<<<<< HEAD
-        content_tag(:ul) do
-=======
         content_tag(:ol, class: [:object_tag_list]) do
->>>>>>> 1cbe979c
           container.container_items.collect{ |a| content_tag(:li, container_item_tag(a)) }.join('').html_safe
         end
       end
