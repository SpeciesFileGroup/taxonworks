--- conflicted
+++ resolved
@@ -163,11 +163,7 @@
   # return [Boolean]
   #  true if the current user created this object
   def user_is_creator?(object)
-<<<<<<< HEAD
-    object.created_by_id == sessions_current_user_id # $user_id
-=======
     object.created_by_id == sessions_current_user_id 
->>>>>>> ca9f7687
   end
 
   # return [A tag, nil]
