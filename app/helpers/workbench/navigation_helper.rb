--- conflicted
+++ resolved
@@ -117,11 +117,7 @@
   #   a link, or disabled link
   def edit_object_link(object)
     if is_editable?(object) && user_can_edit?(object)
-<<<<<<< HEAD
-      link_to('Edit', edit_object_path(metamorphosize_if(object)), 'data-no-turbolink' => true)
-=======
       link_to('Edit', edit_object_path(metamorphosize_if(object)))
->>>>>>> 100c62d6
     else
       content_tag(:span, 'Edit', class: :disabled)
     end
