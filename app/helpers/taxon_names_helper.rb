module TaxonNamesHelper

  # @return [String]
  #   the taxon name without author year, with HTML
  def taxon_name_tag(taxon_name)
    return nil if taxon_name.nil?
    return taxon_name.name if taxon_name.new_record?
    taxon_name.cached_html.try(:html_safe) || taxon_name.name
  end

  # @return [String]
  #   the current name/combination with author year, without HTML
  # !! Unified deprecated taxon_name_name_string() here
  def label_for_taxon_name(taxon_name)
    return nil if taxon_name.nil?
    [taxon_name.cached, taxon_name.cached_author_year].compact.join(' ')
  end

  def taxon_name_autocomplete_tag(taxon_name, term)
    return nil if taxon_name.nil?
    klass = taxon_name.rank_class ? taxon_name.rank_class.nomenclatural_code : nil
    a = [
      content_tag(:span, mark_tag(taxon_name.cached_html_name_and_author_year, term),  class: :klass),
      taxon_name_rank_tag(taxon_name),
      taxon_name_parent_tag(taxon_name),
      taxon_name_original_combination_tag(taxon_name),
      taxon_name_type_short_tag(taxon_name)
      # " [#{taxon_name.sml_t}]"
    ].compact.join('&nbsp;').html_safe
  end

  # @return [String]
  #   no HTML inside <input>
  def taxon_name_autocomplete_selected_tag(taxon_name)
    label_for_taxon_name(taxon_name)
  end

  def taxon_name_rank_tag(taxon_name, css_class = [:feedback, 'feedback-info', 'feedback-thin'] )
    return nil if taxon_name.nil?
    content_tag(:span, taxon_name.rank || 'Combination', class: css_class)
  end

  def taxon_name_parent_tag(taxon_name, css_class = [:feedback, 'feedback-secondary', 'feedback-thin'] )
    return nil if taxon_name.nil? || taxon_name.parent_id.nil?
    content_tag(:span, taxon_name_tag(taxon_name.parent).html_safe, class: css_class)
  end

  def taxon_name_original_combination_tag(taxon_name, css_class = [:feedback, 'feedback-notice', 'feedback-thin'] )
    return nil if taxon_name.nil? || taxon_name.cached_original_combination.blank?
    content_tag(:span, taxon_name.cached_original_combination, class: css_class)
  end

  # @return [String]
  #   the taxon name in original combination, without author year, with HTML
  def original_taxon_name_tag(taxon_name)
    return nil if taxon_name.nil?
    if taxon_name.cached_original_combination_html.nil?
      taxon_name_tag(taxon_name)
    else
      taxon_name.cached_original_combination_html.html_safe
    end
  end

  # @return [String]
  #  the current name/combination with author year, with HTML
  def full_taxon_name_tag(taxon_name)
    return nil if taxon_name.nil?
    [taxon_name_tag(taxon_name), taxon_name.cached_author_year].compact.join(' ').html_safe
  end

  # @return [String]
  #  the name in original combination, with author year, with HTML
  def full_original_taxon_name_tag(taxon_name)
    return nil if taxon_name.nil?
    [ original_taxon_name_tag(taxon_name),
      history_author_year_tag(taxon_name)
    ].compact.join(' ').html_safe
  end

  # @return [String, nil]
  #  if no cached_original_combination is defined return nothing
  # !! This is used in taxon_name attributes now!
  # TODO: Refactor our logic for display contexts and value contexts
  # to better reflect presence of data vs. utility of report.
  def defined_full_original_taxon_name_tag(taxon_name)
    return nil if taxon_name.nil?  || taxon_name.cached_original_combination_html.blank?
    full_original_taxon_name_tag(taxon_name)
  end

  # @return [String]
  #  the name in original combination, with author year, *without* HTML
  def full_original_taxon_name_label(taxon_name)
    return nil if taxon_name.nil? || taxon_name.cached_original_combination.nil?
    [ taxon_name.cached_original_combination,
      taxon_name.original_author_year
    ].compact.join(' ')
  end

  # @return [String]
  #   removes parens
  def original_author_year(taxon_name)
    return nil if taxon_name.nil? || taxon_name.cached_author_year.nil?
    taxon_name.original_author_year || ''
  end

  # @return [String]
  def current_author_year(taxon_name)
    return nil if taxon_name.nil? || taxon_name.cached_author_year.nil?
    taxon_name.cached_author_year
  end

  def taxon_name_type_short_tag(taxon_name)
    return nil if taxon_name.nil?
    if taxon_name.is_valid?
      '&#10003;'.html_safe # checkmark
    else
      taxon_name.type == 'Combination' ? '[c]' : '&#10060;'.html_safe # c or X
    end
  end

  def taxon_name_short_status(taxon_name)
    if taxon_name.is_combination?
      n = taxon_name.finest_protonym
      s = ['This name is subsequent combination of']
      if n.is_valid?
        s += [
          link_to(original_taxon_name_tag(n), browse_nomenclature_task_path(taxon_name_id: n.id)),
          history_author_year_tag(n),
        ]
      else
        v = n.valid_taxon_name
        s += [
          original_taxon_name_tag(n),
          history_author_year_tag(n),
          'whose valid/accepted name is',
          link_to(taxon_name_tag(v), browse_nomenclature_task_path(taxon_name_id: v.id) ),
          v.cached_author_year
        ]
      end

      (s.join(' ') + '.').html_safe
    else
      if taxon_name.is_valid? # taxon_name.unavailable_or_invalid?
        content_tag(:span, 'This name is valid/accepted.', class: :brief_status, data: {icon: :ok, status: :valid })
      else
        if taxon_name.is_ambiguously_invalid?
          tag.span('This name is not valid/accepted.'.html_safe, class: :brief_status, data: {icon: :attention, status: :invalid})
        else
          tag.span("This name is not valid/accepted.<br>The valid name is #{taxon_name_browse_link(taxon_name.valid_taxon_name)}.".html_safe, class: :brief_status, data: {icon: :attention, status: :invalid})
        end
      end
    end
  end

  def taxon_name_status_label(taxon_name)
    taxon_name.combined_statuses.collect{|s| s}.join('; ')
  end

  def taxon_name_short_status_label(taxon_name)
    if taxon_name.is_combination?
      n = taxon_name.finest_protonym
      s = ['This name is subsequent combination of']
      if n.is_valid?
        s += [
          original_taxon_name_tag(n),
          history_author_year_tag(n),
        ]
      else
        v = n.valid_taxon_name
        s += [
          original_taxon_name_tag(n),
          history_author_year_tag(n),
          'whose valid/accepted name is',
          taxon_name_tag(v),
          v.cached_author_year
        ]
      end

      (s.join(' ') + '.')
    else
      if taxon_name.is_valid? # taxon_name.unavailable_or_invalid?
        'This name is valid/accepted.'
      else
        if taxon_name.is_ambiguously_invalid?
          'This name is not valid/accepted.'
        else
          "This name is not valid/accepted. The valid name is #{taxon_name.valid_taxon_name.cached}."
        end
      end
    end
  end

  def taxon_name_inferred_combination_tag(taxon_name)
    return nil if taxon_name.nil? || taxon_name.is_combination? || taxon_name.is_valid?
    if taxon_name.is_protonym?
      return nil if taxon_name.cached_primary_homonym == taxon_name.cached_secondary_homonym
    end

    tag.span(tag.em('inferred combination'), class: :subtle)
  end

  def taxon_name_gender_sentence_tag(taxon_name)
    return nil if taxon_name.nil?
    "The name is #{taxon_name.gender_name}." if taxon_name.gender_name
  end

  def cached_classified_as_tag(taxon_name)
    taxon_name.cached_classified_as ? taxon_name.cached_classified_as.strip.html_safe : ''
  end

  def taxon_name_latinization_tag(taxon_name)
    list = taxon_name.taxon_name_classifications.with_type_array(LATINIZED_TAXON_NAME_CLASSIFICATION_NAMES).map(&:classification_label)
    content_tag(:span,  "The word \"#{taxon_name.name}\" has the following Latin-based classifications: #{list.to_sentence}.", class: 'history__latinized_classifications') if list.any?
  end

  def taxon_name_link(taxon_name)
    return nil if taxon_name.nil?
    link_to(taxon_name_tag(taxon_name), taxon_name.metamorphosize).html_safe
  end

  def taxon_name_browse_link(taxon_name)
    return nil if taxon_name.nil?
    [ link_to(taxon_name_tag(taxon_name), browse_nomenclature_task_path(taxon_name_id: taxon_name.id)).html_safe, taxon_name.cached_author_year].compact.join(' ').html_safe
  end

  def taxon_name_parent_navigator_item_link(taxon_name, target = :taxon_name_path)
    return nil if taxon_name.nil? || target.nil?
    if target
      case target.to_sym
      when :taxon_name_path
        link_to(taxon_name_tag(taxon_name), taxon_name.metamorphosize)
      else
        link_to(taxon_name_tag(taxon_name), send(target, {taxon_name_id: taxon_name.id}))
      end
    end
  end

  def original_taxon_name_link(taxon_name)
    return nil if taxon_name.nil?
    [ link_to(original_taxon_name_tag(taxon_name).html_safe, browse_nomenclature_task_path(taxon_name_id: taxon_name.id)).html_safe, taxon_name.original_author_year].compact.join(' ').html_safe
  end

  def taxon_name_for_select(taxon_name)
    taxon_name.name if taxon_name
  end

  # @taxon_name.parent.andand.display_name(:type => :for_select_list)
  def parent_taxon_name_for_select(taxon_name)
    taxon_name.parent ? taxon_name_for_select(taxon_name.parent) : nil
  end

  # TODO: Scope to code
  def taxon_name_rank_select_tag(taxon_name: TaxonName.new, code:  nil)
    select(:taxon_name, :rank_class, options_for_select(RANKS_SELECT_OPTIONS, selected: taxon_name.rank_string) )
  end

  def taxon_names_search_form
    render '/taxon_names/quick_search_form'
  end

  def edit_original_combination_task_link(taxon_name)
    link_to('Edit original combination', edit_protonym_original_combination_task_path(taxon_name)) if GENUS_AND_SPECIES_RANK_NAMES.include?(taxon_name.rank_string)
  end

  # See #edit_object_path_string in  navigation_helper.rb
  def edit_taxon_name_path_string(taxon_name)
    if taxon_name.type == 'Protonym'
      'edit_taxon_name_path'
    elsif taxon_name.type == 'Combination'
      'edit_combination_path'
    else
      nil
    end
  end

  def edit_taxon_name_link(taxon_name, target: nil)
    i = {'Combination': :combination, 'Protonym': :taxon_name}[taxon_name.type.to_sym]
    t = taxon_name.metamorphosize
    case target
    when :edit_task
      path = case i
             when :taxon_name
               new_taxon_name_task_path(taxon_name_id: t.id)
             when :combination
               new_combination_task_path(taxon_name_id: t.id, literal: URI.encode_www_form_component(t.cached)) # only spaces should be an issue
             end
      link_to(
        content_tag(
          :span, 'Edit (task)',
          'data-icon' => 'edit',
          class: 'small-icon'
        ),
        path, class: 'navigation-item', 'data-task' => 'new_taxon_name')
    else
      link_to(content_tag(:span, 'Edit', 'data-icon' => 'edit', 'class' => 'small-icon'), send("edit_#{i}_path}", taxon_name.metamorphosize), 'class' => 'navigation-item')
    end
  end

  def rank_tag(taxon_name)
    case taxon_name.type
    when 'Protonym'
      if taxon_name.rank_class
        taxon_name.rank.downcase
      else
        content_tag(:em, 'ERROR')
      end
    when 'Combination'
      content_tag(:em, 'Combination')
    end
  end

  def ancestor_browse_taxon_name_link(taxon_name, path = :browse_nomenclature_task_path)
    text = 'Up'
    if taxon_name.ancestors.any?
      a = taxon_name.ancestors.first.metamorphosize
      text = object_tag(a)
      link_to(content_tag(:span, text, data: {icon: 'arrow-up'}, class: 'small-icon'), taxon_name_link_path(a, path), class: 'navigation-item', data: {arrow: 'ancestor'})
    else
      content_tag(:div, content_tag(:span, text, class: 'small-icon', data: {icon: 'arrow-up'}), class: 'navigation-item disable')
    end
  end

  def descendant_browse_taxon_name_link(taxon_name, path = :browse_nomenclature_task_path)
    text = 'Down'
    if taxon_name.descendants.any?
      a = taxon_name.descendants.first.metamorphosize
      text = taxon_name_tag(a)
      link_to(content_tag(:span, text, data: {icon: 'arrow-down'}, class: 'small-icon'), taxon_name_link_path(a, path), class: 'navigation-item', data: {arrow: 'descendant'})
    else
      content_tag(:div, content_tag(:span, text, class: 'small-icon', data: {icon: 'arrow-down'}), class: 'navigation-item disable')
    end
  end

  def next_sibling_browse_taxon_name_link(taxon_name, path = :browse_nomenclature_task_path)
    text = 'Next'
    link_object = taxon_name.next_sibling
    if link_object.nil?
      content_tag(:div, content_tag(:span, text), class:  'navigation-item disable')
    else
      link_to(text, taxon_name_link_path(link_object, path), title: taxon_name_tag(link_object), class: 'navigation-item', data: { button: 'next' })
    end
  end

  def previous_sibling_browse_taxon_name_link(taxon_name, path = :browse_nomenclature_task_path)
    text = 'Previous'
    link_object = taxon_name.previous_sibling

    if link_object.nil?
      content_tag(:div, content_tag(:span, text), class: 'navigation-item disable')
    else
      link_to(text, taxon_name_link_path(link_object, path), class: 'navigation-item', data: { button: 'back' })
    end
  end

  def taxon_name_otus_links(taxon_name)
    if taxon_name.otus.load.any?
      ('The following Otus are linked to this name: ' +
       content_tag(:ul, class: 'no_bullets') do
         taxon_name.otus.each do |o|
           concat(content_tag(:li, otu_link(o) ))
         end
       end.html_safe).html_safe
    else
      content_tag(:em, 'There are no Otus linked to this name.')
    end
  end

  def taxon_name_inventory_stats(taxon_name)

    d = []

    i = {
      rank: nil,
      taxa: {},
      names: {}
    }

    ::Queries::TaxonName::Filter.new(synonymify: true, descendants: true, taxon_name_id: taxon_name.id).all
      .where(type: 'Protonym')
      .select(:rank_klass).distinct.pluck(:rank_class).compact.sort{|a,b| RANKS.index(a) <=> RANKS.index(b)}.each do |r|

      n = r.safe_constantize.rank_name.to_sym
      j = i.deep_dup

      j[:rank] = n
      j[:names][:valid] = ::Queries::TaxonName::Filter.new(validity: true, descendants: true, taxon_name_id: taxon_name.id, rank: r, taxon_name_type: 'Protonym' ).all.count +
                          ::Queries::TaxonName::Filter.new(validity: true, taxon_name_id: taxon_name.id, rank: r, taxon_name_type: 'Protonym' ).all.count

<<<<<<< HEAD
      d[:names][n][:valid] = ::Queries::TaxonName::Filter.new(validity: true, descendants: true, taxon_name_id: taxon_name.id, rank: r, taxon_name_type: 'Protonym' ).all.count
      d[:names][n][:invalid] = ::Queries::TaxonName::Filter.new(validity: false, descendants: true,  taxon_name_id: taxon_name.id, rank: r, taxon_name_type: 'Protonym' ).all.count
      d[:taxa].merge!(n => ::Queries::Otu::Filter.new(taxon_name_query: {descendants: false, taxon_name_id: taxon_name.id, rank: r, taxon_name_type: 'Protonym'} ).all.count  )
=======
      j[:names][:invalid] = ::Queries::TaxonName::Filter.new(validity: false, descendants: true,  taxon_name_id: taxon_name.id, rank: r, taxon_name_type: 'Protonym' ).all.count +
                            ::Queries::TaxonName::Filter.new(validity: false, taxon_name_id: taxon_name.id, rank: r, taxon_name_type: 'Protonym' ).all.count

      # This is the number of OTUs behind the ranks at this concept, i.e. a measure of how partitioned the data are beyond valid/invalid categories.
      j[:taxa] = ::Queries::Otu::Filter.new(coordinatify: true, taxon_name_query: {descendants: false, taxon_name_id: taxon_name.id, rank: r} ).all.count

      d.push j
>>>>>>> 058c6b35
    end

    d
  end

  # Perhaps a /lib/catalog method
  # @return Hash
  def taxon_names_count_by_validity_and_year(scope = nil)
    return {} if scope.nil?
    invalid = taxon_names_by_year_count(scope.that_is_invalid)
    valid = taxon_names_by_year_count(scope.that_is_valid)

    min = [invalid.keys.sort.first, invalid.keys.sort.first].compact.sort.first || 0
    max = [valid.keys.sort.last, valid.keys.sort.last].compact.sort.first || 0

    min = 1759 if min < 1759
    max = Time.current.year if max > Time.current.year

    invalid_data = {}
    valid_data = {}

    (min..max).each do |y|
      invalid_data[y] = invalid[y].present? ? invalid[y].to_i : 0
      valid_data[y] = valid[y].present? ? valid[y].to_i : 0
    end

    return {
      metadata: {
        max_year: max,
        min_year: min,
      },
      data: [
        { name: 'Valid', data: valid_data},
        { name: 'Invalid', data: invalid_data}
      ]
    }
  end

  def taxon_name_year_data_table(data, *attributes)
    a = data[:data].first
    b = data[:data].second

    content_tag(:table,
      safe_join([
        tag.thead(
          tag.tr(
            safe_join [tag.th('Year'), tag.th(a[:name]), tag.th(b[:name])]
          )
        ),
        safe_join((data[:metadata][:min_year]..data[:metadata][:max_year]).collect{|y|
          tag.tr(
            safe_join([
              tag.td(y),
              tag.td(a[:data][y]),
              tag.td(b[:data][y])
            ])
          )
<<<<<<< HEAD
        }) 
=======
        })
>>>>>>> 058c6b35
      ]), *attributes
    )
  end

  # Perhaps a /lib/catalog method
  # @return Hash
  def taxon_names_cumulative_count_by_validity_and_year(scope = nil)
    return {} if scope.nil?
    invalid = taxon_names_by_year_count(scope.that_is_invalid)
    valid = taxon_names_by_year_count(scope.that_is_valid)

    min = [invalid.keys.sort.first, invalid.keys.sort.first].compact.sort.first || 0
    max = [valid.keys.sort.last, valid.keys.sort.last].compact.sort.first || 0

    min = 1759 if min < 1759
    max = Time.current.year if max > Time.current.year

    invalid_data = {}
    valid_data = {}

    invalid_total = 0
    valid_total = 0

    (min..max).each do |y|

      i = ( invalid[y].present? ? invalid[y].to_i : 0 )
      v = ( valid[y].present? ? valid[y].to_i : 0  )

      invalid_total += i
      valid_total += v

      invalid_data[y] = invalid_total
      valid_data[y] =  valid_total
    end

    return {
      metadata: {
        max_year: max,
        min_year: min,
      },
      data: [
        { name: 'Valid', data: valid_data},
        { name: 'Invalid', data: invalid_data}
      ]
    }
  end

  def taxon_names_per_year(totals)
    min = totals.keys.sort.first || 0
    max = totals.keys.sort.last || 0

    min = 1759 if min < 1759
    max = Time.current.year if max > Time.current.year

    data = {}

    (min..max).each do |y|
      data[y] = totals[y].present? ? totals[y].to_i : 0
    end

    data
  end

  def taxon_names_by_year_count(names)
<<<<<<< HEAD
    t = names.select('EXTRACT(YEAR FROM cached_nomenclature_date) AS year, COUNT(*) AS count').group('year').inject({}){|hsh, r| hsh[r.year.to_i] = r.count; hsh}
=======
    t = names.select('EXTRACT(YEAR FROM taxon_names.cached_nomenclature_date) AS year, COUNT(*) AS count').group('year').inject({}){|hsh, r| hsh[r.year.to_i] = r.count; hsh}
>>>>>>> 058c6b35
    t
  end

  def document_names_per_year(names)
    taxon_names_per_year(
      taxon_names_by_year_count(names)
    )
  end

  protected

  def taxon_name_link_path(taxon_name, path)
    if path == :taxon_name_path
      send(path, taxon_name)
    else
      send(path, taxon_name_id: taxon_name.id)
    end
  end

end<|MERGE_RESOLUTION|>--- conflicted
+++ resolved
@@ -386,11 +386,6 @@
       j[:names][:valid] = ::Queries::TaxonName::Filter.new(validity: true, descendants: true, taxon_name_id: taxon_name.id, rank: r, taxon_name_type: 'Protonym' ).all.count +
                           ::Queries::TaxonName::Filter.new(validity: true, taxon_name_id: taxon_name.id, rank: r, taxon_name_type: 'Protonym' ).all.count
 
-<<<<<<< HEAD
-      d[:names][n][:valid] = ::Queries::TaxonName::Filter.new(validity: true, descendants: true, taxon_name_id: taxon_name.id, rank: r, taxon_name_type: 'Protonym' ).all.count
-      d[:names][n][:invalid] = ::Queries::TaxonName::Filter.new(validity: false, descendants: true,  taxon_name_id: taxon_name.id, rank: r, taxon_name_type: 'Protonym' ).all.count
-      d[:taxa].merge!(n => ::Queries::Otu::Filter.new(taxon_name_query: {descendants: false, taxon_name_id: taxon_name.id, rank: r, taxon_name_type: 'Protonym'} ).all.count  )
-=======
       j[:names][:invalid] = ::Queries::TaxonName::Filter.new(validity: false, descendants: true,  taxon_name_id: taxon_name.id, rank: r, taxon_name_type: 'Protonym' ).all.count +
                             ::Queries::TaxonName::Filter.new(validity: false, taxon_name_id: taxon_name.id, rank: r, taxon_name_type: 'Protonym' ).all.count
 
@@ -398,7 +393,6 @@
       j[:taxa] = ::Queries::Otu::Filter.new(coordinatify: true, taxon_name_query: {descendants: false, taxon_name_id: taxon_name.id, rank: r} ).all.count
 
       d.push j
->>>>>>> 058c6b35
     end
 
     d
@@ -456,11 +450,7 @@
               tag.td(b[:data][y])
             ])
           )
-<<<<<<< HEAD
-        }) 
-=======
         })
->>>>>>> 058c6b35
       ]), *attributes
     )
   end
@@ -525,11 +515,7 @@
   end
 
   def taxon_names_by_year_count(names)
-<<<<<<< HEAD
-    t = names.select('EXTRACT(YEAR FROM cached_nomenclature_date) AS year, COUNT(*) AS count').group('year').inject({}){|hsh, r| hsh[r.year.to_i] = r.count; hsh}
-=======
     t = names.select('EXTRACT(YEAR FROM taxon_names.cached_nomenclature_date) AS year, COUNT(*) AS count').group('year').inject({}){|hsh, r| hsh[r.year.to_i] = r.count; hsh}
->>>>>>> 058c6b35
     t
   end
 
