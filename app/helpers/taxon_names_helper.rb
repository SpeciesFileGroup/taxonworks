module TaxonNamesHelper

  # @return [String] 
  #   the taxon name without author year, with HTML
  def taxon_name_tag(taxon_name)
    return nil if taxon_name.nil?
    return taxon_name.name if taxon_name.new_record?
    taxon_name.cached_html.try(:html_safe) || taxon_name.name
  end

  def label_for_taxon_name(taxon_name)
    return nil if taxon_name.nil?
    [taxon_name.cached, taxon_name.cached_author_year].compact.join(' ') 
  end
 
  def taxon_name_autocomplete_tag(taxon_name, term)
    return nil if taxon_name.nil?
    klass = taxon_name.rank_class ? taxon_name.rank_class.nomenclatural_code : nil
    a = [
      content_tag(:span, mark_tag(taxon_name.cached_html_name_and_author_year, term),  class: :klass), 
      taxon_name_rank_tag(taxon_name),
      taxon_name_parent_tag(taxon_name),
      taxon_name_original_combination_tag(taxon_name)
    ].compact.join('&nbsp;').html_safe
  end

  def taxon_name_rank_tag(taxon_name, css_class = [:feedback, 'feedback-info', 'feedback-thin'] )
    return nil if taxon_name.nil?
    content_tag(:span, taxon_name.rank || 'Combination', class: css_class)
  end

  def taxon_name_parent_tag(taxon_name, css_class = [:feedback, 'feedback-secondary', 'feedback-thin'] )
    return nil if taxon_name.nil? || taxon_name.parent_id.nil?
    content_tag(:span, taxon_name_tag(taxon_name.parent).html_safe, class: css_class)
  end

  def taxon_name_original_combination_tag(taxon_name, css_class = [:feedback, 'feedback-notice', 'feedback-thin'] )
    return nil if taxon_name.nil? || taxon_name.cached_original_combination.blank?
    content_tag(:span, taxon_name.cached_original_combination, class: css_class)
  end

  # @return [String]
  #   the taxon name in original combination, without author year, with HTML
  def original_taxon_name_tag(taxon_name)
    return nil if taxon_name.nil?
    if taxon_name.cached_original_combination_html.nil?
      taxon_name_tag(taxon_name)
    else 
      taxon_name.cached_original_combination_html.html_safe
    end
  end

  # @return [String]
  #  the current name/combination with author year, with HTML
  def full_taxon_name_tag(taxon_name)
    return nil if taxon_name.nil?
    [taxon_name_tag(taxon_name), taxon_name.cached_author_year].compact.join(' ').html_safe
  end

  # @return [String]
  #  the name in original combination, with author year, with HTML
  def full_original_taxon_name_tag(taxon_name)
    return nil if taxon_name.nil?
    [ original_taxon_name_tag(taxon_name), 
      history_author_year_tag(taxon_name)
    ].compact.join(' ').html_safe
  end

  # @return [String]
  #   the current name/combination with author year, without HTML
  def taxon_name_name_string(taxon_name)
    return nil if taxon_name.nil?
    [ taxon_name.cached, taxon_name.cached_author_year].compact.join(' ')
  end

  # @return [String]
  # removes parens
  def original_author_year(taxon_name)
    return nil if taxon_name.nil? || taxon_name.cached_author_year.nil?
    taxon_name.cached_author_year.gsub(/^\(|\)$/, '')
  end

  # @return [String]
  def current_author_year(taxon_name)
    return nil if taxon_name.nil? || taxon_name.cached_author_year.nil?
    taxon_name.cached_author_year
  end


  def taxon_name_short_status(taxon_name)
<<<<<<< HEAD
    if taxon_name.type.eql?('Combination')
      t = (taxon_name.valid_taxon_name)
      # TODO: deprecate :brief_status 
      content_tag(:span, 
                  "This name is subsequent combination for #{link_to(original_taxon_name_tag(t), browse_nomenclature_task_path(t))} #{original_author_year(taxon_name)}.".html_safe, class: :brief_status, data: {icon: :attention})
    else
      if taxon_name.unavailable_or_invalid? 
        content_tag(:span, "This name is not valid/accepted. The valid name is #{taxon_name_browse_link(taxon_name.valid_taxon_name)}.".html_safe, class: :brief_status, data: {icon: :attention}) 
=======
    if taxon_name.type.eql?("Combination") 
      content_tag(:span, "This name is subsequent combination for #{taxon_name_browse_link(taxon_name.valid_taxon_name)}.".html_safe, class: :brief_status, data: { icon: :attention, status: :combination })
    else
      if taxon_name.unavailable_or_invalid? || taxon_name.type.eql?("Combination")
        content_tag(:span, "This name is not valid/accepted. The valid name is #{taxon_name_browse_link(taxon_name.valid_taxon_name)}.".html_safe, class: :brief_status, data: { icon: :attention, status: :invalid }) 
>>>>>>> 2e91aafb
      else
        content_tag(:span, 'This name is valid/accepted.', class: :brief_status, data: { icon: :ok, status: :valid  }) 
      end
    end
  end

  def taxon_name_gender_sentence_tag(taxon_name)
    return nil if taxon_name.nil?
    "The name is #{taxon_name.gender_name}." if taxon_name.gender_name
  end

  def cached_classified_as_tag(taxon_name)
    taxon_name.cached_classified_as ? taxon_name.cached_classified_as.strip.html_safe : ''
  end

  def taxon_name_latinization_tag(taxon_name)
    list = taxon_name.taxon_name_classifications.with_type_array(LATINIZED_TAXON_NAME_CLASSIFICATION_NAMES).map(&:classification_label)
    content_tag(:span,  "The word \"#{taxon_name.name}\" has the following Latin-based classifications: #{list.to_sentence}.", class: 'history__latinized_classifications') if list.any?
  end

  def taxon_name_link(taxon_name)
    return nil if taxon_name.nil?
    link_to(taxon_name_tag(taxon_name), taxon_name.metamorphosize).html_safe
  end

  def taxon_name_browse_link(taxon_name)
    return nil if taxon_name.nil?
    [ link_to(taxon_name_tag(taxon_name), browse_nomenclature_task_path(taxon_name.metamorphosize)).html_safe,  taxon_name.cached_author_year].compact.join(' ').html_safe
  end

  def original_taxon_name_link(taxon_name)
    return nil if taxon_name.nil?
    link_to(original_taxon_name_tag(taxon_name).html_safe, browse_nomenclature_task_path(taxon_name))
  end

  # @return [String]
  #   no HTML inside <input>
  def taxon_name_autocomplete_selected_tag(taxon_name)
    return nil if taxon_name.nil?
    [taxon_name.cached, taxon_name.cached_author_year].compact.join(' ') 
  end

  def taxon_name_for_select(taxon_name)
    taxon_name.name if taxon_name
  end

  # @taxon_name.parent.andand.display_name(:type => :for_select_list)
  def parent_taxon_name_for_select(taxon_name)
    taxon_name.parent ? taxon_name_for_select(taxon_name.parent) : nil
  end

  # TODO: Scope to code
  def taxon_name_rank_select_tag(taxon_name: TaxonName.new, code:  nil)
    select(:taxon_name, :rank_class, options_for_select(RANKS_SELECT_OPTIONS, selected: taxon_name.rank_string) ) 
  end

  def taxon_names_search_form
    render '/taxon_names/quick_search_form'
  end

  def edit_original_combination_task_link(taxon_name)
    link_to('Edit original combination', edit_protonym_original_combination_task_path(taxon_name)) if GENUS_AND_SPECIES_RANK_NAMES.include?(taxon_name.rank_string)
  end

  # See #edit_object_path_string in  navigation_helper.rb
  def edit_taxon_name_path_string(taxon_name)
    if taxon_name.type == 'Protonym'
      'edit_taxon_name_path'
    elsif taxon_name.type == 'Combination'
      'edit_combination_path' 
    else
      nil 
    end
  end

  def edit_taxon_name_link(taxon_name, target: nil)
    i = {'Combination': :combination, 'Protonym': :taxon_name}[taxon_name.type.to_sym]
    t = taxon_name.metamorphosize
    case target
    when :edit_task
      path = case i
             when :taxon_name
               new_taxon_name_task_path(t)
             when :combination
               new_combination_task_path(id: t.id, literal: URI.escape(t.cached))
             end
      link_to(
        content_tag(:span, 'Edit (task)',
                    'data-icon' => 'edit',
                    class: 'small-icon'
                   ),
                   path, class: 'navigation-item', 'data-task' => 'new_taxon_name')
    else
      link_to(content_tag(:span, 'Edit', 'data-icon' => 'edit', 'class' => 'small-icon'), send("edit_#{i}_path}", taxon_name.metamorphosize), 'class' => 'navigation-item')
    end
  end

  def rank_tag(taxon_name)
    case taxon_name.type
    when 'Protonym'
      if taxon_name.rank_class
        taxon_name.rank.downcase
      else
        content_tag(:em, 'ERROR')
      end
    when 'Combination'
      content_tag(:em, 'n/a')
    end
  end

  def ancestor_browse_taxon_name_link(taxon_name, path = :browse_nomenclature_task_path)
    text = 'Up'
    if taxon_name.ancestors.any?
      a = taxon_name.ancestors.first.metamorphosize
      text = object_tag(a)
      link_to(content_tag(:span, text, data: {icon: 'arrow-up'}, class: 'small-icon'), send(path, a), class: 'navigation-item', data: {arrow: 'ancestor'})
    else 
      content_tag(:div, content_tag(:span, text, class: 'small-icon', data: {icon: 'arrow-up'}), class: 'navigation-item disable')
    end
  end

  def descendant_browse_taxon_name_link(taxon_name, path = :browse_nomenclature_task_path)
    text = 'Down'
    if taxon_name.descendants.any? 
      a = taxon_name.descendants.first.metamorphosize
      text = taxon_name_tag(a)
      link_to(content_tag(:span, text, data: {icon: 'arrow-down'}, class: 'small-icon'), send(path, a), class: 'navigation-item', data: {arrow: 'descendant'}) 
    else 
      content_tag(:div, content_tag(:span, text, class: 'small-icon', data: {icon: 'arrow-down'}), class: 'navigation-item disable') 
    end
  end

  def next_sibling_browse_taxon_name_link(taxon_name, path = :browse_nomenclature_task_path)
    text = 'Next'
    link_object = taxon_name.next_sibling
    if link_object.nil? 
      content_tag(:div, content_tag(:span, text), class:  'navigation-item disable')
    else 
      link_to(text, send(path, link_object.metamorphosize), title: taxon_name_tag(link_object), class: 'navigation-item', data: { button: 'next' })
    end
  end

  def previous_sibling_browse_taxon_name_link(taxon_name, path = :browse_nomenclature_task_path)
    text = 'Previous'
    link_object = taxon_name.previous_sibling

    if link_object.nil?
      content_tag(:div, content_tag(:span, text), class: 'navigation-item disable')
    else 
      link_to(text, send(path, link_object.metamorphosize), class: 'navigation-item', data: { button: 'back' })
    end
  end

  def taxon_name_otus_links(taxon_name)
    if taxon_name.otus.any?
      "The following Otus are linked to this name: #{taxon_name.otus.collect{|o| otu_link(o)}.to_sentence}".html_safe
    else
      content_tag(:em, 'There are no Otus linked to this name.')
    end
  end

end<|MERGE_RESOLUTION|>--- conflicted
+++ resolved
@@ -88,24 +88,16 @@
 
 
   def taxon_name_short_status(taxon_name)
-<<<<<<< HEAD
     if taxon_name.type.eql?('Combination')
       t = (taxon_name.valid_taxon_name)
       # TODO: deprecate :brief_status 
       content_tag(:span, 
-                  "This name is subsequent combination for #{link_to(original_taxon_name_tag(t), browse_nomenclature_task_path(t))} #{original_author_year(taxon_name)}.".html_safe, class: :brief_status, data: {icon: :attention})
+                  "This name is subsequent combination for #{link_to(original_taxon_name_tag(t), browse_nomenclature_task_path(t))} #{original_author_year(taxon_name)}.".html_safe, class: :brief_status, data: {icon: :attention, status: :combination})
     else
       if taxon_name.unavailable_or_invalid? 
-        content_tag(:span, "This name is not valid/accepted. The valid name is #{taxon_name_browse_link(taxon_name.valid_taxon_name)}.".html_safe, class: :brief_status, data: {icon: :attention}) 
-=======
-    if taxon_name.type.eql?("Combination") 
-      content_tag(:span, "This name is subsequent combination for #{taxon_name_browse_link(taxon_name.valid_taxon_name)}.".html_safe, class: :brief_status, data: { icon: :attention, status: :combination })
-    else
-      if taxon_name.unavailable_or_invalid? || taxon_name.type.eql?("Combination")
-        content_tag(:span, "This name is not valid/accepted. The valid name is #{taxon_name_browse_link(taxon_name.valid_taxon_name)}.".html_safe, class: :brief_status, data: { icon: :attention, status: :invalid }) 
->>>>>>> 2e91aafb
+          content_tag(:span, "This name is not valid/accepted. The valid name is #{taxon_name_browse_link(taxon_name.valid_taxon_name)}.".html_safe, class: :brief_status, data: {icon: :attention, status: :invalid})
       else
-        content_tag(:span, 'This name is valid/accepted.', class: :brief_status, data: { icon: :ok, status: :valid  }) 
+        content_tag(:span, 'This name is valid/accepted.', class: :brief_status, data: {icon: :ok }) 
       end
     end
   end
