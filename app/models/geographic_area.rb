--- conflicted
+++ resolved
@@ -190,19 +190,11 @@
     joins(:geographic_areas_geographic_items).select('distinct(geographic_areas.id)')
   end
 
-<<<<<<< HEAD
-  # @return [Hash]
-  #   a key valus pair that classifies this geographic
-  #   area into country, state, county categories.
-  #   !! This is an estimation, although likely highly accurate. It uses assumptions about how data are stored in GeographicAreas
-  #   to derive additional data, particularly for State
-=======
 # @return [Hash]
 #   a key valus pair that classifies this geographic
 #   area into country, state, county categories.
 #   !! This is an estimation, although likely highly accurate.  It uses assumptions about how data are stored in GeographicAreas
 #   to derive additional data, particularly for State
->>>>>>> 82929f8b
   def categorize
     n = geographic_area_type.name
     return {country: name} if GeographicAreaType::COUNTRY_LEVEL_TYPES.include?(n) || (id == level0_id)
