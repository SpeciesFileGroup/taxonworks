--- conflicted
+++ resolved
@@ -839,11 +839,6 @@
   def render_with_style(style = 'vancouver', format = 'text', normalize_names = true)
     s = ::Vendor::BibtexRuby.get_style(style)
     cp = CiteProc::Processor.new(style: s, format:)
-<<<<<<< HEAD
-    b = to_bibtex
-    ::Vendor::BibtexRuby.namecase_bibtex_entry(b) if normalize_names
-=======
->>>>>>> ca5a803b
     cp.import( [to_citeproc(normalize_names)] )
     cp.render(:bibliography, id: cp.items.keys.first).first.strip
   end
