require 'citeproc'
require 'csl/styles'

# @author Elizabeth Frank <eef@illinois.edu> INHS University of IL
# @author Matt Yoder 
# 
# Bibtex - Subclass of Source that represents most references.
#   Cached values are formatted using the 'zootaxa' style from 'csl/styles'
#
# TaxonWorks(TW) relies on the bibtex-ruby gem to input or output BibTeX bibliographies,
# and has a strict list of required fields. TW itself only requires that :bibtex_type
# be valid and that one of the attributes in TW_REQUIRED_FIELDS be defined.
# This allows a rapid input of incomplete data, but also means that not all TW Source::Bibtex
# objects can be added to a BibTeX bibliography.
#
# The following information is taken from *BibTeXing*, by Oren Patashnik, February 8, 1988
# http://ftp.math.purdue.edu/mirrors/ctan.org/biblio/bibtex/contrib/doc/btxdoc.pdf
# (and snippets are cut from this document for the attribute descriptions)
#
# BibTeX fields in a BibTex bibliography are treated in one of three ways:
#
# [REQUIRED] Omitting the field will produce a warning message and, rarely, a badly formatted bibliography entry.
# If the required information is not
#       meaningful, you are using the wrong entry type. However, if the required
#       information is meaningful but, say, already included is some other field,
#       simply ignore the warning.
# [OPTIONAL] The field's information will be used if present, but can be omitted
#  without causing any formatting problems. You should include the optional
#       field if it will help the reader.
# [IGNORED] The field is ignored. BibTEX ignores any field that is not required or
#optional, so you can include any fields you want in a bib file entry. It's a
#       good idea to put all relevant information about a reference in its bib file
#       entry - even information that may never appear in the bibliography.
#
# TW will add all non-standard or housekeeping attributes to the bibliography even though
# the data may be ignored.
#
# @!group non-Bibtex attributes that are cross-referenced.
#
# @!attribute serial_id [Fixnum]
#   @note not yet implemented!
#   @return [Fixnum] the unique identifier of the serial record in the Serial? table.
#   @return [nil] means the record does not exist in the database.
#
# @!attribute verbatim
# @!attribute cached
# @!attribute cached_author_string
#
#
# @!endgroup
#
#
#                                                       #
#                                                       #
# @!group BibTeX attributes (based on BibTeX fields)    #
#                                                       #
#
# @!attribute address
#   BibTeX standard field (optional for types: book, inbook, incollection, inproceedings, manual, mastersthesis,
#   phdthesis, proceedings, techreport)
#   Usually the address of the publisher or other type of institution.
#   For major publishing houses, van Leunen recommends omitting the information
#   entirely. For small publishers, on the other hand, you can help the reader by giving the complete address.
#   @return [#String] the address
#   @return [nil] means the attribute is not stored in the database.
#
# @!attribute annote
#   BibTeX standard field (ignored by standard processors)
#   An annotation. It is not used by the standard bibliography styles, but
#   may be used by others that produce an annotated bibliography. (compare to a note which is any additional information which may be useful to the reader)
#   @return [String] the annotation
#   @return [nil] means the attribute is not stored in the database.
#
# @!attribute author
#   BibTeX standard field (required for types: )(optional for types:)
#   A TW required attribute (TW requires a value in one of any of the required attributes.)
#   The name(s) of the author(s), in the format described in the LaTeX book. Names should be formatted as
#   "Last name, FirstName MiddleName". FirstName and MiddleName can be initials. If there are multiple authors,
#   each author name should be separated by the word " and ". It should be noted that all the names before the
#   comma are treated as a single last name.
#   @return [String] the list of author names in BibTeX format
#   @return [nil] means the attribute is not stored in the database.
#
# @!attribute editor
#   BibTeX standard field (required for types: )(optional for types:)
#   A TW required attribute (TW requires a value in one of any of the required attributes.)
#   The name(s) of the editor(s), in the format described in the LaTeX book. Names should be formatted as
#   "Last name, FirstName MiddleName". FirstName and MiddleName can be initials. If there are multiple editors,
#   each editor name should be separated by the word " and ". It should be noted that all the names before the
#   comma are treated as a single last name.
#
#   If there is also an author field, then the editor field gives the editor of the book or collection in
#   which the reference appears.
#   @return [String] the list of editor names in BibTeX format
#   @return [nil] means the attribute is not stored in the database.
#
# @!attribute booktitle
#   BibTeX standard field (required for types: )(optional for types:)
#   A TW required attribute (TW requires a value in one of the required attributes.)
#   Title of a book, part of which is being cited. See the LaTEX book for how to type titles.
#   For book entries, use the title field instead.
#   @return[String] the title of the book
#   @return [nil] means the attribute is not stored in the database.
#
# @!attribute chapter
#   BibTeX standard field (required for types: )(optional for types:)
#   A chapter (or section or whatever) number.
#   @return [String] the chapter or section number.
#   @return [nil] means the attribute is not stored in the database.
#
# @!attribute crossref
#   BibTeX standard field (ignored by standard processors)
#   The database key(key attribute) of the entry being cross referenced.
#   This attribute is only set (and saved) during the import process, and is only relevant
#   in a specific bibliography.
#   @return[String] the key of the cross referenced source
#   @return [nil] means the attribute is not stored in the database.
#
# @!attribute edition
#   BibTeX standard field (required for types: )(optional for types:)
#   The edition of a book(for example, "Second"). This should be an ordinal, and should
#   have the first letter capitalized, as shown here;
#   the standard styles convert to lower case when necessary.
#   @return[String] the edition of the book
#   @return [nil] means the attribute is not stored in the database.
#
# @!attribute howpublished
#   BibTeX standard field (required for types: )(optional for types:)
#   How something unusual has been published. The first word should be capitalized.
#   @return[String] a description of how this source was published
#   @return [nil] means the attribute is not stored in the database.
#
# @!attribute institution
#   BibTeX standard field (required for types: )(optional for types:)
#   The sponsoring institution of a technical report
#   @return[String] the name of the institution publishing this source
#   @return [nil] means the attribute is not stored in the database.
#
# @!attribute journal
#   BibTeX standard field (required for types: )(optional for types:)
#   A TW required attribute (TW requires a value in one of the required attributes.)
#   A journal name. Many BibTeX processors have standardized abbreviations for many journals
#   which would be listed in your local BibTeX processor guide. Once this attribute has been
#   normalized against TW Serials, this attribute will contain the full journal name as
#   defined by the Serial object. If you want a preferred abbreviation associated with
#   with this journal, add the abbreviation the serial object.
#   @return[String] the name of the journal (serial) associated with this source
#   @return [nil] means the attribute is not stored in the database.
#
# @!attribute key
#   BibTeX standard field (may be used in a bibliography for alphabetizing & cross referencing)
#   Used by bibtex-ruby gem method _identifier_ as a default value when no other identifier is present.
#   Used for alphabetizing, cross referencing, and creating a label when the "author" information
#   is missing. This field should not be confused with the key that appears in the \cite (BibTeX/LaTeX)command and at
#   the beginning of the bibliography entry.
#
#   This attribute is only set (and saved) during the import process. It may be generated for output when
#   a bibtex-ruby bibliography is created, but is unlikely to be save to the db.
#   @return[String] the key of this source
#   @return [nil] means the attribute is not stored in the database.
#
#
# Dates in Source Bibtex.
# It is common for there two be two (or more) dates associated with the origin of a source.
# 1) If you only have reference to a single value, it goes in year (month, day)
# 2) If you have reference to two year values, the actual year of publication goes in year, and
# the stated year of publication goes in stated_year. 
# 3) If you have month or day publication, they go in month or day.
#
# We do not track stated_month or stated_day if
# they are present in addition to actual month and actual day.
#
#
# Bibtex has month
#  
# Bibtex does not have day.
#
# @!attribute month
#   the actual publication month. a BibTeX standard field (required for types: ) (optional for types:)
#   The month in which the work was published or, for an unpublished work, in which it was written.
#   It should use the standard three-letter abbreviation, as described in Appendix B.1.3 of the LaTeX book.
#   The three-letter lower-case abbreviations are available in _BibTeX::MONTHS_.
#   If month is present there must be a year.
#   @return[String] The three-letter lower-case abbreviation for the month in which this source was published.
#   @return [nil] means the attribute is not stored in the database.
#
# @!attribute day 
#   the actual publication month, NOT a BibTex standard field
#   If day is present there must be a month and day must be valid for the month.
#
# @!attribute year 
#   the actual publication year. a BibTeX standard field (required for types: ) (optional for types:)
#   A TW required attribute (TW requires a value in one of the required attributes.)
#   Year must be between 1000 and now + 2 years inclusive
#   
# @!attribute stated_year
#
# @!attribute cached_nomenclature_date
#   @return 
#
# @!attribute note
#   BibTeX standard field (required for types: unpublished)(optional for types:)
#   Any additional information that can help the reader. The first word should be capitalized.
#
#   This attribute is used on import, but is otherwise ignored.   Updates to this field are
#   NOT transferred to the associated TW note and not added to any export.  TW does NOT allow '|' within a note. (\'s
#   are used to separate multiple TW notes associated with a single object on import)
#   @return[String] the BibTeX note associated with this source
#   @return [nil] means the attribute is not stored in the database.
#
# @!attribute number
#   BibTeX standard field (required for types: )(optional for types:)
#   The number of a journal, magazine, technical report, or of a work in a series.
#   An issue of a journal or magazine is usually identified by its volume and number;
#   the organization that issues a technical report usually gives it a number;
#   and sometimes books are given numbers in a named series.
#
#   This attribute is equivalent to the Species File reference issue.
#   @return[String] the number in a series, issue or technical report number associated with this source
#   @return [nil] means the attribute is not stored in the database.
#
# @!attribute organization
#   BibTeX standard field (required for types: )(optional for types:)
#   The organization that sponsors a conference or that publishes a manual.
#   @return[String] the organization associated with this source
#   @return [nil] means the attribute is not stored in the database.
#
# @!attribute pages
#   BibTeX standard field (required for types: )(optional for types:)
#   One or more page numbers or range of numbers, such as 42--111 or
#   7,41,73--97 or 43+ (the `+' in this last example indicates pages following
#   that don't form a simple range). To make it easier to maintain Scribe-
#   compatible databases, the standard styles convert a single dash (as in
#   7-33) to the double dash used in TeX to denote number ranges (as in 7--33).
#
#  #!! TODO: What is address ?
# @!attribute publisher
# @!attribute school
# @!attribute series
# @!attribute title
#   A TW required attribute (TW requires a value in one of the required attributes.)
# @!attribute type
# @!attribute translator - not yet implemented
#   bibtex-ruby gem supports translator, it's not clear whether TW will or not.
# @!attribute volume

# @!attribute URL
#   A TW required attribute (TW requires a value in one of the required attributes.)
# @!attribute doi - not implemented yet
#   Used by bibtex-ruby gem method identifier
# @!attribute ISBN
#   Used by bibtex-ruby gem method identifier
# @!attribute ISSN
#   Used by bibtex-ruby gem method identifier
# @!attribute LCCN
# @!attribute abstract
# @!attribute keywords
# @!attribute price
# @!attribute copyright
# @!attribute language
# @!attribute contents
#
#
#
#
# @!endgroup
#
# UNKNOWN:
#
# @!attribute bibtex_type
#
#
class Source::Bibtex < Source
  include SoftValidation

  attr_accessor :authors_to_create

  # TODO :update_authors_editor_if_changed? if: Proc.new { |a| a.password.blank? }

  # TW required fields (must have one of these fields filled in)
  TW_REQUIRED_FIELDS = [
    :author,
    :editor,
    :booktitle,
    :title,
    :url,
    :journal,
    :year,
    :stated_year
  ] # either year or stated_year is acceptable

  belongs_to :serial, inverse_of: :sources
<<<<<<< HEAD
  belongs_to :source_language, class_name: "Language", foreign_key: :language_id, inverse_of: :sources
=======
  belongs_to :source_language, class_name: "Language",foreign_key: :language_id, inverse_of: :sources
>>>>>>> 100c62d6
  # above to handle clash with bibtex language field.

  has_many :author_roles, -> { order('roles.position ASC') }, class_name: 'SourceAuthor', as: :role_object, validate: true
  has_many :authors, -> { order('roles.position ASC') }, through: :author_roles, source: :person, validate: true # self.author & self.authors should match or one of them should be empty
  has_many :editor_roles, -> { order('roles.position ASC') }, class_name: 'SourceEditor', as: :role_object, validate: true # ditto for self.editor & self.editors
  has_many :editors, -> { order('roles.position ASC') }, through: :editor_roles, source: :person, validate: true
  accepts_nested_attributes_for :authors, :editors, :author_roles, :editor_roles, allow_destroy: true
  # accepts_nested_attributes_for :authors, :editors, :author_roles, :editor_roles, reject_if: :all_blank, allow_destroy: true

  before_validation :create_authors, if: '!authors_to_create.nil?'
  before_validation :check_has_field
  before_save :set_cached_nomenclature_date

  #region validations
  validates_inclusion_of :bibtex_type,
                         in:      ::VALID_BIBTEX_TYPES,
                         message: '%{value} is not a valid source type'

  validates_presence_of :year,
                        if:      '!month.blank? || !stated_year.blank?',
                        message: 'year is required when month or stated_year is provided'

  # TODO: refactor out date validation methods so that they can be unified (TaxonDetermination, CollectingEvent)
  validates_numericality_of :year,
                            only_integer:          true, greater_than: 999,
                            less_than_or_equal_to: Time.now.year + 2,
                            allow_blank:           true,
                            message:               'year must be an integer greater than 999 and no more than 2 years in the future'

  validates_presence_of :month,
                        if:      '!day.nil?',
                        message: 'month is required when day is provided'

  validates_inclusion_of :month,
                         in:          ::VALID_BIBTEX_MONTHS,
                         allow_blank: true,
                         message:     ' month'

  validates_numericality_of :day,
                            allow_blank:           true,
                            only_integer:          true,
                            greater_than:          0,
                            less_than_or_equal_to: Proc.new { |a| Time.utc(a.year, a.month).end_of_month.day },
                            :unless                => 'year.nil? || month.nil?',
                            message:               '%{value} is not a valid day for the month provided'

  validates :url, :format => {:with    => URI::regexp(%w(http https ftp)),
                              message: "[%{value}] is not a valid URL"}, allow_blank: true

  #endregion validations

  # includes nil last, exclude it explicitly with another condition if need be
  scope :order_by_nomenclature_date, -> { order(:cached_nomenclature_date) }

  #region soft_validate setup calls
  soft_validate(:sv_has_some_type_of_year, set: :recommended_fields)
  soft_validate(:sv_contains_a_writer, set: :recommended_fields)
  soft_validate(:sv_has_title, set: :recommended_fields)
  soft_validate(:sv_has_some_type_of_year, set: :recommended_fields)
  soft_validate(:sv_is_article_missing_journal, set: :recommended_fields)
  #  soft_validate(:sv_has_url, set: :recommended_fields) # probably should be sv_has_identifier instead of sv_has_url
  soft_validate(:sv_missing_required_bibtex_fields, set: :bibtex_fields)
  #endregion

  #region ruby-bibtex related

  def journal
    [read_attribute(:journal), (self.serial.blank? ? nil : self.serial.name)].compact.first
  end

  # @return [BibTeX::Entry]
  #   entry equivalent to self
  def to_bibtex
    b = BibTeX::Entry.new(:bibtex_type => self[:bibtex_type])
    ::BIBTEX_FIELDS.each do |f|
      if (!self.send(f).blank?) && !(f == :bibtex_type)
        b[f] = self.send(f)
      end
    end

    if !self.year_suffix.blank?
      b.year = self.year_with_suffix
    end

    b[:note] = concatenated_notes_string if !concatenated_notes_string.blank? # see Notable 
    # TODO add conversion of Serial ID to journal name

    b.author = self.compute_bibtex_names('author') unless (self.authors.size == 0 && self.author.blank?)
    b.editor = self.compute_bibtex_names('editor') unless (self.editors.size == 0 && self.editor.blank?)

    b.key    = self.id unless self.new_record? # id.blank?
    b
  end

  # @param type [String] either author or editor
  # @return [String]
  #   the bibtex version of the name strings created from the TW people
  # !! TODO: this is an and b/w all people for > 1 person, likely not correct
  def compute_bibtex_names(type)
    method  = type
    methods = type + 's'
    case self.send(methods).size
      when 0
        return self.send(method)
      when 1
        return self.send(methods).first.bibtex_name
      else
        return self.send(methods).collect { |a| a.bibtex_name }.join(' and ')
    end
  end


  # TODO add conversion of identifiers to ruby-bibtex fields
  # TODO if it finds one & only one match for serial assigns the serial ID, and if not it just store in journal title
  # serial with alternate_value on name .count = 1 assign .first
  # before validate assign serial if matching & not doesn't have a serial currently assigned.

  # @return [Boolean]
  #   whether the BibTeX::Entry representation of this source is valid
  def valid_bibtex?
    self.to_bibtex.valid?
  end

  # Instantiates a Source::Bibtex instance from a BibTeX::Entry
  # Note: note conversion is handled in note setter.
  #       identifiers are handled in associated setter.
  # !! Unrecognized attributes are added as import attributes.
  #
  # Usage:
  #    a = BibTeX::Entry.new(bibtex_type: 'book', title: 'Foos of Bar America', author: 'Smith, James', year: 1921)
  #    b = Source::Bibtex.new(a)
  # 
  # @param bibtex_entry [BibTex::Entry] the BibTex::Entry to convert 
  # @return [Source::BibTex.new] a new instance 
  def self.new_from_bibtex(bibtex_entry = nil)
    # TODO On input, convert ruby-bibtex.url to an identifier

    return false if !bibtex_entry.kind_of?(::BibTeX::Entry)
    s                 = Source::Bibtex.new(bibtex_type: bibtex_entry.type.to_s)
    import_attributes = []
    bibtex_entry.fields.each do |key, value|
      v = value.to_s.strip
      if s.respond_to?(key.to_sym)
        s.send("#{key}=", v)
      else
        import_attributes.push({import_predicate: key, value: v, type: 'ImportAttribute'})
      end
    end
    s.data_attributes_attributes = import_attributes
    s
  end

  # @return [String] A string that represents the year with suffix as seen in a BibTeX bibliography.
  #   returns "" if neither :year or :year_suffix are set.
  def year_with_suffix
    self[:year].to_s + self[:year_suffix].to_s
  end

  # @return [String] A string that represents the authors last_names and year (no suffix)
  def author_year
    return 'not yet calculated' if self.new_record?
    [cached_author_string, year].compact.join(", ")
  end

  # Modified from build, the issues with polymorphic has_many and build
  # are more than we want to tackle right now
  def create_related_people_and_roles
    return false if !self.valid? ||
      self.new_record? ||
      (self.author.blank? && self.editor.blank?) ||
      self.roles.count > 0

    bibtex = to_bibtex
    bibtex.parse_names

    begin
      Role.transaction do
        unless bibtex.authors.blank?
          bibtex.authors.each do |a|
            p = Source::Bibtex.bibtex_author_to_person(a)
            p.save!
            SourceAuthor.create!(role_object: self, person: p)
          end
        end

        if !bibtex.editors.blank?
          bibtex.editors.each do |a|
            p = Source::Bibtex.bibtex_author_to_person(a)
            p.save!
            SourceEditor.create!(role_object: self, person: p)
          end
        end
      end
    rescue ActiveRecord::RecordInvalid
      raise
    end
    true
  end

  def self.bibtex_author_to_person(bibtex_author)
    return false if bibtex_author.class != BibTeX::Name
    Person.new(
      first_name: bibtex_author.first,
      prefix:     bibtex_author.prefix,
      last_name:  bibtex_author.last,
      suffix:     bibtex_author.suffix)
  end

  #TODO create related Serials

  #endregion  ruby-bibtex related

  #region getters & setters

<<<<<<< HEAD
  # Return a String of last names as displayed in nomenclatural authority.
  def authority_name
    case self.authors.count
      when 0
        if self.author.blank?
          return ('')
        else # build off the last names only of .authors
          b = self.to_bibtex
          b.parse_names
          case b.author.tokens.count
            when 0
              return ('') # shouldn't ever get here
            when 1
              return(b.author[0].last)
            else
              return b.author.tokens.collect { |t| t.last }.to_sentence(:last_word_connector => ' & ')
          end
        end
      when 1
        return (authors.all.first.last_name)
      else
        return self.authors.collect { |a| a.full_last_name }.to_sentence(last_word_connector: ' & ',
                                                                         two_words_connector: ' & ')
    end
  end

=======
>>>>>>> 100c62d6
  def year=(value)
    if value.class == String
      value =~ /\A(\d\d\d\d)([a-zA-Z]*)\z/
      write_attribute(:year, $1.to_i) if $1
      write_attribute(:year_suffix, $2) if $2
      write_attribute(:year, value) if self.year.blank?
    else
      write_attribute(:year, value)
    end
  end

  def month=(value)
    v = Utilities::Dates::SHORT_MONTH_FILTER[value]
    v = v.to_s if !v.nil?
    write_attribute(:month, v)
  end

  # Used only on import from BibTeX records
  def note=(value)
    write_attribute(:note, value)
    if !self.note.blank? && self.new_record?
      if value.include?('|')
        a = value.split(/|/)
        a.each do |n|
          self.notes.build({text: n + ' [Created on import from BibTeX.]'})
        end
      else
        self.notes.build({text: value + ' [Created on import from BibTeX.]'})
      end
    end
  end
<<<<<<< HEAD
=======

  # @return [String]
  #   last names formatted as displayed in nomenclatural authority (iczn), prioritizes
  #   normalized people records before bibtex author string
  def authority_name
    if self.authors.count == 0 # no normalized people, use string
      if self.author.blank?
        return ('')
      else 
        b = self.to_bibtex
        b.parse_names
        return b.author.tokens.collect{ |t| t.last }.to_sentence(last_word_connector: ' & ')
      end
    else # use normalized records 
      return self.authors.collect{ |a| a.full_last_name }.to_sentence(last_word_connector: ' & ')
    end
  end
>>>>>>> 100c62d6

  #region identifiers
  def isbn=(value)
    write_attribute(:isbn, value)
    unless value.blank?
      if tw_isbn = self.identifiers.where(type: 'Identifier::Global::Isbn').first
        if tw_isbn.identifier != value
          tw_isbn.destroy
          self.identifiers.build(type: 'Identifier::Global::Isbn', identifier: value)
        end
      else
        self.identifiers.build(type: 'Identifier::Global::Isbn', identifier: value)
      end
    end
  end

  def isbn
    identifier_string_of_type(:isbn)
  end

  def doi=(value)
    write_attribute(:doi, value)
    unless value.blank?
      if tw_doi = self.identifiers.where(type: 'Identifier::Global::Doi').first
        if tw_doi.identifier != value
          tw_doi.destroy
          self.identifiers.build(type: 'Identifier::Global::Doi', identifier: value)
        end
      else
        self.identifiers.build(type: 'Identifier::Global::Doi', identifier: value)
      end
    end
  end

  def doi
    identifier_string_of_type(:doi)
  end

  # TODO: Are ISSN only Serials now? Maybe - the raw bibtex source may come in with an ISSN in which case
  # we need to set the serial based on ISSN.
  def issn=(value)
    write_attribute(:issn, value)
    unless value.blank?
      if tw_issn = self.identifiers.where(type: 'Identifier::Global::Issn').first
        if tw_issn.identifier != value
          tw_issn.destroy
          self.identifiers.build(type: 'Identifier::Global::Issn', identifier: value)
        end
      else
        self.identifiers.build(type: 'Identifier::Global::Issn', identifier: value)
      end
    end
  end

  def issn
    identifier_string_of_type(:issn)
  end

  # turn bibtex URL field into a Ruby URI object
  def url_as_uri
    URI(self.url) unless self.url.blank?
  end

  # TODO: Turn this into a has_one relationship
  def identifier_string_of_type(type)
    # This relies on the identifier class to enforce a single version of any identifier
    identifiers = self.identifiers.of_type(type)
    identifiers.size == 0 ? nil : identifiers.first.identifier
  end

  #endregion identifiers

  #TODO if language is set => set language_id
  # def language=(value)
  #
  # end
  #endregion getters & setters

  #region has_<attribute>? section
  def has_authors? # is there a bibtex author or author roles?
    return true if !(self.author.blank?)
    # author attribute is empty
    return false if self.new_record?
    # self exists in the db
    (self.authors.count > 0) ? (return true) : (return false)
  end

  def has_editors?
    return true if !(self.editor.blank?)
    # editor attribute is empty
    return false if self.new_record?
    # self exists in the db
    (self.editors.count > 0) ? (return true) : (return false)
  end

  def has_writer? # contains either an author or editor
    (has_authors?) || (has_editors?) ? true : false
  end

  def has_some_year? # is there a year or stated year?
    return true if !(self.year.blank?) || !(self.stated_year.blank?)
    false
  end

  #endregion has_<attribute>? section

  #region time/date related

  # An memoizer, getter for cached_nomenclature_date, computes if not .persisted?
  # @return [Date] 
  def date
    set_cached_nomenclature_date if !self.persisted?
    self.cached_nomenclature_date
  end

  # The effective year of publication as per nomenclatural rules.
  # @return [Integer]
  def nomenclature_year
    date.year if date
  end

  def set_cached_nomenclature_date
    self.cached_nomenclature_date = Utilities::Dates.nomenclature_date(self.day, self.month, self.year)
  end

  #todo move the test for nomenclature_date to spec/lib/utilities/dates_spec.rb

  #endregion    time/date related

  # @return [String]
  #   a full representation, using bibtex
  # String must be length > 0
  def cached_string(format)
    unless (format == 'text') || (format == 'html')
      return(nil)
    end

    bx_entry = self.to_bibtex

    if bx_entry.key.blank?
      bx_entry.key = 'tmpID'
    end

    if bx_entry.year.blank? # cludge to fix render problem with year
      bx_entry.year = '0000'
    end

    key             = bx_entry.key
    bx_bibliography = BibTeX::Bibliography.new
    bx_bibliography.add(bx_entry)

    cp = CiteProc::Processor.new(style: 'zootaxa', format: format)
    cp.import(bx_bibliography.to_citeproc)
    output = cp.render(:bibliography, id: key).first.strip

    output.sub('(0ADAD)', '') # citeproc renders year 0000 as (0ADAD)
  end

  protected

  def create_authors
    begin
      Person.transaction do
        authors_to_create.each do |shs|
          p = Person.create!(shs)
          self.author_roles.build(person: p)
        end
      end
    rescue
      errors.add(:base, 'invalid author parameters')
    end
  end

  # set cached values and copies active record relations into bibtex values
  def set_cached
    if self.errors.empty?
      tmp                       = cached_string('text')
      self.cached               = tmp
      self.cached_author_string = authority_name

      if self.authors.size > 0
        self.author = self.compute_bibtex_names('author')
      end

      if self.editors.size > 0
        self.editor = self.compute_bibtex_names('editor')
      end
    end
  end

  #region hard validations

  # must have at least one of the required fields (TW_REQUIRED_FIELDS)
  def check_has_field
    valid = false
    TW_REQUIRED_FIELDS.each do |i|
      if !self[i].blank?
        valid = true
        break
      end
    end
    errors.add(:base, 'no core data provided') if !valid
  end

  #endregion  hard validations

  #region Soft_validation_methods
  def sv_has_authors
    if !(has_authors?)
      soft_validations.add(:author, 'There is no author associated with this source.')
    end
  end

  def sv_contains_a_writer # neither author nor editor
    if !has_writer?
      soft_validations.add(:author, 'There is neither an author, nor editor associated with this source.')
      soft_validations.add(:editor, 'There is neither an author, nor editor associated with this source.')
    end
  end

  def sv_has_title
    if self.title.blank?
      soft_validations.add(:title, 'There is no title associated with this source.')
    end
  end

  def sv_has_some_type_of_year
    if !has_some_year?
      soft_validations.add(:year, 'There is no year or stated year associated with this source.')
      soft_validations.add(:stated_year, 'There is no or stated year year associated with this source.')
    end
  end

  def sv_year_exists
    if year.blank?
      soft_validations.add(:year, 'There is no year associated with this source.')
    elsif year < 1700
      soft_validations.add(:year, 'This year is prior to the 1700s')
    end
  end

  def sv_missing_journal
    soft_validations.add(:bibtex_type, 'The source is missing a journal name.') if self.journal.blank?
  end

  def sv_is_article_missing_journal
    if self.bibtex_type == 'article'
      if self.journal.blank?
        soft_validations.add(:bibtex_type, 'The article is missing a journal name.')
      end
    end
  end

  def sv_has_a_publisher
    if self.publisher.blank?
      soft_validations.add(:publisher, 'There is no publisher associated with this source.')
    end
  end

  def sv_has_booktitle
    if self.booktitle.blank?
      soft_validations.add(:booktitle, 'There is no book title associated with this source.')
    end
  end

  def sv_is_contained_has_chapter_or_pages
    if self.chapter.blank? && self.pages.blank?
      soft_validations.add(:chapter, 'There is neither a chapter nor pages with this source.')
      soft_validations.add(:pages, 'There is neither a chapter nor pages with this source.')
    end
  end

  def sv_has_school
    if self.school.blank?
      soft_validations.add(:school, 'There is no school associated with this thesis.')
    end
  end

  def sv_has_institution
    if self.institution.blank?
      soft_validations.add(:institution, 'There is not institution associated with this tech report.')
    end
  end

  def sv_has_note
    # TODO we may need to check of a note in the TW sense as well - has_note? above.
    if (self.note.blank?) && (self.notes.count = 0)
      soft_validations.add(:note, 'There is no note associated with this source.')
    end
  end

  def sv_missing_required_bibtex_fields
    case self.bibtex_type
      when 'article' #:article       => [:author,:title,:journal,:year]
        sv_has_authors
        sv_has_title
        sv_is_article_missing_journal
        sv_year_exists
      when 'book' #:book          => [[:author,:editor],:title,:publisher,:year]
        sv_contains_a_writer
        sv_has_title
        sv_has_a_publisher
        sv_year_exists
      when 'booklet' #    :booklet       => [:title],
        sv_has_title
      when 'conference' #    :conference    => [:author,:title,:booktitle,:year],
        sv_has_authors
        sv_has_title
        sv_has_booktitle
        sv_year_exists
      when 'inbook' #    :inbook        => [[:author,:editor],:title,[:chapter,:pages],:publisher,:year],
        sv_contains_a_writer
        sv_has_title
        sv_is_contained_has_chapter_or_pages
        sv_has_a_publisher
        sv_year_exists
      when 'incollection' #    :incollection  => [:author,:title,:booktitle,:publisher,:year],
        sv_has_authors
        sv_has_title
        sv_has_booktitle
        sv_has_a_publisher
        sv_year_exists
      when 'inproceedings' #    :inproceedings => [:author,:title,:booktitle,:year],
        sv_has_authors
        sv_has_title
        sv_has_booktitle
        sv_year_exists
      when 'manual' #    :manual        => [:title],
        sv_has_title
      when 'mastersthesis' #    :mastersthesis => [:author,:title,:school,:year],
        sv_has_authors
        sv_has_title
        sv_has_school
        sv_year_exists
      #    :misc          => [],  (no required fields)
      when 'phdthesis' #    :phdthesis     => [:author,:title,:school,:year],
        sv_has_authors
        sv_has_title
        sv_has_school
        sv_year_exists
      when 'proceedings' #    :proceedings   => [:title,:year],
        sv_has_title
        sv_year_exists
      when 'techreport' #    :techreport    => [:author,:title,:institution,:year],
        sv_has_authors
        sv_has_title
        sv_has_institution
        sv_year_exists
      when 'unpublished' #    :unpublished   => [:author,:title,:note]
        sv_has_authors
        sv_has_title
        sv_has_note
    end
  end

  #endregion   Soft_validation_methods

end
<|MERGE_RESOLUTION|>--- conflicted
+++ resolved
@@ -290,11 +290,7 @@
   ] # either year or stated_year is acceptable
 
   belongs_to :serial, inverse_of: :sources
-<<<<<<< HEAD
   belongs_to :source_language, class_name: "Language", foreign_key: :language_id, inverse_of: :sources
-=======
-  belongs_to :source_language, class_name: "Language",foreign_key: :language_id, inverse_of: :sources
->>>>>>> 100c62d6
   # above to handle clash with bibtex language field.
 
   has_many :author_roles, -> { order('roles.position ASC') }, class_name: 'SourceAuthor', as: :role_object, validate: true
@@ -508,36 +504,7 @@
   #endregion  ruby-bibtex related
 
   #region getters & setters
-
-<<<<<<< HEAD
-  # Return a String of last names as displayed in nomenclatural authority.
-  def authority_name
-    case self.authors.count
-      when 0
-        if self.author.blank?
-          return ('')
-        else # build off the last names only of .authors
-          b = self.to_bibtex
-          b.parse_names
-          case b.author.tokens.count
-            when 0
-              return ('') # shouldn't ever get here
-            when 1
-              return(b.author[0].last)
-            else
-              return b.author.tokens.collect { |t| t.last }.to_sentence(:last_word_connector => ' & ')
-          end
-        end
-      when 1
-        return (authors.all.first.last_name)
-      else
-        return self.authors.collect { |a| a.full_last_name }.to_sentence(last_word_connector: ' & ',
-                                                                         two_words_connector: ' & ')
-    end
-  end
-
-=======
->>>>>>> 100c62d6
+ 
   def year=(value)
     if value.class == String
       value =~ /\A(\d\d\d\d)([a-zA-Z]*)\z/
@@ -569,8 +536,6 @@
       end
     end
   end
-<<<<<<< HEAD
-=======
 
   # @return [String]
   #   last names formatted as displayed in nomenclatural authority (iczn), prioritizes
@@ -588,7 +553,6 @@
       return self.authors.collect{ |a| a.full_last_name }.to_sentence(last_word_connector: ' & ')
     end
   end
->>>>>>> 100c62d6
 
   #region identifiers
   def isbn=(value)
