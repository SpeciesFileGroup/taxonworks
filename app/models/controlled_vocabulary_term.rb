--- conflicted
+++ resolved
@@ -30,14 +30,10 @@
   include Shared::AlternateValues
   include Shared::IsData
   # include Shared::Taggable <- NO!!
-<<<<<<< HEAD
-
-  has_paper_trail
-  acts_as_list scope: [:project_id, :type]
-=======
  
   has_paper_trail :on => [:update] 
->>>>>>> e7943744
+
+  acts_as_list scope: [:project_id, :type]
 
   # Class constants
   ALTERNATE_VALUES_FOR = [:name, :definition]
