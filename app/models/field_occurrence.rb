--- conflicted
+++ resolved
@@ -24,35 +24,18 @@
   include Shared::Confidences
   include Shared::DataAttributes
   include Shared::Depictions
+  include Shared::Conveyances
   include Shared::HasPapertrail
   include Shared::Identifiers
   include Shared::Notes
-<<<<<<< HEAD
-  include Shared::Tags
-  include Shared::Depictions
-  include Shared::Conveyances
-=======
   include Shared::Observations
->>>>>>> c301b7c3
   include Shared::OriginRelationship
   include Shared::ProtocolRelationships
-<<<<<<< HEAD
-  include Shared::HasPapertrail
-  #include Shared::Observations
-=======
   include Shared::Tags
->>>>>>> c301b7c3
   include Shared::IsData
   include Shared::QueryBatchUpdate
   include SoftValidation
 
-<<<<<<< HEAD
-  # At present must be before IsDwcOccurence
-  include FieldOccurrence::DwcExtensions
-  include Shared::Taxonomy
-  
-=======
->>>>>>> c301b7c3
   include Shared::BiologicalExtensions
   
   include Shared::Taxonomy
