
module Shared::IsData::Annotation

  extend ActiveSupport::Concern

  # This is indirectly responsible for
  # visual position placement in radial annotator
  # middle is left, top/bottom right
<<<<<<< HEAD
  ANNOTATION_TYPES = [
    :tags,
    :citations,  
    :alternate_values,
    :depictions,
    :confidences,
    :protocol_relationships,
    :documentation,
    :identifiers,
    :data_attributes,
    :notes,
    :labels
  ].freeze
=======

  # see config/initializes/constanst/model/annotations for types
>>>>>>> 08d5b0fd

  module ClassMethods
    # @return [Boolean]
    # true if model is an "annotator" (e.g. identifiers, tags, notes, data attributes, alternate values, citations),
    #   i.e. data that references another data element through STI
    def annotates?
      respond_to?(:annotated_object)
    end

    # Determines whether the class can be annotated
    # in one of the following ways
    ::ANNOTATION_TYPES.each do |t|
      define_method("has_#{t}?") do
        k = "Shared::#{t.to_s.singularize.classify.pluralize}".safe_constantize
        self < k ? true : false
      end
    end
  end

  # Determines whether the instance can be annotated
  # in one of the following ways
  ::ANNOTATION_TYPES.each do |t|
    define_method("has_#{t}?") do
      k = "Shared::#{t.to_s.singularize.classify.pluralize}".safe_constantize
      self.class < k ? true : false
    end
  end

  def has_loans?
    self.class < Shared::Loanable ? true : false
  end

  # @return [#annotations_hash]
  #   an accessor for the annotations_hash, overwritten by some inheriting classes
  def annotations
    annotations_hash
  end

  def available_annotation_types
    ::ANNOTATION_TYPES.select do |a|
      self.send("has_#{a}?")
    end
  end

  # @return [Hash]
  def annotation_metadata
    available_annotation_types.inject({}){|hsh, a| hsh.merge!(a => {total: send(a).count})}
  end

  protected

  # @return [Hash]
  # Contains all "annotations" for this instance
  def annotations_hash
    result = {}
    result['citations'] = citations if has_citations? && citations.any?
    result['data attributes'] = data_attributes if has_data_attributes? && data_attributes.any?
    result['identifiers'] = identifiers if has_identifiers? && identifiers.any?
    result['notes'] = notes if has_notes? && notes.any?
    result['tags'] = tags if has_tags? && tags.any?
    result['depictions'] = depictions.order('depictions.position') if has_depictions? && depictions.any?
    result['confidences'] = confidences if has_confidences? && confidences.any?
    result['protocol_relationships'] = protocols if has_protocol_relationships? && protocolled?
    result['alternate values'] = alternate_values if has_alternate_values? && alternate_values.any?
    result['labels'] = labels if has_labels? && labels.any?
    result
  end

end

<|MERGE_RESOLUTION|>--- conflicted
+++ resolved
@@ -6,29 +6,12 @@
   # This is indirectly responsible for
   # visual position placement in radial annotator
   # middle is left, top/bottom right
-<<<<<<< HEAD
-  ANNOTATION_TYPES = [
-    :tags,
-    :citations,  
-    :alternate_values,
-    :depictions,
-    :confidences,
-    :protocol_relationships,
-    :documentation,
-    :identifiers,
-    :data_attributes,
-    :notes,
-    :labels
-  ].freeze
-=======
 
   # see config/initializes/constanst/model/annotations for types
->>>>>>> 08d5b0fd
 
   module ClassMethods
     # @return [Boolean]
-    # true if model is an "annotator" (e.g. identifiers, tags, notes, data attributes, alternate values, citations),
-    #   i.e. data that references another data element through STI
+    # true if model is an "annotator" (e.g. identifiers, tags, notes, data attributes, alternate values, citations), i.e. data that references another data element through STI
     def annotates?
       respond_to?(:annotated_object)
     end
