
module Shared::IsData::Annotation

  extend ActiveSupport::Concern

  # This is indirectly responsible for
  # visual position placement in radial annotator
  # middle is left, top/bottom right
<<<<<<< HEAD
  ANNOTATION_TYPES = [
    :tags,
    :citations,  
    :alternate_values,
    :depictions,
    :confidences,
    :protocol_relationships,
    :attribution,
    :documentation,
    :identifiers,
    :data_attributes,
    :notes, 
  ].freeze
=======

  # see config/initializes/constanst/model/annotations for types
>>>>>>> 8babe02a

  module ClassMethods
    # @return [Boolean]
    # true if model is an "annotator" (e.g. identifiers, tags, notes, data attributes, alternate values, citations), i.e. data that references another data element through STI
    def annotates?
      respond_to?(:annotated_object)
    end

    # Determines whether the class can be annotated
    # in one of the following ways
    ::ANNOTATION_TYPES.each do |t|
      define_method("has_#{t}?") do
        byebug if t == :attribution 
        k = "Shared::#{t.to_s.singularize.classify.pluralize}".safe_constantize

        self < k ? true : false
      end
    end
  end

  # Determines whether the instance can be annotated
  # in one of the following ways
  ::ANNOTATION_TYPES.each do |t|
    define_method("has_#{t}?") do
      k = "Shared::#{t.to_s.singularize.classify.pluralize}".safe_constantize
      self.class < k ? true : false
    end
  end

  def has_loans?
    self.class < Shared::Loanable ? true : false
  end

  # @return [#annotations_hash]
  #   an accessor for the annotations_hash, overwritten by some inheriting classes
  def annotations
    annotations_hash
  end

  def available_annotation_types
    ::ANNOTATION_TYPES.select do |a|
      self.send("has_#{a}?")
    end
  end

  # @return [Hash]
  def annotation_metadata
    available_annotation_types.inject({}){|hsh, a| hsh.merge!(a => {total: send(a).count})}
  end

  protected

  # @return [Hash]
  # Contains all "annotations" for this instance
  def annotations_hash
    result = {}
    result['citations'] = citations if has_citations? && citations.any?
    result['data attributes'] = data_attributes if has_data_attributes? && data_attributes.any?
    result['identifiers'] = identifiers if has_identifiers? && identifiers.any?
    result['notes'] = notes if has_notes? && notes.any?
    result['tags'] = tags if has_tags? && tags.any?
    result['depictions'] = depictions.order('depictions.position') if has_depictions? && depictions.any?
    result['confidences'] = confidences if has_confidences? && confidences.any?
    result['protocol_relationships'] = protocols if has_protocol_relationships? && protocolled?
    result['alternate values'] = alternate_values if has_alternate_values? && alternate_values.any?
    result['attribution'] = attribution if has_attribution? && attribution.any?
    result
  end

end

<|MERGE_RESOLUTION|>--- conflicted
+++ resolved
@@ -6,24 +6,8 @@
   # This is indirectly responsible for
   # visual position placement in radial annotator
   # middle is left, top/bottom right
-<<<<<<< HEAD
-  ANNOTATION_TYPES = [
-    :tags,
-    :citations,  
-    :alternate_values,
-    :depictions,
-    :confidences,
-    :protocol_relationships,
-    :attribution,
-    :documentation,
-    :identifiers,
-    :data_attributes,
-    :notes, 
-  ].freeze
-=======
 
   # see config/initializes/constanst/model/annotations for types
->>>>>>> 8babe02a
 
   module ClassMethods
     # @return [Boolean]
@@ -36,9 +20,7 @@
     # in one of the following ways
     ::ANNOTATION_TYPES.each do |t|
       define_method("has_#{t}?") do
-        byebug if t == :attribution 
         k = "Shared::#{t.to_s.singularize.classify.pluralize}".safe_constantize
-
         self < k ? true : false
       end
     end
