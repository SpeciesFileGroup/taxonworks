--- conflicted
+++ resolved
@@ -76,11 +76,7 @@
     result['confidences'] = confidences if has_confidences? && confidences.any?
     result['protocol relationships'] = protocols if has_protocol_relationships? && protocolled?
     result['alternate values'] = alternate_values if has_alternate_values? && alternate_values.any?
-<<<<<<< HEAD
-    result['labels'] = labels if has_labels? && labels.any?
-=======
     result['attribution'] = attribution if has_attribution? && attribution.any?
->>>>>>> 136f35d8
     result
   end
 
