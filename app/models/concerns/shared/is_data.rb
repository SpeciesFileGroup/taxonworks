# Shared code for a classes that are "data" sensu TaxonWorks (things like Projects, users, and preferences are not data).
#
module Shared::IsData

  extend ActiveSupport::Concern

  included do
    include Pinnable
    include Levenshtein
  end

  def metamorphosize
    return self if self.class.descends_from_active_record?
    self.becomes(self.class.base_class)
  end

  # Determines whether the instance can be annotated
  # in one of the following ways
  def has_alternate_values?
    self.class < Shared::AlternateValues ? true : false
  end

  def has_citations?
    self.class < Shared::Citable ? true : false
  end

  def has_data_attributes?
    self.class < Shared::DataAttributes ? true : false
  end

  def has_identifiers?
    self.class < Shared::Identifiable ? true : false
  end

  def has_notes?
    self.class < Shared::Notable ? true : false
  end

  def has_tags?
    self.class < Shared::Taggable ? true : false
  end

  def has_confidences?
    self.class < Shared::Confidence ? true : false
  end

  def has_depictions?
    self.class < Shared::Depictions ? true : false
  end

  def is_loanable? 
    self.class < Shared::Loanable ? true : false
  end
  
  def has_protocols?
    self.class < Shared::Protocols ? true : false
  end

  # Also need to check has_one relationships
  def is_in_use?
    self.class.reflect_on_all_associations(:has_many).each do |r|
      return true if self.send(r.name).count > 0
    end

    self.class.reflect_on_all_associations(:has_one).each do |r|
      return true if self.send(r.name).count > 0
    end

    false
  end

  def is_community?
    self.class < Shared::SharedAcrossProjects ? true : false
  end

  # @return [#annotations_hash]
  # an accessor for the annotations_hash, overwritten by some inheriting classes
  def annotations
    annotations_hash
  end

  def errors_excepting(*keys)
    self.valid?
    keys.each do |k|
      self.errors.delete(k)
    end
    self.errors
  end

  def full_error_messages_excepting(*keys)
    errors_excepting(*keys).full_messages
  end

  module ClassMethods

    def is_community?
      self < Shared::SharedAcrossProjects ? true : false
    end

    # @return [Boolean]
    # true if model is an "annotator" (e.g. identifiers, tags, notes, data attributes, alternate values, citations), i.e. data that references another data element through STI
    def annotates?
      self.respond_to?(:annotated_object)
    end

    # @return [Scope]
    # a where clause that excludes the present object from being selected
    def not_self(object)
      if object.nil? || object.id.blank?
        where(object.class.table_name => {id: '<> 0'})
      else
        where(object.class.arel_table[:id].not_eq(object.to_param))
      end
    end

    # @return [Scope]
    # @params [List of ids or list of AR instances]
    #   a where clause that excludes the records with id = ids 
    # ! Not built for collisions
    def not_ids(*ids)
      where.not(id: ids)
    end

    # @return [Boolean]
    #   use update vs. a set of ids, but require the update to pass for all or none
    def batch_update_attribute(ids: [], attribute: nil, value: nil)
      return false if ids.empty? || attribute.nil? || value.nil? 
      begin
        self.transaction do 
          self.where(id: ids).find_each do |li|
            li.update(attribute => value)
          end
        end
      rescue
        return false
      end
      true
    end
  end

  protected

  # @return [Hash]
  # Contains all "annotations" for this instance
  def annotations_hash
    result = {}
<<<<<<< HEAD
    result['alternate values'] = alternate_values if has_alternate_values? && alternate_values.any?
    result['citations'] = citations if has_citations? && citations.any?
    result['data attributes'] = data_attributes if has_data_attributes? && data_attributes.any?
    result['identifiers'] = identifiers if has_identifiers? && identifiers.any?
    result['notes'] = notes if has_notes? && notes.any?
    result['tags'] = tags if has_tags? && tags.any?
    result['depictions'] = depictions.order('depictions.position') if has_depictions? && depictions.any?
    result['confidences'] = confidences if has_confidences? && confidences.any?
    result['protocols'] = protocols if has_protocols? && protocols.any?
=======
    result['citations'] = self.citations if self.has_citations? && self.citations.any?
    result['data attributes'] = self.data_attributes if self.has_data_attributes? && self.data_attributes.any?
    result['identifiers'] = self.identifiers if self.has_identifiers? && self.identifiers.any?
    result['notes'] = self.notes if self.has_notes? && self.notes.any?
    result['tags'] = self.tags if self.has_tags? && self.tags.any?

    result['depictions'] = self.depictions.order('depictions.position') if self.has_depictions? && self.depictions.any?
    result['confidences'] = self.confidences if self.has_confidences? && self.confidences.any?
    result['protocols'] = self.protocols if self.has_protocols? && self.protocols.any?
    result['alternate values'] = self.alternate_values if self.has_alternate_values? && self.alternate_values.any?
>>>>>>> ca9f7687
    result
  end

end<|MERGE_RESOLUTION|>--- conflicted
+++ resolved
@@ -144,17 +144,6 @@
   # Contains all "annotations" for this instance
   def annotations_hash
     result = {}
-<<<<<<< HEAD
-    result['alternate values'] = alternate_values if has_alternate_values? && alternate_values.any?
-    result['citations'] = citations if has_citations? && citations.any?
-    result['data attributes'] = data_attributes if has_data_attributes? && data_attributes.any?
-    result['identifiers'] = identifiers if has_identifiers? && identifiers.any?
-    result['notes'] = notes if has_notes? && notes.any?
-    result['tags'] = tags if has_tags? && tags.any?
-    result['depictions'] = depictions.order('depictions.position') if has_depictions? && depictions.any?
-    result['confidences'] = confidences if has_confidences? && confidences.any?
-    result['protocols'] = protocols if has_protocols? && protocols.any?
-=======
     result['citations'] = self.citations if self.has_citations? && self.citations.any?
     result['data attributes'] = self.data_attributes if self.has_data_attributes? && self.data_attributes.any?
     result['identifiers'] = self.identifiers if self.has_identifiers? && self.identifiers.any?
@@ -165,7 +154,6 @@
     result['confidences'] = self.confidences if self.has_confidences? && self.confidences.any?
     result['protocols'] = self.protocols if self.has_protocols? && self.protocols.any?
     result['alternate values'] = self.alternate_values if self.has_alternate_values? && self.alternate_values.any?
->>>>>>> ca9f7687
     result
   end
 
