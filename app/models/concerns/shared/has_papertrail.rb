--- conflicted
+++ resolved
@@ -6,13 +6,8 @@
   included do
     has_paper_trail on: [:update], ignore: [:created_at, :updated_at]
 
-<<<<<<< HEAD
-    before_update do
-      PaperTrail.request.whodunnit = Current.user_id || $user_id
-=======
     before_save(on: :update) do
       PaperTrail.request.whodunnit = Current.user_id
->>>>>>> d9dd7853
     end
   end
 
