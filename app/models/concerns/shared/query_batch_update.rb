# Facilitate batch updates that use a BatchQueryRequest
#
module Shared::QueryBatchUpdate

  extend ActiveSupport::Concern

  included do
  end

  # @params params [Hash]
  #   the attributes to update
  # @params result [BatchResponse]
  def query_update(
    params, response = nil, async_project_id = nil, async_user_id = nil
  )
    if async_project_id && Current.project_id.nil?
      Current.project_id = async_project_id
    end
    if async_user_id && Current.user_id.nil?
      Current.user_id = async_user_id
    end

    begin
      update!( params )
      response.updated.push self.id if response
    rescue ActiveRecord::RecordInvalid => e
      return if response.nil?
      response.not_updated.push e.record.id

      response.errors[e.message] = 0 unless response.errors[e.message]

      response.errors[e.message] += 1
    end
  end

  class_methods do

    # @return [BatchResponse, false]
    def query_batch_update(request)
      r = request.stub_response
      r.method = 'query_batch_update'

      return r if request.unprocessable?

      a = request.filter

      if request.run_async?
        a.all.find_each do |o|
<<<<<<< HEAD
          o.delay(run_at: 1.second.from_now, queue: :query_batch_update).query_update(request.object_params)
=======
          o
            .delay(run_at: Proc.new { 1.second.from_now }, queue: :query_batch_update)
            .query_update(
              request.object_params, nil, request.project_id, request.user_id
            )
>>>>>>> b63c59e9
        end
      else
        self.transaction do
          a.all.find_each do |o|
            query_update(o, request.object_params, r)
          end
          raise ActiveRecord::Rollback if request.preview
        end
      end

      r
    end

    def query_update(object, params, response)
      raise ArgumentError if object.nil? || response.nil? || params.empty?
      begin
        object.update!( params )
        response.updated.push object.id
      rescue ActiveRecord::RecordInvalid => e
        response.not_updated.push e.record.id
        response.errors[e.message] += 1
      end
    end

  end # END CLASS METHODS
end<|MERGE_RESOLUTION|>--- conflicted
+++ resolved
@@ -46,15 +46,11 @@
 
       if request.run_async?
         a.all.find_each do |o|
-<<<<<<< HEAD
-          o.delay(run_at: 1.second.from_now, queue: :query_batch_update).query_update(request.object_params)
-=======
           o
-            .delay(run_at: Proc.new { 1.second.from_now }, queue: :query_batch_update)
+            .delay(run_at: 1.second.from_now, queue: :query_batch_update)
             .query_update(
               request.object_params, nil, request.project_id, request.user_id
             )
->>>>>>> b63c59e9
         end
       else
         self.transaction do
