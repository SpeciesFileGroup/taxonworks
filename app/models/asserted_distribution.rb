# An AssertedDistribution is the source-backed assertion that a taxon (OTU) is present in some *spatial area*.  It requires a Citation indicating where/who made the assertion.
# In TaxonWorks the areas are drawn from GeographicAreas, which essentially represent a gazeteer of 3 levels of subdivision (e.g. country, state, county).
#
# AssertedDistributions can be asserts that the source indicates that a taxon is NOT present in an area.  This is a "positive negative" in , i.e. the Source can be thought of recording evidence that a taxon is not present. TaxonWorks does not differentiate between types of negative evidence.
#
#
# @!attribute otu_id
#   @return [Integer]
#   the OTU ID
#
# @!attribute geographic_area_id
#   @return [Integer]
#   the geographic area ID
#
# @!attribute project_id
#   @return [Integer]
#   the project ID
#
# @!attribute is_absent
#   @return [Boolean]
#     a positive negative, when true then there exists an assertion that the taxon is not present in the spatial area
#
class AssertedDistribution < ApplicationRecord
  include Housekeeping
  include Shared::Notes
  include SoftValidation
  include Shared::Tags
  include Shared::DataAttributes
  include Shared::Citations
  include Shared::Confidences
  include Shared::OriginRelationship
  include Shared::IsData

  include Shared::IsDwcOccurrence
  include AssertedDistribution::DwcExtensions

  originates_from 'Specimen', 'Lot'

  belongs_to :otu, inverse_of: :asserted_distributions
  has_one :taxon_name, through: :otu
  belongs_to :geographic_area, inverse_of: :asserted_distributions

  has_one :geographic_item, through: :geographic_area, source: :default_geographic_item
  has_many :geographic_items, through: :geographic_area

  validates_presence_of :geographic_area_id, message: 'geographic area is not selected'

  # Might not be able to do these for nested attributes
  validates :geographic_area, presence: true
  validates :otu, presence: true

  validates_uniqueness_of :geographic_area_id, scope: [:project_id, :otu_id, :is_absent], message: 'this geographic_area, OTU and present/absent combination already exists'

  validate :new_records_include_citation

  # TODO: deprecate scopes referencing single wheres
  scope :with_otu_id, -> (otu_id) { where(otu_id: otu_id) }
  
  scope :with_is_absent, -> { where('is_absent = true') }
 
  scope :with_geographic_area_array, -> (geographic_area_array) { where('geographic_area_id IN (?)', geographic_area_array) }
  
  scope :without_is_absent, -> { where('is_absent = false OR is_absent is Null') }

  accepts_nested_attributes_for :otu, allow_destroy: false, reject_if: proc { |attributes| attributes['name'].blank? && attributes['taxon_name_id'].blank? }

  soft_validate(:sv_conflicting_geographic_area, set: :conflicting_geographic_area)

  # @param [ActionController::Parameters] params
  # @return [Scope]
  def self.find_for_autocomplete(params)
    term = params[:term]
    include(:geographic_area, :otu)
      .where(geographic_areas: {name: term}, otus: {name: term})
      .with_project_id(params[:project_id])
  end

  # @param [Hash] defaults
  # @return [AssertedDistribution]
  #   used to also stub an #origin_citation, as required
  def self.stub(defaults: {})
    a                 = AssertedDistribution.new(
      otu_id:                     defaults[:otu_id],
      origin_citation_attributes: {source_id: defaults[:source_id]}
    )
    a.origin_citation = Citation.new if defaults[:source_id].blank?
    a
  end

  # rubocop:disable Style/StringHashKeys
  # @return [Hash] GeoJSON feature
  def to_geo_json_feature
    retval = {
      'type'       => 'Feature',
      'geometry'   => RGeo::GeoJSON.encode(self.geographic_area.geographic_items.first.geo_object),
      'properties' => {'asserted_distribution' => {'id' => self.id}}
    }
    retval
  end

  # rubocop:enable Style/StringHashKeys

  # @return [True]
  #   see citable.rb
  def requires_citation?
    true
  end

  def geographic_item
    geographic_area.default_geographic_item
  end

  protected

  # @return [Boolean]
  def new_records_include_citation
    if new_record? && source.blank? && origin_citation.blank? && !citations.any?
      errors.add(:base, 'required citation is not provided')
    end
  end

  # @return [Nil]
  def new_records_include_otu
  end

  # @return [Boolean]
  def sv_conflicting_geographic_area
    unless geographic_area.nil?
      areas = [geographic_area.level0_id, geographic_area.level1_id, geographic_area.level2_id].compact
      if is_absent # this returns an array, not a single GA so test below is not right
        presence = AssertedDistribution
          .without_is_absent
          .with_geographic_area_array(areas)
          .where(otu_id: otu_id)
        soft_validations.add(:geographic_area_id, "Taxon is reported as present in #{presence.first.geographic_area.name}") unless presence.empty?
      else
<<<<<<< HEAD
        areas = [ga.level0_id, ga.level1_id, ga.level2_id].compact
        presence = AssertedDistribution.with_is_absent.with_geographic_area_array(areas)
=======
        presence = AssertedDistribution
          .with_is_absent 
          .where(otu_id: otu_id)
          .with_geographic_area_array(areas)
>>>>>>> 6cd3ad11
        soft_validations.add(:geographic_area_id, "Taxon is reported as missing in #{presence.first.geographic_area.name}") unless presence.empty?
      end
    end
  end

  # @param [Hash] options of e.g., {otu_id: 5, source_id: 5, geographic_areas: Array of {GeographicArea}}
  # @return [Array] an array of AssertedDistributions
  def self.stub_new(options = {})
    options.symbolize_keys!
    result = []
    options[:geographic_areas].each do |ga|
      result.push(
        AssertedDistribution.new(
          otu_id: options[:otu_id],
          geographic_area: ga,
          origin_citation_attributes: {source_id: options[:source_id]})
      )
    end
    result
  end

end<|MERGE_RESOLUTION|>--- conflicted
+++ resolved
@@ -134,15 +134,10 @@
           .where(otu_id: otu_id)
         soft_validations.add(:geographic_area_id, "Taxon is reported as present in #{presence.first.geographic_area.name}") unless presence.empty?
       else
-<<<<<<< HEAD
-        areas = [ga.level0_id, ga.level1_id, ga.level2_id].compact
-        presence = AssertedDistribution.with_is_absent.with_geographic_area_array(areas)
-=======
         presence = AssertedDistribution
           .with_is_absent 
           .where(otu_id: otu_id)
           .with_geographic_area_array(areas)
->>>>>>> 6cd3ad11
         soft_validations.add(:geographic_area_id, "Taxon is reported as missing in #{presence.first.geographic_area.name}") unless presence.empty?
       end
     end
