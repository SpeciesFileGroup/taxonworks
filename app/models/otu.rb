--- conflicted
+++ resolved
@@ -62,16 +62,10 @@
   has_many :geographic_areas_from_collecting_events, through: :collecting_events, source: :geographic_area
   has_many :georeferences, through: :collecting_events
 
-<<<<<<< HEAD
-  has_many :observations, inverse_of: :otu
-  has_many :observation_matrix_rows, inverse_of: :otu
-  has_many :observation_matrix_row_items, inverse_of: :otu
-  has_many :observation_matrices, inverse_of: :otus, through: :observation_matrix_rows
-=======
 # has_many :observations, inverse_of: :otu
 # has_many :observation_matrix_rows, inverse_of: :otu
 # has_many :observation_matrix_row_items, inverse_of: :otu
->>>>>>> efa41c99
+ has_many :observation_matrices, inverse_of: :otus, through: :observation_matrix_rows
 
   has_many :descriptors, through: :observations
   has_many :observation_matrix_rows, inverse_of: :otu
