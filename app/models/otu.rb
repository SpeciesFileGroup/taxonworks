# An Otu (loosely, operational taxonomic unit) can be thought of as a unit of study.  In most cases an otu is a taxon.
#
# An Otu is defined by its underlying data and may be labeled with a name (TaxonName). Otus are used to represent rows
# in matrices, taxon pages, individuals or populations, or arbitrary clusters of organisms (e.g. 'unsorted specimens in this container').
# Otus are a primary unit of work in TaxonWorks.
#
# OTU is labeled with a name, either arbitrarily given or specifically linked to a taxon_name_id.
#
# @!attribute name
#   @return [String]
#   A label for the OTU.
#
# @!attribute project_id
#   @return [Integer]
#   the project ID
#
# @!attribute taxon_name_id
#   @return [Integer]
#   The id of the nomenclatural name for this OTU.  The presence of a nomenclatural name carries no biological meaning, it is
#   simply a means to organize concepts within a nomenclatural system.
#
# TODO Semantics vs. taxon_name_id
#
class Otu < ApplicationRecord
  include Housekeeping
  include SoftValidation
  #include Shared::AlternateValues   # No alternate values on Name!! 
  include Shared::Citations          # TODO: have to think hard about this vs. using Nico's framework
  include Shared::DataAttributes
  include Shared::Identifiers
  include Shared::Notes
  include Shared::Tags
  include Shared::Depictions
  include Shared::Loanable
  include Shared::Confidences
  include Shared::Observations 
  include Shared::BiologicalAssociations 
  include Shared::HasPapertrail
  
  include Shared::IsData

  GRAPH_ENTRY_POINTS = [:asserted_distributions, :biological_associations, :common_names, :contents, :data_attributes]

  belongs_to :taxon_name, inverse_of: :otus

  has_many :asserted_distributions, inverse_of: :otu

  has_many :taxon_determinations, inverse_of: :otu, dependent: :destroy
  has_many :collection_objects, through: :taxon_determinations, source: :biological_collection_object, inverse_of: :otus

  has_many :extracts, through: :collection_objects, source: :derived_extracts

  has_many :sequences, through: :extracts, source: :derived_sequences

  has_many :collecting_events, -> { distinct }, through: :collection_objects

  has_many :common_names, dependent: :destroy
  has_many :collection_profiles # @proceps dependent: what?
  has_many :contents, inverse_of: :otu, dependent: :destroy
  has_many :geographic_areas_from_asserted_distributions, through: :asserted_distributions, source: :geographic_area
  has_many :geographic_areas_from_collecting_events, through: :collecting_events, source: :geographic_area
  has_many :georeferences, through: :collecting_events

  has_many :content_topics, through: :contents, source: :topic

  has_many :observations, inverse_of: :otu
  has_many :descriptors, through: :observations

  scope :with_taxon_name_id, -> (taxon_name_id) { where(taxon_name_id: taxon_name_id) }
  scope :with_name, -> (name) { where(name: name) }

<<<<<<< HEAD
  # @param [Integer] otu_id
=======
  scope :with_biological_associations, -> {
    joins("LEFT OUTER JOIN biological_associations tnr1 ON otus.id = tnr1.biological_association_subject_id AND tnr1.biological_association_object_type = 'Otu'").
    joins("LEFT OUTER JOIN biological_associations tnr2 ON otus.id = tnr2.biological_association_object_id AND tnr2.biological_association_object_type = 'Otu'").
    where('tnr1.biological_association_object_id IS NOT NULL OR tnr2.biological_association_object_id IS NOT NULL')
  }


  # @return [Otu, nil, false]
  def parent_otu
    return nil if taxon_name_id.blank?
    taxon_name.ancestors.each do |a|
      if a.otus.load.count == 1
        return a.otus.first
      elsif a.otus.count > 1
        return false 
      else
        return nil
      end
    end
    nil
  end

    # @param [Integer] otu_id
>>>>>>> 5db7812e
  # @param [String] rank_class
  # @return [Scope]
  #    Otu.joins(:taxon_name).where(taxon_name: q).to_sql
  def self.self_and_descendants_of(otu_id, rank_class = nil)
    if o = Otu.joins(:taxon_name).find(otu_id)
      if rank_class.nil?
        joins(:taxon_name).where(taxon_name: o.taxon_name.self_and_descendants)
      else
        joins(:taxon_name).where(taxon_name: o.taxon_name.self_and_descendants.where( rank_class: rank_class))
      end
    else # no taxon name just return self in scope
      Otu.where(id: otu_id)
    end
  end
 
  # @return [Otu::ActiveRecord_Relation]
  # 
  # All OTUs that are synonymous/same/matching target, for either 
  #    historical and pragmatic (i.e. share the same `taxon_name_id`), or 
  #    nomenclatural reasons (are synonyms of the taxon name). Includes self.
  #
  def self.coordinate_otus(otu_id)
    begin
      i = Otu.joins(:taxon_name).find(otu_id)
      j = i.taxon_name.cached_valid_taxon_name_id
      o = Otu.arel_table
      t = TaxonName.arel_table

      q = o.join(t, Arel::Nodes::InnerJoin).on(
        o[:taxon_name_id].eq( t[:id] ).and(t[:cached_valid_taxon_name_id].eq(j))
      )

      Otu.joins(q.join_sources) 
    rescue ActiveRecord::RecordNotFound
      Otu.where(id: otu_id)
    end
  end

  def current_collection_objects
    collection_objects.where(taxon_determinations: {position: 1})
  end

  validate :check_required_fields

  soft_validate(:sv_taxon_name, set: :taxon_name)
  soft_validate(:sv_duplicate_otu, set: :duplicate_otu)

  accepts_nested_attributes_for :common_names, allow_destroy: true

  # return [Scope] the Otus bound to that taxon name and its descendants
  def self.for_taxon_name(taxon_name)
    if taxon_name.kind_of?(String) || taxon_name.kind_of?(Integer)
      tn = TaxonName.find(taxon_name)
    else
      tn = taxon_name
    end
    Otu.joins(taxon_name: [:ancestor_hierarchies]).where(taxon_name_hierarchies: {ancestor_id: tn.id})
  end

  # TODO: This need to be renamed to reflect "simple" association
  def self.batch_preview(file: nil, ** args)
    # f     = CSV.read(file, headers: true, col_sep: "\t", skip_blanks: true, header_converters: :symbol)
    @otus = []
    File.open(file).each do |row|
      name = row.strip
      next if name.blank?
      @otus.push(Otu.new(name: row.strip))
    end
    @otus
  end

  def self.batch_create(otus: {}, ** args)
    new_otus = []
    begin
      Otu.transaction do
        otus.each_key do |k|
          o = Otu.new(otus[k])
          o.save!
          new_otus.push(o)
        end
      end
    rescue
      return false
    end
    new_otus
  end

  # @return [Boolean]
  #   whether or not this otu is coordinate (see coordinate_otus) with this otu
  def coordinate_with?(otu_id)
    Otu.coordinate_otus(otu_id).where(otus: {id: id}).any?
  end

  # Hernán - this is extremely hacky, I'd like to
  # map core keys to procs, use yield:, use cached values,
  # add logic for has_many handling (e.g. identifiers) etc.
  # ultmately, each key maps to a proc that returns a value
  #
  # deprecated for new approach in CollectionObject, AssertedDistribution
  def dwca_core
    core = Dwca::GbifProfile::CoreTaxon.new

    core.nomenclaturalCode        = (taxon_name.rank_class.nomenclatural_code.to_s.upcase)
    core.taxonomicStatus          = (taxon_name.unavailable_or_invalid? ? nil : 'accepted')
    core.nomenclaturalStatus      = (taxon_name.classification_invalid_or_unavailable? ? nil : 'available') # needs tweaking
    core.scientificName           = taxon_name.cached
    core.scientificNameAuthorship = taxon_name.cached_author_year
    core.scientificNameID         = taxon_name.identifiers.first.identifier
    core.taxonRank                = taxon_name.rank
    core.namePublishedIn          = taxon_name.source.cached
    core
  end

  # TODO: Deprecate for helper method, HTML does not belong here
  def otu_name
    if !name.blank?
      name
    elsif !taxon_name_id.nil?
      taxon_name.cached_html_name_and_author_year
    else
      nil
    end
  end

  # TODO: move to helper method likely
  def distribution_geoJSON
    a_ds = Gis::GeoJSON.feature_collection(geographic_areas_from_asserted_distributions, :asserted_distributions)
    c_os = Gis::GeoJSON.feature_collection(collecting_events, :collecting_events_georeferences)
    c_es = Gis::GeoJSON.feature_collection(geographic_areas_from_collecting_events, :collecting_events_geographic_area)
    Gis::GeoJSON.aggregation([a_ds, c_os, c_es], :distribution)
  end

  # @param used_on [String] required, one of `AssertedDistribution`, `Content`, `BiologicalAssociation`
  # @return [Scope]
  #   the max 10 most recently used otus, as `used_on`
  def self.used_recently(used_on = '')
    t = case used_on 
        when 'AssertedDistribution'
          AssertedDistribution.arel_table
        when 'Content'
          Content.arel_table
        when 'BiologicalAssociation'
          BiologicalAssociation.arel_table
        when 'TaxonDetermination'
          TaxonDetermination.arel_table
        end

    p = Otu.arel_table 

    # i is a select manager
    i = case used_on 
        when 'BiologicalAssociation'
          t.project(t['biological_association_object_id'], t['updated_at']).from(t)
            .where(
              t['updated_at'].gt(1.weeks.ago).and(
                t['biological_association_object_type'].eq('Otu')
              )
          )
            .order(t['updated_at'])
        else
          t.project(t['otu_id'], t['updated_at']).from(t)
            .where(t['updated_at'].gt( 1.weeks.ago ))
            .order(t['updated_at'])
        end

    z = i.as('recent_t')

    j = case used_on
        when 'BiologicalAssociation' 
          Arel::Nodes::InnerJoin.new(z, Arel::Nodes::On.new(
            z['biological_association_object_id'].eq(p['id'])
          ))
        else
          Arel::Nodes::InnerJoin.new(z, Arel::Nodes::On.new(z['otu_id'].eq(p['id'])))
        end

    Otu.joins(j).distinct.limit(10)
  end

  # @params target [String] one of nil, `AssertedDistribution`, `Content`, `BiologicalAssociation`, 'TaxonDetermination'
  # @return [Hash] otus optimized for user selection
  def self.select_optimized(user_id, project_id, target = nil)
    h = {
      quick: [],
      pinboard: Otu.pinned_by(user_id).where(project_id: project_id).to_a
    }

    if target
      h[:recent] = Otu.where(project_id: project_id).used_recently(target).limit(10).to_a
    else
      h[:recent] = Otu.where(project_id: project_id).order('updated_at DESC').limit(10).to_a
    end

    h[:quick] = (Otu.pinned_by(user_id).pinboard_inserted.where(project_id: project_id).to_a  + h[:recent][0..3]).uniq 
    h
  end

  protected

  def check_required_fields
    if taxon_name_id.blank? && name.blank?
      errors.add(:taxon_name_id, 'and/or name should be selected')
      errors.add(:name, 'and/or taxon name should be selected')
    end
  end

  def sv_taxon_name
    soft_validations.add(:taxon_name_id, 'Nomenclature (taxon name) is not assigned') if taxon_name_id.nil?
  end

  def sv_duplicate_otu
    unless Otu.with_taxon_name_id(taxon_name_id).with_name(name).not_self(self).with_project_id(project_id).empty?
      m = "Another OTU with an identical nomenclature (taxon name) and name exists in this project"
      soft_validations.add(:taxon_name_id, m)
      soft_validations.add(:name, m )
    end
  end

end


<|MERGE_RESOLUTION|>--- conflicted
+++ resolved
@@ -45,6 +45,9 @@
 
   has_many :asserted_distributions, inverse_of: :otu
 
+  has_many :biological_associations, as: :biological_association_subject, inverse_of: :biological_association_subject 
+  has_many :related_biological_associations, as: :biological_association_object, inverse_of: :biological_association_object, class_name: 'BiologicalAssociation'
+
   has_many :taxon_determinations, inverse_of: :otu, dependent: :destroy
   has_many :collection_objects, through: :taxon_determinations, source: :biological_collection_object, inverse_of: :otus
 
@@ -69,9 +72,6 @@
   scope :with_taxon_name_id, -> (taxon_name_id) { where(taxon_name_id: taxon_name_id) }
   scope :with_name, -> (name) { where(name: name) }
 
-<<<<<<< HEAD
-  # @param [Integer] otu_id
-=======
   scope :with_biological_associations, -> {
     joins("LEFT OUTER JOIN biological_associations tnr1 ON otus.id = tnr1.biological_association_subject_id AND tnr1.biological_association_object_type = 'Otu'").
     joins("LEFT OUTER JOIN biological_associations tnr2 ON otus.id = tnr2.biological_association_object_id AND tnr2.biological_association_object_type = 'Otu'").
@@ -95,7 +95,6 @@
   end
 
     # @param [Integer] otu_id
->>>>>>> 5db7812e
   # @param [String] rank_class
   # @return [Scope]
   #    Otu.joins(:taxon_name).where(taxon_name: q).to_sql
@@ -144,6 +143,22 @@
   soft_validate(:sv_duplicate_otu, set: :duplicate_otu)
 
   accepts_nested_attributes_for :common_names, allow_destroy: true
+
+  # @return [Array]
+  #   all bilogical associations this Otu is part of
+  def all_biological_associations
+    # !! If self relationships are ever made possible this needs a DISTINCT clause
+    BiologicalAssociation.find_by_sql(
+      "SELECT biological_associations.*
+         FROM biological_associations
+         WHERE biological_associations.biological_association_subject_id = #{self.id} 
+           AND biological_associations.biological_association_subject_type = 'Otu'
+       UNION
+       SELECT biological_associations.*
+         FROM biological_associations
+         WHERE biological_associations.biological_association_object_id = #{self.id}
+           AND biological_associations.biological_association_object_type = 'Otu' ")
+  end
 
   # return [Scope] the Otus bound to that taxon name and its descendants
   def self.for_taxon_name(taxon_name)
