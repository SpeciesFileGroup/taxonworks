--- conflicted
+++ resolved
@@ -55,11 +55,7 @@
 
   belongs_to :taxon_name, inverse_of: :otus
 
-<<<<<<< HEAD
-  # Why? Could be Combination too.
-=======
   # Why?  Could be combination too.
->>>>>>> 4961fa49
   belongs_to :protonym, -> { where(type: 'Protonym') }, foreign_key: :taxon_name_id
 
   has_many :asserted_distributions, inverse_of: :otu, dependent: :restrict_with_error
@@ -85,12 +81,9 @@
 
   has_many :content_topics, through: :contents, source: :topic
 
-<<<<<<< HEAD
-=======
   has_many :otu_relationships, foreign_key: :subject_otu_id
   has_many :related_otu_relationships, class_name: 'OtuRelationship', foreign_key: :object_otu_id
 
->>>>>>> 4961fa49
   scope :with_taxon_name_id, -> (taxon_name_id) { where(taxon_name_id:) }
   scope :with_name, -> (name) { where(name:) }
 
