# An Otu (loosely, operational taxonomic unit) can be thought of as a unit of study.  In most cases an otu is a taxon.
#
# An Otu is defined by its underlying data and may be labeled with a name (TaxonName). Otus are used to represent rows
# in matrices, taxon pages, individuals or populations, or arbitrary clusters of organisms (e.g. 'unsorted specimens in this container').
# Otus are a primary unit of work in TaxonWorks.
#
# OTU is labeled with a name, either arbitrarily given or specifically linked to a taxon_name_id.
#
#
# @!attribute name
#   @return [String]
#   A label for the OTU.
#
# @!attribute project_id
#   @return [Integer]
#   the project ID
#
# @!attribute taxon_name_id
#   @return [Integer]
#   The id of the nomenclatural name for this OTU.  The presence of a nomenclatural name carries no biological meaning, it is
#   simply a means to organize concepts within a nomenclatural system.
#
<<<<<<< HEAD
class Otu < ApplicationRecord
=======
#
# TODO Semantics vs. taxon_name_id
#
class Otu < ActiveRecord::Base
>>>>>>> a45a841d

  include Housekeeping
  #include Shared::AlternateValues  # 1/26/15 with MJY - not going to allow alternate values in Burlap
  include Shared::Citable               # TODO: have to think hard about this vs. using Nico's framework
  include Shared::DataAttributes
  include Shared::Identifiable
  include Shared::Notable
  include Shared::Taggable
  include Shared::IsData
  include Shared::Depictions
  include Shared::Loanable
  include Shared::Confidence

  include SoftValidation

  has_paper_trail :on => [:update]

  belongs_to :taxon_name, inverse_of: :otus

  has_many :asserted_distributions, inverse_of: :otu
  has_many :collecting_events, -> {distinct}, through: :collection_objects

  has_many :collection_objects, through: :taxon_determinations, source: :biological_collection_object, inverse_of: :otus, class_name: 'CollectionObject::BiologicalCollectionObject'
  has_many :taxon_determinations, inverse_of: :otu, dependent: :destroy

  has_many :common_names, dependent: :destroy
  has_many :collection_profiles # @proceps dependent: what?
  has_many :contents, inverse_of: :otu, dependent: :destroy
  has_many :geographic_areas_from_asserted_distributions, through: :asserted_distributions, source: :geographic_area
  has_many :geographic_areas_from_collecting_events, through: :collecting_events, source: :geographic_area
  has_many :georeferences, through: :collecting_events

  has_many :observations, inverse_of: :otu
  has_many :descriptors, through: :observations

  has_many :content_topics, through: :contents, source: :topic

  scope :with_taxon_name_id, -> (taxon_name_id) { where(taxon_name_id: taxon_name_id) }
  scope :with_name, -> (name) { where(name: name) }

  # @return scope
  def self.self_and_descendants_of(otu_id)
    o = Otu.includes(:taxon_name).find(otu_id)
    if o && o.taxon_name
      with_taxon_name_id(Otu.find(otu_id).taxon_name.self_and_descendants)
    else
      Otu.where(id: otu_id)
    end
  end

  validate :check_required_fields

  soft_validate(:sv_taxon_name, set: :taxon_name)
  soft_validate(:sv_duplicate_otu, set: :duplicate_otu)

  accepts_nested_attributes_for :common_names, allow_destroy: true

  #region class methods

  # return [Scope] the otus bound to that taxon name and its descendants
  def self.for_taxon_name(taxon_name)
    if taxon_name.kind_of?(String) || taxon_name.kind_of?(Integer)
      tn = TaxonName.find(taxon_name)
    else
      tn = taxon_name
    end
    Otu.joins(taxon_name: [:ancestor_hierarchies]).where(taxon_name_hierarchies: {ancestor_id: tn.id} )
  end

  # TODO: This need to be renamed to reflect "simple" association
  def self.batch_preview(file: nil, ** args)
    # f     = CSV.read(file, headers: true, col_sep: "\t", skip_blanks: true, header_converters: :symbol)
    @otus = []
    File.open(file).each do |row|
      name = row.strip
      next if name.blank?
      @otus.push(Otu.new(name: row.strip))
    end
    @otus
  end

  def self.batch_create(otus: {}, ** args)
    new_otus = []
    begin
      Otu.transaction do
        otus.keys.each do |k|
          o = Otu.new(otus[k])
          o.save!
          new_otus.push(o)
        end
      end
    rescue
      return false
    end
    new_otus
  end

  #endregion

  #region instance methods
  # Hernán - this is extremely hacky, I'd like to
  # map core keys to procs, use yield:, use cached values,
  # add logic for has_many handling (e.g. identifiers) etc.
  # ultmately, each key maps to a proc that returns a value
  #
  # deprecated for new approach in CollectionObject, AssertedDistribution
  def dwca_core
    core = Dwca::GbifProfile::CoreTaxon.new

    core.nomenclaturalCode        = (taxon_name.rank_class.nomenclatural_code.to_s.upcase)
    core.taxonomicStatus          = (taxon_name.unavailable_or_invalid? ? nil : 'accepted')
    core.nomenclaturalStatus      = (taxon_name.classification_invalid_or_unavailable? ? nil : 'available') # needs tweaking
    core.scientificName           = taxon_name.cached
    core.scientificNameAuthorship = taxon_name.cached_author_year
    core.scientificNameID         = taxon_name.identifiers.first.identifier
    core.taxonRank                = taxon_name.rank
    core.namePublishedIn          = taxon_name.source.cached
    core
  end

  def otu_name
    if !name.blank?
      name
    elsif !self.taxon_name_id.nil?
      self.taxon_name.cached_html_name_and_author_year
    else
      nil
    end
  end

  def distribution_geoJSON
    a_ds   = Gis::GeoJSON.feature_collection(geographic_areas_from_asserted_distributions, :asserted_distributions)
    c_os   = Gis::GeoJSON.feature_collection(collecting_events, :collecting_events_georeferences)
    c_es   = Gis::GeoJSON.feature_collection(geographic_areas_from_collecting_events, :collecting_events_geographic_area)
    retval = Gis::GeoJSON.aggregation([a_ds, c_os, c_es], :distribution)
    retval
  end

  protected

  def check_required_fields
    if self.taxon_name_id.nil? && self.name.blank?
      errors.add(:taxon_name_id, 'and/or name should be selected')
      errors.add(:name, 'and/or taxon name should be selected')
    end
  end

  def sv_taxon_name
    soft_validations.add(:taxon_name_id, 'Taxon is not selected') if self.taxon_name_id.nil?
  end

  def sv_duplicate_otu
    unless Otu.with_taxon_name_id(self.taxon_name_id).with_name(self.name).not_self(self).with_project_id(self.project_id).empty?
      soft_validations.add(:taxon_name_id, 'Duplicate Taxon and Name combination')
      soft_validations.add(:name, 'Duplicate Taxon and Name combination')
    end
  end

  # def collecting_event_geoJSON
  #   Gis::GeoJSON.feature_collection(collecting_events, :collecting_events)
  # end
  #endregion
end


<|MERGE_RESOLUTION|>--- conflicted
+++ resolved
@@ -20,14 +20,10 @@
 #   The id of the nomenclatural name for this OTU.  The presence of a nomenclatural name carries no biological meaning, it is
 #   simply a means to organize concepts within a nomenclatural system.
 #
-<<<<<<< HEAD
-class Otu < ApplicationRecord
-=======
 #
 # TODO Semantics vs. taxon_name_id
 #
-class Otu < ActiveRecord::Base
->>>>>>> a45a841d
+class Otu < ApplicationRecord
 
   include Housekeeping
   #include Shared::AlternateValues  # 1/26/15 with MJY - not going to allow alternate values in Burlap
