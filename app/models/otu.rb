--- conflicted
+++ resolved
@@ -30,21 +30,12 @@
   include Shared::DataAttributes
   include Shared::Identifiable
   include Shared::Notable
-<<<<<<< HEAD
   include Shared::Taggable
-=======
->>>>>>> 69f1a3c4
   include Shared::Depictions
   include Shared::Loanable
   include Shared::Confidence
   include Shared::HasPapertrail
-<<<<<<< HEAD
   include Shared::IsData
-=======
-  include Shared::Taggable
-  include Shared::IsData
-  include SoftValidation
->>>>>>> 69f1a3c4
 
   belongs_to :taxon_name, inverse_of: :otus
 
