# An Otu (losely, operational taxonomic unit) can be thought of as a unit of study.  In most cases an otu is a taxon.
#
# An Otu is defined by its underlying data and may be labeled with a name (TaxonName). Otus are used to represent rows 
# in matrices, taxon pages, individuals or populations, or arbitrary clusters of organisms (e.g. 'unsorted specimens in this container').
# Otus are a primary unit of work in TaxonWorks.
#
# OTU is labeled with a name, either arbitrarily given or specifically linked to a taxon_name_id.
#
# TODO: Add simple semantics (same_as etc.) describing taxon_name_id
#
class Otu < ActiveRecord::Base
  include Housekeeping
  #include Shared::AlternateValues  # 1/26/15 with MJY - not going to allow alternate values in Burlap
  include Shared::Citable # TODO: have to think hard about this vs. using Nico's framework
  include Shared::DataAttributes
  include Shared::Identifiable
  include Shared::Notable
  include Shared::Taggable
  include Shared::IsData
  include Shared::Depictions

  include SoftValidation

  has_paper_trail

  # Class constants

  belongs_to :taxon_name, inverse_of: :otus

  has_many :contents, inverse_of: :otu, dependent: :destroy
  has_many :taxon_determinations, inverse_of: :otu, dependent: :destroy
  has_many :collection_objects, through: :taxon_determinations, source: :biological_collection_object, inverse_of: :otus
  has_many :collection_profiles # @proceps dependent: what?
  has_many :collecting_events, -> { uniq }, through: :collection_objects
  has_many :topics, through: :contents, source: :topic
  has_many :asserted_distributions
<<<<<<< HEAD
  has_many :geographic_areas, through: :asserted_distributions
=======
  has_many :geographic_areas_from_asserted_distributions, through: :asserted_distributions, source: :geographic_area
  has_many :geographic_areas_from_collecting_events, through: :collecting_events, source: :geographic_area

  has_many :georeferences, through: :collecting_events
>>>>>>> 100c62d6

  scope :with_taxon_name_id, -> (taxon_name_id) { where(taxon_name_id: taxon_name_id) }
  scope :with_name, -> (name) { where(name: name) }

  #  validates_uniqueness_of :name, scope: :taxon_name_id

  before_validation :check_required_fields

  soft_validate(:sv_taxon_name, set: :taxon_name)
  soft_validate(:sv_duplicate_otu, set: :duplicate_otu)

  #region Validation

  def check_required_fields
    if self.taxon_name_id.nil? && self.name.blank?
      errors.add(:taxon_name_id, 'and/or name should be selected')
      errors.add(:name, 'and/or taxon name should be selected')
    end
  end

  #endregion

  #region Soft validation
  def sv_taxon_name
    soft_validations.add(:taxon_name_id, 'Taxon is not selected') if self.taxon_name_id.nil?
  end

  def sv_duplicate_otu
    unless Otu.with_taxon_name_id(self.taxon_name_id).with_name(self.name).not_self(self).with_project_id(self.project_id).empty?
      soft_validations.add(:taxon_name_id, 'Duplicate Taxon and Name combination')
      soft_validations.add(:name, 'Duplicate Taxon and Name combination')
    end
  end

  #endregion

  #region class methods
  def self.find_for_autocomplete(params)
    Queries::OtuAutocompleteQuery.new(params[:term]).all.where(project_id: params[:project_id])
  end

  # Generate a CSV version of the raw Otus table for the given project_id
  # Ripped from http://railscasts.com/episodes/362-exporting-csv-and-excel
  # Older version commented out
  # def self.generate_download(project_id: nil)
  #   CSV.generate do |csv|
  #     csv << column_names
  #     all.with_project_id(project_id).order(id: :asc).each do |otu|
  #       csv << otu.attributes.values_at(*column_names)
  #     end
  #   end
  # end
  def self.generate_download(scope)
    CSV.generate do |csv|
      csv << column_names
      scope.order(id: :asc).each do |o|
        csv << o.attributes.values_at(*column_names).collect { |i|
          i.to_s.gsub(/\n/, '\n').gsub(/\t/, '\t')
        }
      end
    end
  end

  # TODO: This need to be renamed to reflect "simple" association
  def self.batch_preview(file: nil, ** args)
    # f     = CSV.read(file, headers: true, col_sep: "\t", skip_blanks: true, header_converters: :symbol)
    @otus = []
    File.open(file).each do |row|
      name = row.strip
      next if name.blank?
      @otus.push(Otu.new(name: row.strip))
    end
    @otus
  end

  def self.batch_create(otus: {}, ** args)
    new_otus = []
    begin
      Otu.transaction do
        otus.keys.each do |k|
          o = Otu.new(otus[k])
          o.save!
          new_otus.push(o)
        end
      end
    rescue
      return false
    end
    new_otus
  end

  #endregion
<<<<<<< HEAD

  #region instance methods
  # Hernán - this is extremely hacky, I'd like to
  # map core keys to procs, use yield:, use cached values,
  # add logic for has_many handling (e.g. identifiers) etc.
  # ultmately, each key maps to a proc that returns a value
  #
  def dwca_core
    core = Dwca::GbifProfile::CoreTaxon.new

    core.nomenclaturalCode        = (taxon_name.rank_class.nomenclatural_code.to_s.upcase)
    core.taxonomicStatus          = (taxon_name.unavailable_or_invalid? ? nil : 'accepted')
    core.nomenclaturalStatus      = (taxon_name.unavailable? ? nil : 'available')
    core.scientificName           = taxon_name.cached
    core.scientificNameAuthorship = taxon_name.cached_author_year
    core.scientificNameID         = taxon_name.identifiers.first.identifier
    core.taxonRank                = taxon_name.rank
    core.namePublishedIn          = taxon_name.source.cached
    core
  end

  def otu_name
    if !self.name.blank?
      self.name
    elsif !self.taxon_name_id.nil?
      self.taxon_name.cached_name_and_author_year
    else
      nil
    end
  end

  def distribution_geoJSON
    Gis::GeoJSON.feature_collection(
      [
        # Gis::GeoJSON.feature_collection(collection_objects, :collection_objects),
        # Gis::GeoJSON.feature_collection(taxon_determininations, :taxon_detetminations),
        Gis::GeoJSON.feature_collection(geographic_areas, :asserted_distributions)
      ],
      :distribution
    )
  end

=======

  #region instance methods
  # Hernán - this is extremely hacky, I'd like to
  # map core keys to procs, use yield:, use cached values,
  # add logic for has_many handling (e.g. identifiers) etc.
  # ultmately, each key maps to a proc that returns a value
  #
  def dwca_core
    core = Dwca::GbifProfile::CoreTaxon.new

    core.nomenclaturalCode        = (taxon_name.rank_class.nomenclatural_code.to_s.upcase)
    core.taxonomicStatus          = (taxon_name.unavailable_or_invalid? ? nil : 'accepted')
    core.nomenclaturalStatus      = (taxon_name.unavailable? ? nil : 'available')
    core.scientificName           = taxon_name.cached
    core.scientificNameAuthorship = taxon_name.cached_author_year
    core.scientificNameID         = taxon_name.identifiers.first.identifier
    core.taxonRank                = taxon_name.rank
    core.namePublishedIn          = taxon_name.source.cached
    core
  end

  def otu_name
    if !self.name.blank?
      self.name
    elsif !self.taxon_name_id.nil?
      self.taxon_name.cached_name_and_author_year
    else
      nil
    end
  end

  def distribution_geoJSON
    a_ds   = Gis::GeoJSON.feature_collection(geographic_areas_from_asserted_distributions, :asserted_distributions)
    c_os   = Gis::GeoJSON.feature_collection(collecting_events, :collecting_events_georeferences)
    c_es   = Gis::GeoJSON.feature_collection(geographic_areas_from_collecting_events, :collecting_events_geographic_area)
    retval = Gis::GeoJSON.aggregation([a_ds, c_os, c_es], :distribution)
    retval
  end

>>>>>>> 100c62d6
  # def collecting_event_geoJSON
  #   Gis::GeoJSON.feature_collection(collecting_events, :collecting_events)
  # end
  #endregion
end


<|MERGE_RESOLUTION|>--- conflicted
+++ resolved
@@ -34,14 +34,10 @@
   has_many :collecting_events, -> { uniq }, through: :collection_objects
   has_many :topics, through: :contents, source: :topic
   has_many :asserted_distributions
-<<<<<<< HEAD
-  has_many :geographic_areas, through: :asserted_distributions
-=======
   has_many :geographic_areas_from_asserted_distributions, through: :asserted_distributions, source: :geographic_area
   has_many :geographic_areas_from_collecting_events, through: :collecting_events, source: :geographic_area
 
   has_many :georeferences, through: :collecting_events
->>>>>>> 100c62d6
 
   scope :with_taxon_name_id, -> (taxon_name_id) { where(taxon_name_id: taxon_name_id) }
   scope :with_name, -> (name) { where(name: name) }
@@ -134,50 +130,6 @@
   end
 
   #endregion
-<<<<<<< HEAD
-
-  #region instance methods
-  # Hernán - this is extremely hacky, I'd like to
-  # map core keys to procs, use yield:, use cached values,
-  # add logic for has_many handling (e.g. identifiers) etc.
-  # ultmately, each key maps to a proc that returns a value
-  #
-  def dwca_core
-    core = Dwca::GbifProfile::CoreTaxon.new
-
-    core.nomenclaturalCode        = (taxon_name.rank_class.nomenclatural_code.to_s.upcase)
-    core.taxonomicStatus          = (taxon_name.unavailable_or_invalid? ? nil : 'accepted')
-    core.nomenclaturalStatus      = (taxon_name.unavailable? ? nil : 'available')
-    core.scientificName           = taxon_name.cached
-    core.scientificNameAuthorship = taxon_name.cached_author_year
-    core.scientificNameID         = taxon_name.identifiers.first.identifier
-    core.taxonRank                = taxon_name.rank
-    core.namePublishedIn          = taxon_name.source.cached
-    core
-  end
-
-  def otu_name
-    if !self.name.blank?
-      self.name
-    elsif !self.taxon_name_id.nil?
-      self.taxon_name.cached_name_and_author_year
-    else
-      nil
-    end
-  end
-
-  def distribution_geoJSON
-    Gis::GeoJSON.feature_collection(
-      [
-        # Gis::GeoJSON.feature_collection(collection_objects, :collection_objects),
-        # Gis::GeoJSON.feature_collection(taxon_determininations, :taxon_detetminations),
-        Gis::GeoJSON.feature_collection(geographic_areas, :asserted_distributions)
-      ],
-      :distribution
-    )
-  end
-
-=======
 
   #region instance methods
   # Hernán - this is extremely hacky, I'd like to
@@ -217,7 +169,6 @@
     retval
   end
 
->>>>>>> 100c62d6
   # def collecting_event_geoJSON
   #   Gis::GeoJSON.feature_collection(collecting_events, :collecting_events)
   # end
