--- conflicted
+++ resolved
@@ -1,98 +1,24 @@
 # A Georeference derived from a call to the Tulay GeoLocate API.
 class Georeference::GeoLocate < Georeference
-<<<<<<< HEAD
   attr_accessor :api_response
-  
+
   REQUEST_PARAMS = {
     country:      nil,   # name of a country 'USA', or Germany
     state:        nil,   # 'IL', or 'illinois' (required in the United States)
     county:       nil,   # upply as a parameter, returned as 'Adm=' 
     locality:     nil,   # name of a place 'CHAMPAIGN' (or building, i.e. 'Eiffel Tower')
-    hwyX:         'false',
-    enableH2O:    'false',
-    doUncert:     'true',
-    doPoly:       'false',
-    displacePoly: 'false',
-    languageKey:  '0',
+      hwyX:         'false',
+      enableH2O:    'false',
+      doUncert:     'true',
+      doPoly:       'false',
+      displacePoly: 'false',
+      languageKey:  '0',
     fmt:          'json'   # or geojson ?
   }
 
   def api_response=(response)
     make_geographic_item(response.result)
     make_error_geographic_item(response.result)
-=======
-  #require 'json'
-  attr_accessor :response
-  attr_accessor :request
-
-  # These are fine here
-  URI_HOST = 'www.museum.tulane.edu'
-  URI_PATH = '/webservices/geolocatesvcv2/glcwrap.aspx?'
-
-=begin
-
-g = Georeference::GeoLocate.new
-g.locate('USA', 'Champaign', 'IL')
-
-  Things to build a request:
-
-  r = JSON.parse(Net::HTTP.get('www.museum.tulane.edu', '/webservices/geolocatesvcv2/glcwrap.aspx?Country=USA&Locality=champaign&state=illinois&dopoly=true'))
-
-  request => text from '?' to end of request
-  '?country=usa&locality=champaign&state=illinois&dopoly=true'
-
-  locality => name of a place 'CHAMPAIGN' (or building, i.e. 'Eiffel Tower')
-  country => name of a country 'USA', or Germany
-  state => 'IL', or 'illinois' (required in the United States)
-  county => supply as a parameter, returned as 'Adm='
-  hwyX
-  enableH2O
-  doUncert
-  doPoly
-  displacePoly
-  languageKey
-  fmt => JSON or GeoJSON
-
-  alternate syntax for WebGeorefLight: (see http://www.museum.tulane.edu/geolocate/images/webgeoreflight.png)
-  src = JSON.parse(Net::HTTP.get('www.museum.tulane.edu', '/geolocate/web/webgeoreflight.aspx?points=40.091655|-88.241413|||757&gc=SpeciesFileGroup'))
-
-  request => text from '?' to end of request
-  ?points=40.091655|-88.241413|||757&gc=SpeciesFileGroup'
-
-  country => name of a country 'USA', or Germany
-  state => 'IL', or 'illinois' (required in the United States)
-  county => supply as a parameter, returned as 'Adm='
-  locality => name of a place 'CHAMPAIGN' (or building, i.e. 'Eiffel Tower')
-  tab => ['locality' | 'results']
-  points=40.091622|-88.241179|Champaign|24 (Score)| 7000 (Uncertainty) [:(more points)]
-  hwyX
-  enableH2O
-  doUncert
-  doPoly
-  displacePoly
-  languageKey
-  fmt => JSON or GeoJSON
-
-
-
-=end
-
-  # TODO: Jim- you'll have to strike this method all together, apparently initialize on an AR model is bad idea.
-  # One way to do somethign similar is to use getter/setter methods
-  # def foo=(bar)
-  #   bar.manipulate.some.way
-  #   @foo = bar
-  # end
-  def initialize(params = {})
-    if params != {}
-      @request = params[:request]
-      params.delete(:request)
-    end
-    super
-    @response = nil
-    @request  ||= {}
-    build if @request != {}
->>>>>>> f0dc5bb6
   end
 
   def request_hash
@@ -120,7 +46,7 @@
 
       # poly = 'MULTIPOLYGON(((' + p.collect{|a,b| "#{a} #{b}"}.join(',') + ')))'
       # parsed_poly = Georeference::FACTORY.parse_wkt(poly)
-     
+
       err_array = []
       # TODO: get geoJson results and handle all this automatically? 
       p.each { |point| err_array.push(Georeference::FACTORY.point(point[0], point[1])) }
@@ -140,7 +66,7 @@
     if request_params.nil?
       gl.errors.add(:base, 'invalid or no request parameters provided.')
       return gl
-    end
+  end
 
     request = Request.new(request_params)
     request.locate
@@ -148,12 +74,12 @@
     if request.succeeded?
       gl.api_response = request.response
       gl.api_request  = request.request_param_string 
-    else
+      else
       gl.errors.add(:api_request, 'requested parameters did not succeed to return a result')
-    end
+      end
 
     gl
-  end
+    end
 
   class Request
     URI_HOST = 'www.museum.tulane.edu'  
@@ -164,11 +90,11 @@
     def initialize(request_params)
       @request_params = Georeference::GeoLocate::REQUEST_PARAMS.merge(request_params) 
       @succeeded = nil
-    end
+  end
 
     def locate 
       @response = Georeference::GeoLocate::Response.new(self)
-    end
+end
 
     def build_param_string
       @request_param_string ||= @request_params.collect{ |key, value| "#{key}=#{value}" }.join('&')
