--- conflicted
+++ resolved
@@ -33,22 +33,13 @@
           self.is_median_z = true
         end
       end
-<<<<<<< HEAD
-=======
-      #if geographic_item.nil?
-      self.geographic_item = GeographicItem.new(point: collecting_event.map_center(delta_z))
-      #end
-      self.geographic_item
-    end
-  end
->>>>>>> 51b04f6b
 
-      attributes =  { point: Georeference::FACTORY.point(long, lat, delta_z) }
+      attributes =  { point: GeographicItem.new(point: collecting_event.map_center(delta_z) }
       attributes.merge!(by: self.by) if self.by
 
       self.geographic_item = GeographicItem.new(attributes)
     end 
 
     geographic_item
-  end
-end+    end
+  end