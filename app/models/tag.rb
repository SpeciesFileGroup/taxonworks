--- conflicted
+++ resolved
@@ -98,11 +98,7 @@
     mci = ObservationMatrixColumnItem::TaggedDescriptor.where(controlled_vocabulary_term_id: keyword_id).limit(1)
 
     if mci.any?
-<<<<<<< HEAD
-      return { "matrix_column_item" => mci.first, "descriptor" => tag_object }
-=======
       return { :matrix_column_item => mci.first, :descriptor => tag_object }
->>>>>>> dc640a3b
     else
       return false
     end
@@ -114,11 +110,7 @@
     mri = ObservationMatrixRowItem::TaggedRowItem.where(controlled_vocabulary_term_id: keyword_id).limit(1)
     
     if mri.any?
-<<<<<<< HEAD
-      return { "matrix_row_item" => mri.first, "object" => tag_object }
-=======
       return { :matrix_row_item => mri.first, :object => tag_object }
->>>>>>> dc640a3b
     else
       return false
     end
