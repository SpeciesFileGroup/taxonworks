--- conflicted
+++ resolved
@@ -30,11 +30,7 @@
   include Shared::IsData
   include Shared::AttributeAnnotations
 
-<<<<<<< HEAD
-  acts_as_list scope: [:tag_object_type, :tag_object_id]
-=======
   acts_as_list scope: [:tag_object_id, :tag_object_type]
->>>>>>> c125218c
 
   belongs_to :keyword, inverse_of: :tags, validate: true
   belongs_to :tag_object, polymorphic: true
