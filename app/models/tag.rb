--- conflicted
+++ resolved
@@ -86,8 +86,26 @@
     end
   end
 
-<<<<<<< HEAD
-=======
+  protected
+
+  def keyword_is_allowed_on_object
+    return true if keyword.nil? || tag_object.nil? || !keyword.respond_to?(:can_tag)
+    if !keyword.can_tag.include?(tag_object.class.name)
+      errors.add(:keyword, "this keyword class (#{tag_object.class}) can not be attached to a #{tag_object_type}")
+    end
+  end
+
+  def object_can_be_tagged_with_keyword
+    return true if keyword.nil? || tag_object.nil? || !tag_object.respond_to?(:taggable_with)
+    if !tag_object.taggable_with.include?(keyword.class.name)
+      errors.add(:tag_object, "this tag_object_type (#{tag_object.class}) can not be tagged with this keyword class (#{keyword.class})")
+    end
+  end
+
+  def reject_keyword(attributed)
+    attributed['name'].blank? || attributed['definition'].blank?
+  end
+
   def self.tag_objects(objects, keyword_id = nil)
     return nil if keyword_id.nil? or !objects.any?
     raise 'cross project tagging of objects detected' if objects.first.project_id != Keyword.find(keyword_id).project_id
@@ -102,7 +120,6 @@
     Tag.where(project_id: project_id, tag_object: o, keyword_id: keyword_id).first
   end
 
->>>>>>> 69f1a3c4
   protected
 
   def keyword_is_allowed_on_object
