# A collecting event describes how something (e.g. a CollectionObject) was aquired.  It is the unique combination of who, where, when, and how.
#
# @!attribute verbatim_label
#   @return [String]
#   A verbatim representation of label that defined this collecting event, typically, but not exclusively,
#   used for retroactive data capture.
#
# @!attribute print_label
#   @return [String]
#   A print-formatted ready representation of this collecting event.  !! Do not assume that this remains static,
#   it can change over time with user needs.
#
# @!attribute document_label
#   @return [String]
#   A print-ready expanded/clarified version of a verbatim_label intended to clarify interpretation of that label.
#   To be used, for example, when reporting Holotype labels.
#
# @!attribute verbatim_locality
#   @return [String]
#     a string, typically sliced from verbatim_label, that represents the locality, including any modifiers (2 mi NE).
#
# @!attribute verbatim_longitude
#   @return [String]
#   A string, typically sliced from verbatim_label, that represents the longitude. Is used to derive mappable values, but does not get mapped itself
#
# @!attribute verbatim_latitude
#   @return [String]
#   A string, typically sliced from verbatim_label, that represents the latitude. Is used to derive mappable values, but does not get mapped itself.
#
# @!attribute verbatim_geolocation_uncertainty
#   @return [String]
#   A string, typically sliced from verbatim_label, that represents the provided uncertainty value.
#
# @!attribute verbatim_trip_identifier
#   @return [String]
#      the literal string/identifier used by the collector(s) to identify this particular collecting event, usually part of a series particular to one trip
#
# @!attribute verbatim_collectors
#   @return [String]
#     the literal string that indicates the collectors, typically taken right off the label
#
# @!attribute verbatim_method
#   @return [String]
#     the literal string that indicates the collecting method, typically taken right off the label
#
# @!attribute geographic_area_id
#   @return [Integer]
#     the finest geo-political unit that this collecting event can be localized to, can be used for gross georeferencing when Georeference not available
#
# @!attribute minimum_elevation
#   @return [String]
#   A float, in meters.
#
# @!attribute maximum_elevation
#   @return [String]
#   A float, in meters.
#
# @!attribute elevation_precision
#   @return [String]
#   A float, in meters.
#
# @!attribute field_notes
#   @return [String]
#   Any/all field notes that this collecting event was derived from, or that supplement this collecting event.
#
# @!attribute md5_of_verbatim_label
#   @return [String]
#      application defined, an index to the verbatim label
#
# @!attribute cached
#   @return [String]
#   A string, typically sliced from verbatim_label, that represents the provided uncertainty value.
#
# @!attribute project_id
#   @return [Integer]
#   the project ID
#
# @!attribute start_date_year
#   @return [Integer]
#    the four digit year, start of the collecting event
#
# @!attribute end_date_year
#   @return [Integer]
#    the four digit year, end of the collecting event
#
# @!attribute start_date_day
#   @return [Integer]
#     the day of the month the collecting event started on
#
# @!attribute end_date_day
#   @return [Integer]
#     the date of the month the collecting event ended on
#
# @!attribute verbatim_elevation
#   @return [String]
#   A string, typically sliced from verbatim_label, that represents all elevation data (min/max/precision) as recorded there.
#
# @!attribute verbatim_habitat
#   @return [String]
#     a literal string, typically taken from the printed label, tha represents assertions about the habitat
#
# @!attribute verbatim_datum
#   @return [String]
#   @todo
#
# @!attribute time_start_hour
#   @return [Integer]
#     0-23
#
# @!attribute time_start_minute
#   @return [Integer]
#     0-59
#
# @!attribute time_start_second
#   @return [Integer]
#     0-59
#
# @!attribute time_end_hour
#   @return [Integer]
#     0-23
#
# @!attribute time_end_minute
#   @return [Integer]
#     0-59
#
# @!attribute time_end_second
#   @return [Integer]
#     0-59
#
# @!attribute verbatim_date
#   @return [String]
#    the string representation, typically as taken from the label, of the date
#
# @!attribute start_date_month
#   @return [Integer]
#     the month, from 0-12, that the collecting event started on
#
# @!attribute end_date_month
#   @return [Integer]
#     the month, from 0-12, that the collecting event ended on
#
# @!attribute cached_level0_geographic_name
#   @return [String, nil]
#     the auto-calculated level0 (= country in TaxonWorks) value drawn from GeographicNames, never directly user supplied
#
# @!attribute cached_level1_geographic_name
#   @return [String, nil]
#     the auto-calculated level1 (typically state/province) value drawn from GeographicNames, never directly user supplied
#
# @!attribute cached_level2_geographic_name
#   @return [String, nil]
#     the auto-calculated level2 value (e.g. county) drawn from GeographicNames, never directly user supplied
#
#
class CollectingEvent < ActiveRecord::Base
  include Housekeeping
  include Shared::Citable
  include Shared::DataAttributes
  include Shared::HasRoles
  include Shared::Identifiable
  include Shared::Notable
  include Shared::Taggable
  include Shared::Depictions
  include Shared::IsData
  include Shared::Confidence
  include Shared::Documentation
  include SoftValidation

  has_paper_trail

  NEARBY_DISTANCE = 5000

  attr_accessor :with_verbatim_data_georeference

  # @return [Boolean]
  #  When true, cached values are not built
  attr_accessor :no_cached

  after_create {
    if with_verbatim_data_georeference
      generate_verbatim_data_georeference(true)
    end
  }

  before_save :set_times_to_nil_if_form_provided_blank

  after_save :cache_geographic_names, if: '!self.no_cached && geographic_area_id_changed?'
  after_save :set_cached, if: '!self.no_cached'

  belongs_to :geographic_area, inverse_of: :collecting_events

  has_one :accession_provider_role, class_name: 'AccessionProvider', as: :role_object, dependent: :destroy
  has_one :deaccession_recipient_role, class_name: 'DeaccessionRecipient', as: :role_object, dependent: :destroy
  has_one :verbatim_data_georeference, class_name: 'Georeference::VerbatimData'
  has_one :preferred_georeference, -> { order(:position) }, class_name: 'Georeference', foreign_key: :collecting_event_id

  has_many :collection_objects, inverse_of: :collecting_event, dependent: :restrict_with_error
  has_many :collector_roles, class_name: 'Collector', as: :role_object, dependent: :destroy
  has_many :collectors, through: :collector_roles, source: :person
  has_many :error_geographic_items, through: :georeferences, source: :error_geographic_item
  has_many :geographic_items, through: :georeferences # See also all_geographic_items, the union
  has_many :georeferences, dependent: :destroy
  has_many :geo_locate_georeferences, class_name: 'Georeference::GeoLocate', dependent: :destroy

  accepts_nested_attributes_for :geo_locate_georeferences
  accepts_nested_attributes_for :verbatim_data_georeference
  accepts_nested_attributes_for :collectors, :collector_roles, allow_destroy: true

  validate :check_verbatim_geolocation_uncertainty,
           :check_date_range,
           :check_elevation_range

  validates_uniqueness_of :md5_of_verbatim_label, scope: [:project_id], unless: 'verbatim_label.blank?'
  validates_presence_of :verbatim_longitude, if: '!verbatim_latitude.blank?'
  validates_presence_of :verbatim_latitude, if: '!verbatim_longitude.blank?'

  validates :geographic_area, presence: true, allow_nil: true

  validates :time_start_hour,
            allow_nil:    true,
            numericality: {
              only_integer: true,
              greater_than: -1, less_than: 24,
              message:      'start time hour must be 0-23'
            }

  validates :time_start_minute,
            allow_nil:    true,
            numericality: {
              only_integer: true,
              greater_than: -1, less_than: 60,
              message:      'start time minute must be 0-59'
            }

  validates :time_start_second,
            allow_nil:    true,
            numericality: {
              only_integer: true,
              greater_than: -1, less_than: 60,
              message:      'start time second must be 0-59'
            }

  validates_presence_of :time_start_minute, if: '!self.time_start_second.blank?'
  validates_presence_of :time_start_hour, if: '!self.time_start_minute.blank?'

  validates :time_end_hour,
            allow_nil:    true,
            numericality: {
              only_integer: true,
              in:           (0..23),
              message:      'end time hour must be 0-23'}

  validates :time_end_minute,
            allow_nil:    true,
            numericality: {
              only_integer: true,
              in:           (0..59),
              message:      'end time minute must be 0-59'}

  validates :time_end_second,
            allow_nil:    true,
            numericality: {
              only_integer: true,
              in:           (0..59),
              message:      'end time second must be 0-59'}

  validates_presence_of :time_end_minute, if: '!self.time_end_second.blank?'
  validates_presence_of :time_end_hour, if: '!self.time_end_minute.blank?'

  # @todo factor these out (see also TaxonDetermination, Source::Bibtex)
  validates :start_date_year,
            numericality: {only_integer: true,
                           greater_than: 1000,
                           less_than:    (Time.now.year + 5),
                           message:      'start date year must be an integer greater than 1500, and no more than 5 years in the future'},
            length:       {is: 4},
            allow_nil:    true

  validates :end_date_year,
            numericality: {only_integer: true,
                           greater_than: 1000,
                           less_than:    (Time.now.year + 5),
                           message:      'end date year must be an integer greater than 1500, and no more than 5 years int he future'},
            length:       {is: 4},
            allow_nil:    true

  # @todo these are just simple integer validations now, fix!
  validates :start_date_month,
            numericality: {only_integer: true, greater_than: 0, less_than: 13},
            unless:       'start_date_month.blank?'

  validates :end_date_month,
            numericality: {only_integer: true, greater_than: 0, less_than: 13},
            unless:       'end_date_month.blank?'

  validates_presence_of :start_date_month,
                        if: '!start_date_day.nil?'

  validates_presence_of :end_date_month,
                        if: '!end_date_day.nil?'

  validates_numericality_of :end_date_day,
                            allow_nil:             true,
                            only_integer:          true,
                            greater_than:          0,
                            less_than_or_equal_to: Proc.new { |a| Time.utc(a.end_date_year, a.end_date_month).end_of_month.day },
                            unless:                'end_date_year.nil? || end_date_month.nil?',
                            message:               '%{value} is not a valid end_date_day for the month provided'

  validates_numericality_of :start_date_day,
                            allow_nil:             true,
                            only_integer:          true,
                            greater_than:          0,
                            less_than_or_equal_to: Proc.new { |a| Time.utc(a.start_date_year, a.start_date_month).end_of_month.day },
                            unless:                'start_date_year.nil? || start_date_month.nil?',
                            message:               '%{value} is not a valid start_date_day for the month provided'


  soft_validate(:sv_minimally_check_for_a_label)

  # @param [String]
  def verbatim_label=(value)
    write_attribute(:verbatim_label, value)
    write_attribute(:md5_of_verbatim_label, Utilities::Strings.generate_md5(value))
  end

  class << self

    #
    # Scopes
    #

    # @param geographic_item [GeographicItem]
    # @return [Scope]
    # TODO: use joins(:geographic_items).where(containing scope), simplied to
    def contained_within(geographic_item)
      CollectingEvent.joins(:geographic_items).where(GeographicItem.contained_by_where_sql(geographic_item.id))
    end

    # @param collecting_events [CollectingEvent Scope]
    # @return [Scope] without self (if included)
    # TODO: DRY, use general form of this
    def excluding(collecting_events)
      where.not(id: collecting_events)
    end

    # @param params [Hash] of parameters for this search
    # @return [Scope] of collecting_events found by (partial) verbatim_locality
    def find_for_autocomplete(params)
      Queries::CollectingEventAutocompleteQuery.new(params[:term]).all.where(project_id: params[:project_id])
    end

    #
    # Other
    #

    # engineered for search_start_date/search_end_date (yyyy/mm/dd)
    # @param [String] start_date (yyyy/mm/dd)
    # @param [String] end_date (yyyy/mm/dd)
    # @param [Boolean] allow_partial default = true,
    #                                  true; found range is only required to start inside supplied range
    #                                  false; found range must be completely inside supplied range
    # @return [String] sql for records between the two specific dates
    def date_sql_from_dates(search_start_date, search_end_date, allow_partial = true)
      start_year, start_month, start_day = search_start_date.split('/').map(&:to_i)
      end_year, end_month, end_day       = search_end_date.split('/').map(&:to_i)

      t = 'collecting_events'

      part_0         = "#{t}.start_date_year is not null"

      # start_date is inside supplied range
      # string has to have four pieces (part_s):
      #   0) ignore start dates with no start year
      #   1) last part of start year
      #   2) any full years between start and end
      #   3) first part of last year

      # special_part = (search_start_date >= {record start date}) AND (search_end_date <= {record end date})
      # special_part = (start_date_year <= #{start_year} and (start_date_month <= #{start_month}) and (start_date_day <= #{start_day}))
      special_part_1 = "(((#{t}.start_date_year = #{start_year})
        and ((#{t}.start_date_month = #{start_month} and (#{t}.start_date_day <= #{start_day})) or (#{t}.start_date_month < #{start_month})))
          or (#{t}.start_date_year < #{start_year}))"
      special_part_2 = "(((#{t}.end_date_year = #{end_year})
        and ((#{t}.end_date_month = #{end_month} and (#{t}.end_date_day >= #{end_day})) or (#{t}.end_date_month > #{end_month})))
        or (#{t}.end_date_year > #{end_year}))"
      special_part   = ''

      if allow_partial
        special_part = ' or (' + special_part_1 + '
         and
         ' + special_part_2 + ')'
      end

      if (start_year == end_year) or (end_year - start_year < 2) # test for whole years between date extent
        part_2s = '' # if no whole years, remove clause
        part_2e = ''
      else
        part_2e = "(#{t}.end_date_year between #{start_year + 1} and #{end_year - 1})"
        part_2s = "(#{t}.start_date_year between #{start_year + 1} and #{end_year - 1})"
        # part_2e = part_2s
      end

      # from start date to end of start year
      part_1s = "(#{t}.start_date_year = #{start_year}"
      part_1s += " and ((#{t}.start_date_month between #{start_month + 1} and 12)"
      part_1s += " or (#{t}.start_date_month = #{start_month} and #{t}.start_date_day >= #{start_day})))"

      # from beginning of end year to end date
      part_3s = "(#{t}.start_date_year = #{end_year}"
      part_3s += " and ((#{t}.start_date_month < #{end_month})"
      part_3s += " or (#{t}.start_date_month = #{end_month} and #{t}.start_date_day <= #{end_day})))"

      select_1_3 = (start_year == end_year) ? ' and ' : ' or '
      st_string  = "((#{part_0} and #{part_1s}#{select_1_3}#{part_3s})#{part_2s.blank? ? '' : " or #{part_2s}"})"

      # end_date is inside supplied range
      # string has to have three pieces:
      #   1) first part of end year
      #   2) any full years between start and end
      #   3) last part of start year

      part_1e    = "(#{t}.end_date_year = #{end_year}"
      part_1e    += " and ((#{t}.end_date_month between 1 and #{end_month - 1})"
      part_1e    += " or (#{t}.end_date_month = #{end_month} and #{t}.end_date_day <= #{end_day})))"
      part_1e    = "((#{t}.end_date_year is NULL) and (#{st_string})) OR " + part_1e

      part_3e = "(#{t}.end_date_year = #{start_year}"
      part_3e += " and ((#{t}.end_date_month > #{start_month})"
      part_3e += " or (#{t}.end_date_month = #{start_month} and #{t}.end_date_day >= #{start_day})))"


      en_string = '((' + part_1e + select_1_3 + part_3e + ')' + (part_2e.blank? ? '' : ' or ') + part_2e + ')'

      sql_string = st_string + (allow_partial ? ' or ' : ' and ') + en_string + special_part
      sql_string
    end

    # @param [Hash] search_start_date string in form 'yyyy/mm/dd'
    # @param [Hash] search_end_date string in form 'yyyy/mm/dd'
    # @param [Hash] partial_overlap 'on' or 'off'
    # @return [Scope] of selected collecting events with georeferences
    def in_date_range(search_start_date: nil, search_end_date: nil, partial_overlap: 'on')
      allow_partial = (partial_overlap.downcase == 'off' ? false : true)
      sql_string    = date_sql_from_dates(search_start_date, search_end_date, allow_partial)
      where(sql_string).uniq # TODO: uniq should likely not be here
    end

    # @param [Hash] of parameters in the style of 'params'
    # @return [Scope] of selected collecting_events
    # TODO: ARELIZE, likely in lib/queries
    def filter(params)
      sql_string = ''
      unless params.blank? # not strictly necessary, but handy for debugging
        sql_string          = Utilities::Dates.date_sql_from_params(params)

        # processing text data
        v_locality_fragment = params['verbatim_locality_text']
        any_label_fragment  = params['any_label_text']
        id_fragment         = params['identifier_text']

        prefix = ''
        unless v_locality_fragment.blank?
          unless sql_string.blank?
            prefix = ' and '
          end
          sql_string += "#{ prefix }verbatim_locality ilike '%#{v_locality_fragment}%'"
        end
        prefix = ''
        unless any_label_fragment.blank?
          unless sql_string.blank?
            prefix = 'and '
          end
          sql_string += "#{ prefix }(verbatim_label ilike '%#{any_label_fragment}%'"
          sql_string += " or print_label ilike '%#{any_label_fragment}%'"
          sql_string += " or document_label ilike '%#{any_label_fragment}%'"
          sql_string += ')'
        end

        unless id_fragment.blank?
          # @todo this still needs to be dealt with
        end

      end
      # find the records
      if sql_string.blank?
        collecting_events = CollectingEvent.none
      else
        collecting_events = CollectingEvent.where(sql_string).uniq
      end

      collecting_events
    end

    # @param [Scope]
    # @return [CSV]
    def generate_download(scope)
      CSV.generate do |csv|
        csv << column_names
        scope.order(id: :asc).each do |o|
          csv << o.attributes.values_at(*column_names).collect { |i|
            i.to_s.gsub(/\n/, '\n').gsub(/\t/, '\t')
          }
        end
      end
    end

    # @return [true]
    #   A development method only. Attempts to create a verbatim georeference for every
    #   collecting event record that doesn't have one.
    #   TODO: this needs to be in a rake task or somewhere else
    def update_verbatim_georeferences
      if Rails.env == 'production'
        puts "You can't run this in #{Rails.env} mode."
        exit
      end

      passed    = 0
      failed    = 0
      attempted = 0

      CollectingEvent.includes(:georeferences).where(georeferences: {id: nil}).each do |c|
        next if c.verbatim_latitude.blank? || c.verbatim_longitude.blank?
        attempted += 1
        g         = c.generate_verbatim_data_georeference(true)
        if g.errors.empty?
          passed += 1
          puts "created for #{c.id}"
        else
          failed += 1
          puts "failed for #{c.id}, #{g.errors.messages}"
        end
      end

      puts "passed: #{passed}"
      puts "failed: #{failed}"
      puts "attempted: #{attempted}"
      true
    end

    def data_attributes
      column_names.reject { |c| %w{id project_id created_by_id updated_by_id created_at updated_at project_id}.include?(c) || c =~ /^cached/ }
    end
  end # << end class methods

  def similar_lat_longs(lat, long, piece = '', include_values = true)
    sql = '('
    sql += "verbatim_label LIKE '%#{sql_tick_fix(lat)}%'" unless lat.blank?
    sql += " or verbatim_label LIKE '%#{sql_tick_fix(long)}%'" unless long.blank?
    sql += " or verbatim_label LIKE '%#{sql_tick_fix(piece)}%'" unless piece.blank?
    sql += ')'
    sql += ' and (verbatim_latitude is null or verbatim_longitude is null)' unless include_values

    retval = CollectingEvent.where(sql)
               .with_project_id($project_id)
               .order(:id)
               .where.not(id: id).distinct
    retval
  end

  def has_data?
    CollectingEvent.data_attributes.each do |a|
      return true if !self.send(a).blank?
    end
    return true if georeferences.any?
    false
  end

  # @return [Boolean]
  def has_start_date?
    !start_date_day.blank? && !start_date_month.blank? && !start_date_year.blank?
  end

  # @return [Boolean]
  def has_end_date?
    !end_date_day.blank? && !end_date_month.blank? && !end_date_year.blank?
  end

  # @return [String]
  def end_date_string
    date = end_date
    "#{'%02d' % date.day}/#{'%02d' % date.month}/#{'%4d' % date.year}" unless date.nil?
  end

  # @return [String]
  def start_date_string
    date = start_date
    "#{'%02d' % date.day}/#{'%02d' % date.month}/#{'%4d' % date.year}" unless date.nil?
  end

  # @return [Time]
  def end_date
    Utilities::Dates.nomenclature_date(end_date_day, end_date_month, end_date_year)
  end

  # @return [Time]
  def start_date
    Utilities::Dates.nomenclature_date(start_date_day, start_date_month, start_date_year)
  end

  # @return [String]
  #   like 00, 00:00, or 00:00:00
  def time_start
    Utilities::Dates.format_to_hours_minutes_seconds(time_start_hour, time_start_minute, time_start_second)
  end

  # @return [String]
  #   like 00, 00:00, or 00:00:00
  def time_end
    Utilities::Dates.format_to_hours_minutes_seconds(time_end_hour, time_end_minute, time_end_second)
  end

  # @return [Array]
  #   time_start and end if provided
  def time_range
    [time_start, time_end].compact
  end

  # @return [Array]
  #   date_start and end if provided
  def date_range
    [date_start, date_end].compact
  end

  # CollectingEvent.select {|d| !(d.verbatim_latitude.nil? || d.verbatim_longitude.nil?)}
  # .select {|ce| ce.georeferences.empty?}
  # @param [Boolean] reference_self
  # @param [Boolean] no_cached
  # @return [Georeference::VerbatimData, false]
  #   generates (creates) a Georeference::VerbatimReference from verbatim_latitude and verbatim_longitude values
  def generate_verbatim_data_georeference(reference_self = false, no_cached: false)
    return false if (verbatim_latitude.nil? || verbatim_longitude.nil?)
    begin
      CollectingEvent.transaction do
        vg_attributes = {collecting_event_id: id.to_s, no_cached: no_cached}
        vg_attributes.merge!(by: self.creator.id, project_id: self.project_id) if reference_self
        a = Georeference::VerbatimData.new(vg_attributes)
        if a.valid?
          a.save
        end
        return a
      end
    rescue
      raise
    end
    false
  end

  # @return [GeographicItem, nil]
  #    a GeographicItem instance representing a translation of the verbaitm values, not saved
  def build_verbatim_geographic_item
    if self.verbatim_latitude && self.verbatim_longitude && !self.new_record?
      local_latitude  = Utilities::Geo.degrees_minutes_seconds_to_decimal_degrees(verbatim_latitude)
      local_longitude = Utilities::Geo.degrees_minutes_seconds_to_decimal_degrees(verbatim_longitude)
      elev            = Utilities::Geo.distance_in_meters(verbatim_elevation)
      point           = Gis::FACTORY.point(local_latitude, local_longitude, elev)
      GeographicItem.new(point: point)
    else
      nil
    end
  end

  # @return [Integer]
  # @todo figure out how to convert verbatim_geolocation_uncertainty in different units (ft, m, km, mi) into meters
  def get_error_radius
    return nil if verbatim_geolocation_uncertainty.blank?
    return verbatim_geolocation_uncertainty.to_i if is.number?(verbatim_geolocation_uncertainty)
    nil
  end

  # @return [Scope]
  #   all geographic_items associated with this collecting_event through georeferences only
  def all_geographic_items
    GeographicItem.
      joins('LEFT JOIN georeferences g2 ON geographic_items.id = g2.error_geographic_item_id').
      joins('LEFT JOIN georeferences g1 ON geographic_items.id = g1.geographic_item_id').
      where(['(g1.collecting_event_id = ? OR g2.collecting_event_id = ?) AND (g1.geographic_item_id IS NOT NULL OR g2.error_geographic_item_id IS NOT NULL)', self.id, self.id])
  end

  # @return [GeographicItem, nil]
  #  returns the geographic_item corresponding to the geographic area, if provided
  def geographic_area_default_geographic_item
    try(:geographic_area).try(:default_geographic_item)
  end

  # @param [GeographicItem]
  # @return [String]
  #   see how far away we are from another gi
  def distance_to(geographic_item_id)
    GeographicItem.distance_between(preferred_georeference.geographic_item_id, geographic_item_id)
  end

  # @param [Double] distance in meters
  # @return [Scope]
  def collecting_events_within_radius_of(distance)
    return CollectingEvent.where(id: -1) if !preferred_georeference
    geographic_item_id = preferred_georeference.geographic_item_id
    CollectingEvent.not_self(self)
      .joins(:geographic_items)
      .where(GeographicItem.within_radius_of_item_sql(geographic_item_id, distance))
  end

  # @return [Scope]
  # Find all (other) CEs which have GIs or EGIs (through georeferences) which intersect self
  def collecting_events_intersecting_with
    pieces = GeographicItem.with_collecting_event_through_georeferences.intersecting('any', self.geographic_items.first).uniq
    gr     = [] # all collecting events for a geographic_item

    pieces.each { |o|
      gr.push(o.collecting_events_through_georeferences.to_a)
      gr.push(o.collecting_events_through_georeference_error_geographic_item.to_a)
    }

    # @todo change 'id in (?)' to some other sql construct
    pieces = CollectingEvent.where(id: gr.flatten.map(&:id).uniq)
    pieces.excluding(self)
  end

  # @return [Scope]
  # Find other CEs that have GRs whose GIs or EGIs are contained in the EGI

  def collecting_events_contained_in_error
    # find all the GIs and EGIs associated with CEs
    # TODO: this will be impossibly slow in present form
    pieces = GeographicItem.with_collecting_event_through_georeferences.to_a

    me = self.error_geographic_items.first.geo_object
    gi = []
    # collect all the GIs which are within the EGI
    pieces.each { |o|
      gi.push(o) if o.geo_object.within?(me)
    }
    # collect all the CEs which refer to these GIs
    ce = []
    gi.each { |o|
      ce.push(o.collecting_events_through_georeferences.to_a)
      ce.push(o.collecting_events_through_georeference_error_geographic_item.to_a)
    }

    # @todo Directly map this
    pieces = CollectingEvent.where(id: ce.flatten.map(&:id).uniq)
    pieces.excluding(self)
  end

  # @param [String, String, Integer]
  # @return [Scope]
  def nearest_by_levenshtein(compared_string = nil, column = 'verbatim_locality', limit = 10)
    return CollectingEvent.none if compared_string.nil?
    order_str = CollectingEvent.send(:sanitize_sql_for_conditions, ["levenshtein(collecting_events.#{column}, ?)", compared_string])
    CollectingEvent.where('id <> ?', id.to_s).
      order(order_str).
      limit(limit)
  end

  # @param [String]
  #   one or more names from GeographicAreaType
  # @return [Hash]
  #    (
  #    {'name' => [GAs]}
  #   or
  #   [{'name' => [GAs]}, {'name' => [GAs]}]
  #   )
  #     one hash, consisting of a country name paired with an array of the corresponding GAs, or
  #     an array of all of the hashes (name/GA pairs),
  #     which are country_level, and have GIs containing the (GI and/or EGI) of this CE
  # @todo this needs more work, possibily direct AREL table manipulation.
  def name_hash(types)
    retval  = {}
    gi_list = containing_geographic_items

    # there are a few ways we can end up with no GIs
    # unless gi_list.nil? # no references GeographicAreas or Georeferences at all, or
    unless gi_list.empty? # no available GeographicItems to test
      # map the resulting GIs to their corresponding GAs
      # pieces  = GeographicItem.where(id: gi_list.flatten.map(&:id).uniq)
      # pieces = gi_list
      ga_list = GeographicArea.joins(:geographic_area_type, :geographic_areas_geographic_items).
        where(geographic_area_types:             {name: types},
              geographic_areas_geographic_items: {geographic_item_id: gi_list}).uniq

      # WAS: now find all of the GAs which have the same names as the ones we collected.

      # map the names to an array of results
      ga_list.each { |i|
        retval[i.name] ||= [] # if we haven't come across this name yet, set it to point to a blank array
        retval[i.name].push i # we now have at least a blank array, push the result into it
      }
    end
    # end
    retval
  end

  # @return [Hash]
  #   classifies this collecting event into country, state, county categories
  def geographic_name_classification
    # if names are stored in the database, and the the geographic_area_id has not changed
    if has_cached_geographic_names? && !geographic_area_id_changed?
      return cached_geographic_name_classification
    else
      r = get_geographic_name_classification
      cache_geographic_names(r, true)
    end
  end

  def get_geographic_name_classification
    case geographic_name_classification_method
      when :preferred_georeference
        # quick
        r = preferred_georeference.geographic_item.quick_geographic_name_hierarchy # almost never the case, UI not setup to do this
        # slow
        r = preferred_georeference.geographic_item.inferred_geographic_name_hierarchy if r == {} # therefor defaults to slow
      when :geographic_area_with_shape # geographic_area.try(:has_shape?)
        # quick
        r = geographic_area.geographic_name_classification # do not round trip to the geographic_item, it just points back to the geographic area
        # slow
        r = geographic_area.default_geographic_item.inferred_geographic_name_hierarchy if r == {}
      when :geographic_area # elsif geographic_area
        # quick
        r = geographic_area.geographic_name_classification
      when :verbatim_map_center # elsif map_center
        # slowest
        r = GeographicItem.point_inferred_geographic_name_hierarchy(verbatim_map_center)
    end
    r ||= {}
  end

  def has_cached_geographic_names?
    cached_geographic_name_classification != {}
  end

  def cached_geographic_name_classification
    h           = {}
    h[:country] = cached_level0_geographic_name if cached_level0_geographic_name
    h[:state]   = cached_level1_geographic_name if cached_level1_geographic_name
    h[:county]  = cached_level2_geographic_name if cached_level2_geographic_name
    h
  end

  def cache_geographic_names(values = {}, tried = false)
    values = get_geographic_name_classification if values.empty? && !tried # prevent a second call to get if we've already tried through
    return {} if values.empty?
    update_column(:cached_level0_geographic_name, values[:country])
    update_column(:cached_level1_geographic_name, values[:state])
    update_column(:cached_level2_geographic_name, values[:county])
    values
  end

  # @return [Symbol, nil]
  #   determines (prioritizes) the method to be used to decided the geographic name classification
  #   (string labels for country, state, county) for this collecting_event.
  def geographic_name_classification_method
    return :preferred_georeference if preferred_georeference
    return :geographic_area_with_shape if geographic_area.try(:has_shape?)
    return :geographic_area if geographic_area
    return :verbatim_map_center if verbatim_map_center
    nil
  end

  # @return [Array of GeographicItems containing this target]
  #   GeographicItems are those that contain either the georeference or, if there are none,
  #   the geographic area
  def containing_geographic_items
    gi_list = []
    if self.georeferences.any?
      # gather all the GIs which contain this GI or EGI
      #
      #  Struck EGI, EGI must contain GI, therefor anything that contains EGI contains GI, threfor containing GI will always be the bigger set
      #   !! and there was no tests broken
      # GeographicItem.are_contained_in_item('any_poly', self.geographic_items.to_a).pluck(:id).uniq
      gi_list = GeographicItem.containing(*geographic_items.pluck(:id)).pluck(:id).uniq

    else
      # use geographic_area only if there are no GIs or EGIs
      unless self.geographic_area.nil?
        # unless self.geographic_area.geographic_items.empty?
        # we need to use the geographic_area directly
        gi_list = GeographicItem.are_contained_in_item('any_poly', self.geographic_area.geographic_items).pluck(:id).uniq
        # end
      end
    end
    gi_list
  end

  # @return [Hash]
  def countries_hash
    name_hash(GeographicAreaType::COUNTRY_LEVEL_TYPES)
  end

  # returns either:   ( {'name' => [GAs]} or [{'name' => [GAs]}, {'name' => [GAs]}])
  #   one hash, consisting of a state name paired with an array of the corresponding GAs, or
  #   an array of all of the hashes (name/GA pairs),
  #   which are state_level, and have GIs containing the (GI and/or EGI) of this CE
  # @return [Hash]
  def states_hash
    name_hash(GeographicAreaType::STATE_LEVEL_TYPES)
  end

  # returns either:   ( {'name' => [GAs]} or [{'name' => [GAs]}, {'name' => [GAs]}])
  #   one hash, consisting of a county name paired with an array of the corresponding GAs, or
  #   an array of all of the hashes (name/GA pairs),
  #   which are county_level, and have GIs containing the (GI and/or EGI) of this CE
  # @return [Hash]
  def counties_hash
    name_hash(GeographicAreaType::COUNTY_LEVEL_TYPES)
  end

  # @param [Hash]
  # @return [String]
  def name_from_geopolitical_hash(name_hash)
    return nil if name_hash.keys.count == 0
    return name_hash.keys.first if name_hash.keys.count == 1
    most_key   = nil
    most_count = 0
    name_hash.keys.sort.each do |k| # alphabetically first (keys are unordered)
      if name_hash[k].size > most_count
        most_count = name_hash[k].size
        most_key   = k
      end
    end
    most_key
  end

  # @return [String]
  def country_name
    name_from_geopolitical_hash(countries_hash)
  end

  # @return [String]
  def state_or_province_name
    name_from_geopolitical_hash(states_hash)
  end

  # @return [String]
  def state_name
    state_or_province_name
  end

  # @return [String]
  def county_or_equivalent_name
    name_from_geopolitical_hash(counties_hash)
  end

  alias county_name county_or_equivalent_name

  # @return [Symbol, nil]
  #   prioritizes and identifies the source of the latitude/longitude values that
  #   will be calculated for DWCA and primary display
  def lat_long_source
    if preferred_georeference
      :georeference
    elsif verbatim_latitude && verbatim_longitude
      :verbatim
    elsif geographic_area && geographic_area.has_shape?
      :geographic_area
    else
      nil
    end
  end

=begin

# @todo @mjy: please fill in any other paths you can think of for the acquisition of information for the seven below listed items
  ce.georeference.geographic_item.centroid
  ce.georeference.error_geographic_item.centroid
  ce.verbatim_georeference
  ce.preferred_georeference
  ce.georeference.first
  ce.verbatim_lat/ee.verbatim_lng
  ce.verbatim_locality
  ce.geographic_area.geographic_item.centroid

  There are a number of items we can try to get data for to complete the geolocate parameter string:

  'country' can come from:
    GeographicArea through ce.country_name

  'state' can come from:
    GeographicArea through ce.state_or_province_name

  'county' can come from:
    GeographicArea through ce.county_or_equivalent_name

  'locality' can come from:
    ce.verbatim_locality

  'Latitude', 'Longitude' can come from:
    GeographicItem through ce.georeferences.geographic_item.centroid
    GeographicItem through ce.georeferences.error_geographic_item.centroid
    GeographicArea through ce.geographic_area.geographic_area_map_focus

  'Placename' can come from:
    ? Copy of 'locality'
=end

  # @return [Hash]
  #   parameters from collecting event that are of use to geolocate
  def geolocate_attributes
    parameters = {
      'country'   => country_name,
      'state'     => state_or_province_name,
      'county'    => county_or_equivalent_name,
      'locality'  => verbatim_locality,
      'Placename' => verbatim_locality,
    }

    focus = case lat_long_source
              when :georeference
                preferred_georeference.geographic_item
              when :geographic_area
                geographic_area.geographic_area_map_focus
              else
                nil
            end

    parameters.merge!(
      'Longitude' => focus.point.x,
      'Latitude'  => focus.point.y
    ) unless focus.nil?
    parameters
  end

  def latitude
<<<<<<< HEAD
    map_center.try(:x)
  end

  def longitude
    map_center.try(:y)
=======
    verbatim_map_center.try(:y)
  end

  def longitude
    verbatim_map_center.try(:x)
>>>>>>> 7964a668
  end

  # @return [Hash]
  #    a complete set of params necessary to form a request string
  def geolocate_ui_params
    Georeference::GeoLocate::RequestUI.new(geolocate_attributes).request_params_hash
  end

  # @return [String]
  def geolocate_ui_params_string
    Georeference::GeoLocate::RequestUI.new(geolocate_attributes).request_params_string
  end

  # @return [GeoJSON::Feature]
  #   the first geographic item of the first georeference on this collecting event
  def to_geo_json_feature
    # !! avoid loading the whole geographic item, just grab the bits we need:
    # self.georeferences(true)  # do this to
    to_simple_json_feature.merge({
                                   'properties' => {
                                     'collecting_event' => {
                                       'id'  => self.id,
                                       'tag' => "Collecting event #{self.id}."
                                     }
                                   }
                                 })
  end

  # TODO: parametrize to include gazeteer
  #   i.e. geographic_areas_geogrpahic_items.where( gaz = 'some string')
  def to_simple_json_feature
    base = {
      'type'       => 'Feature',
      'properties' => {}
    }

    if geographic_items.any?
      geo_item_id      = geographic_items.select(:id).first.id
      base['geometry'] = JSON.parse(GeographicItem.select("ST_AsGeoJSON(#{GeographicItem::GEOMETRY_SQL}::geometry) geo_json").find(geo_item_id).geo_json)
    end
    base
  end

  # @return [CollectingEvent]
  #   return the next collecting event without a georeference in this collecting events project sort order
  #   1.  verbatim_locality
  #   2.  geography_id
  #   3.  start_date_year
  #   4.  updated_on
  #   5.  id
  def next_without_georeference
    CollectingEvent.excluding(self).
      includes(:georeferences).
      where(project_id: self.project_id, georeferences: {collecting_event_id: nil}).
      order(:verbatim_locality, :geographic_area_id, :start_date_year, :updated_at, :id).
      first
  end

  # @param [Float] delta_z, will be used to fill in the z coordinate of the point
  # @return [RGeo::Geographic::ProjectedPointImpl, nil]
  #   for the *verbatim* latitude/longitude only
  def verbatim_map_center(delta_z = 0.0)
    unless verbatim_latitude.blank? or verbatim_longitude.blank?
      lat     = Utilities::Geo.degrees_minutes_seconds_to_decimal_degrees(verbatim_latitude.to_s)
      long    = Utilities::Geo.degrees_minutes_seconds_to_decimal_degrees(verbatim_longitude.to_s)
      elev    = Utilities::Geo.distance_in_meters(verbatim_elevation.to_s)
      delta_z = elev unless elev == 0.0
      Gis::FACTORY.point(long, lat, delta_z)
    else
      nil
    end
  end

  # @return [Symbol, nil]
  #   the name of the method that will return an Rgeo object that represent
  #   the "preferred" centroid for this collecting event
  def map_center_method
    return :preferred_georeference if preferred_georeference # => { georeferenceProtocol => ?  }
    return :verbatim_map_center if verbatim_map_center # => { }
    return :geographic_area if geographic_area.try(:has_shape?)
    nil
  end

  # @return [Rgeo::Geographic::ProjectedPointImpl, nil]
  def map_center
    case map_center_method
      when :geographic_area
        geographic_area.default_geographic_item.geo_object.centroid
      when :verbatim_map_center
        verbatim_map_center
      when :preferred_georeference
        preferred_georeference.geographic_item.centroid
      else
        nil
    end
  end

  def names
    geographic_area.nil? ? [] : geographic_area.self_and_ancestors.where("name != 'Earth'").collect { |ga| ga.name }
  end

  def georeference_latitude
    retval = 0.0
    if georeferences.count > 0
      retval = Georeference.where(collecting_event_id: self.id).order(:position).limit(1)[0].latitude.to_f
      # retval = georeferences.first?.latitude
    end
    retval.round(6)
  end

  def georeference_longitude
    retval = 0.0
    if georeferences.count > 0
      retval = Georeference.where(collecting_event_id: self.id).order(:position).limit(1)[0].longitude.to_f
    end
    retval.round(6)
  end

  # @return [String]
  #   coordinates for centering a Google map
  def verbatim_center_coordinates
    if self.verbatim_latitude.blank? || self.verbatim_longitude.blank?
      'POINT (0.0 0.0 0.0)'
    else
      self.verbatim_map_center.to_s
    end
  end

  def level0_name
    return cached_level0_name if cached_level0_name
    cache_geographic_names[:country]
  end

  def level1_name
    return cached_level1_name if cached_level1_name
    cache_geographic_names[:state]
  end

  def level2_name
    return cached_level0_name if cached_level0_name
    cache_geographic_names[:state]
  end

  def cached_level0_name
    return cached_level0_name if cached_level0_name
    cache_geographic_names[:state]
  end

  protected

  def sql_tick_fix(item)
    item.gsub("'", "''")
  end

  def set_cached
    if !verbatim_label.blank?
      string = verbatim_label
    elsif !print_label.blank?
      string = print_label
    elsif !document_label.blank?
      string = document_label
    else
      name       = cached_geographic_name_classification.values.join(': ')
      date       = [start_date_string, end_date_string].compact.join('-')
      place_date = [verbatim_locality, date].compact.join(', ')
      string     = [name, place_date, verbatim_collectors, verbatim_method].select { |a| !a.blank? }.join("\n")
    end

    string = "[#{self.to_param}]" if string.blank?

    self.cached = string
  end

  def set_times_to_nil_if_form_provided_blank
    matches         = ['0001-01-01 00:00:00 UTC', '2000-01-01 00:00:00 UTC']
    self.time_start = nil if matches.include?(self.time_start.to_s)
    self.time_end   = nil if matches.include?(self.time_end.to_s)
  end

  def check_verbatim_geolocation_uncertainty
    errors.add(:verbatim_geolocation_uncertainty, 'Provide both verbatim_latitude and verbatim_longitude if you provide verbatim_uncertainty.') if !verbatim_geolocation_uncertainty.blank? && verbatim_longitude.blank? && verbatim_latitude.blank?
  end

  def check_date_range
    errors.add(:base, 'End date is earlier than start date.') if has_start_date? && has_end_date? && (start_date > end_date)
    errors.add(:base, 'End date without start date.') if (has_end_date? && !has_start_date?)
  end

  def check_elevation_range
    errors.add(:maximum_elevation, 'Maximum elevation is lower than minimum elevation.') if !minimum_elevation.blank? && !maximum_elevation.blank? && maximum_elevation < minimum_elevation
  end

  def sv_minimally_check_for_a_label
    [:verbatim_label, :print_label, :document_label, :field_notes].each do |v|
      return true if !self.send(v).blank?
    end
    soft_validations.add(:base, 'At least one label type, or field notes, should be provided.')
  end

end<|MERGE_RESOLUTION|>--- conflicted
+++ resolved
@@ -219,25 +219,25 @@
   validates :time_start_hour,
             allow_nil:    true,
             numericality: {
-              only_integer: true,
-              greater_than: -1, less_than: 24,
-              message:      'start time hour must be 0-23'
+                only_integer: true,
+                greater_than: -1, less_than: 24,
+                message:      'start time hour must be 0-23'
             }
 
   validates :time_start_minute,
             allow_nil:    true,
             numericality: {
-              only_integer: true,
-              greater_than: -1, less_than: 60,
-              message:      'start time minute must be 0-59'
+                only_integer: true,
+                greater_than: -1, less_than: 60,
+                message:      'start time minute must be 0-59'
             }
 
   validates :time_start_second,
             allow_nil:    true,
             numericality: {
-              only_integer: true,
-              greater_than: -1, less_than: 60,
-              message:      'start time second must be 0-59'
+                only_integer: true,
+                greater_than: -1, less_than: 60,
+                message:      'start time second must be 0-59'
             }
 
   validates_presence_of :time_start_minute, if: '!self.time_start_second.blank?'
@@ -246,23 +246,23 @@
   validates :time_end_hour,
             allow_nil:    true,
             numericality: {
-              only_integer: true,
-              in:           (0..23),
-              message:      'end time hour must be 0-23'}
+                only_integer: true,
+                in:           (0..23),
+                message:      'end time hour must be 0-23'}
 
   validates :time_end_minute,
             allow_nil:    true,
             numericality: {
-              only_integer: true,
-              in:           (0..59),
-              message:      'end time minute must be 0-59'}
+                only_integer: true,
+                in:           (0..59),
+                message:      'end time minute must be 0-59'}
 
   validates :time_end_second,
             allow_nil:    true,
             numericality: {
-              only_integer: true,
-              in:           (0..59),
-              message:      'end time second must be 0-59'}
+                only_integer: true,
+                in:           (0..59),
+                message:      'end time second must be 0-59'}
 
   validates_presence_of :time_end_minute, if: '!self.time_end_second.blank?'
   validates_presence_of :time_end_hour, if: '!self.time_end_minute.blank?'
@@ -363,7 +363,7 @@
     # @return [String] sql for records between the two specific dates
     def date_sql_from_dates(search_start_date, search_end_date, allow_partial = true)
       start_year, start_month, start_day = search_start_date.split('/').map(&:to_i)
-      end_year, end_month, end_day       = search_end_date.split('/').map(&:to_i)
+      end_year, end_month, end_day = search_end_date.split('/').map(&:to_i)
 
       t = 'collecting_events'
 
@@ -672,9 +672,9 @@
   #   all geographic_items associated with this collecting_event through georeferences only
   def all_geographic_items
     GeographicItem.
-      joins('LEFT JOIN georeferences g2 ON geographic_items.id = g2.error_geographic_item_id').
-      joins('LEFT JOIN georeferences g1 ON geographic_items.id = g1.geographic_item_id').
-      where(['(g1.collecting_event_id = ? OR g2.collecting_event_id = ?) AND (g1.geographic_item_id IS NOT NULL OR g2.error_geographic_item_id IS NOT NULL)', self.id, self.id])
+        joins('LEFT JOIN georeferences g2 ON geographic_items.id = g2.error_geographic_item_id').
+        joins('LEFT JOIN georeferences g1 ON geographic_items.id = g1.geographic_item_id').
+        where(['(g1.collecting_event_id = ? OR g2.collecting_event_id = ?) AND (g1.geographic_item_id IS NOT NULL OR g2.error_geographic_item_id IS NOT NULL)', self.id, self.id])
   end
 
   # @return [GeographicItem, nil]
@@ -696,8 +696,8 @@
     return CollectingEvent.where(id: -1) if !preferred_georeference
     geographic_item_id = preferred_georeference.geographic_item_id
     CollectingEvent.not_self(self)
-      .joins(:geographic_items)
-      .where(GeographicItem.within_radius_of_item_sql(geographic_item_id, distance))
+        .joins(:geographic_items)
+        .where(GeographicItem.within_radius_of_item_sql(geographic_item_id, distance))
   end
 
   # @return [Scope]
@@ -775,8 +775,8 @@
       # pieces  = GeographicItem.where(id: gi_list.flatten.map(&:id).uniq)
       # pieces = gi_list
       ga_list = GeographicArea.joins(:geographic_area_type, :geographic_areas_geographic_items).
-        where(geographic_area_types:             {name: types},
-              geographic_areas_geographic_items: {geographic_item_id: gi_list}).uniq
+          where(geographic_area_types:             {name: types},
+                geographic_areas_geographic_items: {geographic_item_id: gi_list}).uniq
 
       # WAS: now find all of the GAs which have the same names as the ones we collected.
 
@@ -996,11 +996,11 @@
   #   parameters from collecting event that are of use to geolocate
   def geolocate_attributes
     parameters = {
-      'country'   => country_name,
-      'state'     => state_or_province_name,
-      'county'    => county_or_equivalent_name,
-      'locality'  => verbatim_locality,
-      'Placename' => verbatim_locality,
+        'country'   => country_name,
+        'state'     => state_or_province_name,
+        'county'    => county_or_equivalent_name,
+        'locality'  => verbatim_locality,
+        'Placename' => verbatim_locality,
     }
 
     focus = case lat_long_source
@@ -1013,26 +1013,18 @@
             end
 
     parameters.merge!(
-      'Longitude' => focus.point.x,
-      'Latitude'  => focus.point.y
+        'Longitude' => focus.point.x,
+        'Latitude'  => focus.point.y
     ) unless focus.nil?
     parameters
   end
 
   def latitude
-<<<<<<< HEAD
-    map_center.try(:x)
-  end
-
-  def longitude
-    map_center.try(:y)
-=======
     verbatim_map_center.try(:y)
   end
 
   def longitude
     verbatim_map_center.try(:x)
->>>>>>> 7964a668
   end
 
   # @return [Hash]
@@ -1052,12 +1044,12 @@
     # !! avoid loading the whole geographic item, just grab the bits we need:
     # self.georeferences(true)  # do this to
     to_simple_json_feature.merge({
-                                   'properties' => {
-                                     'collecting_event' => {
-                                       'id'  => self.id,
-                                       'tag' => "Collecting event #{self.id}."
+                                     'properties' => {
+                                         'collecting_event' => {
+                                             'id'  => self.id,
+                                             'tag' => "Collecting event #{self.id}."
+                                         }
                                      }
-                                   }
                                  })
   end
 
@@ -1065,8 +1057,8 @@
   #   i.e. geographic_areas_geogrpahic_items.where( gaz = 'some string')
   def to_simple_json_feature
     base = {
-      'type'       => 'Feature',
-      'properties' => {}
+        'type'       => 'Feature',
+        'properties' => {}
     }
 
     if geographic_items.any?
@@ -1085,10 +1077,10 @@
   #   5.  id
   def next_without_georeference
     CollectingEvent.excluding(self).
-      includes(:georeferences).
-      where(project_id: self.project_id, georeferences: {collecting_event_id: nil}).
-      order(:verbatim_locality, :geographic_area_id, :start_date_year, :updated_at, :id).
-      first
+        includes(:georeferences).
+        where(project_id: self.project_id, georeferences: {collecting_event_id: nil}).
+        order(:verbatim_locality, :geographic_area_id, :start_date_year, :updated_at, :id).
+        first
   end
 
   # @param [Float] delta_z, will be used to fill in the z coordinate of the point
