--- conflicted
+++ resolved
@@ -341,11 +341,7 @@
   # A *stub*
   def build_cached
     if verbatim_label.blank?
-<<<<<<< HEAD
-      cached = [country_name, state_name, county_name, "\n", verbatim_locality, verbatim_collectors, "\n"]
-=======
       cached = [country_name, state_name, county_name, "\n", verbatim_locality, start_date, end_date, verbatim_collectors, "\n"].compact.join
->>>>>>> 228bfbf1
     else
       cached = verbatim_label  
     end
