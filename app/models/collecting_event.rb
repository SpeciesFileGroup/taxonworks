--- conflicted
+++ resolved
@@ -1160,10 +1160,6 @@
       if (a.latitude.to_f !=  d_lat)
         soft_validations.add(
           :base,
-<<<<<<< HEAD
-          "Verbatim latitude #{verbatim_latitude} and/or longitude #{verbatim_longitude} and point geoference latitude #{a.latitude} and/or longitude #{a.longitude} do not match")
-          end
-=======
         "Verbatim latitude #{verbatim_latitude}: (#{d_lat}) and point geoference latitude #{a.latitude} do not match")
       end
       if (a.longitude.to_f != d_long)
@@ -1171,7 +1167,6 @@
             :base,
             "Verbatim longitude #{verbatim_longitude}: (#{d_long}) and point geoference longitude #{a.longitude} do not match")
       end
->>>>>>> c82f9154
     end
   end
 
