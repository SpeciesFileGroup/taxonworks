--- conflicted
+++ resolved
@@ -1,10 +1,4 @@
 class CollectingEvent < ActiveRecord::Base
-<<<<<<< HEAD
-  belongs_to :geographic_area
-  belongs_to :confidence
-  has_many :georeference
-=======
->>>>>>> 1ff4431a
 
   include Shared::Citable  # ?
 
