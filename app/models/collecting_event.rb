--- conflicted
+++ resolved
@@ -91,9 +91,9 @@
   before_save :set_times_to_nil_if_form_provided_blank
 
   def set_times_to_nil_if_form_provided_blank
-    matches         = ['0001-01-01 00:00:00 UTC', '2000-01-01 00:00:00 UTC']
+    matches = ['0001-01-01 00:00:00 UTC', '2000-01-01 00:00:00 UTC']
     self.time_start = nil if matches.include?(self.time_start.to_s)
-    self.time_end   = nil if matches.include?(self.time_end.to_s)
+    self.time_end = nil if matches.include?(self.time_end.to_s)
   end
 
   validates_uniqueness_of :md5_of_verbatim_label, scope: [:project_id], unless: 'verbatim_label.blank?'
@@ -271,12 +271,6 @@
 
   # TODO: 'figure out what it actually means' (@mjy) 20140718
   def all_geographic_items
-<<<<<<< HEAD
-    GeographicItem.select('g1.* FROM geographic_items gi').
-        join('LEFT JOIN georeferences g1 ON gi.id = g1.geographic_item_id').
-        join('LEFT JOIN georeferences g2 ON g2.id = g2.error_geographic_item_id').
-        where(['(g1.collecting_event_id = id OR g2.collecting_event_id = id) AND (g1.geographic_item_id IS NOT NULL OR g2.error_geographic_item_id IS NOT NULL)', id, id])
-=======
     event = nil
     GeographicItem.
       joins('LEFT JOIN georeferences g2 ON geographic_items.id = g2.error_geographic_item_id').
@@ -285,7 +279,6 @@
     if event.nil?
       return
     end
->>>>>>> b39b35a7
   end
 
   # @param [GeographicItem]
@@ -361,8 +354,8 @@
     return CollectingEvent.none if compared_string.nil?
     order_str = CollectingEvent.send(:sanitize_sql_for_conditions, ["levenshtein(collecting_events.#{column}, ?)", compared_string])
     CollectingEvent.where('id <> ?', self.to_param).
-        order(order_str).
-        limit(limit)
+      order(order_str).
+      limit(limit)
   end
 
 
@@ -395,8 +388,8 @@
       # map the resulting GIs to their corresponding GAs
       pieces  = GeographicItem.where(id: gi_list.flatten.map(&:id).uniq)
       ga_list = GeographicArea.includes(:geographic_area_type, :geographic_areas_geographic_items).
-          where(geographic_area_types:             {name: types},
-                geographic_areas_geographic_items: {geographic_item_id: pieces}).uniq
+        where(geographic_area_types:             {name: types},
+              geographic_areas_geographic_items: {geographic_item_id: pieces}).uniq
 
       # WAS: now find all of the GAs which have the same names as the ones we collected.
 
@@ -553,12 +546,12 @@
     geo_item = self.georeferences.first.geographic_item
     geometry = JSON.parse(GeographicItem.connection.select_all("select ST_AsGeoJSON(#{geo_item.geo_object_type.to_s}::geometry) geo_json from geographic_items where id=#{geo_item.id};")[0]['geo_json'])
     retval   = {
-        'type'       => 'Feature',
-        'geometry'   => geometry,
-        'properties' => {
-            'collecting_event' => {
-                'id' => self.id}
-        }
+      'type'       => 'Feature',
+      'geometry'   => geometry,
+      'properties' => {
+        'collecting_event' => {
+          'id' => self.id}
+      }
     }
     retval
   end
