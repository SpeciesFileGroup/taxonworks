--- conflicted
+++ resolved
@@ -29,7 +29,7 @@
 #
 # @!attribute verbatim_geolocation_uncertainty
 #   @return [String]
-#   A string, typically sliced from verbatim_label, that represents the provided uncertainty value
+#   A string, typically sliced from verbatim_label, that represents the provided uncertainty value.
 #
 # @!attribute verbatim_trip_identifier
 #   @return [String]
@@ -179,16 +179,12 @@
 class CollectingEvent < ApplicationRecord
   include Housekeeping
   include Shared::Citations
-  include Shared::DataAttributes 
+  include Shared::DataAttributes
   include Shared::Identifiers
   include Shared::Notes
   include Shared::Tags
-<<<<<<< HEAD
-  include Shared::Depictions 
-=======
   include Shared::Depictions
   include Shared::Labels
->>>>>>> 99a520d0
   include Shared::Confidences
   include Shared::Documentation
   include Shared::HasPapertrail
@@ -231,14 +227,11 @@
   has_many :collector_roles, class_name: 'Collector', as: :role_object, dependent: :destroy
   has_many :collectors, through: :collector_roles, source: :person, inverse_of: :collecting_events
   has_many :dwc_occurrences, through: :collection_objects
-<<<<<<< HEAD
-=======
   has_many :georeferences, dependent: :destroy
   has_many :error_geographic_items, through: :georeferences, source: :error_geographic_item
   has_many :geographic_items, through: :georeferences # See also all_geographic_items, the union
   has_many :geo_locate_georeferences, class_name: '::Georeference::GeoLocate', dependent: :destroy
   has_many :gpx_georeferences, class_name: 'Georeference::GPX', dependent: :destroy
->>>>>>> 99a520d0
 
   has_many :otus, through: :collection_objects
 
@@ -260,9 +253,9 @@
   accepts_nested_attributes_for :collectors, :collector_roles, allow_destroy: true
 
   validate :check_verbatim_geolocation_uncertainty,
-    :check_date_range,
-    :check_elevation_range,
-    :check_ma_range
+           :check_date_range,
+           :check_elevation_range,
+           :check_ma_range
 
   validates_uniqueness_of :md5_of_verbatim_label, scope: [:project_id], unless: -> { verbatim_label.blank? }
   validates_presence_of :verbatim_longitude, if: -> { !verbatim_latitude.blank? }
@@ -294,17 +287,13 @@
   validates_presence_of :end_date_month, if: -> { !end_date_day.nil? }
 
   validates :end_date_day, date_day: {year_sym: :end_date_year, month_sym: :end_date_month},
-    unless: -> { end_date_year.nil? || end_date_month.nil? }
+            unless: -> { end_date_year.nil? || end_date_month.nil? }
 
   validates :start_date_day, date_day: {year_sym: :start_date_year, month_sym: :start_date_month},
-    unless: -> { start_date_year.nil? || start_date_month.nil? }
+            unless: -> { start_date_year.nil? || start_date_month.nil? }
 
   soft_validate(:sv_minimally_check_for_a_label)
-<<<<<<< HEAD
-  soft_validate(:sv_verbatim_uncertainty_format)
-=======
   soft_validate(:sv_georeference_matches_verbatim, set: :georeference, has_fix: false)
->>>>>>> 99a520d0
 
   # @param [String]
   def verbatim_label=(value)
@@ -530,13 +519,8 @@
     if self.verbatim_latitude && self.verbatim_longitude && !self.new_record?
       local_latitude  = Utilities::Geo.degrees_minutes_seconds_to_decimal_degrees(verbatim_latitude)
       local_longitude = Utilities::Geo.degrees_minutes_seconds_to_decimal_degrees(verbatim_longitude)
-<<<<<<< HEAD
-      elev = Utilities::Geo.distance_in_meters(verbatim_elevation)
-      point = Gis::FACTORY.point(local_latitude, local_longitude, elev)
-=======
       elev            = Utilities::Geo.distance_in_meters(verbatim_elevation).to_f
       point           = Gis::FACTORY.point(local_latitude, local_longitude, elev)
->>>>>>> 99a520d0
       GeographicItem.new(point: point)
     else
       nil
@@ -785,7 +769,7 @@
     name_hash.keys.sort.each do |k| # alphabetically first (keys are unordered)
       if name_hash[k].size > most_count
         most_count = name_hash[k].size
-        most_key = k
+        most_key   = k
       end
     end
     most_key
@@ -819,33 +803,31 @@
     # !! avoid loading the whole geographic item, just grab the bits we need:
     # self.georeferences(true)  # do this to
     to_simple_json_feature.merge({
-      'properties' => {
-        'collecting_event' => {
-          'id'  => self.id,
-          'tag' => "Collecting event #{self.id}."
-        }
-      }
-    })
+                                   'properties' => {
+                                     'collecting_event' => {
+                                       'id'  => self.id,
+                                       'tag' => "Collecting event #{self.id}."
+                                     }
+                                   }
+                                 })
   end
 
   # TODO: parametrize to include gazetteer
   #   i.e. geographic_areas_geogrpahic_items.where( gaz = 'some string')
   def to_simple_json_feature
     base = {
-      'type' => 'Feature',
+      'type'       => 'Feature',
       'properties' => {}
     }
 
     if geographic_items.any?
-      geo_item_id = geographic_items.select(:id).first.id
+      geo_item_id      = geographic_items.select(:id).first.id
       query = "ST_AsGeoJSON(#{GeographicItem::GEOMETRY_SQL.to_sql}::geometry) geo_json"
       base['geometry'] = JSON.parse(GeographicItem.select(query).find(geo_item_id).geo_json)
     end
     base
   end
 
-<<<<<<< HEAD
-=======
   # rubocop:enable Style/StringHashKeys
 
   # @return [CollectingEvent]
@@ -902,7 +884,6 @@
     end
   end
 
->>>>>>> 99a520d0
   def names
     geographic_area.nil? ? [] : geographic_area.self_and_ancestors.where("name != 'Earth'").collect { |ga| ga.name }
   end
