# A collection object that is classified as being biological in origin.
#
class CollectionObject::BiologicalCollectionObject < CollectionObject

  # Belongs here (see also TaxonDetermination), added to CollectionObject
  # include Shared::BiologicalAssociations

  is_origin_for 'Extract', 'CollectionObject::BiologicalCollectionObject'

  has_many :biocuration_classifications,  inverse_of: :biological_collection_object, dependent: :destroy
  has_many :biocuration_classes, through: :biocuration_classifications, inverse_of: :biological_collection_objects

  # See parent class for comments, this belongs here, but interferes with accepts_nested_attributes
  # has_many :taxon_determinations, inverse_of: :biological_collection_object, dependent: :destroy, foreign_key: :biological_collection_object_id

  accepts_nested_attributes_for :biocuration_classes, allow_destroy: true
  accepts_nested_attributes_for :biocuration_classifications, allow_destroy: true

  has_one :current_taxon_determination, -> {order(:position)}, class_name: 'TaxonDetermination', foreign_key: :biological_collection_object_id, inverse_of: :biological_collection_object
  has_one :current_otu, through: :current_taxon_determination, source: :otu
  has_one :current_taxon_name, through: :current_otu, source: :taxon_name

  soft_validate(:sv_missing_determination, set: :missing_determination)
  soft_validate(:sv_missing_collecting_event, set: :missing_collecting_event)
  soft_validate(:sv_missing_preparation_type, set: :missing_preparation_type)
  soft_validate(:sv_missing_repository, set: :missing_repository)

  def current_taxon_determination=(taxon_determination)
    if taxon_determinations.include?(taxon_determination)
      taxon_determination.move_to_top
    end
  end

  # @return [Boolean]
  #   nil values are sent to the bottom
  def reorder_determinations_by(attribute = :date)
    determinations = []
    if attribute == :date
<<<<<<< HEAD
      determinations = taxon_determinations.sort{|a, b| b.sort_date || Time.utc(1, 1)  <=> a.sort_date || Time.utc(1,1) }
=======
      determinations = taxon_determinations.sort{|a, b| (b.sort_date || Time.utc(1, 1))  <=> (a.sort_date || Time.utc(1,1)) }
>>>>>>> 1cbe979c
    else
      determinations = taxon_determinations.order(attribute)
    end

    begin
      TaxonDetermination.transaction do
        determinations.each_with_index do |td, i|
          td.update_column(:position, i + 1)
        end
      end
    rescue
      return false
    end
    return true
  end

  protected 

  def sv_missing_determination
    soft_validations.add(:base, 'Determination is missing') if self.reload_current_taxon_determination.nil?
  end

  def sv_missing_collecting_event
    soft_validations.add(:collecting_event_id, 'Collecting event is not selected') if self.collecting_event_id.nil?
  end

  def sv_missing_preparation_type
    soft_validations.add(:preparation_type_id, 'Preparation type is not selected') if self.preparation_type_id.nil?
  end

  def sv_missing_repository
    soft_validations.add(:repository_id, 'Repository is not selected') if self.repository_id.nil?
  end

end

require_dependency 'lot'
require_dependency 'specimen'
require_dependency 'ranged_lot'
<|MERGE_RESOLUTION|>--- conflicted
+++ resolved
@@ -36,11 +36,7 @@
   def reorder_determinations_by(attribute = :date)
     determinations = []
     if attribute == :date
-<<<<<<< HEAD
-      determinations = taxon_determinations.sort{|a, b| b.sort_date || Time.utc(1, 1)  <=> a.sort_date || Time.utc(1,1) }
-=======
       determinations = taxon_determinations.sort{|a, b| (b.sort_date || Time.utc(1, 1))  <=> (a.sort_date || Time.utc(1,1)) }
->>>>>>> 1cbe979c
     else
       determinations = taxon_determinations.order(attribute)
     end
