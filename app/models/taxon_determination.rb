# A Taxon determination is an assertion that a collection object belongs to a taxonomic *concept*.
#
# If you wish to capture verbatim determinations then they should be added to CollectionObject#buffered_determinations,
# i.e. TaxonDeterminations are fully "normalized".
#
# Note: Following line not displayed in Yard (copied here so you can find it in context in the code):
# @todo factor these out (see also TaxonDetermination, Source::Bibtex)
#
# @!attribute biological_collection_object_id
#   @return [Integer]
#   BiologicalCollectionObject, the object being determined
#
# @!attribute otu_id
#   @return [Integer]
#   the OTU (concept) of the determination
#
# @!attribute position
#   @return [Integer]
#     for acts_as_list, !! the determinations with the smallest position is the current/preferred determination,
#     i.e. the one that you want to be seen for the collection object, it is NOT necessarily the most recent 
#     determination made
#
# @!attribute project_id
#   @return [Integer]
#   the project ID
#
# @!attribute year_made
#   @return [Integer]
#   the year the determination was made, abbreviations like '02' are allowed
#   @todo this column used to be a String; would '02' be a legitimate Integer value?
#
# @!attribute month_made
#   @return [Integer]
#   the month the determination was made. Literal values like Roman Numerals, abbreviations ('Jan.') etc. are allowed, but not all forms can be interpreted.
#   @todo this column used to be a String; I don't think Roman numerals or abbreviations could be entered any longer
#
# @!attribute day_made
#   @return [Integer]
#   the day of the month the determination was made
#
class TaxonDetermination < ActiveRecord::Base
  acts_as_list scope: [:biological_collection_object_id]

  include Housekeeping
  include Shared::Citable
  include Shared::HasRoles
  include Shared::IsData

  belongs_to :otu, inverse_of: :taxon_determinations
  belongs_to :biological_collection_object, class_name: 'CollectionObject', inverse_of: :taxon_determinations

  has_many :determiner_roles, class_name: 'Determiner', as: :role_object
  has_many :determiners, through: :determiner_roles, source: :person

  accepts_nested_attributes_for :determiners, :biological_collection_object, :determiner_roles, allow_destroy: true
  accepts_nested_attributes_for :otu, allow_destroy: false, reject_if: proc { |attributes| attributes['name'].blank? && attributes['taxon_name_id'].blank?  }

  validates :biological_collection_object, presence: true
  validates :otu, presence: true # TODO - probably bad, and preventing nested determinations, should just use DB validation

  validates :year_made, date_year: { min_year: 1757, max_year: Time.now.year }
  validates :month_made, date_month: true
<<<<<<< HEAD
  validates :day_made, date_day: { year_sym: :year_made, month_sym: :month_made },
            unless: 'year_made.nil? || month_made.nil?'
=======
  validates :day_made, date_day: { year_sym: :year_made, month_sym: :month_made }, unless: 'year_made.nil? || month_made.nil?'
>>>>>>> dc640a3b

  before_save :set_made_fields_if_not_provided
  after_create :sort_to_top

  def sort_to_top 
    reload
    self.move_to_top
  end

  def date
    [year_made, month_made, day_made].compact.join("-")
  end

  def sort_date
    Utilities::Dates.nomenclature_date(day_made, month_made, year_made)
  end

  def self.find_for_autocomplete(params)
    where(id: params[:term]).with_project_id(params[:project_id])
  end

  def self.generate_download(scope)
    CSV.generate do |csv|
      csv << column_names
      scope.order(id: :asc).find_each do |o|
        csv << o.attributes.values_at(*column_names).collect { |i|
          i.to_s.gsub(/\n/, '\n').gsub(/\t/, '\t')
        }
      end
    end
  end

  protected

  def set_made_fields_if_not_provided
    if self.year_made.blank? && self.month_made.blank? && self.day_made.blank?
      self.year_made  = Time.now.year
      self.month_made = Time.now.month
      self.day_made   = Time.now.day
    end
  end

end<|MERGE_RESOLUTION|>--- conflicted
+++ resolved
@@ -60,12 +60,7 @@
 
   validates :year_made, date_year: { min_year: 1757, max_year: Time.now.year }
   validates :month_made, date_month: true
-<<<<<<< HEAD
-  validates :day_made, date_day: { year_sym: :year_made, month_sym: :month_made },
-            unless: 'year_made.nil? || month_made.nil?'
-=======
   validates :day_made, date_day: { year_sym: :year_made, month_sym: :month_made }, unless: 'year_made.nil? || month_made.nil?'
->>>>>>> dc640a3b
 
   before_save :set_made_fields_if_not_provided
   after_create :sort_to_top
