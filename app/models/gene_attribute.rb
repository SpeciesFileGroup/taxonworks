# A GeneAttribute defines an attribute that must be matched for a Sequence to be classified as a Descriptor::Gene.
# There are two key attributes, sequence, and sequence relationship.  A GeneAttribute will return all sequences
# who are the object of a taxon name relationship whose subject is Sequence and whose Type is #sequence_relationship_type
#
# @!attribute descriptor_id
#   @return [Integer]
#      the descriptor id (Gene) that this attribute defines
#
# @!attribute sequence_id
#   @return [Integer]
#      the sequence id (Gene), defines the nucleotides in the attribute
#
# @!attribute sequence_relationship_type
#   @return [String]
#      a SequenceRelationship#type, defines how the sequence was used in this attribute
#
# ! Deprecated?
# @!attribute controlled_vocabulary_term_id
#   @return [Integer]
#      not yet implemented, intent/idea is to define a subclass of CVT that represents GO terms.
#
# @!attribute project_id
#   @return [Integer]
#   the project ID
#
class GeneAttribute < ApplicationRecord
  include Housekeeping
  include Shared::Identifiers
  include Shared::Notes
  include Shared::Tags
<<<<<<< HEAD
  
  acts_as_list scope: [:descriptor_id, :project_id]
=======
  include Shared::IsData

  acts_as_list scope: [:descriptor_id]
>>>>>>> 99a520d0

  belongs_to :descriptor, class_name: 'Descriptor::Gene', inverse_of: :gene_attributes
  belongs_to :sequence, inverse_of: :gene_attributes

  # Not yet implemented.
  # Deprecated: Use Tag/Keyword
  # belongs_to :controlled_vocabulary_term

  validates :descriptor, presence: true
  validates :sequence, presence: true

  validates_uniqueness_of :sequence, scope: [:descriptor, :sequence_relationship_type]

  after_save :add_to_descriptor_logic_if_absent

  def to_logic_literal
    "#{sequence_relationship_type}.#{sequence_id}"
  end

  protected

  def add_to_descriptor_logic_if_absent 
    descriptor.extend_gene_attribute_logic(self, :and) unless descriptor.contains_logic_for?(self)
  end

end<|MERGE_RESOLUTION|>--- conflicted
+++ resolved
@@ -28,14 +28,9 @@
   include Shared::Identifiers
   include Shared::Notes
   include Shared::Tags
-<<<<<<< HEAD
-  
-  acts_as_list scope: [:descriptor_id, :project_id]
-=======
   include Shared::IsData
 
-  acts_as_list scope: [:descriptor_id]
->>>>>>> 99a520d0
+  acts_as_list scope: [:descriptor_id, :project_id]
 
   belongs_to :descriptor, class_name: 'Descriptor::Gene', inverse_of: :gene_attributes
   belongs_to :sequence, inverse_of: :gene_attributes
