require 'rgeo'

# A GeographicItem is one and only one of [point, line_string, polygon, multi_point, multi_line_string,
# multi_polygon, geometry_collection] which describes a position, path, or area on the globe, generally associated
# with a geographic_area (through a geographic_area_geographic_item entry), and sometimes only with a georeference.
#
# @!attribute point
#   @return [RGeo::Geographic::ProjectedPointImpl]
#
# @!attribute line_string
#   @return [RGeo::Geographic::ProjectedLineStringImpl]
#
# @!attribute polygon
#   @return [RGeo::Geographic::ProjectedPolygonImpl]
#
# @!attribute multi_point
#   @return [RGeo::Geographic::ProjectedMultiPointImpl]
#
# @!attribute multi_line_string
#   @return [RGeo::Geographic::ProjectedMultiLineStringImpl]
#
# @!attribute multi_polygon
#   @return [RGeo::Geographic::ProjectedMultiPolygonImpl]
#
# @!attribute type
#   @return [String]
#     Rails STI, determines the geography column as well
#
# Key methods in this giant library
#
# `#geo_object` - return a RGEO object representation
#
#
class GeographicItem < ApplicationRecord
  include Housekeeping::Users
  include Housekeeping::Timestamps
  include Shared::IsData
  include Shared::SharedAcrossProjects

  # @return [Hash, nil]
  # An internal variable for use in super calls, holds a Hash in GeoJSON format (temporarily)
  attr_accessor :geometry

  # @return [Boolean, RGeo object]
  # @params value [Hash in GeoJSON format] ?!
  # TODO: WHY! boolean not nil, or object
  # Used to build geographic items from a shape [ of what class ] !?
  attr_accessor :shape

  DATA_TYPES = [
    :point,
    :line_string,
    :polygon,
    :multi_point,
    :multi_line_string,
    :multi_polygon,
    :geometry_collection].freeze

<<<<<<< HEAD
    GEOMETRY_SQL = Arel::Nodes::Case.new(arel_table[:type])
      .when('GeographicItem::MultiPolygon').then(Arel::Nodes::NamedFunction.new("CAST", [arel_table[:multi_polygon].as('geometry')]))
      .when('GeographicItem::Point').then(Arel::Nodes::NamedFunction.new("CAST", [arel_table[:point].as('geometry')]))
      .when('GeographicItem::LineString').then(Arel::Nodes::NamedFunction.new("CAST", [arel_table[:line_string].as('geometry')]))
      .when('GeographicItem::Polygon').then(Arel::Nodes::NamedFunction.new("CAST", [arel_table[:polygon].as('geometry')]))
      .when('GeographicItem::MultiLineString').then(Arel::Nodes::NamedFunction.new("CAST", [arel_table[:multi_line_string].as('geometry')]))
      .when('GeographicItem::MultiPoint').then(Arel::Nodes::NamedFunction.new("CAST", [arel_table[:multi_point].as('geometry')]))
      .when('GeographicItem::GeometryCollection').then(Arel::Nodes::NamedFunction.new("CAST", [arel_table[:geometry_collection].as('geometry')]))
      .freeze

    GEOGRAPHY_SQL = "CASE geographic_items.type
     WHEN 'GeographicItem::MultiPolygon' THEN multi_polygon
     WHEN 'GeographicItem::Point' THEN point
     WHEN 'GeographicItem::LineString' THEN line_string
     WHEN 'GeographicItem::Polygon' THEN polygon
     WHEN 'GeographicItem::MultiLineString' THEN multi_line_string
     WHEN 'GeographicItem::MultiPoint' THEN multi_point
     WHEN 'GeographicItem::GeometryCollection' THEN geometry_collection
  END".freeze
=======
  GEOMETRY_SQL = Arel::Nodes::Case.new(arel_table[:type])
    .when('GeographicItem::MultiPolygon').then(Arel::Nodes::NamedFunction.new("CAST", [arel_table[:multi_polygon].as('geometry')]))
    .when('GeographicItem::Point').then(Arel::Nodes::NamedFunction.new("CAST", [arel_table[:point].as('geometry')]))
    .when('GeographicItem::LineString').then(Arel::Nodes::NamedFunction.new("CAST", [arel_table[:line_string].as('geometry')]))
    .when('GeographicItem::Polygon').then(Arel::Nodes::NamedFunction.new("CAST", [arel_table[:polygon].as('geometry')]))
    .when('GeographicItem::MultiLineString').then(Arel::Nodes::NamedFunction.new("CAST", [arel_table[:multi_line_string].as('geometry')]))
    .when('GeographicItem::MultiPoint').then(Arel::Nodes::NamedFunction.new("CAST", [arel_table[:multi_point].as('geometry')]))
    .when('GeographicItem::GeometryCollection').then(Arel::Nodes::NamedFunction.new("CAST", [arel_table[:geometry_collection].as('geometry')]))
    .freeze

    # "CASE geographic_items.type
    #        WHEN 'GeographicItem::MultiPolygon' THEN multi_polygon::geometry
    #        WHEN 'GeographicItem::Point' THEN point::geometry
    #        WHEN 'GeographicItem::LineString' THEN line_string::geometry
    #        WHEN 'GeographicItem::Polygon' THEN polygon::geometry
    #        WHEN 'GeographicItem::MultiLineString' THEN multi_line_string::geometry
    #        WHEN 'GeographicItem::MultiPoint' THEN multi_point::geometry
    #        WHEN 'GeographicItem::GeometryCollection' THEN geometry_collection::geometry
    #     END".freeze

  GEOGRAPHY_SQL = "CASE geographic_items.type
    WHEN 'GeographicItem::MultiPolygon' THEN multi_polygon
    WHEN 'GeographicItem::Point' THEN point
    WHEN 'GeographicItem::LineString' THEN line_string
    WHEN 'GeographicItem::Polygon' THEN polygon
    WHEN 'GeographicItem::MultiLineString' THEN multi_line_string
    WHEN 'GeographicItem::MultiPoint' THEN multi_point
    WHEN 'GeographicItem::GeometryCollection' THEN geometry_collection
    END".freeze
>>>>>>> cf74c9cd

  # ANTI_MERIDIAN = '0X0102000020E61000000200000000000000008066400000000000405640000000000080664000000000004056C0'
  ANTI_MERIDIAN = 'LINESTRING (180 89.0, 180 -89)'.freeze

  has_many :geographic_areas_geographic_items, dependent: :destroy, inverse_of: :geographic_item
  has_many :geographic_areas, through: :geographic_areas_geographic_items
  has_many :geographic_area_types, through: :geographic_areas
  has_many :parent_geographic_areas, through: :geographic_areas, source: :parent
  has_many :gadm_geographic_areas, class_name: 'GeographicArea', foreign_key: :gadm_geo_item_id
  has_many :ne_geographic_areas, class_name: 'GeographicArea', foreign_key: :ne_geo_item_id
  has_many :tdwg_geographic_areas, class_name: 'GeographicArea', foreign_key: :tdwg_geo_item_id
  has_many :georeferences, inverse_of: :geographic_item
  has_many :georeferences_through_error_geographic_item,
           class_name: 'Georeference', foreign_key: :error_geographic_item_id, inverse_of: :error_geographic_item
  has_many :collecting_events_through_georeferences, through: :georeferences, source: :collecting_event
  has_many :collecting_events_through_georeference_error_geographic_item,
           through: :georeferences_through_error_geographic_item, source: :collecting_event

  before_validation :set_type_if_geography_present

  validate :some_data_is_provided
  validates :type, presence: true

  scope :include_collecting_event, -> { includes(:collecting_events_through_georeferences) }
  scope :geo_with_collecting_event, -> { joins(:collecting_events_through_georeferences) }
  scope :err_with_collecting_event, -> { joins(:georeferences_through_error_geographic_item) }

  class << self

    # @return [GeographicItem::ActiveRecord_Relation]
    # @params [Array] array of geographic area ids
    def default_by_geographic_area_ids(geographic_area_ids = [])
      GeographicItem.
        joins(:geographic_areas_geographic_items).
        merge(::GeographicAreasGeographicItem.default_geographic_item_data).
        where(geographic_areas_geographic_items: {geographic_area_id: geographic_area_ids})
    end

    # @param [String] wkt
    # @return [Boolean]
    #   whether or not the wtk intersects with the anti-meridian
    #   !! StrongParams security considerations
    def crosses_anti_meridian?(wkt)
      GeographicItem.find_by_sql(
          ['SELECT ST_Intersects(ST_GeogFromText(?), ST_GeogFromText(?)) as r;', wkt, ANTI_MERIDIAN]
      ).first.r
    end

    # @param [Integer] ids
    # @return [Boolean]
    #   whether or not any GeographicItem passed intersects the anti-meridian
    #   !! StrongParams security considerations
    #   This is our first line of defense against queries that define multiple shapes, one or
    #   more of which crosses the anti-meridian.  In this case the current TW strategy within the
    #   UI is to abandon the search, and prompt the user to refactor the query.
    def crosses_anti_meridian_by_id?(*ids)
      q1 = ["SELECT ST_Intersects((SELECT single_geometry FROM (#{GeographicItem.single_geometry_sql(*ids)}) as " \
            'left_intersect), ST_GeogFromText(?)) as r;', ANTI_MERIDIAN]
      _q2 = ActiveRecord::Base.send(:sanitize_sql_array, ['SELECT ST_Intersects((SELECT single_geometry FROM (?) as ' \
                                                          'left_intersect), ST_GeogFromText(?)) as r;', GeographicItem.single_geometry_sql(*ids), ANTI_MERIDIAN])
      GeographicItem.find_by_sql(q1).first.r
    end

    # TODO: * rename to reflect either/or and what is being returned
    # @param [Integer] geographic_area_ids
    # @param [String] shape_in in JSON (POINT, POLYGON, MULTIPOLYGON), usually from GoogleMaps
    # @param [String] search_object_class
    # @param [Integer] project_id for search_object_class
    # @return [Scope] of the requested search_object_type
    def gather_geographic_area_or_shape_data(geographic_area_ids, shape_in, search_object_class, project_id)
      if shape_in.blank?
        # get the shape from the geographic area, if possible
        finding = search_object_class.constantize
        target_geographic_item_ids = []
        if geographic_area_ids.blank?
          found = finding.none
        else
          # now use method from collection_object_filter_query
          geographic_area_ids.each do |gaid|
            target_geographic_item_ids.push(GeographicArea.joins(:geographic_items)
              .find(gaid)
              .default_geographic_item.id)
          end

          # TODO: There probably is a better way to do this, but for now...
          f1 = project_id.present? ? finding.with_project_id(project_id) : finding
          case search_object_class
          when /Collection/, /Collecting/
            found = f1.joins(:geographic_items)
              .where(GeographicItem.contained_by_where_sql(target_geographic_item_ids))
          when /Asserted/
            # TODO: Figure out how to see through this group of geographic_items to the ones which contain
            # geographic_items which are associated with geographic_areas (as #default_geographic_items)
            # which are associated with asserted_distributions
            found = f1.joins(:geographic_area).joins(:geographic_items)
              .where(GeographicItem.contained_by_where_sql(target_geographic_item_ids))
          else
          end
        end
      else
        found = gather_map_data(shape_in, search_object_class, project_id)
      end
      found
    end

    # @param [String] feature in JSON, looks like '{"type":"Feature","geometry":{"type":"Polygon",
    # "coordinates":[[[-40.078125,10.614539227964332],[-49.21875,-17.185577279306226],
    # [-23.203125,-15.837353550148276],[-40.078125,10.614539227964332]]]},"properties":{}}'
    # @param [String] search_object_class
    # @param [Integer, Nil] project_id for search_object_class
    # @return [Scope] of the requested search_object_type
    #   This function takes a feature, i.e. a string that is the result
    #   of drawing on a Google map, and submited as a form variable,
    #   and translates that to a scope for a provided search_object_class.
    #   e.g. Return all CollectionObjects in this drawn area
    #        Return all CollectionObjects in the radius around this point
    def gather_map_data(feature, search_object_class, project_id)
      finding = search_object_class.constantize
      g_feature = RGeo::GeoJSON.decode(feature, json_parser: :json)
      if g_feature.nil?
        finding.none
      else
        geometry = g_feature.geometry # isolate the WKT
        shape_type = geometry.geometry_type.to_s.downcase
        geometry = geometry.as_text
        radius = g_feature['radius']

        query = project_id.present? ?
          finding.with_project_id(project_id).joins(:geographic_items) :
          finding.joins(:geographic_items)

        case shape_type
        when 'point'
          query.where(GeographicItem.within_radius_of_wkt_sql(geometry, radius))
        when 'polygon', 'multipolygon'
          query.where(GeographicItem.contained_by_wkt_sql(geometry))
        else
          query
        end
      end
    end

    #
    # SQL fragments
    #

    # @param [Integer, String]
    # @return [String]
    #   a SQL select statement that returns the *geometry* for the geographic_item with the specified id
    def select_geometry_sql(geographic_item_id)
      "SELECT #{GeographicItem::GEOMETRY_SQL.to_sql} from geographic_items where geographic_items.id = #{geographic_item_id}"
    end

    # @param [Integer, String]
    # @return [String]
    #   a SQL select statement that returns the geography for the geographic_item with the specified id
    def select_geography_sql(geographic_item_id)
      ActiveRecord::Base.send(:sanitize_sql_for_conditions, [
          "SELECT #{GeographicItem::GEOMETRY_SQL.to_sql} from geographic_items where geographic_items.id = ?",
          geographic_item_id])
    end

    # @param [Symbol] choice
    # @return [String]
    #   a fragment returning either latitude or longitude columns
    def lat_long_sql(choice)
      return nil unless [:latitude, :longitude].include?(choice)
      f = "'D.DDDDDD'" # TODO: probably a constant somewhere
      v = (choice == :latitude ? 1 : 2)
      "CASE type
        WHEN 'GeographicItem::GeometryCollection' THEN split_part(ST_AsLatLonText(ST_Centroid" \
            "(geometry_collection::geometry), #{f}), ' ', #{v})
        WHEN 'GeographicItem::LineString' THEN split_part(ST_AsLatLonText(ST_Centroid(line_string::geometry), " \
            "#{f}), ' ', #{v})
        WHEN 'GeographicItem::MultiPolygon' THEN split_part(ST_AsLatLonText(" \
            "ST_Centroid(multi_polygon::geometry), #{f}), ' ', #{v})
        WHEN 'GeographicItem::Point' THEN split_part(ST_AsLatLonText(" \
            "ST_Centroid(point::geometry), #{f}), ' ', #{v})
        WHEN 'GeographicItem::Polygon' THEN split_part(ST_AsLatLonText(" \
            "ST_Centroid(polygon::geometry), #{f}), ' ', #{v})
        WHEN 'GeographicItem::MultiLineString' THEN split_part(ST_AsLatLonText(" \
            "ST_Centroid(multi_line_string::geometry), #{f} ), ' ', #{v})
        WHEN 'GeographicItem::MultiPoint' THEN split_part(ST_AsLatLonText(" \
            "ST_Centroid(multi_point::geometry), #{f}), ' ', #{v})
      END as #{choice}"
    end

    # @param [Integer] geographic_item_id
    # @param [Integer] distance
    # @return [String]
    def within_radius_of_item_sql(geographic_item_id, distance)
      "ST_DWithin((#{GeographicItem::GEOGRAPHY_SQL}), (#{select_geography_sql(geographic_item_id)}), #{distance})"
    end

    # @param [String] wkt
    # @param [Integer] distance
    # @return [String]
    def within_radius_of_wkt_sql(wkt, distance)
      "ST_DWithin((#{GeographicItem::GEOGRAPHY_SQL}), ST_Transform( ST_GeomFromText('#{wkt}', " \
            "4326), 4326), #{distance})"
    end

    # @param [String, Integer, String]
    # @return [String]
    #   a SQL fragment for ST_Contains() function, returns
    #   all geographic items which are contained in the item supplied
    def containing_sql(target_column_name = nil, geographic_item_id = nil, source_column_name = nil)
      return 'false' if geographic_item_id.nil? || source_column_name.nil? || target_column_name.nil?
      "ST_Contains(#{target_column_name}::geometry, (#{geometry_sql(geographic_item_id, source_column_name)}))"
    end

    # @param [String, Integer, String]
    # @return [String]
    #   a SQL fragment for ST_Contains(), returns
    #   all geographic_items which contain the supplied geographic_item
    def reverse_containing_sql(target_column_name = nil, geographic_item_id = nil, source_column_name = nil)
      return 'false' if geographic_item_id.nil? || source_column_name.nil? || target_column_name.nil?
      "ST_Contains((#{geometry_sql(geographic_item_id, source_column_name)}), #{target_column_name}::geometry)"
    end

    # @param [Integer, String]
    # @return [String]
    #   a SQL fragment that represents the geometry of the geographic item specified (which has data in the
    # source_column_name, i.e. geo_object_type)
    def geometry_sql(geographic_item_id = nil, source_column_name = nil)
      return 'false' if geographic_item_id.nil? || source_column_name.nil?
      "select geom_alias_tbl.#{source_column_name}::geometry from geographic_items geom_alias_tbl " \
            "where geom_alias_tbl.id = #{geographic_item_id}"
    end

    # rubocop:disable Metrics/MethodLength
    # @param [String] column_name
    # @param [GeographicItem] geographic_item
    # @return [String] of SQL
    def is_contained_by_sql(column_name, geographic_item)
      geo_id = geographic_item.id
      geo_type = geographic_item.geo_object_type
      template = '(ST_Contains((select geographic_items.%s::geometry from geographic_items where ' \
                      'geographic_items.id = %d), %s::geometry))'
      retval = []
      column_name.downcase!
      case column_name
        when 'any'
          DATA_TYPES.each { |column|
            unless column == :geometry_collection
              retval.push(template % [geo_type, geo_id, column])
            end
          }
        when 'any_poly', 'any_line'
          DATA_TYPES.each { |column|
            unless column == :geometry_collection
              if column.to_s.index(column_name.gsub('any_', ''))
                retval.push(template % [geo_type, geo_id, column])
              end
            end
          }
        else
          retval = template % [geo_type, geo_id, column_name]
      end
      retval = retval.join(' OR ') if retval.instance_of?(Array)
      retval
    end

    # @param [Interger, Array of Integer] geographic_item_ids
    # @return [String]
    #   a select query that returns a single geometry (column name 'single_geometry' for the collection of ids
    # provided via ST_Collect)
    def st_collect_sql(*geographic_item_ids)
      geographic_item_ids.flatten!
      ActiveRecord::Base.send(:sanitize_sql_for_conditions, [
          "SELECT ST_Collect(f.the_geom) AS single_geometry
       FROM (
          SELECT (ST_DUMP(#{GeographicItem::GEOMETRY_SQL.to_sql})).geom as the_geom
          FROM geographic_items
          WHERE id in (?))
        AS f", geographic_item_ids])
    end

    # @param [Interger, Array of Integer] geographic_item_ids
    # @return [String]
    #    returns one or more geographic items combined as a single geometry in column 'single'
    def single_geometry_sql(*geographic_item_ids)
      a = GeographicItem.st_collect_sql(geographic_item_ids)
      '(SELECT single.single_geometry FROM (' + a + ' ) AS single)'
    end

    # @param [Interger, Array of Integer] geographic_item_ids
    # @return [String]
    #   returns a single geometry "column" (paren wrapped) as "single" for multiple geographic item ids, or the
    # geometry as 'geometry' for a single id
    def geometry_sql2(*geographic_item_ids)
      geographic_item_ids.flatten! # *ALWAYS* reduce the pile to a single level of ids
      if geographic_item_ids.count == 1
        "(#{GeographicItem.geometry_for_sql(geographic_item_ids.first)})"
      else
        GeographicItem.single_geometry_sql(geographic_item_ids)
      end
    end

    # @param [Interger, Array of Integer] geographic_item_ids
    # @return [String]
    def containing_where_sql(*geographic_item_ids)
      "ST_CoveredBy(
      #{GeographicItem.geometry_sql2(*geographic_item_ids)},
       CASE geographic_items.type
         WHEN 'GeographicItem::MultiPolygon' THEN multi_polygon::geometry
         WHEN 'GeographicItem::Point' THEN point::geometry
         WHEN 'GeographicItem::LineString' THEN line_string::geometry
         WHEN 'GeographicItem::Polygon' THEN polygon::geometry
         WHEN 'GeographicItem::MultiLineString' THEN multi_line_string::geometry
         WHEN 'GeographicItem::MultiPoint' THEN multi_point::geometry
      END)"
    end

    # @param [Interger, Array of Integer] geographic_item_ids
    # @return [String]
    def containing_where_sql_geog(*geographic_item_ids)
      "ST_CoveredBy(
      #{GeographicItem.geometry_sql2(*geographic_item_ids)},
       CASE geographic_items.type
         WHEN 'GeographicItem::MultiPolygon' THEN multi_polygon::geography
         WHEN 'GeographicItem::Point' THEN point::geography
         WHEN 'GeographicItem::LineString' THEN line_string::geography
         WHEN 'GeographicItem::Polygon' THEN polygon::geography
         WHEN 'GeographicItem::MultiLineString' THEN multi_line_string::geography
         WHEN 'GeographicItem::MultiPoint' THEN multi_point::geography
      END)"
    end

    # @param [Interger, Array of Integer] ids
    # @return [Array]
    #   If we detect that some query id has crossed the meridian, then loop through
    #   and "manually" build up a list of results.
    #   Should only be used if GeographicItem.crosses_anti_meridian_by_id? is true.
    #   Note that this does not return a Scope, so you can't chain it like contained_by?
    # TODO: test this
    def contained_by_with_antimeridian_check(*ids)
      ids.flatten! # make sure there is only one level of splat (*)
      results = []

      crossing_ids = []

      ids.each do |id|
        # push each which crosses
        crossing_ids.push(id) if GeographicItem.crosses_anti_meridian_by_id?(id)
      end

      non_crossing_ids = ids - crossing_ids
      results.push GeographicItem.contained_by(non_crossing_ids).to_a if non_crossing_ids.any?

      crossing_ids.each do |id|
        # [61666, 61661, 61659, 61654, 61639]
        q1 = ActiveRecord::Base.send(:sanitize_sql_array, ['SELECT ST_AsText((SELECT polygon FROM geographic_items ' \
                                                           'WHERE id = ?))', id])
        r = GeographicItem.where(
          # GeographicItem.contained_by_wkt_shifted_sql(GeographicItem.find(id).geo_object.to_s)
          GeographicItem.contained_by_wkt_shifted_sql(
            ApplicationRecord.connection.execute(q1).first['st_astext'])
        ).to_a
        results.push(r)
      end

      results.flatten.uniq
    end

    # @params [String] well known text
    # @return [String] the SQL fragment for the specific geometry type, shifted by longitude
    # Note: this routine is called when it is already known that the A argument crosses anti-meridian
    def contained_by_wkt_shifted_sql(wkt)
      "ST_Contains(ST_ShiftLongitude(ST_GeomFromText('#{wkt}', 4326)), (
          CASE geographic_items.type
             WHEN 'GeographicItem::MultiPolygon' THEN ST_ShiftLongitude(multi_polygon::geometry)
             WHEN 'GeographicItem::Point' THEN ST_ShiftLongitude(point::geometry)
             WHEN 'GeographicItem::LineString' THEN ST_ShiftLongitude(line_string::geometry)
             WHEN 'GeographicItem::Polygon' THEN ST_ShiftLongitude(polygon::geometry)
             WHEN 'GeographicItem::MultiLineString' THEN ST_ShiftLongitude(multi_line_string::geometry)
             WHEN 'GeographicItem::MultiPoint' THEN ST_ShiftLongitude(multi_point::geometry)
          END
          )
        )"
    end

    # TODO: Remove the hard coded 4326 reference
    # @params [String] wkt
    # @return [String] SQL fragment limiting geographics items to those in this WKT
    def contained_by_wkt_sql(wkt)
      if crosses_anti_meridian?(wkt)
        retval = contained_by_wkt_shifted_sql(wkt)
      else
        retval = "ST_Contains(ST_GeomFromText('#{wkt}', 4326), (
          CASE geographic_items.type
             WHEN 'GeographicItem::MultiPolygon' THEN multi_polygon::geometry
             WHEN 'GeographicItem::Point' THEN point::geometry
             WHEN 'GeographicItem::LineString' THEN line_string::geometry
             WHEN 'GeographicItem::Polygon' THEN polygon::geometry
             WHEN 'GeographicItem::MultiLineString' THEN multi_line_string::geometry
             WHEN 'GeographicItem::MultiPoint' THEN multi_point::geometry
          END
          )
        )"
      end
      retval
    end

    # @param [Interger, Array of Integer] geographic_item_ids
    # @return [String] sql for contained_by via ST_ContainsProperly
    # Note: Can not use GEOMETRY_SQL because geometry_collection is not supported in ST_ContainsProperly
    # Note: !! If the target GeographicItem#id crosses the anti-meridian then you may/will get unexpected results.
    def contained_by_where_sql(*geographic_item_ids)
      "ST_Contains(
      #{GeographicItem.geometry_sql2(*geographic_item_ids)},
      CASE geographic_items.type
         WHEN 'GeographicItem::MultiPolygon' THEN multi_polygon::geometry
         WHEN 'GeographicItem::Point' THEN point::geometry
         WHEN 'GeographicItem::LineString' THEN line_string::geometry
         WHEN 'GeographicItem::Polygon' THEN polygon::geometry
         WHEN 'GeographicItem::MultiLineString' THEN multi_line_string::geometry
         WHEN 'GeographicItem::MultiPoint' THEN multi_point::geometry
      END)"
    end

    # @param [RGeo:Point] rgeo_point
    # @return [String] sql for containing via ST_CoveredBy
    # TODO: Remove the hard coded 4326 reference
    # TODO: should this be wkt_point instead of rgeo_point?
    def containing_where_for_point_sql(rgeo_point)
      "ST_CoveredBy(
        ST_GeomFromText('#{rgeo_point}', 4326),
        #{GeographicItem::GEOMETRY_SQL.to_sql}
       )"
    end

    # @param [Interger] geographic_item_id
    # @return [String] SQL for geometries
    # example, not used
    def geometry_for_sql(geographic_item_id)
      'SELECT ' + GeographicItem::GEOMETRY_SQL.to_sql + ' AS geometry FROM geographic_items WHERE id = ' \
            "#{geographic_item_id} LIMIT 1"
    end

    # @param [Interger, Array of Integer] geographic_item_ids
    # @return [String] SQL for geometries
    # example, not used
    def geometry_for_collection_sql(*geographic_item_ids)
      'SELECT ' + GeographicItem::GEOMETRY_SQL.to_sql + ' AS geometry FROM geographic_items WHERE id IN ' \
            "( #{geographic_item_ids.join(',')} )"
    end

    #
    # Scopes
    #

    # @param [Interger, Array of Integer] geographic_item_ids
    # @return [Scope]
    #    the geographic items containing these collective geographic_item ids, not including self
    def containing(*geographic_item_ids)
      where(GeographicItem.containing_where_sql(geographic_item_ids)).not_ids(*geographic_item_ids)
    end

    # @param [Interger, Array of Integer] geographic_item_ids
    # @return [Scope]
    #    the geographic items contained by any of these geographic_item ids, not including self
    # (works via ST_ContainsProperly)
    def contained_by(*geographic_item_ids)
      where(GeographicItem.contained_by_where_sql(geographic_item_ids))
    end

    # @param [RGeo::Point] rgeo_point
    # @return [Scope]
    #    the geographic items containing this point
    # TODO: should be containing_wkt ?
    def containing_point(rgeo_point)
      where(GeographicItem.containing_where_for_point_sql(rgeo_point))
    end

    # @param [String] 'ASC' or 'DESC'
    # @return [Scope]
    def ordered_by_area(direction = 'ASC')
      order(Arel.sql("ST_Area(#{GeographicItem::GEOMETRY_SQL.to_sql}) #{direction}"))
    end

    # @return [Scope]
    #   adds an area_in_meters field, with meters
    def with_area
      select("ST_Area(#{GeographicItem::GEOGRAPHY_SQL}, false) as area_in_meters")
    end

    # return [Scope]
    #   A scope that limits the result to those GeographicItems that have a collecting event
    #   through either the geographic_item or the error_geographic_item
    #
    # A raw SQL join approach for comparison
    #
    # GeographicItem.joins('LEFT JOIN georeferences g1 ON geographic_items.id = g1.geographic_item_id').
    #   joins('LEFT JOIN georeferences g2 ON geographic_items.id = g2.error_geographic_item_id').
    #   where("(g1.geographic_item_id IS NOT NULL OR g2.error_geographic_item_id IS NOT NULL)").uniq

    # @return [Scope] GeographicItem
    # This uses an Arel table approach, this is ultimately more decomposable if we need. Of use:
    #  http://danshultz.github.io/talks/mastering_activerecord_arel  <- best
    #  https://github.com/rails/arel
    #  http://stackoverflow.com/questions/4500629/use-arel-for-a-nested-set-join-query-and-convert-to-activerecordrelation
    #  http://rdoc.info/github/rails/arel/Arel/SelectManager
    #  http://stackoverflow.com/questions/7976358/activerecord-arel-or-condition
    #
    def with_collecting_event_through_georeferences
      geographic_items = GeographicItem.arel_table
      georeferences = Georeference.arel_table
      g1 = georeferences.alias('a')
      g2 = georeferences.alias('b')

      c = geographic_items.join(g1, Arel::Nodes::OuterJoin).on(geographic_items[:id].eq(g1[:geographic_item_id]))
              .join(g2, Arel::Nodes::OuterJoin).on(geographic_items[:id].eq(g2[:error_geographic_item_id]))

      GeographicItem.joins(# turn the Arel back into scope
          c.join_sources # translate the Arel join to a join hash(?)
      ).where(
          g1[:id].not_eq(nil).or(g2[:id].not_eq(nil)) # returns a Arel::Nodes::Grouping
      ).distinct
    end

    # @return [Scope] include a 'latitude' column
    def with_latitude
      select(lat_long_sql(:latitude))
    end

    # @return [Scope] include a 'longitude' column
    def with_longitude
      select(lat_long_sql(:longitude))
    end

    # @param [String, GeographicItems]
    # @return [Scope]
    def intersecting(column_name, *geographic_items)
      if column_name.downcase == 'any'
        pieces = []
        DATA_TYPES.each { |column|
          pieces.push(GeographicItem.intersecting(column.to_s, geographic_items).to_a)
        }

        # @TODO change 'id in (?)' to some other sql construct

        GeographicItem.where(id: pieces.flatten.map(&:id))
      else
        q = geographic_items.flatten.collect { |geographic_item|
          "ST_Intersects(#{column_name}, '#{geographic_item.geo_object}'    )" # seems like we want this: http://danshultz.github.io/talks/mastering_activerecord_arel/#/15/2
        }.join(' or ')

        where(q)
      end
    end

    # @param [GeographicItem#id] geographic_item_id
    # @param [Float] distance in meters
    # @return [ActiveRecord::Relation]
    # !! should be distance, not radius?!
    def within_radius_of_item(geographic_item_id, distance)
      where(within_radius_of_item_sql(geographic_item_id, distance))
    end

    # @param [String, GeographicItem]
    # @return [Scope]
    #   a SQL fragment for ST_DISJOINT, specifies all geographic_items that have data in column_name
    #   that are disjoint from the passed geographic_items
    def disjoint_from(column_name, *geographic_items)
      q = geographic_items.flatten.collect { |geographic_item|
        "ST_DISJOINT(#{column_name}::geometry, (#{geometry_sql(geographic_item.to_param,
                                                               geographic_item.geo_object_type)}))"
      }.join(' and ')

      where(q)
    end

    # @return [Scope]
    #   see are_contained_in_item_by_id
    # @param [String] column_name
    # @param [GeographicItem, Array] geographic_items
    def are_contained_in_item(column_name, *geographic_items)
      are_contained_in_item_by_id(column_name, geographic_items.flatten.map(&:id))
    end

    # rubocop:disable Metrics/MethodLength
    # @param [String] column_name to search
    # @param [GeographicItem] geographic_item_ids or array of geographic_item_ids to be tested.
    # @return [Scope] of GeographicItems
    #
    # If this scope is given an Array of GeographicItems as a second parameter,
    # it will return the 'OR' of each of the objects against the table.
    # SELECT COUNT(*) FROM "geographic_items"
    #        WHERE (ST_Contains(polygon::geometry, GeomFromEWKT('srid=4326;POINT (0.0 0.0 0.0)'))
    #               OR ST_Contains(polygon::geometry, GeomFromEWKT('srid=4326;POINT (-9.8 5.0 0.0)')))
    #
    def are_contained_in_item_by_id(column_name, *geographic_item_ids) # = containing
      geographic_item_ids.flatten! # in case there is a array of arrays, or multiple objects
      column_name.downcase!
      case column_name
        when 'any'
          part = []
          DATA_TYPES.each { |column|
            unless column == :geometry_collection
              part.push(GeographicItem.are_contained_in_item_by_id(column.to_s, geographic_item_ids).to_a)
            end
          }
          # TODO: change 'id in (?)' to some other sql construct
          GeographicItem.where(id: part.flatten.map(&:id))
        when 'any_poly', 'any_line'
          part = []
          DATA_TYPES.each { |column|
            if column.to_s.index(column_name.gsub('any_', ''))
              part.push(GeographicItem.are_contained_in_item_by_id("#{column}", geographic_item_ids).to_a)
            end
          }
          # TODO: change 'id in (?)' to some other sql construct
          GeographicItem.where(id: part.flatten.map(&:id))
        else
          q = geographic_item_ids.flatten.collect { |geographic_item_id|
            # discover the item types, and convert type to database type for 'multi_'
            b = GeographicItem.where(id: geographic_item_id)
                    .pluck(:type)[0].split(':')[2].downcase.gsub('lti', 'lti_')
            # a = GeographicItem.find(geographic_item_id).geo_object_type
            GeographicItem.containing_sql(column_name, geographic_item_id, b)
          }.join(' or ')
          q = 'FALSE' if q.blank? # this will prevent the invocation of *ALL* of the GeographicItems, if there are
          # no GeographicItems in the request (see CollectingEvent.name_hash(types)).
          where(q) # .not_including(geographic_items)
      end
    end

    # rubocop:enable Metrics/MethodLength

    # @param [String] column_name
    # @param [String] geometry of WKT
    # @return [Scope]
    # a single WKT geometry is compared against column or columns (except geometry_collection) to find geographic_items
    # which are contained in the WKT
    def are_contained_in_wkt(column_name, geometry)
      column_name.downcase!
      # column_name = 'point'
      case column_name
        when 'any'
          part = []
          DATA_TYPES.each { |column|
            unless column == :geometry_collection
              part.push(GeographicItem.are_contained_in_wkt(column.to_s, geometry).pluck(:id).to_a)
            end
          }
          # TODO: change 'id in (?)' to some other sql construct
          GeographicItem.where(id: part.flatten)
        when 'any_poly', 'any_line'
          part = []
          DATA_TYPES.each { |column|
            if column.to_s.index(column_name.gsub('any_', ''))
              part.push(GeographicItem.are_contained_in_wkt("#{column}", geometry).pluck(:id).to_a)
            end
          }
          # TODO: change 'id in (?)' to some other sql construct
          GeographicItem.where(id: part.flatten)
        else
          # column = points, geometry = square
          q = "ST_Contains(ST_GeomFromEWKT('srid=4326;#{geometry}'), #{column_name}::geometry)"
          where(q) # .not_including(geographic_items)
      end
    end

    # rubocop:disable Metrics/MethodLength
    #    containing the items the shape of which is contained in the geographic_item[s] supplied.
    # @param column_name [String] can be any of DATA_TYPES, or 'any' to check against all types, 'any_poly' to check
    # against 'polygon' or 'multi_polygon', or 'any_line' to check against 'line_string' or 'multi_line_string'.
    #  CANNOT be 'geometry_collection'.
    # @param geographic_items [GeographicItem] Can be a single GeographicItem, or an array of GeographicItem.
    # @return [Scope]
    def is_contained_by(column_name, *geographic_items)
      column_name.downcase!
      case column_name
        when 'any'
          part = []
          DATA_TYPES.each { |column|
            unless column == :geometry_collection
              part.push(GeographicItem.is_contained_by(column.to_s, geographic_items).to_a)
            end
          }
          # @TODO change 'id in (?)' to some other sql construct
          GeographicItem.where(id: part.flatten.map(&:id))

        when 'any_poly', 'any_line'
          part = []
          DATA_TYPES.each { |column|
            unless column == :geometry_collection
              if column.to_s.index(column_name.gsub('any_', ''))
                part.push(GeographicItem.is_contained_by(column.to_s, geographic_items).to_a)
              end
            end
          }
          # @TODO change 'id in (?)' to some other sql construct
          GeographicItem.where(id: part.flatten.map(&:id))

        else
          q = geographic_items.flatten.collect { |geographic_item|
            GeographicItem.reverse_containing_sql(column_name, geographic_item.to_param,
                                                  geographic_item.geo_object_type)
          }.join(' or ')
          where(q) # .not_including(geographic_items)
      end
    end

    # rubocop:enable Metrics/MethodLength

    # @param [String, GeographicItem]
    # @return [Scope]
    def ordered_by_shortest_distance_from(column_name, geographic_item)
      if true # check_geo_params(column_name, geographic_item)
        select_distance_with_geo_object(column_name, geographic_item)
            .where_distance_greater_than_zero(column_name, geographic_item).order('distance')
      else
        where('false')
      end
    end

    # @param [String, GeographicItem]
    # @return [Scope]
    def ordered_by_longest_distance_from(column_name, geographic_item)
      if true # check_geo_params(column_name, geographic_item)
        q = select_distance_with_geo_object(column_name, geographic_item)
                .where_distance_greater_than_zero(column_name, geographic_item)
                .order('distance desc')
        q
      else
        where('false')
      end
    end

    # @param [String] column_name
    # @param [GeographicItem] geographic_item
    # @return [String]
    def select_distance_with_geo_object(column_name, geographic_item)
      select("*, ST_Distance(#{column_name}, GeomFromEWKT('srid=4326;#{geographic_item.geo_object}')) as distance")
    end

    # @param [String, GeographicItem]
    # @return [Scope]
    def where_distance_greater_than_zero(column_name, geographic_item)
      where("#{column_name} is not null and ST_Distance(#{column_name}, " \
                    "GeomFromEWKT('srid=4326;#{geographic_item.geo_object}')) > 0")
    end

    # @param [GeographicItem]
    # @return [Scope]
    def not_including(geographic_items)
      where.not(id: geographic_items)
    end

    # @return [Scope]
    #   includes an 'is_valid' attribute (True/False) for the passed geographic_item.  Uses St_IsValid.
    # @param [RGeo object] geographic_item
    def with_is_valid_geometry_column(geographic_item)
      where(id: geographic_item.id).select("ST_IsValid(ST_AsBinary(#{geographic_item.geo_object_type})) is_valid")
    end

    #
    # Other
    #

    # @param [Integer] geographic_item_id1
    # @param [Integer] geographic_item_id2
    # @return [Float]
    def distance_between(geographic_item_id1, geographic_item_id2)
      q1 = "ST_Distance(#{GeographicItem::GEOGRAPHY_SQL}, " \
                    "(#{select_geography_sql(geographic_item_id2)})) as distance"
      _q2 = ActiveRecord::Base.send(
          :sanitize_sql_array, ['ST_Distance(?, (?)) as distance',
                                GeographicItem::GEOGRAPHY_SQL,
                                select_geography_sql(geographic_item_id2)])
      GeographicItem.where(id: geographic_item_id1).pluck(Arel.sql(q1)).first
    end

    # @param [RGeo::Point] point
    # @return [Hash]
    #   as per #inferred_geographic_name_hierarchy but for Rgeo point
    def point_inferred_geographic_name_hierarchy(point)
      GeographicItem.containing_point(point).ordered_by_area.limit(1).first&.inferred_geographic_name_hierarchy
    end

    # @param [String] type_name ('polygon', 'point', 'line' [, 'circle'])
    # @return [String] if type
    def eval_for_type(type_name)
      retval = 'GeographicItem'
      case type_name.upcase
        when 'POLYGON'
          retval += '::Polygon'
        when 'LINESTRING'
          retval += '::LineString'
        when 'POINT'
          retval += '::Point'
        when 'MULTIPOLYGON'
          retval += '::MultiPolygon'
        when 'MULTILINESTRING'
          retval += '::MultiLineString'
        when 'MULTIPOINT'
          retval += '::MultiPoint'
        else
          retval = nil
      end
      retval
    end

    # example, not used
    # @param [Integer] geographic_item_id
    # @return [RGeo::Geographic object]
    def geometry_for(geographic_item_id)
      GeographicItem.select(GeographicItem::GEOMETRY_SQL.to_sql + ' AS geometry').find(geographic_item_id)['geometry']
    end

    # example, not used
    # @param [Integer, Array] geographic_item_ids
    # @return [Scope]
    def st_multi(*geographic_item_ids)
      GeographicItem.find_by_sql(
          "SELECT ST_Multi(ST_Collect(g.the_geom)) AS singlegeom
       FROM (
          SELECT (ST_DUMP(#{GeographicItem::GEOMETRY_SQL.to_sql})).geom AS the_geom
          FROM geographic_items
          WHERE id IN (?))
        AS g;", geographic_item_ids.flatten
      )
    end
  end # class << self

  # @return [Hash]
  #   a quick, geographic area hierarchy based approach to
  #   returning country, state, and county categories
  #   !! Note this just takes the first referenced GeographicArea, which should be safe most cases
  def quick_geographic_name_hierarchy
    v = {}
    a = geographic_areas.first.try(:geographic_name_classification)
    v = a unless a.nil?
    v
  end

  # @return [Hash]
  #   a slower, gis-based inference approach to
  #     returning country, state, and county categories
  def inferred_geographic_name_hierarchy
    v = {}
    # !! Ordering by name is arbitrary, and likely to cause downstream problems,
    # but might solve non-deterministic merge issue.
    # !! The real solution here is to add a sort to prioritize by gazeteer.
    # !! This ordering basically means that if two areas with country (for example) level are found,
    # the first in the alphabet is selected, then sorting by id if equally named
    (containing_geographic_areas
         .joins(:geographic_areas_geographic_items)
         .merge(GeographicAreasGeographicItem.ordered_by_data_origin)
         .order('geographic_areas.name') +
        geographic_areas
            .joins(:geographic_areas_geographic_items)
            .merge(GeographicAreasGeographicItem
                       .ordered_by_data_origin)
            .order('geographic_areas.name').limit(1)).each do |a|
      v.merge!(a.categorize)
    end
    v
  end

  # @return [Scope]
  #   the Geographic Areas that contain (gis) this geographic item
  def containing_geographic_areas
    GeographicArea.joins(:geographic_items).includes(:geographic_area_type)
        .joins("JOIN (#{GeographicItem.containing(id).to_sql}) j on geographic_items.id = j.id")
  end

  # @return [Boolean]
  #   whether stored shape is ST_IsValid
  def valid_geometry?
    GeographicItem.with_is_valid_geometry_column(self).first['is_valid']
  end

  # @return [Array of latitude, longitude]
  #    the lat, lon of the first point in the GeoItem, see subclass for #st_start_point
  def start_point
    o = st_start_point
    [o.y, o.x]
  end

  # @return [Array]
  #   the lat, long, as STRINGs for the centroid of this geographic item
  def center_coords
    r = GeographicItem.find_by_sql(
      "Select split_part(ST_AsLatLonText(ST_Centroid(#{GeographicItem::GEOMETRY_SQL.to_sql}), " \
      "'D.DDDDDD'), ' ', 1) latitude, split_part(ST_AsLatLonText(ST_Centroid" \
      "(#{GeographicItem::GEOMETRY_SQL.to_sql}), 'D.DDDDDD'), ' ', 2) " \
      "longitude from geographic_items where id = #{id};")[0]

    [r.latitude, r.longitude]
  end

  # @return [RGeo::Geographic::ProjectedPointImpl]
  #    representing the centroid of this geographic item
  def centroid
    # Gis::FACTORY.point(*center_coords.reverse)
    return geo_object if type == 'GeographicItem::Point'
    return Gis::FACTORY.parse_wkt(self.st_centroid)
  end

  # @param [Integer] geographic_item_id
  # @return [Double] distance in meters (slower, more accurate)
  def st_distance(geographic_item_id) # geo_object
    q1 = "ST_Distance((#{GeographicItem.select_geography_sql(id)}), " \
                    "(#{GeographicItem.select_geography_sql(geographic_item_id)})) as d"
    _q2 = ActiveRecord::Base.send(:sanitize_sql_array, ['ST_Distance((?),(?)) as d',
                                                        GeographicItem.select_geography_sql(self.id),
                                                        GeographicItem.select_geography_sql(geographic_item_id)])
    deg = GeographicItem.where(id: id).pluck(Arel.sql(q1)).first
    deg * Utilities::Geo::ONE_WEST
  end

  alias_method :distance_to, :st_distance

  # @param [Integer] geographic_item_id
  # @return [Double] distance in meters (faster, less accurate)
  def st_distance_spheroid(geographic_item_id)
    q1 = "ST_DistanceSpheroid((#{GeographicItem.select_geometry_sql(id)})," \
      "(#{GeographicItem.select_geometry_sql(geographic_item_id)}),'#{Gis::SPHEROID}') as distance"
    _q2 = ActiveRecord::Base.send(:sanitize_sql_array,
                                  ['ST_DistanceSpheroid((?),(?),?) as distance',
                                   GeographicItem.select_geometry_sql(id),
                                   GeographicItem.select_geometry_sql(geographic_item_id),
                                   Gis::SPHEROID])
    GeographicItem.where(id: id).pluck(Arel.sql(q1)).first
  end

  # @return [String]
  #   a WKT POINT representing the centroid of the geographic item
  def st_centroid
    GeographicItem.where(id: to_param)
        .pluck(Arel.sql("ST_AsEWKT(ST_Centroid(#{GeographicItem::GEOMETRY_SQL.to_sql}))"))
        .first.gsub(/SRID=\d*;/, '')
  end

  # @return [Integer]
  #   the number of points in the geometry
  def st_npoints
    GeographicItem.where(id: id).pluck(Arel.sql("ST_NPoints(#{GeographicItem::GEOMETRY_SQL.to_sql}) as npoints")).first
  end

  # @return [Symbol]
  #   the geo type (i.e. column like :point, :multipolygon).  References the first-found object,
  # according to the list of DATA_TYPES, or nil
  def geo_object_type
    if self.class.name == 'GeographicItem' # a proxy check for new records
      geo_type
    else
      self.class::SHAPE_COLUMN
    end
  end

  # !!TODO: migrate these to use native column calls

  # @return [RGeo instance, nil]
  #  the Rgeo shape (See http://rubydoc.info/github/dazuma/rgeo/RGeo/Feature)
  def geo_object
    if r = geo_object_type # rubocop:disable Lint/AssignmentInCondition
      send(r)
    else
      false
    end
  end

  # @param [geo_object]
  # @return [Boolean]
  def contains?(target_geo_object)
    return nil if target_geo_object.nil?
    self.geo_object.contains?(target_geo_object)
  end

  # @param [geo_object]
  # @return [Boolean]
  def within?(target_geo_object)
    self.geo_object.within?(target_geo_object)
  end

  # @param [geo_object]
  # @return [Boolean]
  def intersects?(target_geo_object)
    self.geo_object.intersects?(target_geo_object)
  end

  # @TODO doesn't work?
  # @param [geo_object]
  # @return [Boolean]
  def distance?(target_geo_object)
    self.geo_object.distance?(target_geo_object)
  end

  # @param [geo_object, Double]
  # @return [Boolean]
  def near(target_geo_object, distance)
    self.geo_object.buffer(distance).contains?(target_geo_object)
  end

  # @param [geo_object, Double]
  # @return [Boolean]
  def far(target_geo_object, distance)
    !near(target_geo_object, distance)
  end

  # @return [GeoJSON hash]
  #    via Rgeo apparently necessary for GeometryCollection
  def rgeo_to_geo_json
    RGeo::GeoJSON.encode(geo_object).to_json
  end

  # @return [Hash]
  #   in GeoJSON format
  #   Computed via "raw" PostGIS (much faster).
  def to_geo_json
    JSON.parse(
      GeographicItem.connection.select_all(
        "SELECT ST_AsGeoJSON(#{geo_object_type}::geometry) a " \
        "FROM geographic_items WHERE id=#{id};").first['a'])
  end

  # @return [Hash]
  #   the shape as a GeoJSON Feature with some item metadata
  def to_geo_json_feature
    @geometry ||= to_geo_json
    {'type' => 'Feature',
     'geometry' => geometry,
     'properties' => {
       'geographic_item' => {
         'id' => id}
     }
    }
  end

  # '{"type":"Feature","geometry":{"type":"Point","coordinates":[2.5,4.0]},"properties":{"color":"red"}}'
  # '{"type":"Feature","geometry":{"type":"Polygon","coordinates":"[[[-125.29394388198853, 48.584480409793],
  # [-67.11035013198853, 45.09937589848195],[-80.64550638198853, 25.01924647619111],[-117.55956888198853,
  # 32.5591595028449],[-125.29394388198853, 48.584480409793]]]"},"properties":{}}'
  # @param [String] value
  # @return [Boolean, RGeo object]
  def shape=(value)
    unless value.blank?
      geom = RGeo::GeoJSON.decode(value, json_parser: :json)
      this_type = JSON.parse(value)['geometry']['type']

      # TODO: @tuckerjd isn't this set automatically? Or perhaps the callback isn't hit in this approach?
      self.type = GeographicItem.eval_for_type(this_type) unless geom.nil?
      raise('GeographicItem.type not set.') if type.blank?

      object = Gis::FACTORY.parse_wkt(geom.geometry.to_s)
      write_attribute(this_type.underscore.to_sym, object)
      geom
    end
  end

  protected

  # @return [Symbol]
  #   returns the attribute (column name) containing data
  #   nearly all methods should use #geo_object_type, not geo_type
  def geo_type
    DATA_TYPES.each { |item|
      return item if send(item)
    }
    nil
  end

  # @return [Boolean, String] false if already set, or type to which it was set
  def set_type_if_geography_present
    if type.blank?
      column = geo_type
      self.type = "GeographicItem::#{column.to_s.camelize}" if column
    end
  end

  # @param [RGeo::Point] point
  # @return [Array] of a point
  def point_to_a(point)
    data = []
    data.push(point.x, point.y)
    data
  end

  # @param [RGeo::Point] point
  # @return [Hash] of a point
  def point_to_hash(point)
    {points: [point_to_a(point)]}
  end

  # @param [RGeo::MultiPoint] multi_point
  # @return [Array] of points
  def multi_point_to_a(multi_point)
    data = []
    multi_point.each { |point|
      data.push([point.x, point.y])
    }
    data
  end

  # @return [Hash] of points
  def multi_point_to_hash(_multi_point)
    # when we encounter a multi_point type, we only stick the points into the array, NOT it's identity as a group
    {points: multi_point_to_a(multi_point)}
  end

  # @param [Reo::LineString] line_string
  # @return [Array] of points in the line
  def line_string_to_a(line_string)
    data = []
    line_string.points.each { |point|
      data.push([point.x, point.y])
    }
    data
  end

  # @param [Reo::LineString] line_string
  # @return [Hash] of points in the line
  def line_string_to_hash(line_string)
    {lines: [line_string_to_a(line_string)]}
  end

  # @param [RGeo::Polygon] polygon
  # @return [Array] of points in the polygon (exterior_ring ONLY)
  def polygon_to_a(polygon)
    # TODO: handle other parts of the polygon; i.e., the interior_rings (if they exist)
    data = []
    polygon.exterior_ring.points.each { |point|
      data.push([point.x, point.y])
    }
    data
  end

  # @param [RGeo::Polygon] polygon
  # @return [Hash] of points in the polygon (exterior_ring ONLY)
  def polygon_to_hash(polygon)
    {polygons: [polygon_to_a(polygon)]}
  end

  # @return [Array] of line_strings as arrays of points
  # @param [RGeo::MultiLineString] multi_line_string
  def multi_line_string_to_a(multi_line_string)
    data = []
    multi_line_string.each { |line_string|
      line_data = []
      line_string.points.each { |point|
        line_data.push([point.x, point.y])
      }
      data.push(line_data)
    }
    data
  end

  # @return [Hash] of line_strings as hashes of points
  def multi_line_string_to_hash(_multi_line_string)
    {lines: to_a}
  end

  # @param [RGeo::MultiPolygon] multi_polygon
  # @return [Array] of arrays of points in the polygons (exterior_ring ONLY)
  def multi_polygon_to_a(multi_polygon)
    data = []
    multi_polygon.each { |polygon|
      polygon_data = []
      polygon.exterior_ring.points.each { |point|
        polygon_data.push([point.x, point.y])
      }
      data.push(polygon_data)
    }
    data
  end

  # @return [Hash] of hashes of points in the polygons (exterior_ring ONLY)
  def multi_polygon_to_hash(_multi_polygon)
    {polygons: to_a}
  end

  # @return [Boolean] iff there is one and only one shape column set
  def some_data_is_provided
    data = []
    DATA_TYPES.each do |item|
      data.push(item) unless send(item).blank?
    end

    errors.add(:base, 'must contain at least one of [point, line_string, etc.].') if data.count == 0
    if data.length > 1
      data.each do |object|
        errors.add(object, 'Only one of [point, line_string, etc.] can be provided.')
      end
    end
    true
  end
end

Dir[Rails.root.to_s + '/app/models/geographic_item/**/*.rb'].each { |file| require_dependency file }<|MERGE_RESOLUTION|>--- conflicted
+++ resolved
@@ -56,27 +56,6 @@
     :multi_polygon,
     :geometry_collection].freeze
 
-<<<<<<< HEAD
-    GEOMETRY_SQL = Arel::Nodes::Case.new(arel_table[:type])
-      .when('GeographicItem::MultiPolygon').then(Arel::Nodes::NamedFunction.new("CAST", [arel_table[:multi_polygon].as('geometry')]))
-      .when('GeographicItem::Point').then(Arel::Nodes::NamedFunction.new("CAST", [arel_table[:point].as('geometry')]))
-      .when('GeographicItem::LineString').then(Arel::Nodes::NamedFunction.new("CAST", [arel_table[:line_string].as('geometry')]))
-      .when('GeographicItem::Polygon').then(Arel::Nodes::NamedFunction.new("CAST", [arel_table[:polygon].as('geometry')]))
-      .when('GeographicItem::MultiLineString').then(Arel::Nodes::NamedFunction.new("CAST", [arel_table[:multi_line_string].as('geometry')]))
-      .when('GeographicItem::MultiPoint').then(Arel::Nodes::NamedFunction.new("CAST", [arel_table[:multi_point].as('geometry')]))
-      .when('GeographicItem::GeometryCollection').then(Arel::Nodes::NamedFunction.new("CAST", [arel_table[:geometry_collection].as('geometry')]))
-      .freeze
-
-    GEOGRAPHY_SQL = "CASE geographic_items.type
-     WHEN 'GeographicItem::MultiPolygon' THEN multi_polygon
-     WHEN 'GeographicItem::Point' THEN point
-     WHEN 'GeographicItem::LineString' THEN line_string
-     WHEN 'GeographicItem::Polygon' THEN polygon
-     WHEN 'GeographicItem::MultiLineString' THEN multi_line_string
-     WHEN 'GeographicItem::MultiPoint' THEN multi_point
-     WHEN 'GeographicItem::GeometryCollection' THEN geometry_collection
-  END".freeze
-=======
   GEOMETRY_SQL = Arel::Nodes::Case.new(arel_table[:type])
     .when('GeographicItem::MultiPolygon').then(Arel::Nodes::NamedFunction.new("CAST", [arel_table[:multi_polygon].as('geometry')]))
     .when('GeographicItem::Point').then(Arel::Nodes::NamedFunction.new("CAST", [arel_table[:point].as('geometry')]))
@@ -87,16 +66,6 @@
     .when('GeographicItem::GeometryCollection').then(Arel::Nodes::NamedFunction.new("CAST", [arel_table[:geometry_collection].as('geometry')]))
     .freeze
 
-    # "CASE geographic_items.type
-    #        WHEN 'GeographicItem::MultiPolygon' THEN multi_polygon::geometry
-    #        WHEN 'GeographicItem::Point' THEN point::geometry
-    #        WHEN 'GeographicItem::LineString' THEN line_string::geometry
-    #        WHEN 'GeographicItem::Polygon' THEN polygon::geometry
-    #        WHEN 'GeographicItem::MultiLineString' THEN multi_line_string::geometry
-    #        WHEN 'GeographicItem::MultiPoint' THEN multi_point::geometry
-    #        WHEN 'GeographicItem::GeometryCollection' THEN geometry_collection::geometry
-    #     END".freeze
-
   GEOGRAPHY_SQL = "CASE geographic_items.type
     WHEN 'GeographicItem::MultiPolygon' THEN multi_polygon
     WHEN 'GeographicItem::Point' THEN point
@@ -106,7 +75,6 @@
     WHEN 'GeographicItem::MultiPoint' THEN multi_point
     WHEN 'GeographicItem::GeometryCollection' THEN geometry_collection
     END".freeze
->>>>>>> cf74c9cd
 
   # ANTI_MERIDIAN = '0X0102000020E61000000200000000000000008066400000000000405640000000000080664000000000004056C0'
   ANTI_MERIDIAN = 'LINESTRING (180 89.0, 180 -89)'.freeze
@@ -166,7 +134,7 @@
       q1 = ["SELECT ST_Intersects((SELECT single_geometry FROM (#{GeographicItem.single_geometry_sql(*ids)}) as " \
             'left_intersect), ST_GeogFromText(?)) as r;', ANTI_MERIDIAN]
       _q2 = ActiveRecord::Base.send(:sanitize_sql_array, ['SELECT ST_Intersects((SELECT single_geometry FROM (?) as ' \
-                                                          'left_intersect), ST_GeogFromText(?)) as r;', GeographicItem.single_geometry_sql(*ids), ANTI_MERIDIAN])
+            'left_intersect), ST_GeogFromText(?)) as r;', GeographicItem.single_geometry_sql(*ids), ANTI_MERIDIAN])
       GeographicItem.find_by_sql(q1).first.r
     end
 
@@ -994,9 +962,9 @@
   def center_coords
     r = GeographicItem.find_by_sql(
       "Select split_part(ST_AsLatLonText(ST_Centroid(#{GeographicItem::GEOMETRY_SQL.to_sql}), " \
-      "'D.DDDDDD'), ' ', 1) latitude, split_part(ST_AsLatLonText(ST_Centroid" \
-      "(#{GeographicItem::GEOMETRY_SQL.to_sql}), 'D.DDDDDD'), ' ', 2) " \
-      "longitude from geographic_items where id = #{id};")[0]
+                    "'D.DDDDDD'), ' ', 1) latitude, split_part(ST_AsLatLonText(ST_Centroid" \
+                    "(#{GeographicItem::GEOMETRY_SQL.to_sql}), 'D.DDDDDD'), ' ', 2) " \
+                    "longitude from geographic_items where id = #{id};")[0]
 
     [r.latitude, r.longitude]
   end
@@ -1030,9 +998,10 @@
       "(#{GeographicItem.select_geometry_sql(geographic_item_id)}),'#{Gis::SPHEROID}') as distance"
     _q2 = ActiveRecord::Base.send(:sanitize_sql_array,
                                   ['ST_DistanceSpheroid((?),(?),?) as distance',
-                                   GeographicItem.select_geometry_sql(id),
-                                   GeographicItem.select_geometry_sql(geographic_item_id),
-                                   Gis::SPHEROID])
+                                                        GeographicItem.select_geometry_sql(id),
+                                                        GeographicItem.select_geometry_sql(geographic_item_id),
+                                                        Gis::SPHEROID])
+    # TODO: what is _q2?
     GeographicItem.where(id: id).pluck(Arel.sql(q1)).first
   end
 
