--- conflicted
+++ resolved
@@ -81,7 +81,7 @@
 
   is_origin_for 'CollectionObject', 'Extract'
 
-  CO_OTU_HEADERS = %w{OTU OTU\ name Family Genus Species Country State County Locality Latitude Longitude}.freeze
+  CO_OTU_HEADERS      = %w{OTU OTU\ name Family Genus Species Country State County Locality Latitude Longitude}.freeze
   BUFFERED_ATTRIBUTES = %i{buffered_collecting_event buffered_determinations buffered_other_labels}.freeze
 
   # @return [Boolean]
@@ -176,10 +176,10 @@
     collection_objects = [collection_objects] if !(collection_objects.class == Array)
 
     breakdown = {
-      total_objects: collection_objects.length,
+      total_objects:     collection_objects.length,
       collecting_events: {},
-      determinations: {},
-      bio_overview: []
+      determinations:    {},
+      bio_overview:      []
     }
 
     breakdown.merge!(breakdown_buffered(collection_objects))
@@ -187,7 +187,7 @@
     collection_objects.each do |co|
       breakdown[:collecting_events].merge!(co => co.collecting_event) if co.collecting_event
       breakdown[:determinations].merge!(co => co.taxon_determinations) if co.taxon_determinations.any?
-      breakdown[:bio_overview].push([co.total, co.biocuration_classes.collect {|a| a.name}])
+      breakdown[:bio_overview].push([co.total, co.biocuration_classes.collect { |a| a.name }])
     end
 
     breakdown
@@ -197,8 +197,8 @@
   #   a unque list of buffered_ values observed in the collection objects passed
   def self.breakdown_buffered(collection_objects)
     collection_objects = [collection_objects] if !(collection_objects.class == Array)
-    breakdown = {}
-    categories = BUFFERED_ATTRIBUTES
+    breakdown          = {}
+    categories         = BUFFERED_ATTRIBUTES
 
     categories.each do |c|
       breakdown[c] = []
@@ -254,7 +254,7 @@
     CSV.generate do |csv|
       row = CO_OTU_HEADERS
       unless col_defs.nil?
-        %w(ce co bc).each {|column_type|
+        %w(ce co bc).each { |column_type|
           items = []
           unless col_defs[column_type.to_sym].nil?
             unless col_defs[column_type.to_sym][:in].nil?
@@ -285,14 +285,14 @@
           row += ce_attributes(c_o, col_defs)
           row += co_attributes(c_o, col_defs)
           row += bc_attributes(c_o, col_defs)
-          csv << row.collect {|item|
+          csv << row.collect { |item|
             item.to_s.gsub(/\n/, '\n').gsub(/\t/, '\t')
           }
 
         end
       else
-        table_data.each {|_key, value|
-          csv << value.collect {|item|
+        table_data.each { |_key, value|
+          csv << value.collect { |item|
             item.to_s.gsub(/\n/, '\n').gsub(/\t/, '\t')
           }
         }
@@ -354,7 +354,7 @@
   def self.in_geographic_item(geographic_item, limit, steps = false)
     geographic_item_id = geographic_item.id
     if steps
-      gi = GeographicItem.find(geographic_item_id)
+      gi     = GeographicItem.find(geographic_item_id)
       # find the geographic_items inside gi
       step_1 = GeographicItem.is_contained_by('any', gi) # .pluck(:id)
       # find the georeferences from the geographic_items
@@ -387,11 +387,11 @@
                  .distinct
                  .pluck(:controlled_vocabulary_term_id)
     # add selectable column names (unselected) to the column name list list
-    ControlledVocabularyTerm.where(id: cvt_list).map(&:name).sort.each {|column_name|
+    ControlledVocabularyTerm.where(id: cvt_list).map(&:name).sort.each { |column_name|
       @selected_column_names[:ce][:in][column_name] = {checked: '0'}
     }
     ImportAttribute.where(project_id: project_id, attribute_subject_type: 'CollectingEvent')
-      .pluck(:import_predicate).uniq.sort.each {|column_name|
+      .pluck(:import_predicate).uniq.sort.each { |column_name|
       @selected_column_names[:ce][:im][column_name] = {checked: '0'}
     }
     @selected_column_names
@@ -406,15 +406,15 @@
     unless collection.nil?
       # for this collection object, gather all the possible data_attributes
       all_internal_das = collection_object.collecting_event.internal_attributes
-      all_import_das = collection_object.collecting_event.import_attributes
-      group = collection[:ce]
+      all_import_das   = collection_object.collecting_event.import_attributes
+      group            = collection[:ce]
       unless group.nil?
-        group.keys.each {|type_key|
-          group[type_key.to_sym].keys.each {|header|
+        group.keys.each { |type_key|
+          group[type_key.to_sym].keys.each { |header|
             this_val = nil
             case type_key.to_sym
               when :in
-                all_internal_das.each {|da|
+                all_internal_das.each { |da|
                   if da.predicate.name == header
                     this_val = da.value
                     break
@@ -422,7 +422,7 @@
                 }
                 retval.push(this_val) # push one value (nil or not) for each selected header
               when :im
-                all_import_das.each {|da|
+                all_import_das.each { |da|
                   if da.import_predicate == header
                     this_val = da.value
                     break
@@ -447,11 +447,11 @@
                  .distinct
                  .pluck(:controlled_vocabulary_term_id)
     # add selectable column names (unselected) to the column name list list
-    ControlledVocabularyTerm.where(id: cvt_list).map(&:name).sort.each {|column_name|
+    ControlledVocabularyTerm.where(id: cvt_list).map(&:name).sort.each { |column_name|
       @selected_column_names[:co][:in][column_name] = {checked: '0'}
     }
     ImportAttribute.where(project_id: project_id, attribute_subject_type: 'CollectionObject')
-      .pluck(:import_predicate).uniq.sort.each {|column_name|
+      .pluck(:import_predicate).uniq.sort.each { |column_name|
       @selected_column_names[:co][:im][column_name] = {checked: '0'}
     }
     @selected_column_names
@@ -466,14 +466,14 @@
     unless collection.nil?
       # for this collection object, gather all the possible data_attributes
       all_internal_das = collection_object.internal_attributes
-      all_import_das = collection_object.import_attributes
-      group = collection[:co]
+      all_import_das   = collection_object.import_attributes
+      group            = collection[:co]
       unless group.nil?
         unless group.empty?
           unless group[:in].empty?
-            group[:in].keys.each {|header|
+            group[:in].keys.each { |header|
               this_val = nil
-              all_internal_das.each {|da|
+              all_internal_das.each { |da|
                 if da.predicate.name == header
                   this_val = da.value
                 end
@@ -484,9 +484,9 @@
         end
         unless group.empty?
           unless group[:im].empty?
-            group[:im].keys.each {|header|
+            group[:im].keys.each { |header|
               this_val = nil
-              all_import_das.each {|da|
+              all_import_das.each { |da|
                 if da.import_predicate == header
                   this_val = da.value
                 end
@@ -506,7 +506,7 @@
   def self.bc_headers(project_id)
     CollectionObject.selected_column_names
     # add selectable column names (unselected) to the column name list list
-    BiocurationClass.where(project_id: project_id).map(&:name).each {|column_name|
+    BiocurationClass.where(project_id: project_id).map(&:name).each { |column_name|
       @selected_column_names[:bc][:in][column_name] = {checked: '0'}
     }
     @selected_column_names
@@ -523,7 +523,7 @@
       unless group.nil?
         unless group.empty?
           unless group[:in].empty?
-            group[:in].keys.each {|header|
+            group[:in].keys.each { |header|
               this_val = collection_object.biocuration_classes.map(&:name).include?(header) ? '1' : '0'
               retval.push(this_val) # push one value (nil or not) for each selected header
             }
@@ -554,8 +554,8 @@
     end
 
     retval = CollectionObject.joins(:collecting_event)
-               .where(collecting_events_clause)
-               .where(area_objects_clause)
+                 .where(collecting_events_clause)
+                 .where(area_objects_clause)
     retval
   end
 
@@ -654,13 +654,10 @@
     a = attributed['otu_id']
     b = attributed['otu']
     c = attributed['otu_attributes']
-<<<<<<< HEAD
-=======
     d = true
     if c
       d = c['name'].blank? && c['taxon_name_id'].blank? && c['taxon_name'].blank?
     end
->>>>>>> 79a787ca
 
     return true if a.blank? && b.blank? && d
     return true if a.present? && b.present? && c.present?
