CO_OTU_Strings = 'OTU,OTU name,Family,Genus,Species,Country,State,County,Locality,Latitude,Longitude'
CO_OTU_Headers = CO_OTU_Strings.split(',')

# A CollectionObject is on or more physical things that have been collected.  Enumerating how many things (@!total) is a task of the curator.
#
# A CollectiongObjects immediate disposition is handled through its relation to containers.  Containers can be nested, labeled, and interally subdivided as necessary.
# 
# @!attribute total
#   @return [Integer]
#   The enumerated number of things, as asserted by the person managing the record.  Different totals will default to different subclasses.  How you enumerate your collection objects is up to you.  If you want to call one chunk of coral 50 things, that's fine (total = 50), if you want to call one coral one thing (total = 1) that's fine too.  If not nil then ranged_lot_category_id must be nil.  When =1 the subclass is Specimen, when > 1 the subclass is Lot.
# 
# @!attribute type
#   @return [String]
#     the subclass of collection object, e.g. Specimen, Lot, or RangedLot 
#
# @!attribute preparation_type_id
#   @return [Integer]
#   How the collection object was prepared.  Draws from a controlled set of values shared by all projects.  For example "slide mounted".  See PreparationType.
#
# @!attribute respository_id
#   @return [Integer]
#   The id of the Repository.  This is the "home" repository, *not* where the specimen currently is located.  Repositories may indicate ownership BUT NOT ALWAYS. The assertion is only that "if this collection object was not being used, then it should be in this repository".
#
# @!attribute project_id
#   @return [Integer]
#   the project ID
#
# @!attribute buffered_collecting_event
#   @return [String]
#   An incoming, typically verbatim, block of data typically as seens as a locality/method/etc. label.  All buffered_ attributes are written but not intended
#   to be deleted or otherwise updated.  Buffered_ attributes are typically only used in rapid data capture, primarily in historical situations.
#
# @!attribute buffered_determinations
#   @return [String]
#   An incoming, typically verbatim, block of data typically as seen a taxonomic determination label.  All buffered_ attributes are written but not intended
#   to be deleted or otherwise updated.  Buffered_ attributes are typically only used in rapid data capture, primarily in historical situations.
#
# @!attribute buffered_other_labels
#   @return [String]
#   An incoming, typically verbatim, block of data, as typically found on label that is unrelated to determinations or collecting events.  All buffered_ attributes are written but not intended to be deleted or otherwise updated.  Buffered_ attributes are typically only used in rapid data capture, primarily in historical situations.
#
# @!attribute ranged_lot_category_id
#   @return [Integer]
#   The id of the user-defined ranged lot category.  See RangedLotCategory.  When present the subclass is "RangedLot".
#
# @!attribute collecting_event_id
#   @return [Integer]
#   The id of the collecting event from whence this object came.  See CollectingEvent. 
#
# @!attribute accessioned_at
#   @return [Date]
#   The date when the object was accessioned to the Repository (not necessarily it's current disposition!). If present Repository must be present.
#
# @!attribute deaccession_reason
#   @return [String]
#   A free text explanation of why the object was removed from tracking.
#
# @!attribute deaccessioned_at
#   @return [Date]
#   The date when the object was removed from tracking.  If provide then Repository must be null?! TODO: resolve
#
class CollectionObject < ActiveRecord::Base
  # @todo DDA: may be buffered_accession_number should be added.  MJY: This would promote non-"barcoded" data capture, I'm not sure we want to do this?!

  include Housekeeping
  include Shared::Citable
  include Shared::Containable
  include Shared::DataAttributes
  include Shared::HasRoles
  include Shared::Identifiable
  include Shared::Notable
  include Shared::Taggable
  include Shared::IsData
  include Shared::Depictions
  include SoftValidation

  has_paper_trail

  BUFFERED_ATTRIBUTES = %i{buffered_collecting_event buffered_determinations buffered_other_labels}

  has_one :accession_provider_role, class_name: 'AccessionProvider', as: :role_object
  has_one :accession_provider, through: :accession_provider_role, source: :person
  has_one :deaccession_recipient_role, class_name: 'DeaccessionRecipient', as: :role_object
  has_one :deaccession_recipient, through: :deaccession_recipient_role, source: :person

  has_many :derived_collection_objects, inverse_of: :collection_object
  has_many :collection_object_observations, through: :derived_collection_objects, inverse_of: :collection_objects
  has_many :sqed_depictions, through: :depictions

  # This must come before taxon determinations !!
  has_many :otus, through: :taxon_determinations, inverse_of: :collection_objects

  # This is a problem
  has_many :taxon_determinations, foreign_key: :biological_collection_object_id, inverse_of: :biological_collection_object

  belongs_to :collecting_event, inverse_of: :collection_objects
  belongs_to :preparation_type, inverse_of: :collection_objects
  belongs_to :ranged_lot_category, inverse_of: :ranged_lots
  belongs_to :repository, inverse_of: :collection_objects

  accepts_nested_attributes_for :otus, allow_destroy: true
  accepts_nested_attributes_for :taxon_determinations, allow_destroy: true, reject_if: :reject_taxon_determinations

  validates_presence_of :type
  validate :check_that_either_total_or_ranged_lot_category_id_is_present
  validate :check_that_both_of_category_and_total_are_not_present

  before_validation :assign_type_if_total_or_ranged_lot_category_id_provided

  soft_validate(:sv_missing_accession_fields, set: :missing_accession_fields)
  soft_validate(:sv_missing_deaccession_fields, set: :missing_deaccession_fields)

  def sv_missing_accession_fields
    soft_validations.add(:accessioned_at, 'Date is not selected') if self.accessioned_at.nil? && !self.accession_provider.nil?
    soft_validations.add(:base, 'Provider is not selected') if !self.accessioned_at.nil? && self.accession_provider.nil?
  end

  def sv_missing_deaccession_fields
    soft_validations.add(:deaccessioned_at, 'Date is not selected') if self.deaccessioned_at.nil? && !self.deaccession_reason.blank?
    soft_validations.add(:base, 'Recipient is not selected') if self.deaccession_recipient.nil? && self.deaccession_reason && self.deaccessioned_at
    soft_validations.add(:deaccession_reason, 'Reason is is not defined') if self.deaccession_reason.blank? && self.deaccession_recipient && self.deaccessioned_at
  end

  def missing_determination
    # see biological_collection_object
  end

  def sv_missing_collecting_event
    # see biological_collection_object
  end

  def sv_missing_preparation_type
    # see biological_collection_object
  end

  def sv_missing_repository
    # see biological_collection_object
  end

  def self.find_for_autocomplete(params)
    Queries::BiologicalCollectionObjectAutocompleteQuery.new(params[:term]).all.where(project_id: params[:project_id])
  end

  def self.breakdown_status(collection_objects)
    collection_objects = [collection_objects] if !(collection_objects.class == Array)

    breakdown = {
      total_objects:     collection_objects.length,
      collecting_events: {},
      determinations:    {},
      bio_overview:      []
    }

    breakdown.merge!(breakdown_buffered(collection_objects))

    collection_objects.each do |co|
      breakdown[:collecting_events].merge!(co => co.collecting_event) if co.collecting_event
      breakdown[:determinations].merge!(co => co.taxon_determinations) if co.taxon_determinations.any?
      breakdown[:bio_overview].push([co.total, co.biocuration_classes.collect { |a| a.name }])
    end

    breakdown
  end

  # @return [Hash]
  #   a unque list of buffered_ values observed in the collection objects passed
  def self.breakdown_buffered(collection_objects)
    collection_objects = [collection_objects] if !(collection_objects.class == Array)
    breakdown          = {}
    categories         = BUFFERED_ATTRIBUTES

    categories.each do |c|
      breakdown[c] = []
    end

    categories.each do |c|
      collection_objects.each do |co|
        breakdown[c].push co.send(c)
      end
    end

    categories.each do |c|
      breakdown[c].uniq!
    end

    breakdown
  end

  # return [Boolean]
  #    true if instance is a subclass of BiologicalCollectionObject
  def biological?
    self.class <= BiologicalCollectionObject ? true : false
  end

  def annotations
    h = annotations_hash
    h.merge!('biocuration classifications' => self.biocuration_classes) if self.biological? && self.biocuration_classifications.any?
    h
  end

  def parse_names(collection_object)
    @geo_names = collection_object.collecting_event.names
  end

  def get_otu
    self.otus.first unless self.otus.empty?
  end

  def get_otu_id
    otu = get_otu
    otu.id unless otu.nil?
  end

  def get_otu_name
    otu = get_otu
    otu.name unless otu.nil?
  end

  def get_otu_taxon_name
    otu = get_otu
    otu.taxon_name unless otu.nil?
  end

  def name_at_rank_string(rank)
    retval = nil
    otu    = get_otu_taxon_name
    retval = otu.ancestor_at_rank(rank) unless otu.nil?
    retval.cached_html unless retval.nil?
  end

  # @param [Hash] of selected column names and types
  # @return [None] sets global variables for later use
  def self.collect_selected_headers(col_defs)
    @ce_col_defs = cull_headers('ce', col_defs)
    @co_col_defs = cull_headers('co', col_defs)
    @bc_col_defs = cull_headers('bc', col_defs)
  end

  # @param [String] selection 'ce', 'co', 'bc'
  # @param [Hash] col_defs selected headers and types
  def self.cull_headers(selection, col_defs)
    retval = {prefixes: [], headers: [], types: []}
    col_defs[:prefixes].each_with_index { |prefix, index|
      if prefix == selection
        retval[:prefixes].push(prefix)
        retval[:headers].push(col_defs[:headers][index])
        retval[:types].push(col_defs[:types][index])
      end
    }
    retval
  end

  def self.generate_download(scope)
    CSV.generate do |csv|
      csv << column_names
      scope.order(id: :asc).each do |o|
        csv << o.attributes.values_at(*column_names).collect { |i|
          i.to_s.gsub(/\n/, '\n').gsub(/\t/, '\t')
        }
      end
    end
  end

  # @param [Scope] selected of CollectionObject
  # @param [Hash] col_defs selected headers and types
  def self.generate_report_download(scope, col_defs)
    # CollectionObject.ce_headers(scope)
    # CollectionObject.co_headers(scope)
    # CollectionObject.bc_headers(scope)
    CollectionObject.collect_selected_headers(col_defs)
    CSV.generate do |csv|
      row = CO_OTU_Headers
      row += @ce_col_defs[:headers]
      row += @co_col_defs[:headers]
      row += @bc_col_defs[:headers]
      csv << row
      scope.order(id: :asc).each do |c_o|
        row = [c_o.get_otu_id,
               c_o.get_otu_name,
               c_o.name_at_rank_string(:family),
               c_o.name_at_rank_string(:genus),
               c_o.name_at_rank_string(:species),
               c_o.collecting_event.country,
               c_o.collecting_event.state,
               c_o.collecting_event.county,
               c_o.collecting_event.verbatim_locality,
               c_o.collecting_event.georeference_latitude.to_s,
               c_o.collecting_event.georeference_longitude.to_s
        ]
        row += ce_attributes(c_o, col_defs)
        row += co_attributes(c_o, col_defs)
        row += bc_attributes(c_o, col_defs)
        csv << row.collect { |item|
          item.to_s.gsub(/\n/, '\n').gsub(/\t/, '\t')
        }
      end
    end
  end

=begin
Find all collection objects which have collecting events which have georeferences which have geographic_items which
are located within the geographic item supplied
=end
  # @param [GeographicItem] geographic_item_id
  # @return [Scope] of CollectionObject
  def self.in_geographic_item(geographic_item, steps = false)
    geographic_item_id =geographic_item.id
    if steps
      gi     = GeographicItem.find(geographic_item_id)
      # find the geographic_items inside gi
      step_1 = GeographicItem.is_contained_by('any', gi) # .pluck(:id)
      # find the georeferences from the geographic_items
      step_2 = step_1.map(&:georeferences).uniq.flatten
      # find the collecting events connected to the georeferences
      step_3 = step_2.map(&:collecting_event).uniq.flatten
      # find the collection objects associated with the collecting events
      step_4 = step_3.map(&:collection_objects).flatten.map(&:id).uniq
      retval = CollectionObject.where(id: step_4)
    else
      retval = CollectionObject.joins(:collecting_event => [{:georeferences => :geographic_item}]).where(GeographicItem.sql_for_is_contained_by('any', geographic_item)).includes(:data_attributes, :collecting_event => [{:georeferences => :geographic_item}])
    end

    retval
  end

  # @param [Integer] project_id
  # @return [Hash] of column names and types for collecting events
  # decode which headers to be displayed for collecting events
  def self.ce_headers(project_id)
    # @ce_headers = collection_objects.map(&:collecting_event).map(&:data_attributes).flatten.map(&:predicate).map(&:name).uniq.sort
    retval               = {}
<<<<<<< HEAD
    retval[:ce_internal] = InternalAttribute.where(project_id: project_id, attribute_subject_type: 'CollectingEvent').map(&:predicate).map(&:name).uniq.sort
=======
    # retval[:ce_internal] = InternalAttribute.where(project_id: project_id, attribute_subject_type: 'CollectingEvent').map(&:predicate).map(&:name).uniq.sort
    cvt_list             = InternalAttribute.where(project_id: project_id, attribute_subject_type: 'CollectingEvent')
                             .select(:controlled_vocabulary_term_id).distinct
                             .pluck(:controlled_vocabulary_term_id)
    retval[:ce_internal] = ControlledVocabularyTerm.where(id: cvt_list).map(&:name).sort
>>>>>>> b800446e
    retval[:ce_import]   = ImportAttribute.where(project_id: project_id, attribute_subject_type: 'CollectingEvent').pluck(:import_predicate).uniq.sort
    @ce_headers          = retval
  end

  # @param [CollectionObject] from which to extract attributes
  # @param [Hash] collection of selected headers, prefixes, and types
  # @return [Array] of attributes
  def self.ce_attributes(collection_object, col_defs)
    retval = []; collection = col_defs
    unless collection.nil?
      ce_header_strings = []; ce_header_types = []
      prefixes          = collection[:prefixes]
      headers           = collection[:headers]
      types             = collection[:types]
      prefixes.each_with_index { |p_type, index|
        if p_type == 'ce'
          ce_header_strings.push(headers[index])
          ce_header_types.push(types[index])
        end
      }
      ce_header_strings.each_with_index { |header, index|
        # collect all of the strings which match the predicate name with the header for this collection object
        attribute_type = ''
        case ce_header_types[index]
          when 'int'
            attribute_type = 'InternalAttribute'
          when 'imp'
            attribute_type = 'ImportAttribute'
          else
            # do nothing
        end
        retval.push(collection_object.collecting_event.data_attributes.where(type: attribute_type).select { |d| d.predicate_name == header }.map(&:value).join('; '))
      }
    end
    retval
  end

  # @param [Integer] project_id
  # @return [Hash] of column names and types for collection objects
  # decode which headers to be displayed for collection objects
  def self.co_headers(project_id)
    # @co_headers = collection_objects.map(&:data_attributes).flatten.map(&:predicate).map(&:name).uniq.sort
    retval               = {}
<<<<<<< HEAD
    retval[:co_internal] = InternalAttribute.where(project_id: project_id, attribute_subject_type: 'CollectionObject').map(&:predicate).map(&:name).uniq.sort
=======
    # retval[:co_internal] = InternalAttribute.where(project_id: project_id, attribute_subject_type: 'CollectionObject').map(&:predicate).map(&:name).uniq.sort
    cvt_list             = InternalAttribute.where(project_id: project_id, attribute_subject_type: 'CollectionObject')
                             .select(:controlled_vocabulary_term_id).distinct
                             .pluck(:controlled_vocabulary_term_id)
    retval[:co_internal] = ControlledVocabularyTerm.where(id: cvt_list).map(&:name).sort
>>>>>>> b800446e
    retval[:co_import]   = ImportAttribute.where(project_id: project_id, attribute_subject_type: 'CollectionObject').pluck(:import_predicate).uniq.sort
    @co_headers          = retval
  end

  # @param [CollectionObject] from which to extract attributes
  # @param [Hash] collection of selected headers, prefixes, and types
  # @return [Array] of attributes
  def self.co_attributes(collection_object, col_defs)
    retval = []; collection = col_defs
    unless collection.nil?
      co_header_strings = []; co_header_types = []
      prefixes          = collection[:prefixes]
      headers           = collection[:headers]
      types             = collection[:types]
      prefixes.each_with_index { |p_type, p_index|
        if p_type == 'co'
          co_header_strings.push(headers[p_index])
          co_header_types.push(types[p_index])
        end
      }

      # collect all of the strings which match the predicate name with the header for this collection object
      co_header_strings.each_with_index { |header, index|
        attribute_type = ''
        case co_header_types[index]
          when 'int'
            attribute_type = 'InternalAttribute'
          when 'imp'
            attribute_type = 'ImportAttribute'
          else
            # do nothing
        end
        retval.push(collection_object.data_attributes.where(type: attribute_type).select { |d| d.predicate_name == header }.map(&:value).join('; '))
      }
    end
    retval
  end

  # @param [Integer] project_id
  # @return [Hash] of column names and types for biocuration classifications
  # decode which headers to be displayed for biocuration classifications
  def self.bc_headers(project_id)
    # @bc_headers = collection_objects.map(&:biocuration_classifications).flatten.map(&:biocuration_class).map(&:name).uniq.sort
    retval      = {}
    retval[:bc] = BiocurationClass.where(project_id: project_id).map(&:name)
    @bc_headers = retval
  end

  # @param [CollectionObject] from which to extract attributes
  # @param [Hash] collection of selected headers, prefixes, and types
  # @return [Array] of attributes
  def self.bc_attributes(collection_object, col_defs)
    retval = []; collection = col_defs
    unless collection.nil?
      bc_header_strings = []
      prefixes          = collection[:prefixes]
      headers           = collection[:headers]
      prefixes.each_with_index { |p_type, index|
        if p_type == 'bc'
          bc_header_strings.push(headers[index])
        end
      }
      bc_header_strings.each { |header|
        retval.push(collection_object.biocuration_classes.map(&:name).include?(header) ? '1' : '0')
      }
      retval
    end
  end

  protected

  def check_that_both_of_category_and_total_are_not_present
    errors.add(:ranged_lot_category_id, 'Both ranged_lot_category and total can not be set') if !ranged_lot_category_id.blank? && !total.blank?
  end

  def check_that_either_total_or_ranged_lot_category_id_is_present
    errors.add(:base, 'Either total or a ranged lot category must be provided') if ranged_lot_category_id.blank? && total.blank?
  end

  def assign_type_if_total_or_ranged_lot_category_id_provided
    if self.total == 1
      self.type = 'Specimen'
    elsif self.total.to_i > 1
      self.type = 'Lot'
    elsif total.nil? && !ranged_lot_category_id.blank?
      self.type = 'RangedLot'
    end
    true
  end

  def reject_taxon_determinations(attributed)
    attributed['otu_id'].blank? 
  end


  # @todo Write this. Changing from one type to another is ONLY allowed via this method, not by updating attributes
  # def transmogrify_to(new_type)
  # end


end<|MERGE_RESOLUTION|>--- conflicted
+++ resolved
@@ -329,15 +329,11 @@
   def self.ce_headers(project_id)
     # @ce_headers = collection_objects.map(&:collecting_event).map(&:data_attributes).flatten.map(&:predicate).map(&:name).uniq.sort
     retval               = {}
-<<<<<<< HEAD
-    retval[:ce_internal] = InternalAttribute.where(project_id: project_id, attribute_subject_type: 'CollectingEvent').map(&:predicate).map(&:name).uniq.sort
-=======
     # retval[:ce_internal] = InternalAttribute.where(project_id: project_id, attribute_subject_type: 'CollectingEvent').map(&:predicate).map(&:name).uniq.sort
     cvt_list             = InternalAttribute.where(project_id: project_id, attribute_subject_type: 'CollectingEvent')
                              .select(:controlled_vocabulary_term_id).distinct
                              .pluck(:controlled_vocabulary_term_id)
     retval[:ce_internal] = ControlledVocabularyTerm.where(id: cvt_list).map(&:name).sort
->>>>>>> b800446e
     retval[:ce_import]   = ImportAttribute.where(project_id: project_id, attribute_subject_type: 'CollectingEvent').pluck(:import_predicate).uniq.sort
     @ce_headers          = retval
   end
@@ -381,15 +377,11 @@
   def self.co_headers(project_id)
     # @co_headers = collection_objects.map(&:data_attributes).flatten.map(&:predicate).map(&:name).uniq.sort
     retval               = {}
-<<<<<<< HEAD
-    retval[:co_internal] = InternalAttribute.where(project_id: project_id, attribute_subject_type: 'CollectionObject').map(&:predicate).map(&:name).uniq.sort
-=======
     # retval[:co_internal] = InternalAttribute.where(project_id: project_id, attribute_subject_type: 'CollectionObject').map(&:predicate).map(&:name).uniq.sort
     cvt_list             = InternalAttribute.where(project_id: project_id, attribute_subject_type: 'CollectionObject')
                              .select(:controlled_vocabulary_term_id).distinct
                              .pluck(:controlled_vocabulary_term_id)
     retval[:co_internal] = ControlledVocabularyTerm.where(id: cvt_list).map(&:name).sort
->>>>>>> b800446e
     retval[:co_import]   = ImportAttribute.where(project_id: project_id, attribute_subject_type: 'CollectionObject').pluck(:import_predicate).uniq.sort
     @co_headers          = retval
   end
