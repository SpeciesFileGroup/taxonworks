--- conflicted
+++ resolved
@@ -149,18 +149,8 @@
   soft_validate(:sv_missing_accession_fields, set: :missing_accession_fields)
   soft_validate(:sv_missing_deaccession_fields, set: :missing_deaccession_fields)
 
-<<<<<<< HEAD
-  def preferred_catalog_number
-    Identifier::Local::CatalogNumber.where(identifier_object: self).first
-  end
-
-  def missing_determination
-    # see BiologicalCollectionObject
-  end
-=======
   scope :with_sequence_name, -> (name) { joins(derived_extracts: [:derived_sequences]).where(sequences: {name: name}) }
   scope :via_descriptor, -> (descriptor) { joins(derived_extracts: [:derived_sequences]).where(sequences: {id: descriptor.sequences}) }
->>>>>>> a45a841d
 
   # TODO: Deprecate
   def self.find_for_autocomplete(params)
@@ -221,11 +211,11 @@
   # @return [Identifier::Local::CatalogNumber, nil]
   #   the first (position) catalog number for this collection object
   def preferred_catalog_number
-    Identifier::Local::CatalogNumber.where(identifier_object: self).first 
+    Identifier::Local::CatalogNumber.where(identifier_object: self).first
   end
 
   # see BiologicalCollectionObject
-  def missing_determination 
+  def missing_determination
   end
 
   # return [Boolean]
@@ -392,7 +382,7 @@
       @selected_column_names[:ce][:in][column_name] = {checked: '0'}
     }
     ImportAttribute.where(project_id: project_id, attribute_subject_type: 'CollectingEvent')
-        .pluck(:import_predicate).uniq.sort.each {|column_name|
+      .pluck(:import_predicate).uniq.sort.each { |column_name|
       @selected_column_names[:ce][:im][column_name] = {checked: '0'}
     }
     @selected_column_names
@@ -452,7 +442,7 @@
       @selected_column_names[:co][:in][column_name] = {checked: '0'}
     }
     ImportAttribute.where(project_id: project_id, attribute_subject_type: 'CollectionObject')
-        .pluck(:import_predicate).uniq.sort.each {|column_name|
+      .pluck(:import_predicate).uniq.sort.each { |column_name|
       @selected_column_names[:co][:im][column_name] = {checked: '0'}
     }
     @selected_column_names
