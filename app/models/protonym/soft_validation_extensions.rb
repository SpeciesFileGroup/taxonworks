--- conflicted
+++ resolved
@@ -78,24 +78,9 @@
       end
     end
 
-<<<<<<< HEAD
-    def sv_missing_relationships
-      if  !self.cached_misspelling && !self.name_is_missapplied?
-        if is_species_rank?
-          soft_validations.add(:base, 'Missing relationship: Original genus is not selected') if self.original_genus.nil?
-        elsif is_genus_rank?
-          soft_validations.add(:base, 'Missing relationship: Type species is not selected') if self.type_species.nil?
-        elsif is_family_rank?
-          soft_validations.add(:base, 'Missing relationship: Type genus is not selected') if self.type_genus.nil?
-        end
-        if !self.iczn_set_as_homonym_of.nil? || !TaxonNameClassification.where_taxon_name(self).with_type_string('TaxonNameClassification::Iczn::Available::Invalid::Homonym').empty?
-          soft_validations.add(:base, 'Missing relationship: The name is a homonym, but the substitute name is not selected') if self.iczn_set_as_synonym_of.nil?
-        end
-=======
     def sv_missing_type_species
       if is_genus_rank? && self.type_species.nil? && is_available?
         soft_validations.add(:base, 'Missing relationship: Type species is not selected')
->>>>>>> 7551dddb
       end
     end
 
@@ -524,32 +509,6 @@
       sttnr = self.type_taxon_name_relationship
       return true if sttnr.nil?
       list_of_coordinated_names.each do |t|
-<<<<<<< HEAD
-        soft_validations.add(:base, "The original publication does not match with the original publication of the coordinated #{t.rank_class.rank_name}",
-                             fix: :sv_fix_coordinated_names, success_message: 'Original publication was updated') if self.source && t.source && self.source.id != t.source.id
-        soft_validations.add(:verbatim_author, "The author does not match with the author of the coordinated #{t.rank_class.rank_name}",
-                             fix: :sv_fix_coordinated_names, success_message: 'Author was updated') unless self.verbatim_author == t.verbatim_author
-        soft_validations.add(:year_of_publication, "The year of publication does not match with the year of the coordinated #{t.rank_class.rank_name}",
-                             fix: :sv_fix_coordinated_names, success_message: 'Year was updated') unless self.year_of_publication == t.year_of_publication
-        soft_validations.add(:base, "The gender status does not match with the gender of the coordinated #{t.rank_class.rank_name}",
-                             fix: :sv_fix_coordinated_names, success_message: 'Gender was updated') if rank_string =~ /Genus/ && self.gender_class != t.gender_class && !has_misspelling_relationship?
-        soft_validations.add(:base, "The part of speech status does not match with the part of speech of the coordinated #{t.rank_class.rank_name}",
-                             fix: :sv_fix_coordinated_names, success_message: 'Gender was updated') if rank_string =~ /Species/ && self.part_of_speech_class != t.part_of_speech_class && !has_misspelling_relationship?
-        soft_validations.add(:base, "The original genus does not match with the original genus of coordinated #{t.rank_class.rank_name}",
-                             fix: :sv_fix_coordinated_names, success_message: 'Original genus was updated') if self.original_genus != t.original_genus && r.blank?
-        soft_validations.add(:base, "The original subgenus does not match with the original subgenus of the coordinated #{t.rank_class.rank_name}",
-                             fix: :sv_fix_coordinated_names, success_message: 'Original subgenus was updated') if self.original_subgenus != t.original_subgenus && r.blank?
-        soft_validations.add(:base, "The original species does not match with the original species of the coordinated #{t.rank_class.rank_name}",
-                             fix: :sv_fix_coordinated_names, success_message: 'Original species was updated') if self.original_species != t.original_species && r.blank?
-        soft_validations.add(:base, "The type species does not match with the type species of the coordinated #{t.rank_class.rank_name}",
-                             fix: :sv_fix_coordinated_names, success_message: 'Type species was updated') if self.type_species != t.type_species && !has_misspelling_relationship?
-        soft_validations.add(:base, "The type genus does not match with the type genus of the coordinated #{t.rank_class.rank_name}",
-                             fix: :sv_fix_coordinated_names, success_message: 'Type genus was updated') if self.type_genus != t.type_genus && !has_misspelling_relationship?
-        soft_validations.add(:base, "The type specimen does not match with the type specimen of the coordinated #{t.rank_class.rank_name}",
-                             fix: :sv_fix_coordinated_names, success_message: 'Type specimen was updated') if !self.has_same_primary_type(t) && !has_misspelling_relationship?
-        sttnr = self.type_taxon_name_relationship
-=======
->>>>>>> 7551dddb
         tttnr = t.type_taxon_name_relationship
         if !tttnr.nil? && sttnr.type != tttnr.type
           soft_validations.add(:base, "The type species relationship does not match with the type species relationship of the coordinated #{t.rank_class.rank_name}", fix: :sv_fix_coordinated_names_type_species_type, success_message: 'Type species relationship was updated')
