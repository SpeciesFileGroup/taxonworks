class Person < ActiveRecord::Base
  include Housekeeping::Users
  include Shared::AlternateValues
  include Shared::DataAttributes
  include Shared::Identifiable
  include Shared::Notable
  include Shared::SharedAcrossProjects
  include Shared::IsData

  has_paper_trail

  # Class constants
  ALTERNATE_VALUES_FOR = [:last_name, :first_name]

  validates_presence_of :last_name, :type
  before_validation :set_type_if_blank

  # after_save :update_bibtex_sources
  before_save :set_cached

  validates :type, inclusion: {in:      ['Person::Vetted', 'Person::Unvetted'],
                               message: "%{value} is not a validly_published type"}

  has_many :roles, dependent: :destroy, inverse_of: :person
  has_many :author_roles, class_name: 'SourceAuthor'
  has_many :editor_roles, class_name: 'SourceEditor'
  has_many :source_roles, class_name: 'SourceSource'
  has_many :collector_roles, class_name: 'Collector'
  has_many :determiner_roles, class_name: 'Determiner'
  has_many :taxon_name_author_roles, class_name: 'TaxonNameAuthor'
  has_many :type_designator_roles, class_name: 'TypeDesignator'

  # has_many :sources, through: :roles   # TODO: test and confirm dependent

  has_many :authored_sources, through: :author_roles, source: :role_object, source_type: 'Source::Bibtex'
  has_many :edited_sources, through: :editor_roles, source: :role_object, source_type: 'Source::Bibtex'
  has_many :human_sources, through: :source_roles, source: :role_object, source_type: 'Source::Human'
  has_many :collecting_events, through: :collector_roles, source: :role_object, source_type: 'CollectingEvent'
  has_many :taxon_determinations, through: :determiner_roles, source: :role_object, source_type: 'TaxonDetermination'
  has_many :taxon_name_authors, through: :taxon_name_author_roles, source: :role_object, source_type: 'TaxonName'
  has_many :type_material, through: :type_designator_roles, source: :role_object, source_type: 'TypeMaterial'

  #scope :named, -> (name) {where(name: name)}
  #scope :named_smith, where(last_name: 'Smith')
  scope :named_smith, -> { where(last_name: 'Smith') }
  #scope :smith_start, -> {where(last_name: start_with?('Smith'))}  # have tried multiple ways to select records where last_name like 'Smith%' without success
  scope :created_before, -> (time) { where('created_at < ?', time) }


  def name
    [self.first_name, self.prefix, self.last_name, self.suffix].compact.join(' ').strip
  end

  # @return [String]
  #   The person's name in BibTeX format (von last, Jr, first)
  def bibtex_name
    out = ''
    out << self.prefix + ' ' unless self.prefix.blank?
    out << self.last_name unless self.last_name.blank?
    out << ', ' unless out.blank? || (self.first_name.blank? && self.suffix.blank?)
    out << self.suffix unless self.suffix.blank?
    out << ', ' unless out.end_with?(', ') || self.first_name.blank? || out.blank?
    out << self.first_name unless self.first_name.blank?
    out.strip
  end

  # @return [String]
  #   The person's full last name including prefix & suffix (von last Jr)
  def full_last_name
    out = ''
    out << self.prefix + ' ' unless self.prefix.blank?
    out << self.last_name unless self.last_name.blank?
    out << ' ' + self.suffix unless self.suffix.blank?
    out.strip
  end

  def is_author?
    self.author_roles.to_a.length > 0
  end

  def is_editor?
    self.editor_roles.to_a.length > 0
  end

  def is_source?
    self.source_roles.to_a.length > 0
  end

  def is_collector?
    self.collector_roles.to_a.length > 0
  end

  def is_determiner?
    self.determiner_roles.to_a.length > 0
  end

  def is_taxon_name_author?
    self.taxon_name_author_roles.to_a.length > 0
  end

  def is_type_designator?
    self.type_designator_roles.to_a.length > 0
  end

  # TODO: TEST!
  def self.parser(name_string)
    BibTeX::Entry.new(type: :book, author: name_string).parse_names.to_citeproc['author']
  end

  # TODO: TEST!
  def self.parse_to_people(name_string)
    self.parser(name_string).collect { |n| Person::Unvetted.new(last_name: n['family'], first_name: n['given'], prefix: n['non-dropping-particle']) }
  end

  def self.generate_download(scope)
    CSV.generate do |csv|
      csv << column_names
      scope.order(id: :asc).each do |o|
        csv << o.attributes.values_at(*column_names).collect { |i|
          i.to_s.gsub(/\n/, '\n').gsub(/\t/, '\t')
        }
      end
    end
  end

  protected

  def set_type_if_blank
    self.type = 'Person::Unvetted' if self.type.blank?
  end

  def self.find_for_autocomplete(params)
<<<<<<< HEAD
    where('last_name ILIKE ? or last_name ILIKE ? or last_name = ?', "#{params[:term]}%", "%#{params[:term]}%", params[:term]) # todo: Is last_name correct?
=======
    terms = Utilities::Strings.termify(params[:term])

    t = Person.arel_table 

    where('last_name LIKE ? OR last_name LIKE ? or last_name = ', "#{params[:term]}%") # todo: Is last_name correct?
  end

  # set cached values and copies active record relations into bibtex values
  def set_cached
    self.cached = self.bibtex_name if self.errors.empty?
>>>>>>> 100c62d6
  end

end
<|MERGE_RESOLUTION|>--- conflicted
+++ resolved
@@ -130,20 +130,12 @@
   end
 
   def self.find_for_autocomplete(params)
-<<<<<<< HEAD
     where('last_name ILIKE ? or last_name ILIKE ? or last_name = ?', "#{params[:term]}%", "%#{params[:term]}%", params[:term]) # todo: Is last_name correct?
-=======
-    terms = Utilities::Strings.termify(params[:term])
-
-    t = Person.arel_table 
-
-    where('last_name LIKE ? OR last_name LIKE ? or last_name = ', "#{params[:term]}%") # todo: Is last_name correct?
   end
 
   # set cached values and copies active record relations into bibtex values
   def set_cached
     self.cached = self.bibtex_name if self.errors.empty?
->>>>>>> 100c62d6
   end
 
 end
