# A human. Data only, not users. There are two classes of people: vetted and unvetted.
# !! People are only related to data via Roles.
#
# A vetted person
# * Has two or more roles
# * Has one or more annotations
#
# An unvetted person
# * Has no or 1 role
# * Has no annotations
#
# A unvetted person becomes automatically vetted when they have > 1 roles or they
# have an annotation associated with them.
#
# @!attribute type
#   @return [String]
#   Person::Vetted or Person::Unvetted
#
# @!attribute last_name
#   @return [String]
#   the last/family name
#
# @!attribute first name
#   @return [String]
#   the first name, includes initials if the are provided
#
# @!attribute suffix
#   @return [String]
#   string following the *last/family* name
#
# @!attribute year_active_start
#   @return [Integer]
#     (rough) starting point of when person made scientific assertions that were dissemenated (i.e. could be seen by others)
#
# @!attribute year_active_end
#   @return [Integer]
#     (rough) ending point of when person made scientific assertions that were dissemenated (i.e. could be seen by others)
#
# @!attribute year_born
#   @return [Integer]
#     born on
#
## @!attribute year_died
#   @return [Integer]
#     year died
#
# @!attribute cached
#   @return [String]
#      full name
#
class Person < ApplicationRecord
  include Housekeeping::Users
  include Housekeeping::Timestamps
  include Shared::AlternateValues
  include Shared::DataAttributes
  include Shared::Identifiers
  include Shared::Notes
  include Shared::SharedAcrossProjects
  include Shared::HasPapertrail
  include Shared::IsData

  ALTERNATE_VALUES_FOR = [:last_name, :first_name].freeze
  IGNORE_SIMILAR       = [:type, :cached].freeze
  IGNORE_IDENTICAL     = [:type, :first_name, :last_name, :prefix, :suffix].freeze

  # @return [Boolean]
  #   true when cached values have not been built
  attr_accessor :no_cached

  validates_presence_of :last_name, :type

<<<<<<< HEAD
  validates :year_born, inclusion: { in: 0..Time.now.year }, allow_nil: true
  validates :year_died, inclusion: { in: 0..Time.now.year }, allow_nil: true
  validates :year_active_start, inclusion: { in: 0..Time.now.year }, allow_nil: true
  validates :year_active_end, inclusion: { in: 0..Time.now.year }, allow_nil: true
=======
  validates :year_born, inclusion: {in: 0..Time.now.year}, allow_nil: true
  validates :year_died, inclusion: {in: 0..Time.now.year}, allow_nil: true
  validates :year_active_start, inclusion: {in: 0..Time.now.year}, allow_nil: true
  validates :year_active_end, inclusion: {in: 0..Time.now.year}, allow_nil: true
>>>>>>> 5c6be9f6

  validate :died_after_born
  validate :activity_ended_after_started
  validate :not_active_after_death
  validate :not_active_before_birth
  validate :not_gandalf

  before_validation :set_type_if_blank

  after_save :set_cached, unless: Proc.new { |n| n.no_cached || errors.any? }

  validates :type, inclusion: {
    in:      ['Person::Vetted', 'Person::Unvetted'],
    message: '%{value} is not a validly_published type'}

  has_many :roles, dependent: :destroy, inverse_of: :person
  has_many :author_roles, class_name: 'SourceAuthor'
  has_many :editor_roles, class_name: 'SourceEditor'
  has_many :source_roles, class_name: 'SourceSource'
  has_many :collector_roles, class_name: 'Collector'
  has_many :determiner_roles, class_name: 'Determiner'
  has_many :taxon_name_author_roles, class_name: 'TaxonNameAuthor'
  has_many :type_designator_roles, class_name: 'TypeDesignator'
  has_many :georeferencer_roles, class_name: 'Georeferencer'

  # has_many :sources, through: :roles   # TODO: test and confirm dependent

  has_many :authored_sources, through: :author_roles, source: :role_object, source_type: 'Source::Bibtex'
  has_many :edited_sources, through: :editor_roles, source: :role_object, source_type: 'Source::Bibtex'
  has_many :human_sources, through: :source_roles, source: :role_object, source_type: 'Source::Human'
  has_many :collecting_events, through: :collector_roles, source: :role_object, source_type: 'CollectingEvent'
  has_many :taxon_determinations, through: :determiner_roles, source: :role_object, source_type: 'TaxonDetermination'
  has_many :authored_taxon_names, through: :taxon_name_author_roles, source: :role_object, source_type: 'TaxonName'
  has_many :type_material, through: :type_designator_roles, source: :role_object, source_type: 'TypeMaterial'
  has_many :georeferences, through: :georeferencer_roles, source: :role_object, source_type: 'Georeference'

  scope :created_before, -> (time) { where('created_at < ?', time) }
  scope :with_role, -> (role) { includes(:roles).where(roles: {type: role}) }
  scope :ordered_by_last_name, -> { order(:last_name) }

  # @return [Boolean]
  #   !! overwrites IsData#is_in_use?
  def is_in_use?
    roles.any?
  end

  # @return [String]
  def name
    [first_name, prefix, last_name, suffix].compact.join(' ')
  end

  # @return [String]
  #   The person's name in BibTeX format (von last, Jr, first)
  def bibtex_name
    out = ''

    out << prefix + ' ' unless prefix.blank?
    out << last_name unless last_name.blank?
    out << ', ' unless out.blank? || (first_name.blank? && suffix.blank?)
    out << suffix unless suffix.blank?

    out << ', ' unless out.end_with?(', ') || first_name.blank? || out.blank?
    out << first_name unless first_name.blank?
    out.strip
  end

  # @return [String]
  #   The person's full last name including prefix & suffix (von last Jr)
  def full_last_name
    [prefix, last_name, suffix].compact.join(' ')
  end

  # @return [Boolean]
  def is_author?
    author_roles.to_a.length > 0
  end

  # @return [Boolean]
  def is_editor?
    editor_roles.to_a.length > 0
  end

  # @return [Boolean]
  def is_source?
    source_roles.to_a.length > 0
  end

  # @return [Boolean]
  def is_collector?
    collector_roles.to_a.length > 0
  end

  # @return [Boolean]
  def is_determiner?
    determiner_roles.to_a.length > 0
  end

  # @return [Boolean]
  def is_taxon_name_author?
    taxon_name_author_roles.to_a.length > 0
  end

  # @return [Boolean]
  def is_type_designator?
    type_designator_roles.to_a.length > 0
  end

  # @return [Boolean]
  def is_georeferencer?
    georeferencer_roles.to_a.length > 0
  end

<<<<<<< HEAD
  # @return [Array of Hashes]
=======
  # @param [String] name_string
  # @return [Array] of Hashes
>>>>>>> 5c6be9f6
  #   use citeproc to parse strings
  def self.parser(name_string)
    BibTeX::Entry.new(type: :book, author: name_string).parse_names.to_citeproc['author']
  end

  # @param [String] name_string
  # @return [Array] of People
  #    return people for name strings
  def self.parse_to_people(name_string)
    parser(name_string).collect { |n| Person::Unvetted.new(last_name:  n['family'],
                                                           first_name: n['given'],
                                                           prefix:     n['non-dropping-particle']) }
  end

=begin
  What is the logic to declare one person 'identical' to another

  Easy tests:
    0) person.id: if this is the same as self.id, must be same record.
                  OR
    1) person.last_name == last_name
                AND
    2) person.first_name == first_name
                AND
      a) person.cached == cached

    3) person.prefix (subsumed by 'cached'?)
    4) person.suffix (subsumed by 'cached'?)

  A little harder:
    5) person.year_born (if both available)
    6) person.year_died (if both available)
    7) person.year_active_start (if both available)
    8) person.year_active_end (if both available)

  More complex:
    9) person.authored_taxon_names is same set as authored_taxon_names
      a) count is the same
                  AND
      b) taxon names match
=end

  # # @param [Person] person to which this instance is to be compared
  # # @return [Boolean]
  # def identical(person)
  #   # same record
  #   retval = (id == person.id)
  #   unless retval
  #     # two different instances of Person
  #     retval = (last_name == person.last_name and first_name == person.first_name and cached == person.cached)
  #     retval = (retval and (year_born == person.year_born and year_died == person.year_died))
  #     retval = (retval and (year_active_start == person.year_active_start and \
  #                           year_active_end == person.year_active_end))
  #
  #     tn_ids  = taxon_name_author_roles.pluck(:role_object_id)
  #     count  = tn_ids.count
  #     retval = (retval and (count == person.taxon_name_author_roles.count))
  #     if retval and (count > 0) # is still true and there are any roles to test
  #       # Boolean of the intersection of two sets of role object ids equals the local list?
  #       retval = (retval and ((tn_ids & person.taxon_name_author_roles.pluck(:role_object_id)) == tn_ids))
  #     end
  #   end
  #   retval
  # end
  #
  # # @param [Person] person to which this instance is to be compared
  # # @return [Boolean]
  # def similar(person)
  #
  # end

  protected

  # @return [Ignored]
  def died_after_born
    errors.add(:year_born, 'is older than died year') if year_born && year_died && year_born > year_died
  end

  # @return [Ignored]
  def activity_ended_after_started
    errors.add(:year_active_start, 'is older than died year') if year_active_start && year_active_end && year_active_start > year_active_end
  end

  # @return [Ignored]
  def not_active_after_death
    errors.add(:year_active_start, 'is older than year of death') if year_active_start && year_died && year_active_start > year_died
    errors.add(:year_active_end, 'is older than year of death') if year_active_end && year_died && year_active_end > year_died
  end

  # @return [Ignored]
  def not_active_before_birth
    errors.add(:year_active_start, 'is younger than than year of birth') if year_active_start && year_born && year_active_start < year_born
    errors.add(:year_active_end, 'is younger than year of birth') if year_active_end && year_born && year_active_end < year_born
  end

  # @return [Ignored]
  def not_gandalf
    errors.add(:base, 'fountain of eternal life does not exist yet') if year_born && year_died && year_died - year_born > 117
  end

  # TODO: deprecate this, always set explicitly
  # @return [Ignored]
  def set_type_if_blank
    self.type = 'Person::Unvetted' if self.type.blank?
  end

  # @return [Ignored]
  def set_cached
    update_column(:cached, bibtex_name)
    set_taxon_name_cached_author_year
  end

  # @return [Ignored]
  def set_taxon_name_cached_author_year
    if saved_change_to_last_name? || saved_change_to_prefix? || saved_change_to_suffix?
      authored_taxon_names.reload.each do |t|
        t.send(:set_cached) # TODO: optimize, perhaps on set_author_year
      end
    end
  end

end
<|MERGE_RESOLUTION|>--- conflicted
+++ resolved
@@ -69,17 +69,10 @@
 
   validates_presence_of :last_name, :type
 
-<<<<<<< HEAD
-  validates :year_born, inclusion: { in: 0..Time.now.year }, allow_nil: true
-  validates :year_died, inclusion: { in: 0..Time.now.year }, allow_nil: true
-  validates :year_active_start, inclusion: { in: 0..Time.now.year }, allow_nil: true
-  validates :year_active_end, inclusion: { in: 0..Time.now.year }, allow_nil: true
-=======
   validates :year_born, inclusion: {in: 0..Time.now.year}, allow_nil: true
   validates :year_died, inclusion: {in: 0..Time.now.year}, allow_nil: true
   validates :year_active_start, inclusion: {in: 0..Time.now.year}, allow_nil: true
   validates :year_active_end, inclusion: {in: 0..Time.now.year}, allow_nil: true
->>>>>>> 5c6be9f6
 
   validate :died_after_born
   validate :activity_ended_after_started
@@ -192,12 +185,8 @@
     georeferencer_roles.to_a.length > 0
   end
 
-<<<<<<< HEAD
-  # @return [Array of Hashes]
-=======
   # @param [String] name_string
   # @return [Array] of Hashes
->>>>>>> 5c6be9f6
   #   use citeproc to parse strings
   def self.parser(name_string)
     BibTeX::Entry.new(type: :book, author: name_string).parse_names.to_citeproc['author']
