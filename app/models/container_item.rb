--- conflicted
+++ resolved
@@ -52,7 +52,6 @@
   validates_presence_of :contained_object
 
   validate :parent_contained_object_is_container
-  validate :container_is_not_a_sibling
   validate :contained_object_is_container_when_parent_id_is_blank
   validate :contained_object_is_unique
   validate :object_fits_in_container
@@ -83,19 +82,7 @@
   # @param value [a Container#id]
   def container_id=(value)
     @container_id = value
-<<<<<<< HEAD
-    c = Container.find(container_id)
-    if parent
-      self.parent.contained_object = c 
-    else
-      self.parent = ContainerItem.new(contained_object: c) 
-    end
-
-    self.parent.save! if !self.parent.new_record?
-    save! unless new_record?
-=======
     set_container
->>>>>>> 1cbe979c
   end
 
   # @return [Container, nil]
@@ -149,12 +136,6 @@
     end
   end
 
-  def container_is_not_a_sibling
-    if container && siblings.pluck(:contained_object_type, :contained_object_id).include?(['Container', container.id])
-      errors.add(:base, 'Contained object is same as container.')
-    end
-  end
-
   def position_is_not_replicated
     if parent && (disposition_x || disposition_y || disposition_z)
       if ContainerItem.where.not(id: id).
