--- conflicted
+++ resolved
@@ -18,18 +18,14 @@
   validate :otu_or_collection_object_set
 
   def self.human_name
+    'YAY'
   end
 
   protected
 
   def otu_or_collection_object_set
-<<<<<<< HEAD
-    if otu_id.blank? && collection_object_id.blank?
+    if otu_id.blank? && collection_object_id.blank? && otu.blank? && collection_object.blank?
       errors.add(:base, 'observations must reference an Otu or collection object')
-=======
-    if otu_id.blank? && collection_object_id.blank? && otu.blank? && collection_object.blank?
-      errors.add(:base, 'observations must reference an Otu or collection object') 
->>>>>>> 727527e2
     end
   end
 
