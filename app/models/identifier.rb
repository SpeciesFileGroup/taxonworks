# The information that can be use to differentiate concepts.
# Note this definition is presently very narrow, and that an identifier
# can in practice be used for a lot more than differentiation (i.e.
# it can often be resolved etc.).
#
# In TW identifiers are either global, in which case they
# are subclassed by type, and do not include a namespace,
# or local, in which case they have a namespace.
#
# !! Identifiers should always be created in the context of their parents see spec/lib/identifier_spec.rb for examples  !!
#
# @!attribute identifier
#   @return [String]
#   The string identifying the object.  Must be unique within the Namespace if provided.
#   Same as http://rs.tdwg.org/dwc/terms/catalogNumber, but broadened in scope to be used for any data.
#
# @!attribute type
#   @return [String]
#   The Rails STI subclass of this identifier.
#
# @!attribute namespace_id
#   @return [Integer]
#   The Namespace for this identifier.
#
# @!attribute project_id
#   @return [Integer]
#   The project ID.
#
# @!attribute cached
#   @return [String]
#   The full identifier, for display, i.e. namespace + identifier (local), or identifier (global).
#
# @!attribute identifier_object_id
#   @return [Integer]
#   The id of the identified object, used in a polymorphic relationship.
#
# @!attribute identifier_object_id
#   @return [String]
#   The type of the identified object, used in a polymorphic relationship.
#
class Identifier < ActiveRecord::Base

  acts_as_list scope: [:project_id, :identifier_object_id, :identifier_object_type]

  include Housekeeping
  include Shared::IsData
  include Shared::DualAnnotator

  before_save :set_cached

  # must come before SHORT_NAMES for weird inheritance issue
  belongs_to :identifier_object, polymorphic: :true
  belongs_to :namespace # only applies to Identifier::Local, here for create purposes

  # @todo this likely has to be refactored/considered
  # !! If there are inheritance issues with validation the position
  # !! of this constant is likely the problem
  SHORT_NAMES = {
    doi:            Identifier::Global::Doi,
    isbn:           Identifier::Global::Isbn,
    issn:           Identifier::Global::Issn,
    lccn:           Identifier::Global::Lccn,
    occurrence_id:  Identifier::Global::OccurrenceId,
    orcid:          Identifier::Global::Orcid,
    uri:            Identifier::Global::Uri,
    uuid:           Identifier::Global::Uuid,
    catalog_number: Identifier::Local::CatalogNumber,
    trip_code:      Identifier::Local::TripCode,
    import:         Identifier::Local::Import,
    otu_utility:    Identifier::Local::OtuUtility,
    accession_code: Identifier::Local::AccessionCode,
<<<<<<< HEAD
    unknown: Identifier::Unknown,
    collecting_event: Identifier::Local::CollectingEvent,
    taxon_concept: Identifier::Local::TaxonConcept,
    collection_object: Identifier::Local::CollectionObject
=======
    unknown:        Identifier::Unknown
>>>>>>> dc640a3b
  }

  # Please DO NOT include the following:
  #   validates :identifier_object, presence: true
  #   validates_presence_of :identifier_object_type, :identifier_object_id
  validates_presence_of :type, :identifier

  # @todo test  - pendings are in the identifier_spec
  scope :of_type, -> (type) { where(type: Identifier::SHORT_NAMES[type].to_s) }
  scope :with_type_string, -> (base_string) {where('type LIKE ?', "#{base_string}" ) }

  def self.find_for_autocomplete(params)
    where('identifier LIKE ?', "#{params[:term]}%")
  end

  # @return [NoteObject]
  #   alias to simplify reference across classes
  def annotated_object
    identifier_object
  end

  def self.class_name
    self.name.demodulize.underscore.humanize.downcase
  end

  def klass_name
    self.class.class_name
  end

  def self.generate_download(scope)
    CSV.generate do |csv|
      csv << column_names
      scope.order(id: :asc).each do |o|
        csv << o.attributes.values_at(*column_names).collect {|i|
          i.to_s.gsub(/\n/, '\n').gsub(/\t/, '\t')
        }
      end
    end
  end

  def self.prototype_identifier(project_id, created_by_id)
    identifiers = Identifier.where(project_id: project_id, created_by_id: created_by_id).limit(1)
    identifiers.empty? ? '12345678' : identifiers.last.identifier
  end

  protected

  def set_cached
  end

end<|MERGE_RESOLUTION|>--- conflicted
+++ resolved
@@ -69,14 +69,10 @@
     import:         Identifier::Local::Import,
     otu_utility:    Identifier::Local::OtuUtility,
     accession_code: Identifier::Local::AccessionCode,
-<<<<<<< HEAD
     unknown: Identifier::Unknown,
     collecting_event: Identifier::Local::CollectingEvent,
     taxon_concept: Identifier::Local::TaxonConcept,
     collection_object: Identifier::Local::CollectionObject
-=======
-    unknown:        Identifier::Unknown
->>>>>>> dc640a3b
   }
 
   # Please DO NOT include the following:
