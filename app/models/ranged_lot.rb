--- conflicted
+++ resolved
@@ -2,11 +2,7 @@
 #
 class RangedLot < CollectionObject::BiologicalCollectionObject
 
-<<<<<<< HEAD
-  is_origin_for 'Sequence', 'Sound'
-=======
-  is_origin_for 'Sequence', 'Lot', 'Specimen', 'Extract'
->>>>>>> 68f3970e
+  is_origin_for 'Sequence', 'Lot', 'Specimen', 'Extract', 'Sound'
   originates_from 'Lot', 'RangedLot'
 
   belongs_to :ranged_lot_category, inverse_of: :ranged_lots
