--- conflicted
+++ resolved
@@ -32,11 +32,8 @@
   has_many :otus, through: :observations, inverse_of: :descriptors
   has_many :observation_matrix_column_items, inverse_of: :descriptor
   has_many :observation_matrix_columns, inverse_of: :descriptor
-<<<<<<< HEAD
-=======
 
   has_many :observation_matrices, through: :observation_matrix_columns
->>>>>>> 9295534c
 
   soft_validate(:sv_short_name_is_short)
 
