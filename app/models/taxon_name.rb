class TaxonName < ActiveRecord::Base

  include Shared::Identifiable
  include Shared::Citable

  acts_as_nested_set

  belongs_to :source 
  has_many :taxon_name_relationships, foreign_key: :subject_taxon_name_id
  has_many :related_taxon_name_relationships, class_name: 'TaxonNameRelationship', foreign_key: :object_taxon_name_id
  has_many :taxon_name_classifications

  has_many :taxon_name_author_roles, class_name: 'Role::TaxonNameAuthor', as: :role_object
  has_many :taxon_name_authors, through: :taxon_name_author_roles, source: :person

  def all_taxon_name_relationships
    # (self.taxon_name_relationships & self.related_taxon_name_relationships)

    # !! If self relatinships are every made possiblepossible this needs a DISTINCT clause
    TaxonNameRelationship.find_by_sql("SELECT `taxon_name_relationships`.* FROM `taxon_name_relationships` WHERE `taxon_name_relationships`.`subject_taxon_name_id` = #{self.id} UNION
                         SELECT `taxon_name_relationships`.* FROM `taxon_name_relationships` WHERE `taxon_name_relationships`.`object_taxon_name_id` = #{self.id}")
  end

  def all_related_taxon_names
    TaxonNameRelationship.find_by_sql("SELECT DISTINCT tn.* FROM taxon_names tn 
                     LEFT JOIN taxon_name_relationships tnr1 ON tn.id = tnr1.subject_taxon_name_id
                     LEFT JOIN taxon_name_relationships tnr2 ON tn.id = tnr2.object_taxon_name_id
                     WHERE tnr1.object_taxon_name_id = #{self.id} OR tnr2.subject_taxon_name_id = #{self.id};")
  end

  def related_taxon_names
    TaxonName.find_by_sql("SELECT DISTINCT tn.* FROM taxon_names tn
                      LEFT JOIN taxon_name_relationships tnr1 ON tn.id = tnr1.subject_taxon_name_id
                      LEFT JOIN taxon_name_relationships tnr2 ON tn.id = tnr2.object_taxon_name_id
                      WHERE tnr1.object_taxon_name_id = #{self.id} OR tnr2.subject_taxon_name_id = #{self.id};")
  end

  validates_presence_of :type
  validates_presence_of :rank_class, if: Proc.new { |tn| [Protonym].include?(tn.class)}
  validates_presence_of :name, if: Proc.new { |tn| [Protonym].include?(tn.class)}

  # TODO: validates_format_of :name, with: "something", if: "some proc"

  before_validation :set_type_if_empty,
                    :check_format_of_name,
                    :validate_rank_class_class,
                    :validate_source_type,
                    :validate_parent_rank_is_higher

  before_validation :set_cached_name,
    :set_cached_author_year,
    :set_cached_higher_classification

  def rank
    ::RANKS.include?(self.rank_class) ? self.rank_class.rank_name : nil
  end

  def rank_class=(value)
    write_attribute(:rank_class, value.to_s)
  end

  def rank_class
    r = read_attribute(:rank_class)
    Ranks.valid?(r) ? r.constantize : r 
  end

  def ancestor_at_rank(rank)
    r = Ranks.lookup(self.rank_class.nomenclatural_code, rank)
    return RANKS.index(r) >= RANKS.index(self.rank_class) ? nil :
      self.ancestors.detect { |ancestor| ancestor.rank_class == r }
  end

  protected 

  def set_type_if_empty
    self.type = 'Protonym' if self.type.nil?
  end

  def set_cached_name
    # see config/initializers/ranks for GENUS_AND_SPECIES_RANKS
    if !GENUS_AND_SPECIES_RANKS_NAMES.include?(self.rank_class.to_s)
      cached_name = nil
    else
      genus = ''
      subgenus = ''
      species = ''
      cached_name = nil
      (self.ancestors + [self]).each do |i|
<<<<<<< HEAD
        if GENUS_AND_SPECIES_RANKS.include?(i.rank_class)
=======
        if GENUS_AND_SPECIES_RANKS_NAMES.include?(i.rank_class.to_s)
>>>>>>> 71c4bfd3
          case i.rank
            when "genus" then genus = i.name + ' '
            when "subgenus" then subgenus += i.name + ' '
            when "section" then subgenus += 'sect. ' + i.name + ' '
            when "subsection" then subgenus += 'subsect. ' + i.name + ' '
            when "series" then subgenus += 'ser. ' + i.name + ' '
            when "subseries" then subgenus += 'subser. ' + i.name + ' '
            when "species" then species += i.name + ' '
            when "subspecies" then species += i.name + ' '
            when "variety" then species += 'var. ' + i.name + ' '
            when "subvariety" then species += 'subvar. ' + i.name + ' '
            when "form" then species += 'f. ' + i.name + ' '
            when "subform" then species += 'subf. ' + i.name + ' '
            else
          end
        end
      end
      subgenus = '(' + subgenus.strip! + ') ' unless subgenus.empty?
      cached_name = (genus + subgenus + species).strip!
    end
    self.cached_name = cached_name
  end

  def set_cached_author_year
    if self.rank.nil?
      ay = ([self.verbatim_author.to_s] + [self.year_of_publication]).compact.join(', ')
    else
      rank = Object.const_get(self.rank_class.to_s)
      if rank.nomenclatural_code == :iczn
        ay = ([self.verbatim_author.to_s] + [self.year_of_publication.to_s]).compact.join(', ')
        if NomenclaturalRank::Iczn::SpeciesGroup.ancestors.include?(self.rank_class)
          if self.original_combination_genus.name != self.ancestor_at_rank('genus').name and !self.original_combination_genus.name.to_s.empty?
            ay = '(' + ay + ')' unless ay.empty?
          end
       end
      elsif rank.nomenclatural_code == :icn
        t = [self.verbatim_author.to_s]
        t += ['(' + self.year_of_publication.to_s + ')'] unless self.year_of_publication.nil?
        ay = t.compact.join(' ')
      else
        ay = ([self.verbatim_author.to_s] + [self.year_of_publication]).compact.join(' ')
      end
    end
    self.cached_author_year = ay
  end

  def set_cached_higher_classification
    # see config/initializers/ranks for FAMILY_AND_ABOVE_RANKS
    hc = self.self_and_ancestors.select{|i| FAMILY_AND_ABOVE_RANKS_NAMES.include?(i.rank_class.to_s)}.collect{|i| i.name}.join(':')
    self.cached_higher_classification = hc
  end

  def validate_parent_rank_is_higher
    return true if self.parent.nil? || self.parent.rank_class == NomenclaturalRank
    if RANKS.index(self.rank_class) < RANKS.index(self.parent.rank_class)
      errors.add(:parent_id, "parent rank (#{self.parent.rank_class.rank_name}) is not higher than #{self.rank_class.rank_name}")
    end
  end

  def validate_source_type
    if !self.source.nil?
      errors.add(:source_id, "source must be a Bibtex") if self.source.type != 'Source::Bibtex'
    end
  end

  def validate_rank_class_class
    # TODO: refactor properly
    return true if self.class == Combination && self.rank_class.nil?
    errors.add(:rank_class, "rank not found") if !Ranks.valid?(rank_class)
  end

  def check_format_of_name
    if self.rank_class && self.rank_class.respond_to?(:validate_name_format)
      self.rank_class.validate_name_format(self)
    end
  end

end

<|MERGE_RESOLUTION|>--- conflicted
+++ resolved
@@ -8,7 +8,6 @@
   belongs_to :source 
   has_many :taxon_name_relationships, foreign_key: :subject_taxon_name_id
   has_many :related_taxon_name_relationships, class_name: 'TaxonNameRelationship', foreign_key: :object_taxon_name_id
-  has_many :taxon_name_classifications
 
   has_many :taxon_name_author_roles, class_name: 'Role::TaxonNameAuthor', as: :role_object
   has_many :taxon_name_authors, through: :taxon_name_author_roles, source: :person
@@ -86,11 +85,7 @@
       species = ''
       cached_name = nil
       (self.ancestors + [self]).each do |i|
-<<<<<<< HEAD
-        if GENUS_AND_SPECIES_RANKS.include?(i.rank_class)
-=======
         if GENUS_AND_SPECIES_RANKS_NAMES.include?(i.rank_class.to_s)
->>>>>>> 71c4bfd3
           case i.rank
             when "genus" then genus = i.name + ' '
             when "subgenus" then subgenus += i.name + ' '
