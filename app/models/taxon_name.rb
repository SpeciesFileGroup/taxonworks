--- conflicted
+++ resolved
@@ -158,11 +158,7 @@
 
   EXCEPTED_FORM_TAXON_NAME_RELATIONSHIPS = [
     'TaxonNameRelationship::Icn::Unaccepting::Usage::Misspelling',
-<<<<<<< HEAD
-    'TaxonNameRelationship::Icnb::Unaccepting::Usage::Misspelling',
-=======
     'TaxonNameRelationship::Icnp::Unaccepting::Usage::Misspelling',
->>>>>>> 136f35d8
     'TaxonNameRelationship::Iczn::Invalidating::Usage::FamilyGroupNameForm',
     'TaxonNameRelationship::Iczn::Invalidating::Usage::IncorrectOriginalSpelling',
     'TaxonNameRelationship::Iczn::Invalidating::Usage::Misspelling'
@@ -562,11 +558,7 @@
   # @return [True|False]
   #   true if this name has a TaxonNameClassification of candidatus
   def is_candidatus?
-<<<<<<< HEAD
-    return false unless rank_string =~ /Icnb/
-=======
     return false unless rank_string =~ /Icnp/
->>>>>>> 136f35d8
     taxon_name_classifications.where_taxon_name(self).with_type_contains('Candidatus').any?
   end
 
