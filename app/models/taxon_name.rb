--- conflicted
+++ resolved
@@ -136,15 +136,11 @@
 
   has_closure_tree
   has_paper_trail
-
+  
   belongs_to :valid_taxon_name, class_name: TaxonName, foreign_key: :cached_valid_taxon_name_id
 
   before_validation :set_type_if_empty
   before_save :set_cached_names
-<<<<<<< HEAD
-=======
-
->>>>>>> b65b09bb
   after_save :create_new_combination_if_absent, unless: 'self.no_cached'
   after_save :set_cached_names_for_dependants_and_self, unless: 'self.no_cached'
   after_save :set_cached_valid_taxon_name_id
