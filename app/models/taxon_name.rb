--- conflicted
+++ resolved
@@ -1723,16 +1723,13 @@
     end
   end
 
-<<<<<<< HEAD
-=======
   # TODO: this needs to go.
   def sv_missing_confidence_level # should be removed once the alternative solution is implemented. It is heavily used now.
-  confidence_level_array = [93]
-  confidence_level_array = confidence_level_array & ConfidenceLevel.where(project_id: self.project_id).pluck(:id)
-  soft_validations.add(:base, 'Confidence level is missing') if !confidence_level_array.empty? && (self.confidences.pluck(:confidence_level_id) & confidence_level_array).empty?
-  end
-
->>>>>>> 00803cca
+    confidence_level_array = [93]
+    confidence_level_array = confidence_level_array & ConfidenceLevel.where(project_id: self.project_id).pluck(:id)
+    soft_validations.add(:base, 'Confidence level is missing') if !confidence_level_array.empty? && (self.confidences.pluck(:confidence_level_id) & confidence_level_array).empty?
+  end
+
   def sv_missing_original_publication
     if rank_class.nil? || is_family_or_genus_or_species_rank?
       if self.source.nil?
