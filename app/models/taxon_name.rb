--- conflicted
+++ resolved
@@ -162,14 +162,8 @@
   # before_validation :set_type_if_empty
 
   before_save :set_cached_names
-<<<<<<< HEAD
-
-  after_save :set_cached_names_for_dependants_and_self, unless: 'self.no_cached' # !!! do we run set cached names 2 x !?!
-
-=======
   after_save :create_new_combination_if_absent, unless: :no_cached
   after_save :set_cached_names_for_dependants_and_self, unless: :no_cached # !!! do we run set cached names 2 x !?!
->>>>>>> c4371898
   after_save :set_cached_valid_taxon_name_id
 
   after_create :create_otu,  if: 'self.also_create_otu'
