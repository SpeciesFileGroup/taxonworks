# A taxonomic name (nomenclature only). 
#
# @!attribute year_of_publication 
#   @return [Integer]
#     the 4 digit year when this name was published! @proceps- clarify vs. made available.  ? = Source.year?
#
# @!attribute source_id 
#   @return [Integer]
#     the ID of the source (a Source::Bibtex or Source::Verbatim instance) in which this name was first published.  Subsequent references are made in citations or combinations. 
#
# @!attribute lft 
#   @return [Integer]
#     per awesome_nested_set. 
#
# @!attribute rgt 
#   @return [Integer]
#     per awesome_nested_set. 
#
# @!attribute parent_id
#   @return [Integer]
#     The id of the parent taxon. The parent child relationship is exclusively organizational. All statuses and relationships
#     of a taxon name must be explicitly defined via taxon name relationships or classifications. The parent of a taxon name 
#     can be thought of the "place where you'd find this name in a hierarchy if you knew literally *nothing* else about that name." 
#     In practice read each monomial in the name (protonym or combination) from right to left, the parent is the parent of the last monomial read.
#     There are 3 simple rules for determening the parent of a Protonym or Combination:
#       1) the parent must always be at least one rank higher than the target names rank
#       2) the parent of a synonym (any sense) is the parent of the synonym's valid name
#       3) the parent of a combination is the parent of the highest ranked monomial in the epithet (almost always the parent of the genus)
#
# @!attribute name 
#   @return [String, nil]
#     the fully latinized string (monomimial) of a code governed taxonomic biological name
#     not applicable for Combinations, they are derived from their pieces 
#
# @!attribute verbatim_name
#   @return [String]
#     a representation of what the combination (fully spelled out) or protonym (monomial)
#     *looked like* in its originating publication
# The sole purpose of this string is to represent visual differences from what is recorded in the
# latinized version of the name (Protonym#name, Combination#cached) from what was originally transcribed
#
# @!attribute verbatim_author 
#   @return [String]
#     the verbatim author string as provided ? is not post-filled in when Source is referenced !?
#
# @!attribute cached
#   @return [String]
#    Genus-species combination for genus and lower, monomial for higher. The string has NO html.
#
# @!attribute cached_html
#   @return [String]
#     Genus-species combination for the taxon. The string is in html format including <em></em> tags.
#
# @attribute cached_author_year
#   @return [String]
#     author and year string with parentheses where necessarily.
#
# @!attribute cached_higher_classification
#   @return [String]
#     a concatenated list of higher rank taxa.
#
# @!attribute cached_original_combination
#   @return [String]
#     name as formed in original combination.
#
# @!attribute cached_classified_as
#   @return [String]
#     if the name was classified in different group (e.g. a genus placed in wrong family). 
#
# @attribute cached_primary_homonym
#   @return [String]
#     original genus and species name. Used to find and validate primary homonyms.
#
# @!attribute cached_secondary_homonym
#   @return [String]
#     current genus and species name. Used to find and validate secondary homonyms.
#
# @!attribute cached_primary_homonym_alternative_spelling
#   @return [String]
#   Original genus and species name in alternative spelling. Used to find and validate primary homonyms.
#
# @attribute cached_secondary_homonym_alternative_spelling
#   @return [String]
#   Current genus and species name in alternative spelling. Used to find and validate secondary homonyms.
#
# @attribute masculine_name, feminine_name, neuter_name
#   @return [String]
#     Species name which are adjective or participle change depending on the gender of the genus.
#     3 fields provide alternative species spelling. The part_of_speech designated as a taxon_name_classification.
#     The gender of the genus also designated as a taxon_name_classification.
#
# @attribute name_with_alternative_spelling
#   @return [String]
#   Alternative spelling of the name according to rules of homonymy.
#
#
class TaxonName < ActiveRecord::Base

  include Housekeeping
  include Shared::DataAttributes
  include Shared::Identifiable
  include Shared::Notable
  include Shared::IsData
  include SoftValidation

  acts_as_nested_set scope: [:project_id], dependent: :restrict_with_exception, touch: false

  attr_accessor :also_create_otu

  before_validation :set_type_if_empty
  before_save :set_cached_names
  after_save :create_new_combination_if_absent,
             :set_cached_names_for_dependants_and_self

  validate :check_format_of_name,
    :validate_rank_class_class,
    :validate_parent_rank_is_higher,
    :validate_parent_is_set,
    :check_new_rank_class,
    :check_new_parent_class,
    :validate_source_type,
    :validate_one_root_per_project

  belongs_to :source

  has_one :source_classified_as_relationship, -> {
    where(taxon_name_relationships: {type: 'TaxonNameRelationship::SourceClassifiedAs'} ) 
  }, class_name: 'TaxonNameRelationship::SourceClassifiedAs', foreign_key: :subject_taxon_name_id

  has_one :source_classified_as, through: :source_classified_as_relationship, source: :object_taxon_name # source_classified_as_taxon_name

  has_many :otus, inverse_of: :taxon_name, dependent: :nullify # :restrict_with_error ?
  has_many :related_taxon_name_relationships, class_name: 'TaxonNameRelationship', foreign_key: :object_taxon_name_id, dependent: :destroy
  has_many :taxon_name_author_roles, class_name: 'TaxonNameAuthor', as: :role_object, dependent: :destroy
  has_many :taxon_name_authors, through: :taxon_name_author_roles, source: :person
  has_many :taxon_name_classifications, dependent: :destroy, foreign_key: :taxon_name_id
  has_many :taxon_name_relationships, foreign_key: :subject_taxon_name_id, dependent: :destroy

  has_many :hybrid_relationships, -> {
    where("taxon_name_relationships.type LIKE 'TaxonNameRelationship::Hybrid'")
  }, class_name: 'TaxonNameRelationship', foreign_key: :object_taxon_name_id

  # NOTE: Protonym subclassed methods might not be nicely tracked here, we'll have to see.  Placement is after has_many relationships. (?)
  has_paper_trail

  accepts_nested_attributes_for :related_taxon_name_relationships, allow_destroy: true, reject_if: proc { |attributes| attributes['type'].blank? || attributes['subject_taxon_name_id'].blank? }

  scope :with_type, -> (type) {where(type: type)}
  scope :ordered_by_rank, -> { order(:lft) } # TODO: test
  scope :with_rank_class, -> (rank_class_name) { where(rank_class: rank_class_name) }
  scope :with_parent_taxon_name, -> (parent) { where(parent_id: parent) }
  scope :with_base_of_rank_class, -> (rank_class) { where('rank_class LIKE ?', "#{rank_class}%") }
  scope :with_rank_class_including, -> (include_string) { where('rank_class LIKE ?', "%#{include_string}%") }
  scope :descendants_of, -> (taxon_name) { where('(taxon_names.lft >= ?) and (taxon_names.lft <= ?) and (taxon_names.id != ?) and (taxon_names.project_id = ?)', taxon_name.lft, taxon_name.rgt, taxon_name.id, taxon_name.project_id) }
  scope :ancestors_of, -> (taxon_name) { where('(taxon_names.lft <= ?) and (taxon_names.rgt >= ?) and (taxon_names.id != ?) and (taxon_names.project_id = ?)', taxon_name.lft, taxon_name.rgt, taxon_name.id, taxon_name.project_id) }
  scope :ancestors_and_descendants_of, -> (taxon_name) {
    where('(((taxon_names.lft >= ?) AND (taxon_names.lft <= ?)) OR
           ((taxon_names.lft <= ?) AND (taxon_names.rgt >= ?))) AND
           (taxon_names.id != ?) AND (taxon_names.project_id = ?)',
           taxon_name.lft, taxon_name.rgt, taxon_name.lft, taxon_name.rgt, taxon_name.id, taxon_name.project_id) }

  # A specific relationship
  scope :as_subject_with_taxon_name_relationship, -> (taxon_name_relationship) { includes(:taxon_name_relationships).where(taxon_name_relationships: {type: taxon_name_relationship}) }
  scope :as_subject_with_taxon_name_relationship_base, -> (taxon_name_relationship) { includes(:taxon_name_relationships).where('taxon_name_relationships.type LIKE ?', "#{taxon_name_relationship}%").references(:taxon_name_relationships) }
  scope :as_subject_without_taxon_name_relationship_base, -> (taxon_name_relationship) { includes(:taxon_name_relationships).where('(taxon_name_relationships.type NOT LIKE ?) OR (taxon_name_relationships.subject_taxon_name_id IS NULL)', "#{taxon_name_relationship}%").references(:taxon_name_relationships) }
  scope :as_subject_with_taxon_name_relationship_containing, -> (taxon_name_relationship) { includes(:taxon_name_relationships).where('taxon_name_relationships.type LIKE ?', "%#{taxon_name_relationship}%").references(:taxon_name_relationships) }
  scope :as_object_with_taxon_name_relationship, -> (taxon_name_relationship) { includes(:related_taxon_name_relationships).where(taxon_name_relationships: {type: taxon_name_relationship}) }
  scope :as_object_with_taxon_name_relationship_base, -> (taxon_name_relationship) { includes(:related_taxon_name_relationships).where('taxon_name_relationships.type LIKE ?', "#{taxon_name_relationship}%").references(:related_taxon_name_relationships) }
  scope :as_object_with_taxon_name_relationship_containing, -> (taxon_name_relationship) { includes(:related_taxon_name_relationships).where('taxon_name_relationships.type LIKE ?', "%#{taxon_name_relationship}%").references(:related_taxon_name_relationships) }
  scope :with_taxon_name_relationship, -> (relationship) {
    joins('LEFT OUTER JOIN taxon_name_relationships tnr1 ON taxon_names.id = tnr1.subject_taxon_name_id').
      joins('LEFT OUTER JOIN taxon_name_relationships tnr2 ON taxon_names.id = tnr2.object_taxon_name_id').
      where('tnr1.type = ? OR tnr2.type = ?', relationship, relationship)
  }

  # *Any* relationship where there IS a relationship for a subject/object/both
  scope :with_taxon_name_relationships_as_subject, -> { joins(:taxon_name_relationships) }
  scope :with_taxon_name_relationships_as_object, -> { joins(:related_taxon_name_relationships) }
  scope :with_taxon_name_relationships, -> {
    joins('LEFT OUTER JOIN taxon_name_relationships tnr1 ON taxon_names.id = tnr1.subject_taxon_name_id').
      joins('LEFT OUTER JOIN taxon_name_relationships tnr2 ON taxon_names.id = tnr2.object_taxon_name_id').
      where('tnr1.subject_taxon_name_id IS NOT NULL OR tnr2.object_taxon_name_id IS NOT NULL')
  }

  # *Any* relationship where there is NOT a relationship for a subject/object/both
  scope :without_subject_taxon_name_relationships, -> { includes(:taxon_name_relationships).where(taxon_name_relationships: {subject_taxon_name_id: nil}) }
  scope :without_object_taxon_name_relationships, -> { includes(:related_taxon_name_relationships).where(taxon_name_relationships: {object_taxon_name_id: nil}) }
  scope :without_taxon_name_relationships, -> {
    joins('LEFT OUTER JOIN taxon_name_relationships tnr1 ON taxon_names.id = tnr1.subject_taxon_name_id').
    joins('LEFT OUTER JOIN taxon_name_relationships tnr2 ON taxon_names.id = tnr2.object_taxon_name_id').
    where('tnr1.subject_taxon_name_id IS NULL AND tnr2.object_taxon_name_id IS NULL')
  }

  scope :with_parent_id, -> (parent_id) {where(parent_id: parent_id)}

  scope :with_cached_original_combination, -> (original_combination) { where(cached_original_combination: original_combination) }
  scope :with_cached_html, -> (html) { where(cached_html: html) }

  validates_presence_of :type, message: 'is not specified'
  validates_presence_of :rank_class, message: 'is a required field', if: Proc.new { |tn| [Protonym].include?(tn.class) }
  validates_presence_of :name, message: 'is a required field', if: Proc.new { |tn| [Protonym].include?(tn.class) }

  soft_validate(:sv_validate_name, set: :validate_name)
  soft_validate(:sv_missing_fields, set: :missing_fields)
  soft_validate(:sv_parent_is_valid_name, set: :parent_is_valid_name)
  soft_validate(:sv_cached_names, set: :cached_names)

  # @return array of relationships
  #   all relationships where this taxon is an object or subject.
  def all_taxon_name_relationships
    # !! If self relatinships are every made possible this needs a DISTINCT clause
    TaxonNameRelationship.find_by_sql("SELECT taxon_name_relationships.* FROM taxon_name_relationships WHERE taxon_name_relationships.subject_taxon_name_id = #{self.id} UNION
                         SELECT taxon_name_relationships.* FROM taxon_name_relationships WHERE taxon_name_relationships.object_taxon_name_id = #{self.id}")
  end

  # @return [Array of TaxonName]
  #     all taxon_names which have relationships to this taxon as an object or subject.
  def related_taxon_names
    TaxonName.find_by_sql("SELECT DISTINCT tn.* FROM taxon_names tn
                      LEFT JOIN taxon_name_relationships tnr1 ON tn.id = tnr1.subject_taxon_name_id
                      LEFT JOIN taxon_name_relationships tnr2 ON tn.id = tnr2.object_taxon_name_id
                      WHERE tnr1.object_taxon_name_id = #{self.id} OR tnr2.subject_taxon_name_id = #{self.id};")
  end
  
  # @return [String]
  #   rank as human readable shortform, like 'genus' or 'species'
  def rank
    ::RANKS.include?(self.rank_string) ? self.rank_class.rank_name : nil
  end

  # @return [String]
  #   rank (Kindom, Phylum...) as a string, like {NomenclaturalRank::Iczn::SpeciesGroup::Species}
  def rank_string
    read_attribute(:rank_class)
  end

  def rank_class=(value)
    write_attribute(:rank_class, value.to_s)
  end

  # @return [NomenclaturalRank class]
  #   rank as a {NomenclaturalRank} class, like {NomenclaturalRank::Iczn::SpeciesGroup::Species}
  def rank_class
    r = read_attribute(:rank_class)
    Ranks.valid?(r) ? r.safe_constantize : r
  end

  # This is the baseline means of displaying taxon name authorship. 
  # @return
  #   the author for this taxon, last name only
  def author_string
    if !self.verbatim_author.nil?
      self.verbatim_author
    elsif !self.source_id.nil?
      self.source.authority_name
    else
      nil
    end
  end

  # @return [Integer]
  #   a 4 digit integer representing year of publication, like 1974
  def year_integer
    return self.year_of_publication if !self.year_of_publication.nil?
    return self.source.year if !self.source_id.nil?
    nil
  end

  # Used to determine nomenclatural priorities
  # @return [Time]
  #   effective date of publication.
  def nomenclature_date
    return nil if self.id.nil?
    family_before_1961 = TaxonNameRelationship.where_subject_is_taxon_name(self).with_type_string('TaxonNameRelationship::Iczn::PotentiallyValidating::FamilyBefore1961').first
    if family_before_1961.nil?
      year = self.year_of_publication ? Time.utc(self.year_of_publication, 12, 31) : nil
      self.source ? (self.source.cached_nomenclature_date ? self.source.cached_nomenclature_date.to_time : year) : year
    else
      obj  = family_before_1961.object_taxon_name
      year = obj.year_of_publication ? Time.utc(obj.year_of_publication, 12, 31) : nil
      obj.source ? (self.source.cached_nomenclature_date ? obj.source.cached_nomenclature_date.to_time : year) : year
    end
  end

  # @return [Class]
  #   gender of a genus as class
  def gender_class
    c = TaxonNameClassification.where_taxon_name(self).with_type_base('TaxonNameClassification::Latinized::Gender').first
    c.nil? ? nil : c.type_class
  end

  # @return [String]
  #   gender of a genus as string.
  def gender_name
    c = self.gender_class
    c.nil? ? nil : c.class_name
  end

  # @return [Class]
  #   part of speech of a species as class.
  def part_of_speech_class
    c = TaxonNameClassification.where_taxon_name(self).with_type_base('TaxonNameClassification::Latinized::PartOfSpeech').first
    c.nil? ? nil : c.type_class
  end

  # @return [String]
  #   part of speech of a species as string.
  def part_of_speech_name
    c = self.part_of_speech_class
    c.nil? ? nil : c.class_name
  end

  # @return [String]
  #   combination of cached_html and cached_author_year.
  def cached_name_and_author_year
    if self.rank_string =~ /::(Species|Genus)/
      (self.cached_html.to_s + ' ' + self.cached_author_year.to_s).squish!
    else
      (self.name.to_s + ' ' + self.cached_author_year.to_s).squish!
    end
  end
  
  # @return [TaxonName | nil] an ancestor at the specified rank
  def ancestor_at_rank(rank)
    TaxonName.ancestors_of(self).with_rank_class(Ranks.lookup(self.rank_class.nomenclatural_code, rank)).first
  end

  # @return [Array of TaxonName] ancestors of type 'Protonym'
  def ancestor_protonyms
    TaxonName.ancestors_of(self).where(type: 'Protonym')
  end

# @return [Array of TaxonName] descendants of type 'Protonym'
  def descendant_protonyms
    TaxonName.descendants_of(self).where(type: 'Protonym')
  end

  # TODO: @proceps - based on what?
  # @return [True|False]
  def unavailable_or_invalid?
    if self.rank_class
      case self.rank_class.nomenclatural_code
      when :iczn
        if !TaxonNameRelationship::Iczn::Invalidating.where_subject_is_taxon_name(self).empty? || !TaxonNameClassification.where_taxon_name(self).with_type_array(TAXON_NAME_CLASS_NAMES_UNAVAILABLE_AND_INVALID).empty?
          return true
        end
      when :icz
        if !TaxonNameRelationship::Icn::Unaccepting.where_subject_is_taxon_name(self).empty? || !TaxonNameClassification.where_taxon_name(self).with_type_array(TAXON_NAME_CLASS_NAMES_UNAVAILABLE_AND_INVALID).empty?
          return true
        end
      end
    end
    return false
  end

  # @return [True|False]
  def unavailable?
    if !TaxonNameClassification.where_taxon_name(self).with_type_array(TAXON_NAME_CLASS_NAMES_UNAVAILABLE_AND_INVALID).empty?
      true
    else
      false
    end
  end

  # @return [True|False]
  def fossil?
    if !TaxonNameClassification.where_taxon_name(self).with_type_contains('Fossil').empty?
      true
    else
      false
    end
  end

  def hybrid?
    if !TaxonNameClassification.where_taxon_name(self).with_type_contains('Icn::Hybrid').empty?
      true
    else
      false
    end
  end

  # @return [TaxonName]
  #   a valid taxon_name for an invalid name or self for valid name.
  def get_valid_taxon_name 
    vn = TaxonNameRelationship.where_subject_is_taxon_name(self).with_type_array(TAXON_NAME_RELATIONSHIP_NAMES_INVALID)
    (vn.count == 1) ? vn.first.object_taxon_name : self
  end

  def gbif_status_array
    return nil if self.class.nil?
    return ['combinatio'] if self.class == 'Combination'
    s1 = self.taxon_name_classifications.collect{|c| c.class.gbif_status}.compact
    return s1 unless s1.empty?
    s2 = self.taxon_name_relationships.collect{|r| r.class.gbif_status_of_subject}
    s3 = self.related_taxon_name_relationships.collect{|r| r.class.gbif_status_of_object}

    s = s2 + s3
    s.compact!
    return ['valid'] if s.empty?
    s
  end

  def name_with_alternative_spelling
    if self.class != Protonym || self.rank_class.nil? || self.rank_class.to_s =~ /::Icn::/
      return nil
    elsif self.rank_string =~ /Species/
      n = self.name.squish # remove extra spaces and line brakes
      n = n.split(' ').last
      n = n[0..-4] + 'ae' if n =~ /^[a-z]*iae$/ # -iae > -ae in the end of word
      n = n[0..-6] + 'orum' if n =~ /^[a-z]*iorum$/ # -iorum > -orum
      n = n[0..-6] + 'arum' if n =~ /^[a-z]*iarum$/ # -iarum > -arum
      n = n[0..-3] + 'a' if n =~ /^[a-z]*um$/ # -um > -a
      n = n[0..-3] + 'a' if n =~ /^[a-z]*us$/ # -us > -a
      n = n[0..-3] + 'ra' if n =~ /^[a-z]*er$/ # -er > -ra
      n = n[0..-7] + 'ensis' if n =~ /^[a-z]*iensis$/ # -iensis > -ensis
      n = n[0..-5] + 'ana' if n =~ /^[a-z]*iana$/ # -iana > -ana
      n = n.gsub('ae', 'e').
        gsub('oe', 'e').
        gsub('ai', 'i').
        gsub('ei', 'i').
        gsub('ej', 'i').
        gsub('ii', 'i').
        gsub('ij', 'i').
        gsub('jj', 'i').
        gsub('j', 'i').
        gsub('y', 'i').
        gsub('v', 'u').
        gsub('rh', 'r').
        gsub('th', 't').
        gsub('k', 'c').
        gsub('ch', 'c').
        gsub('tt', 't').
        gsub('bb', 'b').
        gsub('rr', 'r').
        gsub('nn', 'n').
        gsub('mm', 'm').
        gsub('pp', 'p').
        gsub('ss', 's').
        gsub('ff', 'f').
        gsub('ll', 'l').
        gsub('ct', 't').
        gsub('ph', 'f').
        gsub('-', '')
      n = n[0, 3] + n[3..-4].gsub('o', 'i') + n[-3, 3] if n.length > 6 # connecting vowel in the middle of the word (nigrocinctus vs. nigricinctus)
    elsif self.rank_string =~ /Family/
      n_base = Protonym.family_group_base(self.name)
      if n_base.nil?
        n = self.name
      else
        n = n_base + 'idae'
      end
    else
      n = self.name.squish
    end
    return n
  end

  # @return [Array of Strings]
  #   names of all genera where the species was placed
  def name_in_gender(gender = nil)
    case gender
      when 'masculine'
        n = self.masculine_name
      when 'feminine'
        n = self.feminine_name
      when 'neuter'
        n = self.neuter_name
      else
        n = nil
    end
    n.blank? ? self.name : n
  end

  #region Set cached fields

  def set_type_if_empty
    self.type = 'Protonym' if self.type.nil?
  end

  def set_cached_names
    if self.errors.empty?
      set_cached

      # if updated, update also sv_cached_names
      set_cached_html
      set_cached_author_year
      set_cached_classified_as
      set_cached_original_combination
    end
  end

  def create_new_combination_if_absent
    return true unless self.type == "Protonym"
    if TaxonName.with_cached_html(self.cached_html).count == 0
      begin
        TaxonName.transaction do
          c = Combination.new
          safe_self_and_ancestors.each do |i|
            case i.rank
              when 'genus'
                c.genus = i
              when 'subgenus'
                c.subgenus = i
              when 'species'
                c.species = i
              when 'subspecies'
                c.subspecies = i
            end
          end
          c.save
        end
      rescue
      end
      false
    end
  end

  def set_cached_names_for_dependants_and_self
    dependants = []
    original_combination_relationships = []
    begin
      TaxonName.transaction do

        if self.rank_string =~/Species|Genus/
          dependants = TaxonName.descendants_of(self).with_type('Protonym')
          original_combination_relationships = TaxonNameRelationship.where_subject_is_taxon_name(self).with_type_contains('OriginalCombination')
        end

        dependants.push(self)
        classified_as_relationships = TaxonNameRelationship.where_object_is_taxon_name(self).with_type_contains('SourceClassifiedAs')
        unless dependants.empty?
          dependants.each do |i|
            i.update_columns(:cached => i.get_full_name,
                             :cached_html => i.get_full_name_html)
            if i.rank_string =~/Species/
              i.update_columns(:cached_secondary_homonym => i.get_genus_species(:current, :self),
                               :cached_secondary_homonym_alternative_spelling => i.get_genus_species(:current, :alternative))
            end
          end
        end

        # this seems to be duplicated code with 
        unless original_combination_relationships.empty?
          related_taxa = original_combination_relationships.collect{|i| i.object_taxon_name}.uniq
          related_taxa.each do |i|
            i.update_cached_original_combinations
          end
        end

        unless classified_as_relationships.empty?
          related_taxa = classified_as_relationships.collect{|i| i.subject_taxon_name}.uniq
          related_taxa.each do |i|
            i.update_column(:cached_classified_as, i.get_cached_classified_as)
          end
        end

      end
      rescue
    end
    false
  end

  def update_cached_original_combinations
    self.update_columns(cached_original_combination: self.get_original_combination,
                        cached_primary_homonym: self.get_genus_species(:original, :self),
                        cached_primary_homonym_alternative_spelling: self.get_genus_species(:original, :alternative))
  end

  # Abstract method 
  def set_cached
    true
  end

  # override in subclasses
  def set_cached_html
    true
  end

  # overwridden in subclasses 
  def set_cached_original_combination
    true
  end

  def set_cached_author_year
    self.cached_author_year = get_author_and_year
  end

  def set_cached_classified_as
    self.cached_classified_as = get_cached_classified_as
  end

  def get_cached_misspelling
    misspelling = TaxonName.as_subject_with_taxon_name_relationship_containing('::Usage::Misspelling')
    misspelling.empty? ? nil : true
  end

  def is_protonym?
    self.type == 'Protonym'
  end

  def is_combination?
    self.type == 'Combination' 
  end

  # Returns an Array of ancestors
  #   same as self.ancestors, but also works
  #   for new records when parents specified
  def ancestors_through_parents(result = [self], start = self)
    if start.parent.nil?
      return result.reverse
    else
      result << start.parent
      ancestors_through_parents(result, start.parent)
    end
  end

  # @return [Array of TaxonName]
  #   an list of ancestors, Root first
  # Uses parent recursion when record is new and awesome_nested_set_is_not_usable
  def safe_self_and_ancestors
    if self.new_record?
      ancestors_through_parents
    else
      self.self_and_ancestors
    end
  end

  # @return [ [rank, prefix, name], ...] for genus and below 
  # @taxon_name.full_name_array # =>  {"genus"=>[nil, "Aus"], "subgenus"=>[nil, "Aus"], "section"=>["sect.", "Aus"], "series"=>["ser.", "Aus"], "species"=>[nil, "aaa"], "subspecies"=>[nil, "bbb"], "variety"=>["var.", "ccc"]\}
  def full_name_array
    gender = nil
    data   = []
    safe_self_and_ancestors.each do |i|
      rank   = i.rank
      gender = i.gender_name if rank == 'genus'
      method = "#{rank.gsub(/\s/, '_')}_name_elements"
      data.push([rank] + send(method, i, gender)) if self.respond_to?(method)
    end
    data
  end

  # @!return [ { rank => [prefix, name] }
  #   Returns a hash of rank => [prefix, name] for genus and below 
  # @taxon_name.full_name_hash # => {"genus"=>[nil, "Aus"], "subgenus"=>[nil, "Aus"], "section"=>["sect.", "Aus"], "series"=>["ser.", "Aus"], "species"=>[nil, "aaa"], "subspecies"=>[nil, "bbb"], "variety"=>["var.", "ccc"]}
  def full_name_hash
    gender = nil
    data   = {}
    safe_self_and_ancestors.each do |i| # !! You can not use self.self_and_ancesotrs because (this) record is not saved off.
      rank   = i.rank
      gender = i.gender_name if rank == 'genus'
      method = "#{rank.gsub(/\s/, '_')}_name_elements"
      data.merge!(rank => send(method, i, gender)) if self.respond_to?(method)
    end
    data
  end

  # @return [String]
  #  a monomial if names is above genus, or a full epithet if below. 
  def get_full_name
    return name unless self.type == 'Combination' ||  GENUS_AND_SPECIES_RANK_NAMES.include?(self.rank_string)
<<<<<<< HEAD
    d = full_name_hash
    elements = []
    elements.push(d['genus'])
    elements.push ['(', d['subgenus'], d['section'], d['subsection'], d['series'], d['subseries'], ')']
    elements.push ['(', d['superspecies'], ')']
    elements.push(d['species'], d['subspecies'], d['variety'], d['subvariety'], d['form'], d['subform'])
    elements.flatten.compact.join(" ").gsub(/\(\s*\)/, '').gsub(/\(\s/, '(').gsub(/\s\)/, ')').squish
=======
    unless self.type == 'Hybrid'
      d  = full_name_hash
      elements = []
      elements.push(d['genus'])
      elements.push ['(', d['subgenus'], d['section'], d['subsection'], d['series'], d['subseries'], ')']
      elements.push ['(', d['superspecies'], ')']
      elements.push(d['species'], d['subspecies'], d['variety'], d['subvariety'], d['form'], d['subform'])
      elements.flatten.compact.join(' ').gsub(/\(\s*\)/, '').gsub(/\(\s/, '(').gsub(/\s\)/, ')').squish
    else
      hr = self.hybrid_relationships
      hr.empty? ? '[HYBRID TAXA NOT SELECTED]' : hr.collect{|i| i.subject_taxon_name.cached}.sort.join(' &#215; ')
    end
>>>>>>> 7fc96424
  end

  # @return [String]
  #  a monomial if names is above genus, or a full epithet if below, includes html
  def get_full_name_html
    return name unless self.type == 'Combination' || GENUS_AND_SPECIES_RANK_NAMES.include?(self.rank_string)
    unless self.type == 'Hybrid'
      d        = full_name_hash
      elements = []
      eo       = '<em>'
      ec       = '</em>'
      d.merge!('genus' => [nil, '[GENUS NOT PROVIDED]']) if !d['genus']

      elements.push("#{eo}#{d['genus'][1]}#{ec}#{d['genus'][3]}")
      elements.push ['(', %w{subgenus section subsection series subseries}.collect { |r| d[r] ? [d[r][0], "#{eo}#{d[r][1]}#{ec}#{d[r][3]}"] : nil }, ')']
      elements.push ['(', eo, d['superspecies'][1], ec, d['superspecies'][3], ')'] if d['superspecies']

      %w{species subspecies variety subvariety form subform}.each do |r|
        elements.push(d[r][0], "#{eo}#{d[r][1]}#{ec}#{d[r][3]}") if d[r]
      end

      html = elements.flatten.compact.join(' ').gsub(/\(\s*\)/, '').gsub(/\(\s/, '(').gsub(/\s\)/, ')').squish.gsub(' [sic]', ec + ' [sic]' + eo).gsub(ec + ' ' + eo, ' ').gsub(eo + ec, '').gsub(eo + ' ', ' ' + eo)
      html = self.fossil? ? '&#8224; ' + html : html
      html = self.hybrid? ? '&#215; ' + html : html
      html
    else
      hr = self.hybrid_relationships
      hr.empty? ? '[HYBRID TAXA NOT SELECTED]' : hr.collect{|i| i.subject_taxon_name.cached_html}.sort.join(' &#215; ')
    end
  end

  def genus_name_elements(*args)
    [nil, args[0].name_with_misspelling(args[1])]
  end

  def subgenus_name_elements(*args)
    [nil, args[0].name_with_misspelling(args[1])]
  end

  def section_name_elements(*args)
    ['sect.', args[0].name_with_misspelling(args[1])]
  end

  def subsection_name_elements(*args)
    ['subsect.', args[0].name_with_misspelling(args[1])]
  end

  def series_name_elements(*args)
    ['ser.', args[0].name_with_misspelling(args[1])]
  end

  def subseries_name_elements(*args)
    ['subser.', args[0].name_with_misspelling(args[1])]
  end

  def species_group_name_elements(*args)
    [nil, args[0].name_with_misspelling(args[1])]
  end

  def species_name_elements(*args)
    [nil, args[0].name_with_misspelling(args[1])]
  end

  def subspecies_name_elements(*args)
    [nil, args[0].name_with_misspelling(args[1])]
  end

  def variety_name_elements(*args)
    ['var.', args[0].name_with_misspelling(args[1])]
  end

  def subvariety_name_elements(*args)
    ['subvar.', args[0].name_with_misspelling(args[1])]
  end

  def form_name_elements(*args)
    ['form', args[0].name_with_misspelling(args[1])]
  end

  def subform_name_elements(*args)
    ['subform', args[0].name_with_misspelling(args[1])]
  end

  def name_with_misspelling(gender)
    if self.cached_misspelling
      self.name.to_s + ' [sic]'
    elsif gender.nil? || self.rank_string =~ /Genus/
      self.name.to_s
    else
      self.name_in_gender(gender)
    end
  end

  # TODO: refactor to use us a hash!
  #   Returns a String representing the name as originally published
  def get_original_combination

    # strategy is to get the original hash, and swap in values for pertinent relationships

    # cached_html is an attribute!
    str = nil 

    if GENUS_AND_SPECIES_RANK_NAMES.include?(self.rank_string) && self.class == Protonym
      relationships = self.original_combination_relationships(true) # force a reload of the relationships

      if relationships.count == 0
        return get_full_name_html
      end

      # This can be greatly simplified by swapping in names to the hash method

      relationships = relationships.sort_by{|r| r.type_class.order_index }
      genus         = ''
      subgenus      = ''
      superspecies  = ''
      species       = ''
      gender        = nil

      relationships.each do |i|
        case i.type_class.object_relationship_name
          when 'original genus'
            genus  = '<em>' + i.subject_taxon_name.name_with_misspelling(nil) + '</em> '
            gender = i.subject_taxon_name.gender_name
          when 'original subgenus' 
            subgenus += '<em>' + i.subject_taxon_name.name_with_misspelling(nil) + '</em> '
          when 'original section' 
            subgenus += 'sect. <em>' + i.subject_taxon_name.name_with_misspelling(nil) + '</em> '
          when 'original subsection' 
            subgenus += 'subsect. <em>' + i.subject_taxon_name.name_with_misspelling(nil) + '</em> '
          when 'original series' 
            subgenus += 'ser. <em>' + i.subject_taxon_name.name_with_misspelling(nil) + '</em> '
          when 'original subseries' 
            subgenus += 'subser. <em>' + i.subject_taxon_name.name_with_misspelling(nil) + '</em> '
          when 'original species' 
            species += '<em>' + i.subject_taxon_name.name_with_misspelling(gender) + '</em> '
          when 'original subspecies' 
            species += '<em>' + i.subject_taxon_name.name_with_misspelling(gender) + '</em> '
          when 'original variety' 
            species += 'var. <em>' + i.subject_taxon_name.name_with_misspelling(gender) + '</em> '
          when 'original subvariety' 
            species += 'subvar. <em>' + i.subject_taxon_name.name_with_misspelling(gender) + '</em> '
          when 'original form' 
            species += 'f. <em>' + i.subject_taxon_name.name_with_misspelling(gender) + '</em> '
          when 'original subform'
            species += 'subf. <em>' + i.subject_taxon_name.name_with_misspelling(gender) + '</em> '
        end
      end

      if !relationships.empty? && relationships.collect{|i| i.subject_taxon_name_id}.last != self.id
        if self.rank_string =~ /Genus/
          if genus.blank?
            genus += '<em>' + self.name_with_misspelling(nil) + '</em> '
          else
            subgenus += '<em>' + self.name_with_misspelling(nil) + '</em> '
          end
        elsif self.rank_string =~ /Species/
          species += '<em>' + self.name_with_misspelling(nil) + '</em> '
          genus   = '<em>' + self.ancestor_at_rank('genus').name_with_misspelling(nil) + '</em> ' if genus.empty? && !self.ancestor_at_rank('genus').nil?
        end
      end

      subgenus    = '(' + subgenus.squish + ') ' unless subgenus.empty?
      str = (genus + subgenus + superspecies + species).gsub(' [sic]', '</em> [sic]<em>').gsub('</em> <em>', ' ').gsub('<em></em>', '').gsub('<em> ', ' <em>').squish
      str.blank? ? nil : str


    end
  end

  def get_genus_species(genus_option, self_option)
    genus = nil
    name1 = nil
    return nil if self.rank_class.nil?

    if genus_option == :original
      genus = self.original_genus
    elsif genus_option == :current
      genus = self.ancestor_at_rank('genus')
    else
      return false
    end
    genus = genus.name unless genus.blank?

    return nil if self.rank_string =~ /Species/ && genus.blank?
    if self_option == :self
      name1 = self.name
    elsif self_option == :alternative
      name1 = self.name_with_alternative_spelling
    end
    (genus.to_s + ' ' + name1.to_s).squish
  end

  # Returns a String with the author and year of the name. Adds parenthesis.
  #
  def get_author_and_year
    return ([self.author_string] + [self.year_integer]).compact.join(', ') if self.rank.nil?
    rank = self.rank_class

    if rank.nomenclatural_code == :iczn
      misapplication = TaxonNameRelationship.where_subject_is_taxon_name(self).
        with_type_string('TaxonNameRelationship::Iczn::Invalidating::Usage::Misapplication')
      a = [self.author_string]

      if a[0] =~ /^\(.+\)$/ # (Author)
        a[0] = a[0][1..-2]
        p = true
      else
        p = false
      end

      ay = (a + [self.year_integer]).compact.join(', ')
      obj = misapplication.empty? ? nil : misapplication.first.object_taxon_name

      unless misapplication.empty? || obj.author_string.blank?
        ay += ' nec ' + ([obj.author_string] + [obj.year_integer]).compact.join(', ')
      end

      if SPECIES_RANK_NAMES_ICZN.include?(rank.to_s)
        if p
          ay = '(' + ay + ')' unless ay.empty?
        else
          og = self.original_genus
          cg = self.ancestor_at_rank('genus')
          unless og.nil? || cg.nil?
            ay = '(' + ay + ')' unless ay.empty? if og.name != cg.name
          end
        #((self.original_genus.name != self.ancestor_at_rank('genus').name) && !self.original_genus.name.to_s.empty?)
        end
      end

    elsif rank.nomenclatural_code == :icn
      basionym = TaxonNameRelationship.where_object_is_taxon_name(self).
          with_type_string('TaxonNameRelationship::Icn::Unaccepting::Usage::Basionym')
      misapplication = TaxonNameRelationship.where_subject_is_taxon_name(self).
          with_type_string('TaxonNameRelationship::Icn::Unaccepting::Usage::Misapplication')
      b_sub = basionym.empty? ? nil : basionym.first.subject_taxon_name
      m_obj = misapplication.empty? ? nil : misapplication.first.object_taxon_name


      t  = [self.author_string]
      t  += ['(' + self.year_integer.to_s + ')'] unless self.year_integer.nil?
      ay = t.compact.join(' ')

      unless basionym.empty? || b_sub.author_string.blank?
        ay = '(' + b_sub.author_string + ') ' + ay
      end
      unless misapplication.empty? || m_obj.author_string.blank?
        ay += ' nec ' + [m_obj.author_string]
        t  += ['(' + m_obj.year_integer.to_s + ')'] unless m_obj.year_integer.nil?
      end
    else
      ay = ([self.author_string] + [self.year_integer]).compact.join(' ')
    end
    ay
  end

  def get_higher_classification
    # see config/initializers/ranks for FAMILY_AND_ABOVE_RANK_NAMES
    safe_self_and_ancestors.select { |i| FAMILY_AND_ABOVE_RANK_NAMES.include?(i.rank_string) }.collect { |i| i.name }.join(':')
  end

  def get_cached_classified_as
    return nil unless self.type == 'Combination' || self.type == 'Protonym'

    c = self.source_classified_as
    unless c.blank?
      return " (as #{c.name})"
    end
    nil
  end

  # return [Scope]
  #   a scoped query for autocomplete purposes
  def self.find_for_autocomplete(params)
    Queries::TaxonNameAutocompleteQuery.new(params[:term]).all.where(project_id: params[:project_id])
  end

  # A proxy for a scope
  # @return [Array of TaxonName] 
  #   ordered by rank
  def self.sort_by_rank(taxon_names)
    taxon_names.sort!{|a,b| RANKS.index(a.rank_string) <=> RANKS.index(b.rank_string)} 
  end

  #endregion

  def self.generate_download(scope)
    CSV.generate do |csv|
      csv << column_names
      scope.order(id: :asc).each do |o|
        csv << o.attributes.values_at(*column_names).collect { |i|
          i.to_s.gsub(/\n/, '\n').gsub(/\t/, '\t')
        }
      end
    end
  end

  protected

  #region Validation

  def validate_parent_is_set
    if !(self.rank_class == NomenclaturalRank) && !(self.type == 'Combination')
      errors.add(:parent_id, 'is not selected') if self.parent_id.blank?
    end
  end

  def check_format_of_name
    if self.type == 'Protonym' && self.rank_class && self.rank_class.respond_to?(:validate_name_format)
      self.rank_class.validate_name_format(self)
    end
  end

  def validate_parent_rank_is_higher
    if self.parent && !self.rank_class.blank? && self.rank_string != 'NomenclaturalRank'
      if RANKS.index(self.rank_string) <= RANKS.index(self.parent.rank_string)
        errors.add(:parent_id, "The parent rank (#{self.parent.rank_class.rank_name}) is not higher than #{self.rank_class.rank_name}")
      end

      if (self.rank_class != self.rank_class_was) && # @proceps this catches nothing, as self.rank_class_was is never defined!
        self.children &&
        !self.children.empty? &&
        RANKS.index(self.rank_string) >= self.children.collect { |r| RANKS.index(r.rank_string) }.max
        errors.add(:rank_class, "The taxon rank (#{self.rank_class.rank_name}) is not higher than child ranks")
      end
    end
  end

  def validate_rank_class_class
    if self.type == 'Combination'
      errors.add(:rank_class, 'Combination should not have rank') if !!self.rank_class
    elsif self.type == 'Protonym'
      #errors.add(:rank_class, 'Rank not found') unless Ranks.valid?(rank_class)
      errors.add(:rank_class, 'Rank not found') unless RANKS.include?(rank_class.to_s)
    elsif self.type == 'Hybrid'
      errors.add(:rank_class, 'It is not an ICN rank') unless ICN.include?(rank_class.to_s)
    end
  end

  # @proceps self.rank_class_was is not a class method anywhere, so this comparison is vs. nil
  # @mjy: self.rank_class_was returns old value from the database before replacing it with a new value on update.
  def check_new_rank_class
    if (self.rank_class != self.rank_class_was) && !self.rank_class_was.nil?
      old_rank_group = self.rank_class_was.safe_constantize.parent
      if self.rank_class.parent != old_rank_group
        errors.add(:rank_class, "A new taxon rank (#{self.rank_class.rank_name}) should be in the #{old_rank_group.rank_name}")
      end
    end
  end

  def check_new_parent_class
    if self.parent_id != self.parent_id_was && !self.parent_id_was.nil? && self.rank_class.nomenclatural_code == :iczn
      old_parent = TaxonName.where(id: self.parent_id_was)
      if old_parent.any?
        old_parent = old_parent.first
        if (self.rank_class.rank_name == 'subgenus' || self.rank_class.rank_name == 'subspecies') && old_parent.name == self.name
          errors.add(:parent_id, "The nominotypical #{self.rank_class.rank_name} #{self.name} could not be moved out of the nominal #{old_parent.rank_class.rank_name}")
        end
      end
    end
  end

  def validate_source_type
    errors.add(:source_id, 'must be a Bibtex') if self.source && self.source.type != 'Source::Bibtex'
  end

  def validate_one_root_per_project
    if new_record? || project_id_changed?
      errors.add(:parent_id, 'is empty, only one root is allowed per project') if parent_id.nil? && TaxonName.where(parent_id: nil, project_id: self.project_id).count > 0
    end 
  end

  #TODO: validate, that all the ranks in the table could be linked to ranks in classes (if those had changed)

  #endregion

  #region Soft validation

  def sv_validate_name
    correct_name_format = false

    if self.rank_class
      # TODO: name these Regexp somewhere
      if (self.name =~ /^[a-zA-Z]*$/) ||
          (self.rank_class.nomenclatural_code == :iczn && self.name =~ /^[a-zA-Z]-[a-zA-Z]*$/) ||
          (self.rank_class.nomenclatural_code == :icn && self.name =~ /^[a-zA-Z]*-[a-zA-Z]*$/) ||
          (self.rank_class.nomenclatural_code == :icn && self.name =~ /^[a-zA-Z]*\s×\s[a-zA-Z]*$/) ||
          (self.rank_class.nomenclatural_code == :icn && self.name =~ /^×\s[a-zA-Z]*$/)
        correct_name_format = true
      end

      unless correct_name_format
        invalid_statuses = TAXON_NAME_CLASS_NAMES_UNAVAILABLE_AND_INVALID
        invalid_statuses = invalid_statuses & self.taxon_name_classifications.collect { |c| c.type_class.to_s }
        misspellings     = TaxonNameRelationship.collect_to_s(
          TaxonNameRelationship::Iczn::Invalidating::Usage::IncorrectOriginalSpelling,
          TaxonNameRelationship::Iczn::Invalidating::Usage::Misspelling,
          TaxonNameRelationship::Icn::Unaccepting::Usage::Misspelling)
        misspellings     = misspellings & self.taxon_name_relationships.collect { |c| c.type_class.to_s }
        if invalid_statuses.empty? && misspellings.empty?
          soft_validations.add(:name, 'Name should not have spaces or special characters, unless it has a status of misspelling')
        end
      end
    end

    # TODO: break this one out   
    #if SPECIES_RANK_NAMES.include?(self.rank_string)
    #  soft_validations.add(:name, 'must be lower case') unless self.name == self.name.downcase
    #end

  end

  def sv_missing_fields
    soft_validations.add(:source_id, 'Source is missing') if self.source_id.nil?
    soft_validations.add(:verbatim_author, 'Author is missing',
                         fix: :sv_fix_missing_author,
                         success_message: 'Author was updated') if self.author_string.nil?
    soft_validations.add(:year_of_publication, 'Year is missing',
                         fix: :sv_fix_missing_year,
                         success_message: 'Year was updated') if self.year_integer.nil?
  end

  def sv_fix_missing_author
    if self.source_id
      unless self.source.author.blank?
        self.verbatim_author = self.source.authority_name
        begin
          TaxonName.transaction do
            self.save
            return true
          end
        rescue
          return false
        end
      end
    end
    false
  end

  def sv_fix_missing_year
    if self.source_id
      if self.source.year
        self.year_of_publication = self.source.year
        begin
          TaxonName.transaction do
            self.save
            return true
          end
        rescue
          return false
        end
      end
    end
    false
  end

  def sv_parent_is_valid_name
    return if parent.nil?
    if parent.unavailable_or_invalid?
      # parent of a taxon is unavailable or invalid
      soft_validations.add(:parent_id, 'Parent should be a valid taxon',
                           fix:             :sv_fix_parent_is_valid_name,
                           success_message: 'Parent was updated')
    else # TODO: This seems like a different validation, split with above?
      classifications      = self.taxon_name_classifications
      classification_names = classifications.map { |i| i.type_name }
      compare              = TAXON_NAME_CLASS_NAMES_UNAVAILABLE_AND_INVALID & classification_names
      unless compare.empty?
        unless Protonym.with_parent_taxon_name(self).without_taxon_name_classification_array(TAXON_NAME_CLASS_NAMES_UNAVAILABLE_AND_INVALID).empty?
          compare.each do |i|
            # taxon is unavailable or invalid, but has valid children
            soft_validations.add(:base, "Taxon has a status ('#{i.safe_constantize.class_name}') conflicting with presence of subordinate taxa")
          end
        end
      end
    end
  end

  def sv_fix_parent_is_valid_name
    if self.parent.unavailable_or_invalid?
      new_parent = self.parent.get_valid_taxon_name
      if self.parent != new_parent
        self.parent = new_parent
        begin
          TaxonName.transaction do
            self.save
            return true
          end
        rescue
        end
      end
    end
    false
  end

  # @proceps: see comments in spec.  cached values should be set only after a record is valid, on before_save.
  # @mjy: cached values should be updated when related taxa change (new genus, or a new original genus). That what is done in this test

  def sv_cached_names
    # if updated, update also set_cached_names
    is_cached = true
    is_cached = false if self.cached_author_year != get_author_and_year

    if self.class == Protonym && is_cached # don't run the tests if it's already false
      if self.cached_html != get_full_name_html ||
          self.cached_misspelling != get_cached_misspelling ||
          self.cached_original_combination != get_original_combination ||
          self.cached_higher_classification != get_higher_classification ||
          self.cached_primary_homonym != get_genus_species(:original, :self) ||
          self.cached_primary_homonym_alternative_spelling != get_genus_species(:original, :alternative) ||
          self.rank_string =~ /Species/ && (self.cached_secondary_homonym != get_genus_species(:current, :self) || self.cached_secondary_homonym_alternative_spelling != get_genus_species(:current, :alternative))
        is_cached = false
      end
    end

    # Combination caching is handled in Combination
    # if self.class == Combination && cached
    #   if self.cached_html != get_combination || self.cached_original_combination != get_combination
    #     is_cached = false
    #   end
    # end

    soft_validations.add(
      :base, 'Cached values should be updated',
      fix: :sv_fix_cached_names, success_message: 'Cached values were updated'
    ) if !is_cached
  end

  def sv_fix_cached_names
    begin
      TaxonName.transaction do
        self.save
        return true
      end
    rescue
    end
    false
  end

  def sv_validate_parent_rank
    true # see validation in Protonym.rb
  end

  def sv_missing_relationships
    true # see validation in Protonym.rb
  end

  def sv_missing_classifications
    true # see validation in Protonym.rb
  end

  def sv_species_gender_agreement
    true # see validation in Protonym.rb
  end

  def sv_primary_types
    true # see validation in Protonym.rb
  end

  def sv_validate_coordinated_names
    true # see validation in Protonym.rb
  end

  def sv_type_placement
    true # see validation in Protonym.rb
  end

  def sv_single_sub_taxon
    true # see validation in Protonym.rb
  end

  def sv_parent_priority
    true # see validation in Protonym.rb
  end

  def sv_homotypic_synonyms
    true # see validation in Protonym.rb
  end

  def sv_potential_homonyms
    true # see validation in Protonym.rb
  end

  def sv_combination_duplicates
    true # see validation in Combination.rb
  end

  #endregion

end

<|MERGE_RESOLUTION|>--- conflicted
+++ resolved
@@ -658,15 +658,6 @@
   #  a monomial if names is above genus, or a full epithet if below. 
   def get_full_name
     return name unless self.type == 'Combination' ||  GENUS_AND_SPECIES_RANK_NAMES.include?(self.rank_string)
-<<<<<<< HEAD
-    d = full_name_hash
-    elements = []
-    elements.push(d['genus'])
-    elements.push ['(', d['subgenus'], d['section'], d['subsection'], d['series'], d['subseries'], ')']
-    elements.push ['(', d['superspecies'], ')']
-    elements.push(d['species'], d['subspecies'], d['variety'], d['subvariety'], d['form'], d['subform'])
-    elements.flatten.compact.join(" ").gsub(/\(\s*\)/, '').gsub(/\(\s/, '(').gsub(/\s\)/, ')').squish
-=======
     unless self.type == 'Hybrid'
       d  = full_name_hash
       elements = []
@@ -679,7 +670,6 @@
       hr = self.hybrid_relationships
       hr.empty? ? '[HYBRID TAXA NOT SELECTED]' : hr.collect{|i| i.subject_taxon_name.cached}.sort.join(' &#215; ')
     end
->>>>>>> 7fc96424
   end
 
   # @return [String]
@@ -774,7 +764,7 @@
   end
 
   # TODO: refactor to use us a hash!
-  #   Returns a String representing the name as originally published
+  # Returns a String representing the name as originally published
   def get_original_combination
 
     # strategy is to get the original hash, and swap in values for pertinent relationships
