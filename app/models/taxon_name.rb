--- conflicted
+++ resolved
@@ -842,11 +842,7 @@
 
     # These two can be isolated as they are not always pertinent to a generalized cascading cache setting
     # For example, when a TaxonName relationship forces a cached reload it may/not need to call these two things
-<<<<<<< HEAD
-    set_cached_classified_as # why this?
-=======
     set_cached_classified_as
->>>>>>> 99a520d0
     set_cached_author_year
   end
 
