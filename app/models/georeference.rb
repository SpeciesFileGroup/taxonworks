--- conflicted
+++ resolved
@@ -5,8 +5,7 @@
 #  1) A reference to a CollectingEvent (who, where, when, how)
 #  2) A reference to a GeographicItem (a shape)
 #  3) A method by which the shape was associated with the collecting event (via `type` subclassing).
-#
-# If a georeference was published its Source can be provided. This is _not_ equivalent to providing a method for deriving the georeference.
+# If a georeference was published its Source can be provided.  This is not equivalent to providing a method for deriving the georeference.
 #
 # Contains information about a location on the face of the Earth, consisting of:
 #
@@ -77,13 +76,8 @@
 
   acts_as_list scope: [:collecting_event_id, :project_id]
 
-<<<<<<< HEAD
-  belongs_to :error_geographic_item, class_name: '::GeographicItem', foreign_key: :error_geographic_item_id
+  belongs_to :error_geographic_item, class_name: '::GeographicItem', foreign_key: :error_geographic_item_id, inverse_of: :georeferences_through_error_geographic_item
   belongs_to :collecting_event, inverse_of: :georeferences, class_name: '::CollectingEvent'
-=======
-  belongs_to :error_geographic_item, class_name: 'GeographicItem', foreign_key: :error_geographic_item_id, inverse_of: :georeferences_through_error_geographic_item
-  belongs_to :collecting_event, inverse_of: :georeferences
->>>>>>> cf74c9cd
   belongs_to :geographic_item, inverse_of: :georeferences
 
   has_many :collection_objects, through: :collecting_event, inverse_of: :georeferences
@@ -91,11 +85,7 @@
   has_many :georeferencer_roles, -> { order('roles.position ASC') },
            class_name: 'Georeferencer',
            as: :role_object, validate: true
-<<<<<<< HEAD
-
-=======
   
->>>>>>> cf74c9cd
   has_many :georeferencers, -> { order('roles.position ASC') },
            through: :georeferencer_roles,
            source: :person, validate: true
@@ -104,12 +94,6 @@
   validates :collecting_event_id, uniqueness: {scope: [:type, :geographic_item_id, :project_id]}
   validates :geographic_item, presence: true
   validates :type, presence: true
-<<<<<<< HEAD
-
-  validates :collecting_event, presence: true
-  validates :collecting_event_id, uniqueness: {scope: [:type, :geographic_item_id, :project_id]}
-=======
->>>>>>> cf74c9cd
 
   validate :add_err_geo_item_inside_err_radius
   validate :add_error_depth
@@ -196,7 +180,6 @@
   end
 
   # @return [Float]
-  # !!! TODO: correct? was inverted 0/1
   def longitude
     geographic_item.center_coords[1]
   end
