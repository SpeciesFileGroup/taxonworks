--- conflicted
+++ resolved
@@ -1,3 +1,4 @@
+class Georeference < ActiveRecord::Base
 # Contains information about a location on the face of the Earth, consisting of:
 #
 # @!attribute geographic_item_id
@@ -27,7 +28,7 @@
 # @!attribute request
 #   @return [String]
 #    the text of the GeoLocation request (::GeoLocate), or the verbatim data (VerbatimData)
-<<<<<<< HEAD
+class Georeference < ActiveRecord::Base
 
 #  https://groups.google.com/forum/#!topic/rgeo-users/lMCr0mOt1F0
 # TODO: Some of the GADM polygons seem to violate shapefile spec for *some* reason (not necessarily those stated in the above group post). As a possible remedy, adding ":uses_lenient_multi_polygon_assertions => true"
@@ -36,11 +37,8 @@
                                  uses_lenient_multi_polygon_assertions: true,
                                  srid:                                  4326,
                                  has_z_coordinate:                      true)
-=======
-class Georeference < ActiveRecord::Base
 
 FACTORY = ::RGeo::Geos.factory(native_interface: :ffi, srid: 4326, has_z_coordinate: true)
->>>>>>> 31f6b377
 
   # 'belongs_to' indicates that there is a record ID for this type of object (collecting_event) in *this* table, which
   # is used to find the object we want, 'collecting_event_id' is the column name, and refers to the 'collecting_events'
