--- conflicted
+++ resolved
@@ -76,13 +76,8 @@
 
   acts_as_list scope: [:collecting_event_id, :project_id]
 
-<<<<<<< HEAD
-  belongs_to :error_geographic_item, class_name: '::GeographicItem', foreign_key: :error_geographic_item_id, inverse_of: :georeferences_through_error_geographic_item
-  belongs_to :collecting_event, inverse_of: :georeferences, class_name: '::CollectingEvent'
-=======
   belongs_to :collecting_event, inverse_of: :georeferences
   belongs_to :error_geographic_item, class_name: 'GeographicItem', foreign_key: :error_geographic_item_id, inverse_of: :georeferences_through_error_geographic_item
->>>>>>> edca8e54
   belongs_to :geographic_item, inverse_of: :georeferences
 
   has_many :collection_objects, through: :collecting_event, inverse_of: :georeferences
@@ -159,16 +154,10 @@
   def error_radius_buffer_polygon
     return nil if error_radius.nil? || geographic_item.nil?
     sql_str = ActivRecord::Base.send(
-<<<<<<< HEAD
       :sanitize_sql_array,
       ['SELECT ST_Buffer(?, ?)',
-       geographic_item.geo_object.to_s,
-       (error_radius / 111_319.444444444)])
-=======
-      :sanitize_sql_array, ['SELECT ST_Buffer(?, ?)',
                             geographic_item.geo_object.to_s,
                             (error_radius / 111_319.444444444)])
->>>>>>> edca8e54
     value = GeographicItem.connection.select_all(sql_str).first['st_buffer']
     Gis::FACTORY.parse_wkb(value)
   end
@@ -324,7 +313,7 @@
 
   # @return [Hash] of names of geographic areas
   def set_cached
-    collecting_event.send(:cache_geographic_names)
+    collecting_event.cache_geographic_names
   end
 
   # validation methods
