# A Source is the metadata that identifies the origin of some information/data.
#
# The primary purpose of Source metadata is to allow the user to find the source, that's all.
#
# See https://en.wikipedia.org/wiki/BibTeX for a definition of attributes, in nearly all cases they are 1:1 with the TW model.  We use this https://github.com/inukshuk/bibtex-ruby awesomeness.  See https://github.com/inukshuk/bibtex-ruby/tree/master/lib/bibtex/entry, in particular rdf_converter.rb for the types of field managed.
#
#
# @!attribute serial_id
#   @return [Integer]
#     The TaxonWorks Serial
#
# @!attribute address
#   @return [String]
#    see https://en.wikipedia.org/wiki/BibTeX#Field_types
#
# @!attribute annote
#   @return [String]
#    see https://en.wikipedia.org/wiki/BibTeX#Field_types
#
# @!attribute author
#   @return [String]
#    see https://en.wikipedia.org/wiki/BibTeX#Field_types
#
# @!attribute booktitle
#   @return [String]
#    see https://en.wikipedia.org/wiki/BibTeX#Field_types
#
# @!attribute chapter
#   @return [String]
#    see https://en.wikipedia.org/wiki/BibTeX#Field_types
#
# @!attribute crossref
#   @return [String]
#    see https://en.wikipedia.org/wiki/BibTeX#Field_types
#
# @!attribute edition
#   @return [String]
#    see https://en.wikipedia.org/wiki/BibTeX#Field_types
#
# @!attribute editor
#   @return [String]
#    see https://en.wikipedia.org/wiki/BibTeX#Field_types
#
# @!attribute howpublished
#   @return [String]
#    see https://en.wikipedia.org/wiki/BibTeX#Field_types
#
# @!attribute institution
#   @return [String]
#    see https://en.wikipedia.org/wiki/BibTeX#Field_types
#
# @!attribute journal
#   @return [String]
#    see https://en.wikipedia.org/wiki/BibTeX#Field_types
#
# @!attribute key
#   @return [String]
#    see https://en.wikipedia.org/wiki/BibTeX#Field_types
#
# @!attribute month
#   @return [String]
#    see https://en.wikipedia.org/wiki/BibTeX#Field_types
#      stored as a three letter value, see ::VALID_BIBTEX_MONTHS
#
# @!attribute note
#   @return [String]
#    see https://en.wikipedia.org/wiki/BibTeX#Field_types
#
# @!attribute number
#   @return [String]
#    see https://en.wikipedia.org/wiki/BibTeX#Field_types
#
# @!attribute organization
#   @return [String]
#    see https://en.wikipedia.org/wiki/BibTeX#Field_types
#
# @!attribute pages
#   @return [String]
#    see https://en.wikipedia.org/wiki/BibTeX#Field_types
#
# @!attribute publisher
#   @return [String]
#    see https://en.wikipedia.org/wiki/BibTeX#Field_types
#
# @!attribute school
#   @return [String]
#    see https://en.wikipedia.org/wiki/BibTeX#Field_types
#
# @!attribute series
#   @return [String]
#    see https://en.wikipedia.org/wiki/BibTeX#Field_types
#
# @!attribute title
#   @return [String]
#    see https://en.wikipedia.org/wiki/BibTeX#Field_types
#
## @!attribute year
#   @return [Integer]
#    see https://en.wikipedia.org/wiki/BibTeX#Field_types
#
# @!attribute type
#   @return [String]
#     An exception to the 1:1 modelling.  We retain for Rails STI usage. Either Source::Verbatim or Source::Bibtex.
#     The former can only consist of a single field (the full citation as a string).
#     The latter is a Bibtex model.  See "bibtex_type" for the bibtex attribute "type".
#
# @!attribute bibtex_type
#   @return [String]
#     alias for "type" in the bibtex framework  see https://en.wikipedia.org/wiki/BibTeX#Field_types
#
# @!attribute volume
#   @return [String]
#    see https://en.wikipedia.org/wiki/BibTeX#Field_types
#
# @!attribute doi
#   @return [String]
#    When provided also cloned to an Identifier::Global. See https://en.wikipedia.org/wiki/BibTeX#Field_types
#
# @!attribute abstract
#   @return [String]
#    see https://en.wikipedia.org/wiki/BibTeX#Field_types
#
# @!attribute copyright
#   @return [String]
#    see https://en.wikipedia.org/wiki/BibTeX#Field_types
#
# @!attribute language
#   @return [String]
#    see https://en.wikipedia.org/wiki/BibTeX#Field_types
#
# @!attribute stated_year
#   @return [String]
#    See source/bibtex.rb
#    TODO: Why is this character but year is int?
#
# @!attribute day
#   @return [Integer]
#     the calendar day (1-31)
##
# @!attribute isbn
#   @return [String]
#   @todo
#
# @!attribute issn
#   @return [String]
#   @todo
#
# @!attribute verbatim
#   @return [String]
#     the full citation, used only for type = SourceVerbatim
#
# @!attribute verbatim_contents
#   @return [String]
#   @todo
#
# @!attribute verbatim_keywords
#   @return [String]
#   @todo
#
# @!attribute language_id
#   @return [Integer]
#     The TaxonWorks normalization of language to Language.
#
# @!attribute translator
#   @return [String]
#   @todo
#
# @!attribute year_suffix
#   @return [String]
#     Arbitrary user-provided suffix to the year.  Use is highly discouraged.
#
# @!attribute url
#   @return [String]
#   @todo
##
# @!attribute cached
#   @return [String]
#    calculated full citation, searched again in "full text"
#
# @!attribute cached_author_string
#   @return [String]
#     calculated author string
#
# @!attribute cached_nomenclature_date
#   @return [DateTime]
#     Date sensu nomenclature algorithm in TaxonWorks (see Utilities::Dates)
#
class Source < ApplicationRecord
  include Housekeeping::Users
  include Housekeeping::Timestamps
  include Shared::AlternateValues
  include Shared::DataAttributes
  include Shared::Identifiers
  include Shared::Notes
  include Shared::SharedAcrossProjects
  include Shared::Tags
  include Shared::Documentation
  include Shared::IsData
  include Shared::HasPapertrail
  include SoftValidation

  ignore_whitespace_on(:verbatim_contents)

  ALTERNATE_VALUES_FOR = [
    :address, :annote, :booktitle, :edition, :editor, :institution, :journal, :note, :organization,
    :publisher, :school, :title, :doi, :abstract, :language, :translator, :author, :url].freeze

    # @return [Boolean]
  #  When true, cached values are not built
  attr_accessor :no_year_suffix_validation

  # Keep this order for citations/topics
  has_many :citations, inverse_of: :source, dependent: :restrict_with_error
  has_many :citation_topics, through: :citations, inverse_of: :source
  has_many :topics, through: :citation_topics, inverse_of: :sources

  # !! must be below has_many :citations
  has_many :asserted_distributions, through: :citations, source: :citation_object, source_type: 'AssertedDistribution'

  has_many :project_sources, dependent: :destroy
  has_many :projects, through: :project_sources

  after_save :set_cached

  validates_presence_of :type
  validates :type, inclusion: {in: ['Source::Bibtex', 'Source::Human', 'Source::Verbatim']} # TODO: not needed

  accepts_nested_attributes_for :project_sources, reject_if: :reject_project_sources

  soft_validate(
    :sv_cached_names,
    set: :cached_names,
    fix: :sv_fix_cached_names,
    name: 'Cached names',
    description: 'Check if cached values need to be updated' )

  soft_validate(
    :sv_html_tags,
    set: :html_tags,
    name: 'html tags',
    description: 'Check if html has both open and close tags' )

    # Redirect type here
  # @param [String] file
  # @return [[Array, message]]
  #   TODO: return a more informative response?
  def self.batch_preview(file)
    begin
      bibliography = BibTeX::Bibliography.parse(file.read.force_encoding('UTF-8'), filter: :latex)
      sources = []
      bibliography.each do |record|
        a = Source::Bibtex.new_from_bibtex(record)
        sources.push(a)
      end
      return sources, nil
    rescue BibTeX::ParseError => e
      return [], e.message
    rescue
      raise
    end
  end

<<<<<<< HEAD
  # @return [String] A string that represents the authors last_names and year (no suffix)
=======
  # @return [String]
  #   A string that represents the authors last_names and year (no suffix)
>>>>>>> eb5ed2fe
  def author_year
    return 'not yet calculated' if new_record?
    [cached_author_string, year].compact.join(', ')
  end

    # @param [String] file
  # @return [Array, Boolean]
  def self.batch_create(file)
    sources = []
    valid = 0
    begin
      # error_msg = []
      Source.transaction do
        bibliography = BibTeX::Bibliography.parse(file.read.force_encoding('UTF-8'), filter: :latex)
        bibliography.each do |record|
          a = Source::Bibtex.new_from_bibtex(record)
          if a.valid?
            if a.save
              valid += 1
            end
          else
            # error_msg = a.errors.messages.to_s
          end
          sources.push(a)
        end
      end
    rescue
      return false
    end
    return {records: sources, count: valid}
  end

  # @param used_on [String] a model name
  # @return [Scope]
  #    the max 10 most recently used (1 week, could parameterize) TaxonName, as used 
  def self.used_recently(user_id, project_id, used_on = 'TaxonName')
   Source.select('sources.id').
     joins(:citations)
         .where(citations: {created_by_id: user_id,
                project_id: project_id,
                citation_object_type: used_on,
                created_at: 1.week.ago..})
        .order('citations.created_at DESC')
      .pluck(:id).uniq
  end

  # @params target [String] a citable model name
  # @return [Hash] sources optimized for user selection
  def self.select_optimized(user_id, project_id, target = 'TaxonName')
    r = used_recently(user_id, project_id, target)
    h = {
      quick: [],
      pinboard: Source.pinned_by(user_id).where(pinboard_items: {project_id: project_id}).to_a,
      recent: []
    }

    if r.empty?
      h[:recent] = Source.where(created_by_id: user_id, updated_at: 2.hours.ago..Time.now )
        .order('created_at DESC')
        .limit(5).order(:cached).to_a
      h[:quick] = Source.pinned_by(user_id).pinboard_inserted.where(pinboard_items: {project_id: project_id}).to_a
    else
      h[:recent] =
        (Source.where(created_by_id: user_id, updated_at: 2.hours.ago..Time.now )
        .order('created_at DESC')
        .limit(5).order(:cached).to_a +
      Source.where('"sources"."id" IN (?)', r.first(6) ).to_a).uniq
      h[:quick] = ( Source.pinned_by(user_id).pinboard_inserted.where(pinboard_items: {project_id: project_id}).to_a +
                   Source.where('"sources"."id" IN (?)', r.first(4) ).to_a).uniq
    end

    h
  end

  # @return [Array]
  #    objects this source is linked to through citations
  def cited_objects
    self.citations.collect { |t| t.citation_object }
  end

  # @return [Boolean]
  def is_bibtex?
    type == 'Source::Bibtex'
  end

  # @return [Boolean]
  def is_in_project?(project_id)
    projects.where(id: project_id).any?
  end

    #  Month handling allows values from bibtex like 'may' to be handled
    # @return [Time]
  def nomenclature_date
    Utilities::Dates.nomenclature_date(day, Utilities::Dates.month_index(month), year)
  end

  # @return [Source, false]
  def clone
    s = dup
    m = "[CLONE of #{id}] "
    begin
      Source.transaction do |t|
        roles.each do |r|
          s.roles << Role.new(person: r.person, type: r.type, position: r.position )
        end

        case type
        when 'Source::Verbatim'
          s.verbatim = m + verbatim.to_s
        when 'Source::Bibtex'
          s.title = m + title.to_s
        end

        s.save!
      end
    rescue ActiveRecord::RecordInvalid
    end
    s
  end

  protected

  # Defined in subclasses
  # @return [Nil]
  def set_cached
  end

    #set in subclasses
  def get_cached
  end

    # @param [Hash] attributed
  # @return [Boolean]
  def reject_project_sources(attributed)
    return true if attributed['project_id'].blank?
    return true if ProjectSource.where(project_id: attributed['project_id'], source_id: id).any?
  end

  def sv_cached_names
    true # see validation in subclasses
  end

  def sv_fix_cached_names
    begin
      TaxonName.transaction do
        self.set_cached
      end
      true
    rescue
      false
    end
  end

  def sv_html_tags
    unless title.blank?
      str = title.squish.gsub(/\<i>[^<>]*?<\/i>/, '')
      soft_validations.add(:title, 'The title contains unmatched html tags') if str.include?('<i>') || str.include?('</i>')
    end
  end
end<|MERGE_RESOLUTION|>--- conflicted
+++ resolved
@@ -260,12 +260,8 @@
     end
   end
 
-<<<<<<< HEAD
-  # @return [String] A string that represents the authors last_names and year (no suffix)
-=======
   # @return [String]
   #   A string that represents the authors last_names and year (no suffix)
->>>>>>> eb5ed2fe
   def author_year
     return 'not yet calculated' if new_record?
     [cached_author_string, year].compact.join(', ')
