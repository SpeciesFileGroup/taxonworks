--- conflicted
+++ resolved
@@ -99,8 +99,8 @@
 #
 # @!attribute type
 #   @return [String]
-#     An exception to the 1:1 modelling.  We retain for Rails STI usage. Either Source::Verbatim or Source::Bibtex.
-#     The former can only consist of a single field (the full citation as a string).
+#     An exception to the 1:1 modelling.  We retain for Rails STI usage. Either Source::Verbatim or Source::Bibtex.  
+#     The former can only consist of a single field (the full citation as a string).  
 #     The latter is a Bibtex model.  See "bibtex_type" for the bibtex attribute "type".
 #
 # @!attribute bibtex_type
@@ -192,7 +192,7 @@
   include Shared::Notes
   include Shared::SharedAcrossProjects
   include Shared::Tags
-  include Shared::Documentation
+  include Shared::Documentation 
   include Shared::HasRoles
   include Shared::IsData
   include Shared::HasPapertrail
@@ -219,11 +219,11 @@
   #
   # Once created followup with .create_related_people_and_roles to create related people.
   #
-  # @param [String] citation the full text of the citation to convert
-  # @param [Boolean] resolve whether to resolve against CrossRef, if false then creates a verbatim instance
+  # @param citation [String] the full text of the citation to convert
+  # @param resolve [Boolean] whether to resolve against CrossRef, if false then creates a verbatim instance
   # @return [Source::BibTex.new] a new instance
   # @return [Source::Verbatim.new] a new instance
-  # @return [Boolean]
+  # @return [false]
   def self.new_from_citation(citation: nil, resolve: true)
     return false if citation.length < 6
     bibtex_string = Ref2bibtex.get(citation) if resolve
@@ -247,7 +247,6 @@
     end
   end
 
-  # @param [String] doi
   def self.new_from_doi(doi: nil)
     return false unless doi
     bibtex_string = Ref2bibtex.get_bibtex(doi)
@@ -259,8 +258,6 @@
   end
 
   # Redirect type here
-  # @param [File] file
-  # @return [Array] of sources
   def self.batch_preview(file)
     bibliography = BibTeX.parse(file.read.force_encoding('UTF-8'), filter: :latex)
     sources = []
@@ -273,8 +270,6 @@
     sources
   end
 
-  # @param [File] file
-  # @return [Hash]
   def self.batch_create(file)
     sources = []
     valid  = 0
@@ -307,7 +302,6 @@
     self.citations.collect { |t| t.citation_object }
   end
 
-  # @return [Boolean]
   def is_bibtex?
     type == 'Source::Bibtex'
   end
@@ -317,24 +311,6 @@
     projects.where(id: project_id).any?
   end
 
-<<<<<<< HEAD
-  # @param [Source] source
-  # @return [Boolean] (overridden in subclasses)
-  def similar(source)
-    false
-  end
-
-  # @param [Source] source
-  # @return [Boolean] (overridden in subclasses)
-  def identical(source)
-    false
-  end
-
-  protected
-
-  # @param [Hash] attributed
-  # @return [Boolean]
-=======
 
   protected
 
@@ -342,18 +318,9 @@
   def set_cached
   end
 
->>>>>>> 5c6be9f6
   def reject_project_sources(attributed)
     return true if attributed['project_id'].blank?
     return true if ProjectSource.where(project_id: attributed['project_id'], source_id: id).any?
   end
 
-<<<<<<< HEAD
-  # Defined in subclasses
-  # @return [Ignored]
-  def set_cached
-  end
-
-=======
->>>>>>> 5c6be9f6
 end