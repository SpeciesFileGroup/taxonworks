--- conflicted
+++ resolved
@@ -1,9 +1,3 @@
-<<<<<<< HEAD
-# A Descriptor::Gene defines a set of sequeces, i.e. column in a "matrix" whose
-# cells contains sequences that match the a set (logical AND) of GeneAttributes.
-#
-# The column (conceptually set of sequences) is populated by things that match (all) of the GeneAttibutes attached to the Descriptor::Gene.
-=======
 # A Descriptor::Gene defines a set of sequences, i.e. column in a "matrix" whose
 # cells contain Sequences with a specific set of attributes (e.g. forward and reverse primers), as defined by GeneAttributes.
 #
@@ -22,7 +16,6 @@
 #  @!attribute cached_gene_attribute_sql
 #   @return [String]
 #     An automatically composed SQL fragment that corresponds to #gene_attribute_logic.  Used in #sequences.
->>>>>>> 5151cd7e
 #
 class Descriptor::Gene < Descriptor
 
@@ -32,22 +25,6 @@
   # A Sequence, if provided clone that sequence description to this Descriptor::Gene 
   attr_accessor :base_on_sequence
 
-<<<<<<< HEAD
-  before_validation :add_gene_attributes, if: -> {base_on_sequence.present?}
-
-  # @return [Scope]
-  #   a Sequence scope that returns sequences for this Descriptor::Gene
-  #
-  # Arel is use to represent this raw SQL approach:
-  #
-  #  js = data.collect{|j, k| " INNER JOIN sequence_relationships b#{j} ON s.id = b#{j}.object_sequence_id AND b#{j}.type = '#{k}' AND b#{j}.subject_sequence_id = #{j}"}.join
-  #
-  #  z = 'SELECT s.* FROM sequences s' +
-  #      ' INNER JOIN sequence_relationships sr ON sr.object_sequence_id = s.id' +
-  #      js +
-  #      ' GROUP BY s.id' +
-  #      " HAVING COUNT(sr.object_sequence_id) = #{data.count};"
-=======
   before_validation :add_gene_attributes, if: -> { base_on_sequence.present? } 
 
   validate :gene_attribute_logic_compresses, if: :gene_attribute_logic_changed?
@@ -59,7 +36,6 @@
 
   # @return [Scope]
   #   Sequences using AND for the supplied target attributes
->>>>>>> 5151cd7e
   #
   # @param :target_attributes
   #    [[], [] ...] an array as generated from #sequence_query_set
@@ -129,7 +105,7 @@
       sr_a = sr.alias("b#{id}")
       b = b.join(sr_a).on(
         sr_a['object_sequence_id'].eq(j['id']),
-        sr_a['type'].eq(type),
+        sr_a['type'].eq(type), 
         sr_a['subject_sequence_id'].eq(id)
       )
     end
