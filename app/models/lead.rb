--- conflicted
+++ resolved
@@ -369,7 +369,6 @@
     end
   end
 
-<<<<<<< HEAD
   def apportioned_lead_item_otus
     combined_otus =
       children.map { |c| c.lead_item_otus.includes(:taxon_name) }.flatten.uniq
@@ -416,7 +415,8 @@
     rescue TaxonWorks::Error
       raise
     end
-=======
+  end
+
   # @return Public root leads that have a leaf descendant with `otu` as its Otu,
   # i.e. keys that have otu on a leaf node.
   # !! Note it doesn't count if a key only has otu on an internal node;
@@ -437,7 +437,6 @@
       .where('l_h2.descendant_id IN (SELECT id FROM l_o_l)')
       .where(parent_id: nil)
       .where(is_public: true)
->>>>>>> e0462c4f
   end
 
   private
