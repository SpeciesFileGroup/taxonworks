# A SqedDepiction identifies a depiction as sqed (https://github.com/SpeciesFileGroup/sqed) parsable, and
# records the metadata required for parsing a stage image.
#
# @!attribute boundary_color
#   @return [Symbol]
#   Color of the boundaries in the image, default/recommendation is green.
#
# @!attribute boundary_finder
#   @return [String]
#   Name of the sqed BoundaryFinder class to use, e.g. 'Sqed::BoundaryFinder::ColorLineFinder'
#
# @!attribute has_border
#   @return [Boolean]
#     True if the stage image has a border than needs to be detected
#
# @!attribute layout
#   @return [Symbol]
#   The Sqed layout, like :cross, :equal_cross, :vertical_offset_cross, :internal_box etc.
#
# @!attribute metadata_map
#   @return [Hash]
#   The sqed metadata map, e.g. {0 => :curator_metadata, 1 => :identifier, 2 => :image_registration, 3 => :annotated_specimen }.
#
# @!attribute specimen_coordinates
#   @return [Hash]
#    Not presently used, the specific coordinates bounding the specimen(s) only
#
# @!attribute result_boundaries
#   @return [Hash]
#    A cache for the result
#
# @!attribute result_ocr
#   @return [Hash]
#    A cache for the ocr result
#
class SqedDepiction < ApplicationRecord
  include Housekeeping
  include Shared::Taggable
  include Shared::Notable

  belongs_to :depiction
  #  has_one :depiction_object, through: :depiction

  has_one :image, through: :depiction

  validates_presence_of  :depiction
  validates_presence_of  :metadata_map, :boundary_color
  validates_inclusion_of :layout, in: SqedConfig::LAYOUTS.keys.map(&:to_s)
  validates_inclusion_of :boundary_finder, in: %w{Sqed::BoundaryFinder::ColorLineFinder Sqed::BoundaryFinder::Cross}
  validates_inclusion_of :has_border, :in => [true, false]

  accepts_nested_attributes_for :depiction

  def extraction_metadata
    {
      boundary_color: boundary_color.to_sym,
      boundary_finder: boundary_finder,
      has_border: has_border,
      target_layout: layout.to_sym,
      target_metadata_map: sqed_metadata_map
    }
 end

  def depiction_object
    depiction.depiction_object
  end

  def self.without_collection_object_data
    CollectionObject.joins(:sqed_depictions).where(buffered_collecting_event: nil, buffered_determinations: nil, buffered_other_labels: nil)
  end

  # @return [SqedDepiction]
  #   the next record in which the collection object has no buffered data
  def next_without_data
    object =  SqedDepiction.without_collection_object_data.with_project_id(project_id).where('collection_objects.id <> ?', self.depiction_object.id).order(:id).first
    object.nil? ? SqedDepiction.where(project_id: project_id).order(:id).first : object.sqed_depictions.first
  end

  # @return [CollectionObject, nil]
  #    the next collection object, by :id, created from the addition of a SqedDepiction
  def next_collection_object
    object = CollectionObject.joins(:sqed_depictions).where(project_id: project_id).where('sqed_depictions.id > ?', id).where('collection_objects.id <> ?', depiction_object.id).order(:id).first
    object = CollectionObject.joins(:sqed_depictions).order(:id).first if object.nil?
    object
  end

  # @return [Array of symbols]
  #   the (named) sections in this depiction that may have collecting event label metadata
  def collecting_event_sections
    [:collecting_event_labels, :annotated_specimen] & extraction_metadata[:metadata_map].values
  end

  def nearby_sqed_depictions(before = 5, after = 5)
    a = SqedDepiction.where(project_id: project_id).where("id > ?", id).order(:id).limit(after)
    b = SqedDepiction.where(project_id: project_id).where("id < ?", id).order('id DESC').limit(before)
    return { before: b, after: a}
  end

  def next_sqed_depiction
    sd = SqedDepiction.where(project_id: project_id).where("id > ?", id).order(:id).limit(1)
    sd.any? ? sd.first : SqedDepiction.where(project_id: project_id).first
  end

  def preprocess
    result = SqedToTaxonworks::Result.new(depiction_id: depiction.id)
    result.cache_all
  end

  # @return [Integer]
  #   caches section coordinates and ocr text for the first images that don't have such caches !! does not take into account, just finds and processes
  def self.preprocess_empty(total = 10)
    t = SqedDepiction.arel_table
    i = 0
    while i < total
      r = SqedDepiction.where(t[:result_ocr].eq(nil).or(t[:result_boundary_coordinates].eq(nil)).to_sql).limit(1).first
      return i if r.nil?
      r.preprocess
      i = i + 1
    end
    i
  end

  protected

  def sqed_metadata_map
<<<<<<< HEAD
    self.metadata_map.inject({}){|hsh, i| hsh.merge(i[0].to_i => i[1].to_sym)}
  end
=======
    metadata_map.inject({}){|hsh, i| hsh.merge(i[0].to_i => i[1].to_sym)}
  end 
>>>>>>> a6cf385b

end<|MERGE_RESOLUTION|>--- conflicted
+++ resolved
@@ -123,12 +123,7 @@
   protected
 
   def sqed_metadata_map
-<<<<<<< HEAD
-    self.metadata_map.inject({}){|hsh, i| hsh.merge(i[0].to_i => i[1].to_sym)}
+    metadata_map.inject({}){|hsh, i| hsh.merge(i[0].to_i => i[1].to_sym)}
   end
-=======
-    metadata_map.inject({}){|hsh, i| hsh.merge(i[0].to_i => i[1].to_sym)}
-  end 
->>>>>>> a6cf385b
 
 end