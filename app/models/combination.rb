# A nomenclator name, composed of existing {Protonym}s. Each record reflects the subsequent use of two or more protonyms.
# Only the first use of a combination is stored here, subsequence uses of this combination are referenced in Citations.
#
# A {Combination} has no name, it exists to group related Protonyms into an epithet.
#
# They are applicable to genus group names and finer epithets.
#
# All elements of the combination must be defined, nothing is assumed based on the relationhip to the parent.
#
#  c = Combination.new
#  c.genus = a_protonym_genus
#  c.species = a_protonym_species
#  c.save # => true
#  c.genus_taxon_name_relationship  # => A instance of TaxonNameRelationship::Combination::Genus
#
#  # or
#
#  c = Combination.new(genus: genus_protonym, species: species_protonym)
#
# Getters and setters for each of the APPLICABLE_RANKS are available:
#   `genus subgenus section subsection series subseries species subspecies variety subvariety form subform`
#   `genus_id subgenus_id section_id subsection_id series_id subseries_id species_id subspecies_id variety_id subvariety_id form_id subform_id`
#
# You can do things like (notice mix/match of _id or not):
#   c = Combination.new(genus_id: @genus_protonym.id, subspecies: @some_species_group)
#   c.species_id = Protonym.find(some_species_id).id
# or
#   c.species = Protonym.find(some_species_id)
#
# Combinations are composed of TaxonNameRelationships.  In those relationship the Combination#id is always the `object_taxon_name_id`, the
# individual Protonyms are stored in `subject_taxon_name_id`.
#
# @!attribute combination_verbatim_name
#   Use with caution, and sparingly! If the combination of values from Protonyms can not reflect the formulation of the combination as provided by the original author that string can be provided here.
#   The verbatim value is not further parsed. It is only provided to clarify what the combination looked like when first published.
#   The following recommendations are made:
#     1) The provided string should visually reflect as close as possible what was seen in the publication itself, including
#     capitalization, accented characters etc.
#     2) The full epithet (combination) should be provided, not just the differing component part (see 3 below).
#     3) Misspellings can be more acurately reflected by creating new Protonyms.
#   Example uses:
#     1) Jones 1915 publishes Aus aus. Smith 1920 uses, literally "Aus (Bus) Janes 1915".
#        It is clear "Janes" is "Jones", therefor "Aus (Bus) Janes 1915" is provided as combination_verbatim_name.
#     2) Smith 1800 publishes Aus Jonesi (i.e. Aus jonesi). The combination_combination_verbatim name is used to
#        provide the fact that Jonesi was capitalized.
#     3) "Aus brocen" is used for "Aus broken".  If the curators decide not to create a new protonym, perhaps because
#        they feel "brocen" was a printing press error that left off the straight bit of the "k" then they should minimally
#        include "Aus brocen" in this field, rather than just "brocen". An alternative is to create a new Protonym "brocen".
#     4) 'Aus (Aus)' was originally described in 1920.  "(Aus)" was used in a new combination alone as "Aus".  This is the only case
#        in which combination may contain a single protonym.
#   @return [String]
#
# @!attribute parent_id
#   the parent is the parent of the highest ranked component protonym, it is automatically set i.e. it should never be assigned directly
#   @return [Integer]
#
class Combination < TaxonName

  # The ranks that can be used to build combinations.
  APPLICABLE_RANKS = %w{family subfamily tribe subtribe genus subgenus section subsection
                        series subseries species subspecies variety subvariety form subform}.freeze

  before_validation :set_parent
  
  # Overwritten here from TaxonName to allow for destroy
  has_many :related_taxon_name_relationships, class_name: 'TaxonNameRelationship',
    foreign_key: :object_taxon_name_id,
    inverse_of: :object_taxon_name,
    dependent: :destroy

  has_many :combination_relationships, -> {
    joins(:taxon_name_relationships)
    where("taxon_name_relationships.type LIKE 'TaxonNameRelationship::Combination::%'")
  }, class_name: 'TaxonNameRelationship',
  foreign_key: :object_taxon_name_id

  has_many :combination_taxon_names, through: :combination_relationships, source: :subject_taxon_name

  
  TaxonNameRelationship.descendants.each do |d|
    if d.respond_to?(:assignment_method)
      if d.name.to_s =~ /TaxonNameRelationship::SourceClassifiedAs/
        relationship = "#{d.assignment_method}_relationship".to_sym
        has_one relationship, class_name: d.name.to_s, foreign_key: :subject_taxon_name_id
        has_one d.assignment_method.to_sym, through: relationship, source: :object_taxon_name
      end

      if d.name.to_s =~ /TaxonNameRelationship::Combination/ # |SourceClassifiedAs
        relationships = "#{d.assignment_method}_relationships".to_sym
        has_many relationships, -> {
          where("taxon_name_relationships.type LIKE '#{d.name}%'")
        }, class_name: 'TaxonNameRelationship', foreign_key: :subject_taxon_name_id
        has_many d.assignment_method.to_s.pluralize.to_sym, through: relationships, source: :object_taxon_name
      end
    end

    if d.respond_to?(:inverse_assignment_method)
      if d.name.to_s =~ /TaxonNameRelationship::SourceClassifiedAs/
        relationships = "#{d.inverse_assignment_method}_relationships".to_sym
        has_many relationships, -> {
          where("taxon_name_relationships.type LIKE '#{d.name}%'")
        }, class_name: 'TaxonNameRelationship', foreign_key: :object_taxon_name_id
        has_many d.inverse_assignment_method.to_s.pluralize.to_sym, through: relationships, source: :subject_taxon_name
      end

      if d.name.to_s =~ /TaxonNameRelationship::Combination/ # |SourceClassifiedAs
        relationship = "#{d.inverse_assignment_method}_relationship".to_sym
        has_one relationship, class_name: d.name.to_s, foreign_key: :object_taxon_name_id
        has_one d.inverse_assignment_method.to_sym, through: relationship, source: :subject_taxon_name
      end
    end
  end

  APPLICABLE_RANKS.each do |rank|
    has_one "#{rank}_taxon_name_relationship".to_sym, -> {
      joins(:combination_relationships)
      where(taxon_name_relationships: {type: "TaxonNameRelationship::Combination::#{rank.capitalize}"}) },
    class_name: 'TaxonNameRelationship', foreign_key: :object_taxon_name_id

    has_one rank.to_sym, -> {
      joins(:combination_relationships)
      where(taxon_name_relationships: {type: "TaxonNameRelationship::Combination::#{rank.capitalize}"})
    }, through: "#{rank}_taxon_name_relationship".to_sym, source: :subject_taxon_name

    accepts_nested_attributes_for rank.to_sym

    attr_accessor "#{rank}_id".to_sym
    method = "#{rank}_id"

    define_method(method) {
      if self.send(rank)
        self.send(rank).id
      else
        nil
      end
    }

    define_method("#{method}=") {|value|
      if !value.blank?
        if n = Protonym.find(value)
          self.send("#{rank}=", n)
        end
      end
    }
  end

  scope :with_protonym_at_rank, -> (rank, protonym) {
    includes(:combination_relationships).
    where('taxon_name_relationships.type = ? and taxon_name_relationships.subject_taxon_name_id = ?', rank, protonym).
    references(:combination_relationships)}

  validate :is_unique
  validate :parent_is_properly_set , unless: Proc.new {|a| a.errors.full_messages.include? 'Combination exists.' } 
  validate :composition, unless: Proc.new {|a| a.errors.full_messages.include? 'Combination exists.' } 
  validates :rank_class, absence: true

  soft_validate(:sv_combination_duplicates, set: :combination_duplicates)
  soft_validate(:sv_year_of_publication_matches_source, set: :dates)
  soft_validate(:sv_year_of_publication_not_older_than_protonyms, set: :dates)
  soft_validate(:sv_source_not_older_than_protonyms, set: :dates)

  # @return [Scope]
  # @params keyword_args [Hash] like `{genus: 123, :species: 456}` (note no `_id` suffix)
  def self.find_by_protonym_ids(**keyword_args)
    return Combination.none if keyword_args.empty?

    c = Combination.arel_table
    r = TaxonNameRelationship.arel_table

    a = c.alias("a_foo")

    b = c.project(a[Arel.star]).from(a)
          .join(r)
          .on(r['object_taxon_name_id'].eq(a['id']))

    s = []

    i = 0
    keyword_args.each do |rank, id|
      r_a = r.alias("foo_#{i}")

      b = b.join(r_a).on(
        r_a['object_taxon_name_id'].eq(a['id']),
        r_a['type'].eq(TAXON_NAME_RELATIONSHIP_COMBINATION_TYPES[rank]),
        r_a['subject_taxon_name_id'].eq(id)
      )

      i += 1
    end

    b = b.group(a['id']).having(r['object_taxon_name_id'].count.eq(keyword_args.keys.count))
    b = b.as("z_bar")

    Combination.joins(Arel::Nodes::InnerJoin.new(b, Arel::Nodes::On.new(b['id'].eq(c['id']))))
  end

<<<<<<< HEAD
  # @return [Combination]
=======
  # @return [Combination, false]
>>>>>>> 13fd89f8
  # @params keyword_args [Hash] like `{genus: 123, :species: 456}` (note no `_id` suffix)
  #    the matching Combination if it exists, otherwise false
  #    if name is provided then cached must match (i.e. verbatim_name if provided must also match)
  def self.match_exists?(name = nil, **keyword_args)
    if name.blank?
      a = find_by_protonym_ids(keyword_args).first
    else
      a = find_by_protonym_ids(keyword_args).where(cached: name).first
    end
 
    a ? a : false
  end

  # @return [Boolean]
  #   true if the finest level (typically species) is currently has the same parent
  def is_current_placement?
    protonyms.last.parent_id == protonyms.second_to_last.id
  end

  # @return [Array of TaxonName]
  #   pre-ordered by rank
  def protonyms
    return  protonyms_by_association if new_record?
    combination_taxon_names.sort{|a,b| RANKS.index(a.rank_string) <=> RANKS.index(b.rank_string) }  # .ordered_by_rank
  end

  # @return [Hash]
  #  like `{ genus: 1, species: 2 }`
  def protonym_ids_params
    protonyms.inject({}) {|hsh, p| hsh.merge!( p.rank.to_sym => p.id )}
  end

  # Overrides {TaxonName#full_name_hash}
  # @return [Hash]
  def full_name_hash
    gender = nil
    data   = {}
    protonyms_by_rank.each do |rank, name|
      gender = name.gender_name if rank == 'genus'
      method = "#{rank.gsub(/\s/, '_')}_name_elements"
      data[rank] = send(method, name, gender) if self.respond_to?(method)
    end
    if data['genus'].nil?
      data['genus'] = [nil, "[GENUS NOT SPECIFIED]"]
    end
    if data['species'].nil? && (!data['subspecies'].nil? || !data['variety'].nil? || !data['subvariety'].nil? || !data['form'].nil? || !data['subform'].nil?)
      data['species'] = [nil, "[SPECIES NOT SPECIFIED]"]
    end
    if data['variety'].nil? && !data['subvariety'].nil?
      data['variety'] = [nil, "[VARIETY NOT SPECIFIED]"]
    end
    if data['form'].nil? && !data['subform'].nil?
      data['form'] = [nil, "[FORM NOT SPECIFIED]"]
    end
    data
  end

  # @return [Array of TaxonNames, nil]
  #   the component names for this combination prior to it being saved (used to return values prior to save)
  def protonyms_by_rank
    result = {}
    APPLICABLE_RANKS.each do |rank|
      if protonym = self.send(rank)
        result[rank] = protonym
      end
    end
    result
  end

  # @return [Array of Integer]
  #   the collective years the protonyms were (nomenclaturaly) published on (ordered from genus to below)
  def publication_years
    description_years = protonyms.collect{|a| a.nomenclature_date ? a.nomenclature_date.year : nil}.compact
  end

  # @return [Integer, nil]
  #   the earliest year (nomenclature) that a component Protonym was published on
  def earliest_protonym_year
    publication_years.sort.first
  end

  # return [Array of TaxonNameRelationship]
  #   classes that are applicable to this name, as deterimned by Rank
  def combination_class_relationships(rank_string)
    relations = []
    TaxonNameRelationship::Combination.descendants.each do |r|
      relations.push(r) if r.valid_object_ranks.include?(rank_string)
    end
    relations
  end

  # TODO: DEPRECATE this is likely not required in our new interfaces
  def combination_relationships_and_stubs(rank_string)
    display_order = [
        :combination_genus, :combination_subgenus, :combination_species, :combination_subspecies, :combination_variety, :combination_form
    ]

    defined_relations = combination_relationships.all
    created_already = defined_relations.collect{|a| a.class}
    new_relations = []

    combination_class_relationships(rank_string).each do |r|
      new_relations.push( r.new(object_taxon_name: self) ) if !created_already.include?(r)
    end

    (new_relations + defined_relations).sort{|a,b|
      display_order.index(a.class.inverse_assignment_method) <=> display_order.index(b.class.inverse_assignment_method)
    }
  end

  def get_valid_taxon_name
    c = protonyms_by_rank
    return self if c.empty?
    c[c.keys.last].valid_taxon_name
  end

  def get_author_and_year
    ay = iczn_author_and_year
    ay.blank? ? nil : ay
  end

  def get_full_name_html
    eo = '<i>'
    ec = '</i>'
    return "#{eo}#{verbatim_name}#{ec}".gsub(' f. ', ec + ' f. ' + eo).gsub(' var. ', ec + ' var. ' + eo) if !self.verbatim_name.nil?
    d = full_name_hash

    elements = []

    elements.push("#{eo}#{d['genus'][1]}#{ec}") if d['genus']
    elements.push ['(', %w{subgenus section subsection series subseries}.collect { |r| d[r] ? [d[r][0], "#{eo}#{d[r][1]}#{ec}"] : nil }, ')']
    elements.push ['(', eo, d['superspecies'][1], ec, ')'] if d['superspecies']

    %w{species subspecies variety subvariety form subform}.each do |r|
      elements.push(d[r][0], "#{eo}#{d[r][1]}#{ec}") if d[r]
    end

    html = elements.flatten.compact.join(' ').gsub(/\(\s*\)/, '').gsub(/\(\s/, '(').gsub(/\s\)/, ')').squish.gsub(' [sic]', ec + ' [sic]' + eo).gsub(ec + ' ' + eo, ' ').gsub(eo + ec, '').gsub(eo + ' ', ' ' + eo)
    html
  end

  protected

  # @return [Array of TaxonNames, nil]
  #   return the component names for this combination prior to it being saved
  def protonyms_by_association
    APPLICABLE_RANKS.collect{|r| self.send(r)}.compact
  end

  # TODO: this is a TaxonName level validation, it doesn't belong here
  def sv_year_of_publication_matches_source
    source_year = source.nomenclature_year if source
    if year_of_publication && source_year
      soft_validations.add(:year_of_publication, 'The published date of the combination is not the same as provided by the original publication') if source_year != year_of_publication
    end
  end

  def sv_source_not_older_than_protonyms
    source_year = source.try(:nomenclature_year) 
    target_year = earliest_protonym_year
    if source_year && target_year
      soft_validations.add(:base, "The publication date of combination (#{source_year}) is older than the original publication date of one of the name in the combination (#{target_year}") if source_year < target_year
    end
  end

  def sv_year_of_publication_not_older_than_protonyms
    if year_of_publication && earliest_protonym_year
      soft_validations.add(:year_of_publication,  "The publication date of combination (#{year_of_publication}) is older than the original publication date of one of the name in the combination (#{earliest_protonym_year}") if year_of_publication < earliest_protonym_year
    end
  end

  def sv_combination_duplicates
    duplicate = Combination.not_self(self).with_cached_html(cached_html)
    soft_validations.add(:base, 'Combination is a duplicate') unless duplicate.empty?
  end

  def set_parent
    names = protonyms
    write_attribute(:parent_id, names.first.parent.id) if names.count > 0 && names.first.parent
  end

  # The parent of a Combination is the parent of the highest ranked protonym in that Combination
  def parent_is_properly_set
    check = protonyms.first
    if parent && check && check.parent
      errors.add(:base, 'Parent is not highest ranked name.') if parent != check.parent
    end
  end

  def composition 
    c = protonyms.count

    if c == 0
      errors.add(:base, 'Combination includes no names.')
      return
    end
    
    protonyms.each do |p|
      if !p.is_genus_or_species_rank?
        errors.add(:base, 'Combination includes one or more non-species or genus group names.') 
        return 
      end
    end
    
    # There are more than one protonyms, which seem to be valid elements  
    p = protonyms.last
    errors.add(:base, 'Combination includes only one name and that is name is not a genus name.') if c < 2 && p.is_species_rank?
    errors.add(:base, 'Combination includes more than two genus group names.') if c > 2 && p.is_genus_rank?
  end

  def is_unique
    if a = Combination.match_exists?(verbatim_name, protonym_ids_params)
      errors.add(:base, 'Combination exists.') if a.id != id
    end
  end

end<|MERGE_RESOLUTION|>--- conflicted
+++ resolved
@@ -194,11 +194,7 @@
     Combination.joins(Arel::Nodes::InnerJoin.new(b, Arel::Nodes::On.new(b['id'].eq(c['id']))))
   end
 
-<<<<<<< HEAD
-  # @return [Combination]
-=======
   # @return [Combination, false]
->>>>>>> 13fd89f8
   # @params keyword_args [Hash] like `{genus: 123, :species: 456}` (note no `_id` suffix)
   #    the matching Combination if it exists, otherwise false
   #    if name is provided then cached must match (i.e. verbatim_name if provided must also match)
