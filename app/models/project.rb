# A project is a team's wrapper for a group of data.  Most data is project specific, with a few exceptions.  A project has many users, and one or more project administrators.
# With the exception of "Workers" who can only see and therefore use certain elements of the workbench all members of a project share the same privileges.  A projects
# members are therefor well trained and trusted contributors to the project.
#
# @!attribute name
#   @return [String]
#     The name of the project
#
# @!attribute preferences
#   @return [Hash]
#     Settings for the project (for all users)
#
# @!attribute api_access_token
#   @return [String, nil]
#      The token is not intended to be private.  Generating one is akin to indicating that your project's data are public, and they will be exposed in the general API to all.  The token is primarily for tracking "anonymous" use. 
#
class Project < ApplicationRecord
  include Housekeeping::Users
  include Housekeeping::Timestamps
  include Housekeeping::AssociationHelpers
  include Project::Preferences

<<<<<<< HEAD
   NUKE_ORDER = %w{
=======
  attr_accessor :without_root_taxon_name

  # ORDER MATTERS
  # Used in nuke order (not available in production UI), but 
  # ultimately also for dumping records
  MANIFEST = %w{
     Label
     Attribution
>>>>>>> 480d99c3
     DwcOccurrence
     ProtocolRelationship
     CharacterState
     Protocol
     AlternateValue
     DataAttribute
     CitationTopic
     Citation
     SqedDepiction
     Depiction
     Documentation
     Document
     CollectionObjectObservation
     DerivedCollectionObject
     Note
     PinboardItem
     TaggedSectionKeyword
     Tag
     Confidence
     Role
     AssertedDistribution
     BiocurationClassification
     BiologicalRelationshipType
     BiologicalAssociationsBiologicalAssociationsGraph
     BiologicalAssociation
     BiologicalRelationship
     BiologicalAssociationsGraph
     CollectionProfile
     ContainerItem
     Container
     PublicContent
     Content
     Georeference
     Identifier
     LoanItem
     Loan
     OtuPageLayoutSection
     OtuPageLayout
     ProjectSource
     TaxonDetermination
     TypeMaterial
     CollectionObject
     CollectingEvent
     RangedLotCategory
     Image
     CommonName
     Otu
     TaxonNameClassification
     TaxonNameRelationship
     TaxonName
     ControlledVocabularyTerm
     OriginRelationship
     Sequence
     SequenceRelationship
     Observation
     Extract
     GeneAttribute
     ObservationMatrixColumnItem
     ObservationMatrixColumn
     ObservationMatrixRowItem
     ObservationMatrixRow
     ObservationMatrix
     Descriptor
     ProjectMember
<<<<<<< HEAD
   }.freeze


  PREFERENCES = [
    'workbench_starting_path',  # like '/hub'
  ]

  DEFAULT_WORKBENCH_STARTING_PATH = '/hub'.freeze

  DEFAULT_WORKBENCH_SETTINGS = {
    'workbench_starting_path' =>  DEFAULT_WORKBENCH_STARTING_PATH
  }

  store :preferences, accessors: PREFERENCES, coder: JSON

  # When true no Root taxon name is built 
  attr_accessor :without_root_taxon_name

  # When true a the api token is (re)set
  attr_accessor :set_new_api_access_token
  attr_accessor :clear_api_access_token

=======
    }
  
>>>>>>> 480d99c3
  has_many :project_members, dependent: :restrict_with_error
  has_many :users, through: :project_members
  has_many :project_sources, dependent: :restrict_with_error
  has_many :sources, through: :project_sources

<<<<<<< HEAD
  before_save :generate_api_access_token, if: -> { self.set_new_api_access_token } # any value is true
  before_save :destroy_api_access_token, if: -> { self.clear_api_access_token} # any value is true
  before_save :set_default_preferences, unless: -> { self.preferences.any? }
  after_create :create_root_taxon_name, unless: -> { self.without_root_taxon_name == true}
=======

  after_create :create_root_taxon_name, unless: -> {self.without_root_taxon_name == true}
>>>>>>> 480d99c3

  validates_presence_of :name
  validates_uniqueness_of :name

<<<<<<< HEAD
  def clear_preferences
    update_column(:preferences, DEFAULT_WORKBENCH_SETTINGS)
  end

=======
>>>>>>> 480d99c3
  # !! This is not production ready.
  # @return [Boolean]
  #   based on whether the project has successfully been deleted.  Can also raise on detected problems with configuration.
  def nuke
    known = ApplicationRecord.subclasses.select {|a| a.column_names.include?('project_id')}.map(&:name)

    known.each do |k|
      next if k.constantize.table_name == 'test_classes' # TODO: a kludge to ignore stubbed classes in testing
<<<<<<< HEAD
      if !NUKE_ORDER.include?(k)
        raise "#{k} has not been added to Project#NUKE_ORDER."
=======
      if !MANIFEST.include?(k)
        raise "#{k} has not been added to #nuke order."
>>>>>>> 480d99c3
      end
    end

    begin
<<<<<<< HEAD
      NUKE_ORDER.each do |o|
=======
      MANIFEST.each do |o|
>>>>>>> 480d99c3
        klass = o.constantize
        klass.where(project_id: id).delete_all
      end

      self.destroy

      true
    rescue => e
      raise e
    end
  end

  # TODO: boot load checks
  def root_taxon_name
    # Calling TaxonName is a hack to load the required has_many into Project,
    # "has_many :taxon_names" is invoked through TaxonName within Housekeeping::Project
    # Within TaxonName closure_tree (appears to?) require a database connection. 

    # Since we shouldn't (can't?) initiate a connection prior to a require_dependency
    # we simply load TaxonName for the first time here.
    TaxonName.tap {} # TODO: move to require_dependency?
    TaxonNameRelationship.tap {}
    taxon_names.root
  end

  def self.find_for_autocomplete(params)
    where('name LIKE ?', "#{params[:term]}%")
  end

  protected

<<<<<<< HEAD
  def set_default_preferences
    PREFERENCES.each do |p|
      send(p + '=',  DEFAULT_WORKBENCH_SETTINGS[p]) if send(p).nil?
    end
  end

=======
>>>>>>> 480d99c3
  def create_root_taxon_name
    p = Protonym.stub_root(project_id: id, by: creator)
    p.save!
    p
  end

  # @return [String]
  def generate_api_access_token
    self.api_access_token = Utilities::RandomToken.generate
  end

  def destroy_api_access_token
    self.api_access_token = nil 
  end

end<|MERGE_RESOLUTION|>--- conflicted
+++ resolved
@@ -20,9 +20,6 @@
   include Housekeeping::AssociationHelpers
   include Project::Preferences
 
-<<<<<<< HEAD
-   NUKE_ORDER = %w{
-=======
   attr_accessor :without_root_taxon_name
 
   # ORDER MATTERS
@@ -31,7 +28,6 @@
   MANIFEST = %w{
      Label
      Attribution
->>>>>>> 480d99c3
      DwcOccurrence
      ProtocolRelationship
      CharacterState
@@ -96,58 +92,19 @@
      ObservationMatrix
      Descriptor
      ProjectMember
-<<<<<<< HEAD
-   }.freeze
-
-
-  PREFERENCES = [
-    'workbench_starting_path',  # like '/hub'
-  ]
-
-  DEFAULT_WORKBENCH_STARTING_PATH = '/hub'.freeze
-
-  DEFAULT_WORKBENCH_SETTINGS = {
-    'workbench_starting_path' =>  DEFAULT_WORKBENCH_STARTING_PATH
-  }
-
-  store :preferences, accessors: PREFERENCES, coder: JSON
-
-  # When true no Root taxon name is built 
-  attr_accessor :without_root_taxon_name
-
-  # When true a the api token is (re)set
-  attr_accessor :set_new_api_access_token
-  attr_accessor :clear_api_access_token
-
-=======
     }
   
->>>>>>> 480d99c3
   has_many :project_members, dependent: :restrict_with_error
   has_many :users, through: :project_members
   has_many :project_sources, dependent: :restrict_with_error
   has_many :sources, through: :project_sources
 
-<<<<<<< HEAD
-  before_save :generate_api_access_token, if: -> { self.set_new_api_access_token } # any value is true
-  before_save :destroy_api_access_token, if: -> { self.clear_api_access_token} # any value is true
-  before_save :set_default_preferences, unless: -> { self.preferences.any? }
-  after_create :create_root_taxon_name, unless: -> { self.without_root_taxon_name == true}
-=======
 
   after_create :create_root_taxon_name, unless: -> {self.without_root_taxon_name == true}
->>>>>>> 480d99c3
 
   validates_presence_of :name
   validates_uniqueness_of :name
 
-<<<<<<< HEAD
-  def clear_preferences
-    update_column(:preferences, DEFAULT_WORKBENCH_SETTINGS)
-  end
-
-=======
->>>>>>> 480d99c3
   # !! This is not production ready.
   # @return [Boolean]
   #   based on whether the project has successfully been deleted.  Can also raise on detected problems with configuration.
@@ -156,22 +113,13 @@
 
     known.each do |k|
       next if k.constantize.table_name == 'test_classes' # TODO: a kludge to ignore stubbed classes in testing
-<<<<<<< HEAD
-      if !NUKE_ORDER.include?(k)
-        raise "#{k} has not been added to Project#NUKE_ORDER."
-=======
       if !MANIFEST.include?(k)
         raise "#{k} has not been added to #nuke order."
->>>>>>> 480d99c3
       end
     end
 
     begin
-<<<<<<< HEAD
-      NUKE_ORDER.each do |o|
-=======
       MANIFEST.each do |o|
->>>>>>> 480d99c3
         klass = o.constantize
         klass.where(project_id: id).delete_all
       end
@@ -203,15 +151,6 @@
 
   protected
 
-<<<<<<< HEAD
-  def set_default_preferences
-    PREFERENCES.each do |p|
-      send(p + '=',  DEFAULT_WORKBENCH_SETTINGS[p]) if send(p).nil?
-    end
-  end
-
-=======
->>>>>>> 480d99c3
   def create_root_taxon_name
     p = Protonym.stub_root(project_id: id, by: creator)
     p.save!
