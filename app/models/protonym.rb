# Nested ness of this should get all the relationships?
require_dependency Rails.root.to_s + '/app/models/taxon_name_relationship.rb'  
#
# Force the loading of TaxonNameRelationships in all worlds.  This allows us to edit without restarting in development.
# Dir[Rails.root.to_s + '/app/models/taxon_name_relationship/**/*.rb'].sort.each {|file| require_dependency file }
#
# A *monomial* TaxonName, a record implies a first usage. This follows Pyle's concept almost exactly.
#
# We inject a lot of relationship helper methods here, in this format.
#   subject                      object
#   Aus      original_genus of   bus
#   aus      type_species of     Bus
#
class Protonym < TaxonName

  extend Protonym::SoftValidationExtensions::Klass
  include Protonym::SoftValidationExtensions::Instance

  alias_method :original_combination_source, :source

  FAMILY_GROUP_ENDINGS = %w{ini ina inae idae oidae odd ad oidea}.freeze

  validates_presence_of :name
  validates_presence_of :rank_class, message: 'is a required field'
  validates_presence_of :name, message: 'is a required field'

  validate :validate_rank_class_class,
    :validate_parent_rank_is_higher,
    :check_new_rank_class,
    :check_new_parent_class,
    :validate_source_type,
    :new_parent_taxon_name,
    :name_is_latinized,
    :name_is_valid_format

  after_create :create_otu, if: -> {self.also_create_otu}

  has_one :type_taxon_name_relationship, -> {
    where("taxon_name_relationships.type LIKE 'TaxonNameRelationship::Typification::%'")
  }, class_name: 'TaxonNameRelationship', foreign_key: :object_taxon_name_id

  has_one :type_taxon_name, through: :type_taxon_name_relationship, source: :subject_taxon_name

  has_one :latinized_taxon_name_classification, -> {
    where("taxon_name_classifications.type LIKE 'TaxonNameClassification::Latinized::%'")
  }, class_name: 'TaxonNameClassification', foreign_key: :taxon_name_id

  has_many :type_of_relationships, -> {
    where("taxon_name_relationships.type LIKE 'TaxonNameRelationship::Typification::%'")
  }, class_name: 'TaxonNameRelationship', foreign_key: :subject_taxon_name_id

  has_many :type_of_taxon_names, through: :type_of_relationships, source: :object_taxon_name

  has_many :original_combination_relationships, -> {
    where("taxon_name_relationships.type LIKE 'TaxonNameRelationship::OriginalCombination::%'")
  }, class_name: 'TaxonNameRelationship', foreign_key: :object_taxon_name_id

  has_many :combination_relationships, -> {
    where("taxon_name_relationships.type LIKE 'TaxonNameRelationship::Combination::%'")
  }, class_name: 'TaxonNameRelationship', foreign_key: :subject_taxon_name_id

  has_many :combinations, through: :combination_relationships, source: :object_taxon_name

  has_many :type_materials, class_name: 'TypeMaterial'

  TaxonNameRelationship.descendants.each do |d|
    if d.respond_to?(:assignment_method)
      if d.name.to_s =~ /TaxonNameRelationship::(Iczn|Icn|Ictv|Icnp|SourceClassifiedAs)/
        relationship = "#{d.assignment_method}_relationship".to_sym
        has_one relationship, class_name: d.name.to_s, foreign_key: :subject_taxon_name_id
        has_one d.assignment_method.to_sym, through: relationship, source: :object_taxon_name
      end

      if d.name.to_s =~ /TaxonNameRelationship::(OriginalCombination|Typification)/ # |SourceClassifiedAs
        relationships = "#{d.assignment_method}_relationships".to_sym
        # ActiveRecord::Base.send(:sanitize_sql_array, [d.name])
        has_many relationships, -> {
          where('taxon_name_relationships.type LIKE ?', d.name + '%')
        }, class_name: 'TaxonNameRelationship', foreign_key: :subject_taxon_name_id
        has_many d.assignment_method.to_s.pluralize.to_sym, through: relationships, source: :object_taxon_name
      end
    end

    if d.respond_to?(:inverse_assignment_method)
      if d.name.to_s =~ /TaxonNameRelationship::(Iczn|Icn|Icnp|Ictv|SourceClassifiedAs)/
        relationships = "#{d.inverse_assignment_method}_relationships".to_sym
        # ActiveRecord::Base.send(:sanitize_sql_array, [d.name])
        has_many relationships, -> {
          where('taxon_name_relationships.type LIKE ?', d.name + '%')
        }, class_name: 'TaxonNameRelationship', foreign_key: :object_taxon_name_id
        has_many d.inverse_assignment_method.to_s.pluralize.to_sym, through: relationships, source: :subject_taxon_name
      end

      if d.name.to_s =~ /TaxonNameRelationship::(OriginalCombination|Typification)/ # |SourceClassifiedAs
        relationship = "#{d.inverse_assignment_method}_relationship".to_sym
        has_one relationship, class_name: d.name.to_s, foreign_key: :object_taxon_name_id
        has_one d.inverse_assignment_method.to_sym, through: relationship, source: :subject_taxon_name
      end
    end
  end

  # TODO: this is not really needed
  scope :named, -> (name) {where(name: name)}

  scope :with_name_in_array, -> (array) {where('name in (?)', array)}

  # find classifications for taxon
  scope :with_taxon_name_classifications_on_taxon_name, -> (t) { includes(:taxon_name_classifications).where('taxon_name_classifications.taxon_name_id = ?', t).references(:taxon_name_classifications) }

  # find taxa with classifications
  scope :with_taxon_name_classifications, -> { joins(:taxon_name_classifications) }
  scope :with_taxon_name_classification, -> (taxon_name_class_name) { includes(:taxon_name_classifications).where('taxon_name_classifications.type = ?', taxon_name_class_name).references(:taxon_name_classifications) }
  scope :with_taxon_name_classification_base, -> (taxon_name_class_name_base) { includes(:taxon_name_classifications).where('taxon_name_classifications.type LIKE ?', "#{taxon_name_class_name_base}%").references(:taxon_name_classifications) }
  scope :with_taxon_name_classification_containing, -> (taxon_name_class_name_fragment) { includes(:taxon_name_classifications).where('taxon_name_classifications.type LIKE ?', "%#{taxon_name_class_name_fragment}%").references(:taxon_name_classifications) }
  scope :with_taxon_name_classification_array, -> (taxon_name_class_name_base_array) { includes(:taxon_name_classifications).where('taxon_name_classifications.type in (?)', taxon_name_class_name_base_array).references(:taxon_name_classifications) }
  scope :without_taxon_name_classification, -> (taxon_name_class_name) { where('"taxon_names"."id" not in (SELECT taxon_name_id FROM taxon_name_classifications WHERE type LIKE ?)', "#{taxon_name_class_name}")}
  scope :without_taxon_name_classification_array, -> (taxon_name_class_name_array) { where('"taxon_names"."id" not in (SELECT taxon_name_id FROM taxon_name_classifications WHERE type in (?))', taxon_name_class_name_array) }
  scope :without_taxon_name_classifications, -> { includes(:taxon_name_classifications).where(taxon_name_classifications: {taxon_name_id: nil}) }
  scope :with_type_material_array, ->  (type_material_array) { joins('LEFT OUTER JOIN "type_materials" ON "type_materials"."protonym_id" = "taxon_names"."id"').where("type_materials.biological_object_id in (?) AND type_materials.type_type in ('holotype', 'neotype', 'lectotype', 'syntype', 'syntypes')", type_material_array) }
  scope :with_type_of_taxon_names, -> (type_id) { includes(:related_taxon_name_relationships).where("taxon_name_relationships.type LIKE 'TaxonNameRelationship::Typification%' AND taxon_name_relationships.subject_taxon_name_id = ?", type_id).references(:related_taxon_name_relationships) }
  scope :with_homonym_or_suppressed, -> { includes(:taxon_name_relationships).where("taxon_name_relationships.type LIKE 'TaxonNameRelationship::Iczn::Invalidating::Homonym%' OR taxon_name_relationships.type LIKE 'TaxonNameRelationship::Iczn::Invalidating::Suppression::Total'").references(:taxon_name_relationships) }
  scope :without_homonym_or_suppressed, -> { where("id not in (SELECT subject_taxon_name_id FROM taxon_name_relationships WHERE taxon_name_relationships.type LIKE 'TaxonNameRelationship::Iczn::Invalidating::Homonym%' OR taxon_name_relationships.type LIKE 'TaxonNameRelationship::Iczn::Invalidating::Suppression::Total')") }
  scope :with_primary_homonym, -> (primary_homonym) {where(cached_primary_homonym: primary_homonym)}
  scope :with_primary_homonym_alternative_spelling, -> (primary_homonym_alternative_spelling) {where(cached_primary_homonym_alternative_spelling: primary_homonym_alternative_spelling)}
  scope :with_secondary_homonym, -> (secondary_homonym) {where(cached_secondary_homonym: secondary_homonym)}
  scope :with_secondary_homonym_alternative_spelling, -> (secondary_homonym_alternative_spelling) {where(cached_secondary_homonym_alternative_spelling: secondary_homonym_alternative_spelling)}

  # TODO, move to IsData or IsProjectData
  scope :with_project, -> (project_id) {where(project_id: project_id)}

  # TODO: isn't this the way to do it now? (It does not work, may need extra investigation. DD)
  #   scope :that_is_valid, -> {where('taxon_names.id != taxon_names.cached_valid_taxon_name_id') }

  scope :that_is_valid, -> {
    joins('LEFT OUTER JOIN taxon_name_relationships tnr ON taxon_names.id = tnr.subject_taxon_name_id').
    where("taxon_names.id NOT IN (SELECT subject_taxon_name_id FROM taxon_name_relationships WHERE type ILIKE 'TaxonNameRelationship::Iczn::Invalidating%' OR type ILIKE 'TaxonNameRelationship::Icn::Unaccepting%' OR type ILIKE 'TaxonNameRelationship::Icnp::Unaccepting%' OR type ILIKE 'TaxonNameRelationship::Ictv::Unaccepting%')")
  }

  scope :is_species_group, -> { where("rank_class ILIKE '%speciesgroup%'") }
  scope :is_genus_group, -> { where("rank_class ILIKE '%genusgroup%'") }

  # @return [Array of Strings]
  #   genera where the species was placed
  def all_generic_placements
    valid_name = get_valid_taxon_name
    return nil unless valid_name.rank_string !=~/Species/
    descendants_and_self = valid_name.descendants + [self] + self.combinations
    relationships = TaxonNameRelationship.where_object_in_taxon_names(descendants_and_self).with_two_type_bases('TaxonNameRelationship::OriginalCombination::OriginalGenus', 'TaxonNameRelationship::Combination::Genus')
    (relationships.collect { |r| r.subject_taxon_name.name } + [self.ancestor_at_rank('genus').try(:name)]).uniq
  end

  def list_of_coordinated_names
    list = []
    if self.rank_string
      r = self.iczn_set_as_incorrect_original_spelling_of_relationship
      if r.blank?
        search_rank = NomenclaturalRank::Iczn.group_base(self.rank_string)
        if !!search_rank
          if search_rank =~ /Family/
            z = Protonym.that_is_valid.family_group_base(self.name)
            search_name = z.nil? ? nil : Protonym::FAMILY_GROUP_ENDINGS.collect{|i| z+i}
          else
            search_name = self.name
          end
        else
          search_name = nil
        end

        unless search_name.nil?
          list = Protonym.ancestors_and_descendants_of(self).not_self(self).
            with_rank_class_including(search_rank).
            # TODO @proceps Rails 5.0 makes this scope fail, for reasons I have not yet investigated. @tuckerjd
            # with_name_in_array(search_name).
            where('name in (?)', search_name).
            as_subject_without_taxon_name_relationship_base('TaxonNameRelationship::Iczn::Invalidating::Synonym')
        else
          list = []
        end
      else
        list = [r.object_taxon_name]
      end
    end
    return list
  end

  # @return [Protonym]
  #   the accepted "valid" version of this name in the present classification
  def get_valid_taxon_name
    v = first_possible_valid_taxon_name
    if v == self
      self
    elsif v.cached_valid_taxon_name_id == v.id
      v
    elsif !v.cached_valid_taxon_name_id.nil?
      v.valid_taxon_name
    else
      self
    end
  end

  # @return [String, nil]
  # TODO: not true, *has* parens?!
  #   a string, without parenthesis, that includes author and year
  def get_author_and_year
    # times_called
    case rank_class.try(:nomenclatural_code)
      when :iczn
        ay = iczn_author_and_year
      when :ictv
        ay = icn_author_and_year
      when :icnp
        ay = icn_author_and_year
      when :icn
        ay = icn_author_and_year
      else
        ay = ([author_string] + [year_integer]).compact.join(' ')
    end
    ay.blank? ? nil : ay
  end

  def get_genus_species(genus_option, self_option)
    return nil if rank_class.nil?
    genus = nil
    name1 = nil

    if self.rank_string =~ /Species/
      if genus_option == :original
        genus = self.original_genus
      elsif genus_option == :current
        genus = self.ancestor_at_rank('genus')
      else
        return false
      end
      genus = genus.name unless genus.blank?
      return nil if genus.blank?
    end
    if self_option == :self
      name1 = self.name
    elsif self_option == :alternative
      name1 = name_with_alternative_spelling
    end

    return nil if genus.nil? && name1.nil?
    (genus.to_s + ' ' + name1.to_s).squish
  end

  # TODO, make back half of this raw SQL
  def lowest_rank_coordinated_taxon
    list = [self] + list_of_coordinated_names
    if list.count == 1
      self
    else
      parents = list.collect{|i| i.parent.id}
      list.detect{|t| !parents.include?(t.id)}
    end
  end

  # @return [Array]
  #    all descendant and ancestor protonyms for this Protonym
  def ancestors_and_descendants
    Protonym.ancestors_and_descendants_of(self).not_self(self).to_a
  end

  # @return [Protonym]
  #   a name ready to become the root
  def self.stub_root(project_id: nil, by: nil)
    Protonym.new(name: 'Root', rank_class: 'NomenclaturalRank', parent_id: nil, project_id: project_id, by: by)
  end

  def self.family_group_base(name_string)
    name_string.match(/(^.*)(ini|ina|inae|idae|oidae|odd|ad|oidea)$/)
    $1 || name_string
  end

  def self.family_group_name_at_rank(name_string, rank_string)
    if name_string == family_group_base(name_string)
      name_string
    else
      family_group_base(name_string) + Ranks.lookup(:iczn, rank_string).constantize.try(:valid_name_ending).to_s
    end
  end

  # @return [ TypeMaterial, [] ]  ?!
  def get_primary_type
    return [] unless self.rank_class.parent.to_s =~ /Species/
    s = self.type_materials.syntypes
    p = self.type_materials.primary
    if s.empty? && p.count == 1
      p
    elsif p.empty? && !s.empty?
      s
    else
      []
    end
  end

  # !! TODO: Should not be possible- fix the incoming data
  # @return [Boolean]
  #    true if taxon2 has the same primary type
  def has_same_primary_type(taxon2)
    return true unless rank_class.parent.to_s =~ /Species/

    taxon1_types = get_primary_type.sort_by{|i| i.id}
    taxon2_types = taxon2.get_primary_type.sort_by{|i| i.id}
    return true if taxon1_types.empty? && taxon2_types.empty? # both are empty !! If they are both empty then they don't have the same type, the have no types  !!
    return false if taxon1_types.empty? || taxon2_types.empty? # one is empty

    taxon1_types.map(&:biological_object_id) == taxon2_types.map(&:biological_object_id) # collect{|i| i.biological_object_id}
  end

  # return [Array]
  #  TaxonNameRelationship classes that are applicable to this name, as deterimined by Rank
  def original_combination_class_relationships
    relations = []
    TaxonNameRelationship::OriginalCombination.descendants.each do |r|
      relations.push(r) if r.valid_object_ranks.include?(self.rank_string)
    end
    relations
  end

  # @return [Array]
  #   A relationships for each possible original combination relationship
  def original_combination_relationships_and_stubs
    # TODO: figure out where to really put this, likely in one big sort
    display_order = [
      :original_genus, :original_subgenus, :original_species, :original_subspecies, :original_variety, :original_form
    ]

    defined_relations = self.original_combination_relationships.all
    created_already   = defined_relations.collect{|a| a.class}
    new_relations     = []

    original_combination_class_relationships.each do |r|
      new_relations.push( r.new(object_taxon_name: self) ) if !created_already.include?(r)
    end

    (new_relations + defined_relations).sort{|a,b|
      display_order.index(a.class.inverse_assignment_method) <=> display_order.index(b.class.inverse_assignment_method)
    }
  end

  # @return [Boolean]
  #   whether this name has one of the TaxonNameClassifications that except it from being tested as latinized
  def has_latinized_exceptions?
    # The second half of this handles classifications in memory, as required to save a non-latinized name (i.e. don't tune it to .any?)
    # !((type == 'Protonym') && (taxon_name_classifications.collect{|t| t.type} & EXCEPTED_FORM_TAXON_NAME_CLASSIFICATIONS).empty?)

    # Is faster than above?
    return true if rank_string =~ /Icnp/ && (name.start_with?('Candidatus ') || name.start_with?('Ca. '))
    taxon_name_classifications.each do |tc| # ! find_each
      return true if TaxonName::EXCEPTED_FORM_TAXON_NAME_CLASSIFICATIONS.include?(tc.type)
    end
    taxon_name_relationships.each do |tr|
      return true if TaxonName::EXCEPTED_FORM_TAXON_NAME_RELATIONSHIPS.include?(tr.type)
    end
    false
  end

  def is_latin?
    !NOT_LATIN.match(name) || has_latinized_exceptions?
  end

  def is_species_rank?
    SPECIES_RANK_NAMES.include?(rank_string)
  end

  def is_genus_rank?
    GENUS_RANK_NAMES.include?(rank_string)
  end

  def is_genus_or_species_rank?
    is_species_rank? || is_genus_rank?
  end

  def is_family_rank?
    FAMILY_RANK_NAMES.include?(rank_string)
  end

  def reduce_list_of_synonyms(list)
    return [] if list.empty?
    list1 = list.select{|s| s.id == s.lowest_rank_coordinated_taxon.id}
    list1.reject!{|s| self.cached_valid_taxon_name_id == s.cached_valid_taxon_name_id} unless list1.empty?
    unless list1.empty?
      date1 = self.nomenclature_date
      unless date1.nil?
        list1.reject!{|s| date1 < (s.year_of_publication ? s.nomenclature_date : Time.utc(1))}
      end
    end
    list1
  end

  def name_with_alternative_spelling
    if rank_class.nil? || nomenclatural_code != :iczn
      # rank_string =~ /::Icn::/ # self.class != Protonym
      return nil
    elsif is_species_rank? # rank_string =~ /Species/
      n = name.squish # remove extra spaces and line brakes
      n = n.split(' ').last
      n = n[0..-4] + 'ae' if n =~ /^[a-z]*iae$/ # -iae > -ae in the end of word
      n = n[0..-6] + 'orum' if n =~ /^[a-z]*iorum$/ # -iorum > -orum
      n = n[0..-6] + 'arum' if n =~ /^[a-z]*iarum$/ # -iarum > -arum
      n = n[0..-3] + 'a' if n =~ /^[a-z]*um$/ # -um > -a
      n = n[0..-3] + 'a' if n =~ /^[a-z]*us$/ # -us > -a
      n = n[0..-3] + 'e' if n =~ /^[a-z]*is$/ # -is > -e
      n = n[0..-3] + 'ra' if n =~ /^[a-z]*er$/ # -er > -ra
      n = n[0..-7] + 'ensis' if n =~ /^[a-z]*iensis$/ # -iensis > -ensis
      n = n[0..-5] + 'ana' if n =~ /^[a-z]*iana$/ # -iana > -ana
      n = n.gsub('ae', 'e').
            gsub('oe', 'e').
            gsub('ai', 'i').
            gsub('ei', 'i').
            gsub('ej', 'i').
            gsub('ii', 'i').
            gsub('ij', 'i').
            gsub('jj', 'i').
            gsub('j', 'i').
            gsub('y', 'i').
            gsub('v', 'u').
            gsub('rh', 'r').
            gsub('th', 't').
            gsub('k', 'c').
            gsub('ch', 'c').
            gsub('tt', 't').
            gsub('bb', 'b').
            gsub('rr', 'r').
            gsub('nn', 'n').
            gsub('mm', 'm').
            gsub('pp', 'p').
            gsub('ss', 's').
            gsub('ff', 'f').
            gsub('ll', 'l').
            gsub('ct', 't').
            gsub('ph', 'f').
            gsub('-', '')
      n = n[0, 3] + n[3..-4].gsub('o', 'i') + n[-3, 3] if n.length > 6 # connecting vowel in the middle of the word (nigrocinctus vs. nigricinctus)
    elsif rank_string =~ /Family/
      n_base = Protonym.family_group_base(self.name)
      if n_base.nil? || n_base == self.name
        n = self.name
      else
        n = n_base + 'idae'
      end
    else
      n = self.name.squish
    end

    return n
  end

  def genus_suggested_gender
    return nil unless rank_string =~/Genus/
    TAXON_NAME_CLASSIFICATION_GENDER_CLASSES.each do |g|
      g.possible_genus_endings.each do |e|
        return g.name.demodulize.underscore.humanize.downcase if self.name =~ /^[a-zA-Z]*#{e}$/
      end
    end
    nil
  end

  def species_questionable_ending(taxon_name_classification_class, tested_name)
    return nil unless is_species_rank?
    taxon_name_classification_class.questionable_species_endings.each do |e|
      return e if tested_name =~ /^[a-z]*#{e}$/
    end
    nil
  end

  # @return [Boolean]
  #   Wraps set_original_combination with result from Biodiversity parse
  #   !!You must can optionally pre-calculate a disambiguated protonym if you wish to use one. 
  # @param biodiversity_result [ Biodiversity.result ]
  # @param relationship_housekeeping [Hash] like `{project_id: 22, created_by_id: 2}`
  def build_original_combination_from_biodiversity(biodiversity_result, relationship_housekeeping = {})
    br = biodiversity_result
    return false if br.nil?
    c = [br.disambiguated_combination, br.combination].first
    build_original_combinations(c, relationship_housekeeping)
    true
  end

  # @return [Boolean]
  # @param combination [Combination]
  # @param relationship_housekeeping [Hash] like `{project_id: 22, created_by_id: 2}`
  #   builds, but does not save, original relationships for all corresponding protonyms in a combination
  #   !! Replaces existing relationship without checking identify if they are there!
  def build_original_combinations(combination, relationship_housekeeping)
    return false if combination.nil?
    combination.protonyms_by_rank.each do |rank, p|
      send("original_#{rank}=", p)
    end 

    if !relationship_housekeeping.empty? 
      combination.protonyms_by_rank.each do |rank, p|
        r = send("original_#{rank}_relationship")
        r.write_attributes(relationship_housekeeping)
      end
    end
    true
  end

  def get_original_combination
    e = original_combination_elements
    return nil if e.none? 
<<<<<<< HEAD

    # Weird, why? TODO: needs spec
    return e[:species] if rank_class =~ /Ictv/

    p = TaxonName::COMBINATION_ELEMENTS.inject([]){|ary, r| ary.push(e[r]) } 
    
    s = p.flatten.compact.join(' ')
    s.blank? ? nil : s
  end

  def original_combination_elements
    elements = { } 
    return elements if rank.blank?

    this_rank = rank.to_sym

    r = original_combination_relationships.reload 

    r.each do |i|
      elements.merge! i.combination_name
    end

=======

    # Weird, why? TODO: needs spec
    return e[:species] if rank_class =~ /Ictv/

    p = TaxonName::COMBINATION_ELEMENTS.inject([]){|ary, r| ary.push(e[r]) } 
    
    s = p.flatten.compact.join(' ')
    s.blank? ? nil : s
  end

  def original_combination_elements
    elements = { } 
    return elements if rank.blank?

    this_rank = rank.to_sym

    # Why this? 
    #   We need to apply gender to "internal" names for original combinations, everything
    #   but the last name
    # TODO: get SQL based ordering for original_combination_relationships, hard coded

    # order the relationships
    r = original_combination_relationships.reload.sort{|a,b| ORIGINAL_COMBINATION_RANKS.index(a.type) <=> ORIGINAL_COMBINATION_RANKS.index(b.type) }

    # get gender from first
    gender = original_genus&.gender_name # r.first.subject_taxon_name.gender_name 

    # apply gender to everything but the last
    total = r.count - 1
    r.each_with_index do |j, i|
      if j.type =~ /enus/ || i == total
        g = nil
      else
      #unless (j.type =~ /genus/) || i == total
        g = gender
      end
      elements.merge! j.combination_name(g)
    end

>>>>>>> 136f35d8
    # TODO: what is point of this? Do we get around this check by requiring self relationships? (species aus has species relationship to self)
    if !r.empty? && r.collect{|i| i.subject_taxon_name}.last.lowest_rank_coordinated_taxon.id != lowest_rank_coordinated_taxon.id
      if elements[this_rank].nil?
        elements[this_rank] = [original_name] 
      end
    end

    if elements.any?
      elements[:genus] = '[GENUS NOT SPECIFIED]' unless elements[:genus]
      # If there is no :species, but some species group, add element
      elements[:species] = '[SPECIES NOT SPECIFIED]' if !elements[:species] && ( [:subspecies, :variety, :form, :subform, :subvariety] & elements.keys ).size > 0
    end

    elements
  end

  # @return [String, nil]
  #    a monomial, as originally rendered, with parens if subgenus
  def original_name
    n = verbatim_name.nil? ? name_with_misspelling(nil) : verbatim_name
    n = "(#{n})" if n && rank == 'subgenus'
    n
  end 

  def get_original_combination_html
    Utilities::Italicize.taxon_name(get_original_combination)
  end

  # TODO: @proceps - confirm this is only applicable to Protonym, NOT Combination
  # @mjy - yes this is applicable to Protonym only
  def update_cached_original_combinations
    update_columns(
      cached_original_combination: get_original_combination,
      cached_original_combination_html: get_original_combination_html,
      cached_primary_homonym: get_genus_species(:original, :self),
      cached_primary_homonym_alternative_spelling: get_genus_species(:original, :alternative))
  end

  def set_cached_species_homonym
    update_columns(
      cached_secondary_homonym: get_genus_species(:current, :self),
      cached_secondary_homonym_alternative_spelling: get_genus_species(:current, :alternative)
    )
  end

  # TODO: @proceps - confirm this is only applicable to Protonym, NOT Combination
  # Should this be in Protonym
  def set_cached_names_for_dependants
    dependants = []
    related_through_original_combination_relationships = []
    combination_relationships = []

    TaxonName.transaction do
      if is_genus_or_species_rank?
        dependants = Protonym.descendants_of(self).to_a
        related_through_original_combination_relationships = TaxonNameRelationship.where_subject_is_taxon_name(self).with_type_contains('OriginalCombination')
        combination_relationships = TaxonNameRelationship.where_subject_is_taxon_name(self).with_type_contains('::Combination')
      end

     #  dependants.push(self) # combination does hit here

      # Combination can hit here
      classified_as_relationships = TaxonNameRelationship.where_object_is_taxon_name(self).with_type_contains('SourceClassifiedAs')

      # TODO: not used!?
      # hybrid_relationships = TaxonNameRelationship.where_subject_is_taxon_name(self).with_type_contains('Hybrid')

      dependants.each do |i|
        columns_to_update = {
          cached: i.get_full_name,
          cached_html: i.get_full_name_html
        }

        if i.is_species_rank?
          columns_to_update[:cached_secondary_homonym] = i.get_genus_species(:current, :self)
          columns_to_update[:cached_secondary_homonym_alternative_spelling] = i.get_genus_species(:current, :alternative)
        end

        i.update_columns(columns_to_update)
      end

      related_through_original_combination_relationships.collect{|i| i.object_taxon_name}.uniq.each do |i|
        i.update_cached_original_combinations
      end

      # Update values in Combinations
      combination_relationships.collect{|i| i.object_taxon_name}.uniq.each do |i|
        i.update_columns(
          cached: i.get_full_name,
          cached_html: i.get_full_name_html)
      end

      classified_as_relationships.collect{|i| i.subject_taxon_name}.uniq.each do |i|
        i.update_column(:cached_classified_as, i.get_cached_classified_as)
      end

      classified_as_relationships.collect{|i| i.object_taxon_name}.uniq.each do |i|
        i.update_columns(
          cached: i.get_full_name,
          cached_html: i.get_full_name_html
        )
      end

    end
  end

  # @return [boolean]
  def nominotypical_sub_of?(protonym)
    is_genus_or_species_rank? && parent == protonym && parent.name == protonym.name
  end

  protected

  # TODO: move to Protonym
  def check_new_parent_class
    if is_protonym? && parent_id != parent_id_was && !parent_id_was.nil? && nomenclatural_code == :iczn
      if old_parent = TaxonName.find_by(id: parent_id_was)
        if (rank_name == 'subgenus' || rank_name == 'subspecies') && old_parent.name == name
          errors.add(:parent_id, "The nominotypical #{rank_name} #{name} can not be moved out of the nominal #{old_parent.rank_name}")
        end
      end
    end
  end

  def name_is_latinized
    errors.add(:name, 'Name must be latinized, no digits or spaces allowed') if !is_latin?
  end

  def name_is_valid_format
    rank_class.validate_name_format(self) if rank_class && rank_class.respond_to?(:validate_name_format) && !has_latinized_exceptions?
  end

  def create_otu
    Otu.create(by: self.creator, project: self.project, taxon_name_id: self.id)
  end

  def new_parent_taxon_name
    r = self.iczn_uncertain_placement_relationship
    unless r.blank?
      if self.parent != r.object_taxon_name
        errors.add(:parent_id, "Taxon has a relationship 'incertae sedis' - delete the relationship before changing the parent")
      end
    end
  end

  def check_new_parent_class
    if parent_id != parent_id_was && !parent_id_was.nil? && nomenclatural_code == :iczn
      if old_parent = TaxonName.find_by(id: parent_id_was)
        if (rank_name == 'subgenus' || rank_name == 'subspecies') && old_parent.name == name
          errors.add(:parent_id, "The nominotypical #{rank_name} #{name} can not be moved out of the nominal #{old_parent.rank_name}")
        end
      end
    end
  end

  def validate_rank_class_class
    errors.add(:rank_class, 'Rank not found') unless RANKS.include?(rank_string)
  end

  def set_cached
    super
    set_cached_names_for_dependants # !!! do we run set cached names 2 x !?!
    set_cached_original_combination
    set_cached_original_combination_html
    set_cached_homonymy
    set_cached_species_homonym if is_species_rank?
    set_cached_misspelling
  end

  def set_cached_homonymy
    update_columns(
      cached_primary_homonym: get_genus_species(:original, :self),
      cached_primary_homonym_alternative_spelling: get_genus_species(:original, :alternative)
    )
  end

  # all three in one update here
  def set_cached_misspelling
    update_column(:cached_misspelling, get_cached_misspelling)
  end

  def set_cached_original_combination
    update_column(:cached_original_combination, get_original_combination)
  end

  def set_cached_original_combination_html
    update_column(:cached_original_combination_html, get_original_combination_html)
  end

  # Validate whether cached names need to be rebuilt.
  #
  # TODO: this is kind of pointless, we generate
  # all the alues need for cached, names, at that point
  # the cached values should just be persisted
  # The logic here also duplicates the tracking
  # needed for building cached names.
  #
  # Refactor this to single methods, one each to validate
  # cached name?
  #
  def sv_cached_names
    is_cached = true
    is_cached = false if cached_author_year != get_author_and_year

    if is_cached && cached_html != get_full_name_html ||
      cached_misspelling != get_cached_misspelling ||
      cached_original_combination != get_original_combination ||
      cached_primary_homonym != get_genus_species(:original, :self) ||
      cached_primary_homonym_alternative_spelling != get_genus_species(:original, :alternative) ||
      rank_string =~ /Species/ &&
        (cached_secondary_homonym != get_genus_species(:current, :self) ||
          cached_secondary_homonym_alternative_spelling != get_genus_species(:current,
                                                                             :alternative))
      is_cached = false
    end

    soft_validations.add(
      :base, 'Cached values should be updated',
      fix: :sv_fix_cached_names, success_message: 'Cached values were updated'
    ) if !is_cached
  end

end
<|MERGE_RESOLUTION|>--- conflicted
+++ resolved
@@ -501,30 +501,6 @@
   def get_original_combination
     e = original_combination_elements
     return nil if e.none? 
-<<<<<<< HEAD
-
-    # Weird, why? TODO: needs spec
-    return e[:species] if rank_class =~ /Ictv/
-
-    p = TaxonName::COMBINATION_ELEMENTS.inject([]){|ary, r| ary.push(e[r]) } 
-    
-    s = p.flatten.compact.join(' ')
-    s.blank? ? nil : s
-  end
-
-  def original_combination_elements
-    elements = { } 
-    return elements if rank.blank?
-
-    this_rank = rank.to_sym
-
-    r = original_combination_relationships.reload 
-
-    r.each do |i|
-      elements.merge! i.combination_name
-    end
-
-=======
 
     # Weird, why? TODO: needs spec
     return e[:species] if rank_class =~ /Ictv/
@@ -564,7 +540,6 @@
       elements.merge! j.combination_name(g)
     end
 
->>>>>>> 136f35d8
     # TODO: what is point of this? Do we get around this check by requiring self relationships? (species aus has species relationship to self)
     if !r.empty? && r.collect{|i| i.subject_taxon_name}.last.lowest_rank_coordinated_taxon.id != lowest_rank_coordinated_taxon.id
       if elements[this_rank].nil?
