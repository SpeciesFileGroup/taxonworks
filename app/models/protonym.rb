# Nested ness of this should get all the relationships?
require_dependency Rails.root.to_s + '/app/models/taxon_name_relationship.rb'
<<<<<<< HEAD
#
# Force the loading of TaxonNameRelationships in all worlds.  This allows us to edit without restarting in development.
# Dir[Rails.root.to_s + '/app/models/taxon_name_relationship/**/*.rb'].sort.each {|file| require_dependency file }
#
# A *monominal* TaxonName, a record implies a first usage. This follows Pyle's concept almost exactly.
=======


# A *monomial* TaxonName, a record implies a first usage. This follows Pyle's concept almost exactly.
>>>>>>> 1f75af64
#
# We inject a lot of relationship helper methods here, in this format.
#   subject                      object
#   Aus      original_genus of   bus
#   aus      type_species of     Bus
#
class Protonym < TaxonName

  extend Protonym::SoftValidationExtensions::Klass
  include Protonym::SoftValidationExtensions::Instance
  include Protonym::Becomes

  # @return [Boolean]
  #   memoize `#is_avaiable?`
  attr_reader :is_available

  alias_method :original_combination_source, :source

  FAMILY_GROUP_ENDINGS = %w{ini ina inae idae oidae odd ad oidea}.freeze

  validates_presence_of :name, message: 'is a required field'
  validates_presence_of :rank_class, message: 'is a required field'

  validate :validate_rank_class_class,
    :validate_parent_rank_is_higher,
    :validate_child_rank_is_equal_or_lower,
    :check_new_rank_class,
    :check_new_parent_class,
    :validate_source_type,
    :new_parent_taxon_name,
    :name_is_latinized,
    :name_is_valid_format,
    :verbatim_author_without_digits,
    :verbatim_author_with_closed_parens_when_present

  after_create :create_otu, if: -> {self.also_create_otu}

  has_one :type_taxon_name_relationship, -> {
    where("taxon_name_relationships.type LIKE 'TaxonNameRelationship::Typification::%'")
  }, class_name: 'TaxonNameRelationship', foreign_key: :object_taxon_name_id

  has_one :type_taxon_name, through: :type_taxon_name_relationship, source: :subject_taxon_name

  has_one :latinized_taxon_name_classification, -> {
    where("taxon_name_classifications.type LIKE 'TaxonNameClassification::Latinized::%'")
  }, class_name: 'TaxonNameClassification', foreign_key: :taxon_name_id

  has_many :type_of_relationships, -> {
    where("taxon_name_relationships.type LIKE 'TaxonNameRelationship::Typification::%'")
  }, class_name: 'TaxonNameRelationship', foreign_key: :subject_taxon_name_id

  has_many :type_of_taxon_names, through: :type_of_relationships, source: :object_taxon_name

  has_many :original_combination_relationships, -> {
    where("taxon_name_relationships.type LIKE 'TaxonNameRelationship::OriginalCombination::%'")
  }, class_name: 'TaxonNameRelationship', foreign_key: :object_taxon_name_id

  has_many :combination_relationships, -> {
    where("taxon_name_relationships.type LIKE 'TaxonNameRelationship::Combination::%'")
  }, class_name: 'TaxonNameRelationship', foreign_key: :subject_taxon_name_id

  has_many :combinations, through: :combination_relationships, source: :object_taxon_name

  has_many :type_materials, class_name: 'TypeMaterial', inverse_of: :protonym

  TaxonNameRelationship.descendants.each do |d|
    if d.respond_to?(:assignment_method)
      if d.name.to_s =~ /TaxonNameRelationship::(Iczn|Icn|Icvcn|Icnp|SourceClassifiedAs)/
        relationship = "#{d.assignment_method}_relationship".to_sym
        has_one relationship, class_name: d.name.to_s, foreign_key: :subject_taxon_name_id
        has_one d.assignment_method.to_sym, through: relationship, source: :object_taxon_name
      end

      if d.name.to_s =~ /TaxonNameRelationship::(OriginalCombination|Typification)/
        relationships = "#{d.assignment_method}_relationships".to_sym
        # ActiveRecord::Base.send(:sanitize_sql_array, [d.name])
        has_many relationships, -> {
          where('taxon_name_relationships.type LIKE ?', d.name + '%')
        }, class_name: 'TaxonNameRelationship', foreign_key: :subject_taxon_name_id
        has_many d.assignment_method.to_s.pluralize.to_sym, through: relationships, source: :object_taxon_name
      end
    end

    if d.respond_to?(:inverse_assignment_method)
      if d.name.to_s =~ /TaxonNameRelationship::(Iczn|Icn|Icnp|Icvcn|SourceClassifiedAs)/
        relationships = "#{d.inverse_assignment_method}_relationships".to_sym
        # ActiveRecord::Base.send(:sanitize_sql_array, [d.name])
        has_many relationships, -> {
          where('taxon_name_relationships.type LIKE ?', d.name + '%')
        }, class_name: 'TaxonNameRelationship', foreign_key: :object_taxon_name_id
        has_many d.inverse_assignment_method.to_s.pluralize.to_sym, through: relationships, source: :subject_taxon_name
      end

      if d.name.to_s =~ /TaxonNameRelationship::(OriginalCombination|Typification)/ # |SourceClassifiedAs
        relationship = "#{d.inverse_assignment_method}_relationship".to_sym
        has_one relationship, class_name: d.name.to_s, foreign_key: :object_taxon_name_id
        has_one d.inverse_assignment_method.to_sym, through: relationship, source: :subject_taxon_name
      end
    end
  end

  # TODO: remove
  scope :named, -> (name) {where(name: name)}

  scope :with_name_in_array, -> (array) {where(name: array) }

  # find classifications for taxon
  scope :with_taxon_name_classifications_on_taxon_name, -> (t) { includes(:taxon_name_classifications).where('taxon_name_classifications.taxon_name_id = ?', t).references(:taxon_name_classifications) }

  # find taxa with classifications
  scope :with_taxon_name_classifications, -> { joins(:taxon_name_classifications) }
  scope :with_taxon_name_classification, -> (taxon_name_class_name) { includes(:taxon_name_classifications).where('taxon_name_classifications.type = ?', taxon_name_class_name).references(:taxon_name_classifications) }
  scope :with_taxon_name_classification_base, -> (taxon_name_class_name_base) { includes(:taxon_name_classifications).where('taxon_name_classifications.type LIKE ?', "#{taxon_name_class_name_base}%").references(:taxon_name_classifications) }
  scope :with_taxon_name_classification_containing, -> (taxon_name_class_name_fragment) { includes(:taxon_name_classifications).where('taxon_name_classifications.type LIKE ?', "%#{taxon_name_class_name_fragment}%").references(:taxon_name_classifications) }
  scope :with_taxon_name_classification_array, -> (taxon_name_class_name_base_array) { includes(:taxon_name_classifications).where('taxon_name_classifications.type in (?)', taxon_name_class_name_base_array).references(:taxon_name_classifications) }
  scope :without_taxon_name_classification, -> (taxon_name_class_name) { where('"taxon_names"."id" not in (SELECT taxon_name_id FROM taxon_name_classifications WHERE type LIKE ?)', "#{taxon_name_class_name}")}
  scope :without_taxon_name_classification_array, -> (taxon_name_class_name_array) { where('"taxon_names"."id" not in (SELECT taxon_name_id FROM taxon_name_classifications WHERE type in (?))', taxon_name_class_name_array) }
  scope :without_taxon_name_classifications, -> { includes(:taxon_name_classifications).where(taxon_name_classifications: {taxon_name_id: nil}) }
  scope :with_type_material_array, ->  (type_material_array) { joins('LEFT OUTER JOIN "type_materials" ON "type_materials"."protonym_id" = "taxon_names"."id"').where("type_materials.collection_object_id in (?) AND type_materials.type_type in ('holotype', 'neotype', 'lectotype', 'syntype', 'syntypes')", type_material_array) }
  scope :with_type_of_taxon_names, -> (type_id) { includes(:related_taxon_name_relationships).where("taxon_name_relationships.type LIKE 'TaxonNameRelationship::Typification%' AND taxon_name_relationships.subject_taxon_name_id = ?", type_id).references(:related_taxon_name_relationships) }
  scope :with_homonym_or_suppressed, -> { includes(:taxon_name_relationships).where("taxon_name_relationships.type LIKE 'TaxonNameRelationship::Iczn::Invalidating::Homonym%' OR taxon_name_relationships.type LIKE 'TaxonNameRelationship::Iczn::Invalidating::Suppression::Total'").references(:taxon_name_relationships) }
  scope :without_homonym_or_suppressed, -> { where("id not in (SELECT subject_taxon_name_id FROM taxon_name_relationships WHERE taxon_name_relationships.type LIKE 'TaxonNameRelationship::Iczn::Invalidating::Homonym%' OR taxon_name_relationships.type LIKE 'TaxonNameRelationship::Iczn::Invalidating::Usage%' OR taxon_name_relationships.type LIKE 'TaxonNameRelationship::Iczn::Invalidating::Misapplication' OR taxon_name_relationships.type LIKE 'TaxonNameRelationship::Iczn::Invalidating::Suppression::Total')") }
  scope :with_primary_homonym, -> (primary_homonym) {where(cached_primary_homonym: primary_homonym)}
  scope :with_primary_homonym_alternative_spelling, -> (primary_homonym_alternative_spelling) {where(cached_primary_homonym_alternative_spelling: primary_homonym_alternative_spelling)}
  scope :with_secondary_homonym, -> (secondary_homonym) {where(cached_secondary_homonym: secondary_homonym)}
  scope :with_secondary_homonym_alternative_spelling, -> (secondary_homonym_alternative_spelling) {where(cached_secondary_homonym_alternative_spelling: secondary_homonym_alternative_spelling)}

  # TODO, move to IsData or IsProjectData
  scope :with_project, -> (project_id) {where(project_id: project_id)}

  scope :is_species_group, -> { where("rank_class ILIKE '%speciesgroup%'") }
  scope :is_genus_group, -> { where("rank_class ILIKE '%genusgroup%'") }
  scope :is_family_group, -> { where("rank_class ILIKE '%family%'") }

  scope :is_species_or_genus_group, -> {  where("rank_class ILIKE '%speciesgroup%' OR rank_class ILIKE '%genusgroup%'")   }

  scope :is_original_name, -> { where("cached_author_year NOT ILIKE '(%'") }
  scope :is_not_original_name, -> { where("cached_author_year ILIKE '(%'") }

  # Protonym.order_by_rank(RANKS) or Protonym.order_by_rank(ICZN)
  scope :order_by_rank, -> (code) {order(Arel.sql("position(taxon_names.rank_class in '#{code}')"))}

  # @return [Protonym]
  #   a name ready to become the root
  def self.stub_root(project_id: nil, by: nil)
    Protonym.new(name: 'Root', rank_class: 'NomenclaturalRank', parent_id: nil, project_id: project_id, by: by)
  end

  def self.family_group_base(name_string)
    name_string.match(/(^.*)(ini|ina|inae|idae|oidae|odd|ad|oidea)$/)
    $1 || name_string
  end

  def self.family_group_name_at_rank(name_string, rank_string)
    if name_string == Protonym.family_group_base(name_string)
      name_string
    else
      Protonym.family_group_base(name_string) + Ranks.lookup(:iczn, rank_string).constantize.try(:valid_name_ending).to_s
    end
  end

  # @param rank ['speciesgroup' or 'genusgroup' or 'family']
  #    scope to names used in taxon determinations
  def self.names_at_rank_group_for_collection_objects(rank = 'speciesgroup')
    h = ::TaxonNameHierarchy.arel_table
    t = ::TaxonName.arel_table
    t1 = ::TaxonName.arel_table.alias('tndet')
    d = ::TaxonDetermination.arel_table
    o = ::Otu.arel_table

    q = t.join(h, Arel::Nodes::InnerJoin).on(
      t[:id].eq(h[:ancestor_id])
    ).join(t1, Arel::Nodes::InnerJoin).on(
      h[:descendant_id].eq(t1[:id])
    ).join(o, Arel::Nodes::InnerJoin).on(
      t1[:id].eq(o[:id])
    ).join(d, Arel::Nodes::InnerJoin).on(
      o[:id].eq(d[:otu_id])
    )

    joins(q.join_sources).where(t[:rank_class].matches('%' + rank + '%').to_sql).distinct
  end

  # @return [Array of Strings]
  #   genera where the species was placed
  def all_generic_placements
    valid_name = get_valid_taxon_name
    return nil unless valid_name.rank_string !=~/Species/
    descendants_and_self = valid_name.descendants + [self] + self.combinations
    relationships = TaxonNameRelationship.where_object_in_taxon_names(descendants_and_self).with_two_type_bases('TaxonNameRelationship::OriginalCombination::OriginalGenus', 'TaxonNameRelationship::Combination::Genus')
    (relationships.collect { |r| r.subject_taxon_name.name } + [self.ancestor_at_rank('genus').try(:name)]).uniq
  end

  def list_of_coordinated_names
    list = []
    if self.rank_string
      r = self.iczn_set_as_incorrect_original_spelling_of_relationship
      if r.blank?
        search_rank = NomenclaturalRank::Iczn.group_base(rank_string)
        if !!search_rank
          if search_rank =~ /Family/
            if self.cached_is_valid
              z = Protonym.family_group_base(self.name)
              search_name = z.nil? ? nil : Protonym::FAMILY_GROUP_ENDINGS.collect{|i| z+i}
            else
              search_name = nil
            end
          else
            search_name = self.name
          end
        else
          search_name = nil
        end

#        r = TaxonNameRelationship.where_subject_is_taxon_name(self).with_type_array(TAXON_NAME_RELATIONSHIP_NAMES_MISSPELLING)
#        if !search_name.nil? && r.empty?
        if !search_name.nil? && is_available?
          list = Protonym
            .ancestors_and_descendants_of(self)
            .with_rank_class_including(search_rank)
            .where(name: search_name)
            .not_self(self)
            .that_is_valid
        else
          list = []
        end
      else
        list = [r.object_taxon_name]
      end
    end
    return list
  end

  def is_available?(refresh = false)
    if !refresh
      @is_available ||= !has_misspelling_relationship? && !name_is_misapplied? && !classification_invalid_or_unavailable?
    else
      @is_available = !has_misspelling_relationship? && !name_is_misapplied? && !classification_invalid_or_unavailable?
    end
    @is_available
  end

  # @return [Protonym]
  #   the accepted "valid" version of this name in the present classification
  def get_valid_taxon_name
    v = first_possible_valid_taxon_name
    if v == self
      self
    elsif v.cached_valid_taxon_name_id == v.id
      v
    elsif !v.cached_valid_taxon_name_id.nil?
      v.valid_taxon_name
    else
      self
    end
  end

  # This method is currently only used for setting cached_primary_homonym
  # @return [nil, false, String]
  #   !! Why both?
  def get_genus_species(genus_option, self_option)
    return nil if rank_class.nil?
    genus = nil
    name1 = nil

    if is_species_rank? # self.rank_string =~ /Species/
      if genus_option == :original
        genus = original_genus
      elsif genus_option == :current
        genus = ancestor_at_rank('genus')
      else
        return false
      end

      genus = genus.name unless genus.blank?
      return nil if genus.blank?
    end

    if self_option == :self
      name1 = name
    elsif self_option == :alternative
      name1 = name_with_alternative_spelling
    end

    return nil if genus.nil? && name1.nil? # <- hitting this because Genus is never set
    [genus, name1].compact.join(' ')
    # (genus.to_s + ' ' + name1.to_s).squish
  end

  # TODO, make back half of this raw SQL
  def lowest_rank_coordinated_taxon
    list = [self] + list_of_coordinated_names
    if list.count == 1
      self
    else
      parents = list.collect{|i| i.parent.id}
      list.detect{|t| !parents.include?(t.id)}
    end
  end

  # @return [Array]
  #    all descendant and ancestor protonyms for this Protonym
  def ancestors_and_descendants
    Protonym.ancestors_and_descendants_of(self).not_self(self).to_a
  end

  # @return [ TypeMaterial, [] ]  ?!
  def get_primary_type
    return [] unless self.rank_class.parent.to_s =~ /Species/
    s = self.type_materials.syntypes
    p = self.type_materials.primary
    if s.empty? && p.count == 1
      p
    elsif p.empty? && !s.empty?
      s
    else
      []
    end
  end

  ## taxon_name.predicted_children_rank('Cicadellidae') >> NomenclaturalRank::Iczn::FamilyGroup::Family
  def predicted_child_rank(child_string)
    return nil if child_string.blank?
    parent_rank = rank_class.to_s
    parent_rank_name = rank_name
    ncode = nomenclatural_code

    return nil if ncode.nil? # Happens with some names like "Root"

    if child_string == child_string.downcase
      if !is_species_rank?
        r = Ranks.lookup(ncode, 'species')
      elsif parent_rank_name == 'species'
        r = Ranks.lookup(ncode, 'subspecies')
      elsif parent_rank_name == 'subspecies'
        r = Ranks.lookup(ncode, 'variety')
      elsif parent_rank_name == 'variety'
        r = Ranks.lookup(ncode, 'form')
      elsif parent_rank_name == 'form'
        r = Ranks.lookup(ncode, 'subform')
      else
        return nil
      end
    elsif child_string == child_string.capitalize
      if rank_name == 'genus'
        r = Ranks.lookup(ncode, 'subgenus')
      else
        Ranks.lookup(ncode, 'family').constantize.valid_parents.each do |r1|
          r2 = r1.constantize
          if !r2.valid_name_ending.blank? && child_string.end_with?(r2.valid_name_ending) && r2.typical_use && RANKS.index(r1) > RANKS.index(parent_rank)
            r = r1
            break
          end
        end
        r = Ranks.lookup(ncode, 'genus') if r.nil?
      end
    else
      return nil
    end
    r.constantize
  end

  def number_of_taxa_by_year
    a = {}
    descendants.find_each do |z|
      year = z.year_integer
      year = 0 if year.nil?
      a[year] = {:valid => 0, :synonyms => 0} unless a[year]
      if z.rank_string == 'NomenclaturalRank::Iczn::SpeciesGroup::Species'
        if z.id == z.cached_valid_taxon_name_id
          a[year][:valid] = a[year][:valid] += 1
        elsif TaxonNameRelationship.where_subject_is_taxon_name(z.id).with_type_array(TAXON_NAME_RELATIONSHIP_NAMES_SYNONYM).any?
          a[year][:synonyms] = a[year][:synonyms] += 1
        end
      end
    end
    for i in 1758..Time.now.year do
      a[i] = {:valid => 0, :synonyms => 0} unless a[i]
    end
    b = a.sort.to_h
    CSV.generate do |csv|
      csv << ['year', 'valid species', 'synonyms']
      b.keys.each do |i|
        csv << [i, b[i][:valid], b[i][:synonyms]]
      end
    end
  end

  # !! TODO: Should not be possible- fix the incoming data
  # @return [Boolean]
  #    true if taxon2 has the same primary type
  def has_same_primary_type(taxon2)
    return true unless rank_class.parent.to_s =~ /Species/

    taxon1_types = get_primary_type.sort_by{|i| i.id}
    taxon2_types = taxon2.get_primary_type.sort_by{|i| i.id}
    return true if taxon1_types.empty? && taxon2_types.empty? # both are empty !! If they are both empty then they don't have the same type, the have no types  !!
    return false if taxon1_types.empty? || taxon2_types.empty? # one is empty

    taxon1_types.map(&:collection_object_id) == taxon2_types.map(&:collection_object_id) # collect{|i| i.collection_object_id}
  end

  # return [Array]
  #  TaxonNameRelationship classes that are applicable to this name, as deterimined by Rank
  def original_combination_class_relationships
    relations = []
    TaxonNameRelationship::OriginalCombination.descendants.each do |r|
      relations.push(r) if r.valid_object_ranks.include?(self.rank_string)
    end
    relations
  end

  # @return [Array]
  #   A relationships for each possible original combination relationship
  def original_combination_relationships_and_stubs
    # TODO: figure out where to really put this, likely in one big sort
    display_order = [ :original_genus, :original_subgenus, :original_species, :original_subspecies, :original_variety, :original_subvariety, :original_form, :original_subform ]

    defined_relations = self.original_combination_relationships.all
    created_already   = defined_relations.collect{|a| a.class}
    new_relations     = []

    original_combination_class_relationships.each do |r|
      new_relations.push( r.new(object_taxon_name: self) ) if !created_already.include?(r)
    end

    (new_relations + defined_relations).sort{|a,b|
      display_order.index(a.class.inverse_assignment_method) <=> display_order.index(b.class.inverse_assignment_method)
    }
  end

  # @return [Boolean]
  #   whether this name has one of the TaxonNameClassifications that except it from being tested as latinized
  def has_latinized_exceptions?
    # The second half of this handles classifications in memory, as required to save a non-latinized name (i.e. don't tune it to .any?)
    # !((type == 'Protonym') && (taxon_name_classifications.collect{|t| t.type} & EXCEPTED_FORM_TAXON_NAME_CLASSIFICATIONS).empty?)

    # Is faster than above?
    #    return true if rank_string =~ /Icnp/ && (name.start_with?('Candidatus ') || name.start_with?('Ca. '))

    return true if is_family_rank? && !(taxon_name_relationships.collect{|i| i.type} & TAXON_NAME_RELATIONSHIP_NAMES_SYNONYM).empty?
    return true unless (taxon_name_classifications.collect{|i| i.type} & EXCEPTED_FORM_TAXON_NAME_CLASSIFICATIONS).empty?
    return true unless (taxon_name_relationships.collect{|i| i.type} & TAXON_NAME_RELATIONSHIP_NAMES_MISSPELLING).empty?
    false
  end

  def is_latin?
    !NOT_LATIN.match(name) || has_latinized_exceptions?
  end

  # @return [Boolean]
  #   whether this name has one of the TaxonNameRelationships which justify wrong form of the name
  def has_misspelling_relationship?
    taxon_name_relationships.with_type_array(TAXON_NAME_RELATIONSHIP_NAMES_MISSPELLING).any?
  end

  # Same as is_original_name?!
  def has_alternate_original?
    cached_original_combination && (cached != cached_original_combination) ? true : false
  end

  def is_species_rank?
    SPECIES_RANK_NAMES.include?(rank_string)
  end

  def is_genus_rank?
    GENUS_RANK_NAMES.include?(rank_string)
  end

  def is_genus_or_species_rank?
    GENUS_AND_SPECIES_RANK_NAMES .include?(rank_string)
  end

  def is_family_or_genus_or_species_rank?
    FAMILY_AND_GENUS_AND_SPECIES_RANK_NAMES .include?(rank_string)
  end

  def is_family_rank?
    FAMILY_RANK_NAMES.include?(rank_string)
  end

  def is_higher_rank?
    HIGHER_RANK_NAMES.include?(rank_string)
  end

  # @return Boolean
  #   could also be determined by parens in cached_author year
  def is_original_name?
    cached_author_year =~ /\(/ ? false : true
  end

  def reduce_list_of_synonyms(list)
    return [] if list.empty?
    list1 = list.select{|s| s.id == s.lowest_rank_coordinated_taxon.id}
    list1.reject!{|s| self.cached_valid_taxon_name_id == s.cached_valid_taxon_name_id} unless list1.empty?
    unless list1.empty?
      date1 = self.nomenclature_date
      unless date1.nil?
        list1.reject!{|s| date1 < (s.year_of_publication ? s.nomenclature_date : Time.utc(1))}
      end
    end
    list1
  end

  def name_with_alternative_spelling
    if rank_class.nil? || nomenclatural_code != :iczn
      # rank_string =~ /::Icn::/ # self.class != Protonym
      return nil
    elsif is_species_rank? # rank_string =~ /Species/
      n = name.squish # remove extra spaces and line brakes
      n = n.split(' ').last
      n = n[0..-4] + 'ae' if n =~ /^[a-z]*iae$/ # -iae > -ae in the end of word
      n = n[0..-6] + 'orum' if n =~ /^[a-z]*iorum$/ # -iorum > -orum
      n = n[0..-6] + 'arum' if n =~ /^[a-z]*iarum$/ # -iarum > -arum
      n = n[0..-3] + 'a' if n =~ /^[a-z]*um$/ # -um > -a
      n = n[0..-3] + 'a' if n =~ /^[a-z]*us$/ # -us > -a
      n = n[0..-3] + 'e' if n =~ /^[a-z]*is$/ # -is > -e
      n = n[0..-3] + 'ra' if n =~ /^[a-z]*er$/ # -er > -ra
      n = n[0..-7] + 'ensis' if n =~ /^[a-z]*iensis$/ # -iensis > -ensis
      n = n[0..-5] + 'ana' if n =~ /^[a-z]*iana$/ # -iana > -ana
      n = n.gsub('ae', 'e').
            gsub('oe', 'e').
            gsub('ai', 'i').
            gsub('ei', 'i').
            gsub('ej', 'i').
            gsub('ii', 'i').
            gsub('ij', 'i').
            gsub('jj', 'i').
            gsub('j', 'i').
            gsub('y', 'i').
            gsub('v', 'u').
            gsub('rh', 'r').
            gsub('th', 't').
            gsub('k', 'c').
            gsub('ch', 'c').
            gsub('tt', 't').
            gsub('bb', 'b').
            gsub('rr', 'r').
            gsub('nn', 'n').
            gsub('mm', 'm').
            gsub('pp', 'p').
            gsub('ss', 's').
            gsub('ff', 'f').
            gsub('ll', 'l').
            gsub('ct', 't').
            gsub('ph', 'f').
            gsub('-', '')
      n = n[0, 3] + n[3..-4].gsub('o', 'i') + n[-3, 3] if n.length > 6 # connecting vowel in the middle of the word (nigrocinctus vs. nigricinctus)
    elsif rank_string =~ /Family/
      n_base = Protonym.family_group_base(self.name)
      if n_base.nil? || n_base == self.name
        n = self.name
      else
        n = n_base + 'idae'
      end
    else
      n = self.name.squish
    end

    return n
  end

  def predict_three_forms
    exception = LATIN_ADJECTIVES[name]

    return exception unless exception.nil?
    m_name, f_name, n_name = nil, nil, nil
    case name
    when /(color|coloris)$/
      m_name, f_name, n_name = name, name, name
    when /is$/
      m_name, f_name, n_name = name, name, name[0..-3] + 'e'
    when /e$/
      m_name, f_name, n_name = name[0..-2] + 'is', name[0..-2] + 'is', name
    when /us$/
      m_name, f_name, n_name = name, name[0..-3] + 'a', name[0..-3] + 'um'
    when /er$/
      m_name, f_name, n_name = name, name[0..-3] + 'ra', name[0..-3] + 'rum'
    when /(ferum|gerum)$/
      m_name, f_name, n_name = name[0..-3], name[0..-3] + 'a', name
    when /(gera|fera)$/
      m_name, f_name, n_name = name[0..-2], name, name[0..-2] + 'um'
    when /(brum|frum|grum)$/
      m_name, f_name, n_name = name[0..-4] + 'er', name[0..-3] + 'a', name
    when /(bra|gra|fra)$/
      m_name, f_name, n_name = name[0..-3] + 'er', name, name[0..-2] + 'um'
    when /(um)$/
      m_name, f_name, n_name = name[0..-3] + 'us', name[0..-3] + 'a', name
    when /a$/
      m_name, f_name, n_name = name[0..-2] + 'us', name, name[0..-2] + 'um'
    when /(nor|ior|jor)$/
      m_name, f_name, n_name = name, name, name[0..-3] + 'us'
    else
      m_name, f_name, n_name = name, name, name
    end
    {masculine_name: m_name, feminine_name: f_name, neuter_name: n_name}
  end

  def genus_suggested_gender
    return nil unless rank_string =~/Genus/
    TAXON_NAME_CLASSIFICATION_GENDER_CLASSES.each do |g|
      g.possible_genus_endings.each do |e|
        return g.name.demodulize.underscore.humanize.downcase if self.name =~ /^[a-zA-Z]*#{e}$/
      end
    end
    nil
  end

  def species_questionable_ending(taxon_name_classification_class, tested_name)
    return nil unless is_species_rank?
    taxon_name_classification_class.questionable_species_endings.each do |e|
      return e if tested_name =~ /^[a-z]*#{e}$/
    end
    nil
  end

  # @return [Boolean]
  #   Wraps set_original_combination with result from Biodiversity parse
  #   !!You must can optionally pre-calculate a disambiguated protonym if you wish to use one.
  # @param biodiversity_result [ Biodiversity.result ]
  # @param relationship_housekeeping [Hash] like `{project_id: 22, created_by_id: 2}`
  def build_original_combination_from_biodiversity(biodiversity_result, relationship_housekeeping = {})
    br = biodiversity_result
    return false if br.nil?
    c = [br.disambiguated_combination, br.combination].first
    build_original_combinations(c, relationship_housekeeping)
    true
  end

  # @return [Boolean]
  # @param combination [Combination]
  # @param relationship_housekeeping [Hash] like `{project_id: 22, created_by_id: 2}`
  #   builds, but does not save, original relationships for all corresponding protonyms in a combination
  #   !! Replaces existing relationship without checking identify if they are there!
  def build_original_combinations(combination, relationship_housekeeping)
    return false if combination.nil?
    combination.protonyms_by_rank.each do |rank, p|
      send("original_#{rank}=", p)
    end

    if !relationship_housekeeping.empty?
      combination.protonyms_by_rank.each do |rank, p|
        r = send("original_#{rank}_relationship")
        r.write_attributes(relationship_housekeeping)
      end
    end
    true
  end

  def get_original_combination
    return verbatim_name if !GENUS_AND_SPECIES_RANK_NAMES.include?(rank_string) && !verbatim_name.nil?
    e = original_combination_elements
    return nil if e.none?

    # Weird, why?
    # DD: in ICVCN the species name is "Potato spindle tuber viroid", the genus name is only used for classification...
    #
    # @proceps: then we should exclude or alter elements before we get to this point, not here, so that the renderer still works, exceptions at this point are bad
    # and this didn't do what you think it did, it's was returning an Array of two things
    return e[:species][1] if rank_class.to_s =~ /Icvcn/

    p = TaxonName::COMBINATION_ELEMENTS.inject([]){|ary, r| ary.push(e[r]) }

    s = p.flatten.compact.join(' ')
    s.blank? ? nil : s
  end

  # @return [Hash]
  #
  # {
  #  genus: ["", 'Aus' ],
  #  ...
  #  form: ['frm', 'aus']
  # }
  #
  def original_combination_elements
    elements = { }
    return elements if rank.blank?

    this_rank = rank.to_sym

    # Why this?
    #   We need to apply gender to "internal" names for original combinations, everything
    #   but the last name
    # DD: if we have subspecies, the species name should be used not in the original form,
    # but the form correlated with the present genus gender
    # TODO: get SQL based ordering for original_combination_relationships, hard coded

    # order the relationships
    r = original_combination_relationships.reload.sort{|a,b| ORIGINAL_COMBINATION_RANKS.index(a.type) <=> ORIGINAL_COMBINATION_RANKS.index(b.type) }

    # get gender from first
    gender = original_genus&.gender_name # r.first.subject_taxon_name.gender_name

    # Apply gender to everything but the last
    total = r.count - 1
    r.each_with_index do |j, i|
      if j.type =~ /enus/ || i == total
        g = nil
      else
        g = gender
      end
      elements.merge! j.combination_name(g) # this is like '{genus: [nil, 'Aus']}
    end

    # what is point of this? Do we get around this check by requiring self relationships? (species aus has species relationship to self)
    # DD: we do not require it, it is optional
    if !r.empty? && r.collect{|i| i.subject_taxon_name}.last.lowest_rank_coordinated_taxon.id != lowest_rank_coordinated_taxon.id
      if elements[this_rank].nil?
        elements[this_rank] = [nil, original_name]
      end
    end

    if elements.any?
      if !elements[:genus] && !not_binominal?
        if original_genus
          elements[:genus] = [nil, "[#{original_genus&.name}]"]
        else
          elements[:genus] = [nil, '[GENUS NOT SPECIFIED]']
        end
      end
      # If there is no :species, but some species group, add element
      elements[:species] = [nil, '[SPECIES NOT SPECIFIED]'] if !elements[:species] && ( [:subspecies, :variety, :form] & elements.keys ).size > 0
    end

    elements
  end

  # @return [[rank_name, name], nil]
  #   Used in ColDP export
  def original_combination_infraspecific_element(elements = nil)
    elements ||= original_combination_elements

    # TODO: consider plants/other codes?
    [:form, :variety, :subspecies].each do |r|
      return [r.to_s, elements[r].last] if elements[r]
    end
    nil
  end

  # @return [String, nil]
  #    a monominal, as originally rendered, with parens if subgenus
  def original_name
    n = verbatim_name.nil? ? name_with_misspelling(nil) : verbatim_name
    n = "(#{n})" if n && rank_name == 'subgenus'
    n
  end

  def get_original_combination_html
    return  "\"<i>Candidatus</i> #{get_original_combination}\"" if is_candidatus?
    v = get_original_combination
    if !v.blank? && is_hybrid?
      w = v.split(' ')
      w[-1] = ('×' + w[-1]).gsub('×(', '(×').gsub(') [sic]', ' [sic])').gsub(') (sic)', ' (sic))')
      v = w.join(' ')
    end
    v = v.gsub(') [sic]', ' [sic])').gsub(') (sic)', ' (sic))') if !v.blank?

    v = Utilities::Italicize.taxon_name(v)
    v = '† ' + v if !v.blank? && is_fossil?
    v
  end

  def update_cached_original_combinations
    update_columns(
      cached_original_combination: get_original_combination,
      cached_original_combination_html: get_original_combination_html,
      cached_primary_homonym: get_genus_species(:original, :self),
      cached_primary_homonym_alternative_spelling: get_genus_species(:original, :alternative))
  end

  def set_cached_species_homonym
    update_columns(
      cached_secondary_homonym: get_genus_species(:current, :self),
      cached_secondary_homonym_alternative_spelling: get_genus_species(:current, :alternative)
    )
  end

  def set_cached_names_for_dependants
    dependants = []
    related_through_original_combination_relationships = []
    combination_relationships = []

    TaxonName.transaction_with_retry do
      if is_genus_or_species_rank?
        dependants = Protonym.unscoped.descendants_of(self).to_a
        related_through_original_combination_relationships = TaxonNameRelationship.where_subject_is_taxon_name(self).with_type_contains('OriginalCombination')
        combination_relationships = TaxonNameRelationship.where_subject_is_taxon_name(self).with_type_contains('::Combination')
      end

     #  dependants.push(self) # combination does hit here

      # Combination can hit here
      classified_as_relationships = TaxonNameRelationship.where_object_is_taxon_name(self).with_type_contains('SourceClassifiedAs')

      dependants.each do |i|
        n = i.get_full_name
        columns_to_update = {
          cached: n,
          cached_html: i.get_full_name_html(n),
          cached_author_year: i.get_author_and_year,
          cached_nomenclature_date: i.nomenclature_date
        }

        if i.is_species_rank?
          columns_to_update[:cached_secondary_homonym] = i.get_genus_species(:current, :self)
          columns_to_update[:cached_secondary_homonym_alternative_spelling] = i.get_genus_species(:current, :alternative)
        end

        i.update_columns(columns_to_update)
      end

      related_through_original_combination_relationships.collect{|i| i.object_taxon_name}.uniq.each do |i|
        i.update_cached_original_combinations
      end

      # Update values in Combinations
      combination_relationships.collect{|i| i.object_taxon_name}.uniq.each do |j|
        n = j.get_full_name
        j.update_columns(
          cached: n,
          cached_html: j.get_full_name_html(n),
          cached_author_year: j.get_author_and_year,
          cached_nomenclature_date: j.nomenclature_date)
      end

      classified_as_relationships.collect{|i| i.subject_taxon_name}.uniq.each do |i|
        i.update_column(:cached_classified_as, i.get_cached_classified_as)
      end

      classified_as_relationships.collect{|i| i.object_taxon_name}.uniq.each do |i|
        n = i.get_full_name
        i.update_columns(
          cached: n,
          cached_html: i.get_full_name_html(n),
          cached_author_year: i.get_author_and_year,
          cached_nomenclature_date: i.nomenclature_date)
      end

      misspelling_relationships = TaxonNameRelationship.where_object_is_taxon_name(self).with_type_array(TAXON_NAME_RELATIONSHIP_NAMES_MISSPELLING_AND_MISAPPLICATION)
      misspelling_relationships.collect{|i| i.subject_taxon_name}.uniq.each do |i|
        i.update_columns(cached_author_year: i.get_author_and_year,
                         cached_nomenclature_date: i.nomenclature_date)
      end
    end
  end

  # @return [boolean]
  def nominotypical_sub_of?(protonym)
    is_genus_or_species_rank? && parent == protonym && parent.name == protonym.name
  end

  protected

  def check_new_parent_class
    if is_protonym? && parent_id != parent_id_was && !parent_id_was.nil? && nomenclatural_code == :iczn
      if old_parent = TaxonName.find_by(id: parent_id_was)
        if (rank_name == 'subgenus' || rank_name == 'subspecies') && old_parent.name == name
          errors.add(:parent_id, "The nominotypical #{rank_name} #{name} can not be moved out of the nominal #{old_parent.rank_name}")
        end
      end
    end
  end

  def name_is_latinized
    errors.add(:name, 'Name must be latinized, no digits or spaces allowed') if !is_latin?
  end

  def verbatim_author_without_digits
    errors.add(:verbatim_author, 'Verbatim author may not contain digits, a year may be present') if verbatim_author =~ /\d/
  end

  def verbatim_author_with_closed_parens_when_present
    if verbatim_author.present? and nomenclatural_code != :icn  # workaround until basyonim field exists
      # Regex matches two possible, both params, or no params at start/end
      errors.add(:verbatim_author, 'Verbatim author is missing a parenthesis') unless verbatim_author =~ /\A\([^()]+\)\z|\A[^()]+\z/
    end
  end

  def name_is_valid_format
    rank_class.validate_name_format(self) if name.present? && rank_class && rank_class.respond_to?(:validate_name_format) && !has_latinized_exceptions?
  end

  def create_otu
    Otu.create(by: self.creator, project: self.project, taxon_name_id: self.id)
  end

  def new_parent_taxon_name
    r = self.iczn_uncertain_placement_relationship
    unless r.blank?
      if self.parent != r.object_taxon_name
        errors.add(:parent_id, "Taxon has a relationship 'incertae sedis' - delete the relationship before changing the parent")
      end
    end
  end

  def check_new_parent_class
    if parent_id != parent_id_was && !parent_id_was.nil? && nomenclatural_code == :iczn
      if old_parent = TaxonName.find_by(id: parent_id_was)
        if (rank_name == 'subgenus' || rank_name == 'subspecies') && old_parent.name == name
          errors.add(:parent_id, "The nominotypical #{rank_name} #{name} can not be moved out of the nominal #{old_parent.rank_name}")
        end
      end
    end
  end

  def validate_rank_class_class
    errors.add(:rank_class, 'Rank not found') unless RANKS.include?(rank_string)
  end

  def validate_child_rank_is_equal_or_lower
    if parent && !rank_class.blank? && rank_string != 'NomenclaturalRank'
      if rank_class_changed?
        a = children.where(type: 'Protonym').pluck(:rank_class)
        v = RANKS.index(rank_string)
        a.each do |b|
          if v >= RANKS.index(b)
            errors.add(:rank_class, "The rank of this taxon (#{rank_name}) should be higher than the ranks of children")
            break
          end
        end
      end
    end
  end

  def validate_parent_rank_is_higher
    if parent && !rank_class.blank? && rank_string != 'NomenclaturalRank'
      if RANKS.index(rank_string) <= RANKS.index(parent.rank_string)
        errors.add(:parent_id, "The parent rank (#{parent.rank_class.rank_name}) is not higher than the rank (#{rank_name}) of this taxon")
      end
    end
  end

  def sv_cached_names # this cannot be moved to soft_validation_extensions
    is_cached = true
    is_cached = false if cached_author_year != get_author_and_year

    if is_cached && (
        cached_valid_taxon_name_id != get_valid_taxon_name.id ||
        cached_is_valid != !unavailable_or_invalid? || # Do not change this, we want the calculated value.
        cached_html != get_full_name_html ||
        cached_misspelling != get_cached_misspelling ||
        cached_original_combination != get_original_combination ||
        cached_original_combination_html != get_original_combination_html ||
        cached_primary_homonym != get_genus_species(:original, :self) ||
        cached_nomenclature_date != nomenclature_date ||
        cached_primary_homonym_alternative_spelling != get_genus_species(:original, :alternative) ||
        rank_string =~ /Species/ &&
            (cached_secondary_homonym != get_genus_species(:current, :self) ||
                cached_secondary_homonym_alternative_spelling != get_genus_species(:current, :alternative)))
      is_cached = false
    end

    soft_validations.add(
        :base, 'Cached values should be updated',
        success_message: 'Cached values were updated',
        failure_message:  'Failed to update cached values') if !is_cached
  end

  def set_cached
    super
    set_cached_names_for_dependants
    set_cached_original_combination
    set_cached_original_combination_html
    set_cached_homonymy
    set_cached_species_homonym if is_species_rank?
    set_cached_misspelling
  end

  def set_cached_homonymy
    update_columns(
      cached_primary_homonym: get_genus_species(:original, :self),
      cached_primary_homonym_alternative_spelling: get_genus_species(:original, :alternative)
    )
  end

  # all three in one update here
  def set_cached_misspelling
    update_column(:cached_misspelling, get_cached_misspelling)
  end

  def set_cached_original_combination
    update_column(:cached_original_combination, get_original_combination)
  end

  def set_cached_original_combination_html
    update_column(:cached_original_combination_html, get_original_combination_html)
  end
end
<|MERGE_RESOLUTION|>--- conflicted
+++ resolved
@@ -1,16 +1,8 @@
 # Nested ness of this should get all the relationships?
 require_dependency Rails.root.to_s + '/app/models/taxon_name_relationship.rb'
-<<<<<<< HEAD
-#
-# Force the loading of TaxonNameRelationships in all worlds.  This allows us to edit without restarting in development.
-# Dir[Rails.root.to_s + '/app/models/taxon_name_relationship/**/*.rb'].sort.each {|file| require_dependency file }
-#
-# A *monominal* TaxonName, a record implies a first usage. This follows Pyle's concept almost exactly.
-=======
 
 
 # A *monomial* TaxonName, a record implies a first usage. This follows Pyle's concept almost exactly.
->>>>>>> 1f75af64
 #
 # We inject a lot of relationship helper methods here, in this format.
 #   subject                      object
