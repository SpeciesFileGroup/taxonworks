# Force the loading of TaxonNameRelationships in all worlds.  This allows us to edit without restarting in development.
Dir[Rails.root.to_s + '/app/models/taxon_name_relationship/**/*.rb'].sort.each {|file| require_dependency file }


# A *monomial* TaxonName, a record implies a first usage. This follows Pyle's concept almost exactly.
#
# We inject a lot of relationship helper methods here, in this format.
#   subject                      object
#   Aus      original_genus of   bus
#   aus      type_species of     Bus
#
#
class Protonym < TaxonName

  extend Protonym::SoftValidationExtensions::Klass
  include Protonym::SoftValidationExtensions::Instance

  alias_method :original_combination_source, :source

  FAMILY_GROUP_ENDINGS = %w{ini ina inae idae oidae odd ad oidea}

  validates_presence_of :name
  validates_presence_of :rank_class, message: 'is a required field'
  validates_presence_of :name, message: 'is a required field'

  validate :validate_rank_class_class,
    :validate_parent_rank_is_higher,
    :check_new_rank_class,
    :check_new_parent_class,
    :validate_source_type,
    :new_parent_taxon_name,
    :name_is_latinized,
    :name_is_valid_format

  after_create :create_otu, if: -> {self.also_create_otu}

  has_one :type_taxon_name_relationship, -> {
    where("taxon_name_relationships.type LIKE 'TaxonNameRelationship::Typification::%'")
  }, class_name: 'TaxonNameRelationship', foreign_key: :object_taxon_name_id

  has_one :type_taxon_name, through: :type_taxon_name_relationship, source: :subject_taxon_name

  has_one :latinized_taxon_name_classification, -> {
    where("taxon_name_classifications.type LIKE 'TaxonNameClassification::Latinized::%'")
  }, class_name: 'TaxonNameClassification', foreign_key: :taxon_name_id

  has_many :type_of_relationships, -> {
    where("taxon_name_relationships.type LIKE 'TaxonNameRelationship::Typification::%'")
  }, class_name: 'TaxonNameRelationship', foreign_key: :subject_taxon_name_id

  has_many :type_of_taxon_names, through: :type_of_relationships, source: :object_taxon_name

  has_many :original_combination_relationships, -> {
    where("taxon_name_relationships.type LIKE 'TaxonNameRelationship::OriginalCombination::%'")
  }, class_name: 'TaxonNameRelationship', foreign_key: :object_taxon_name_id

  has_many :combination_relationships, -> {
    where("taxon_name_relationships.type LIKE 'TaxonNameRelationship::Combination::%'")
  }, class_name: 'TaxonNameRelationship', foreign_key: :subject_taxon_name_id

  has_many :combinations, through: :combination_relationships, source: :object_taxon_name

  has_many :type_materials, class_name: 'TypeMaterial'

  TaxonNameRelationship.descendants.each do |d|
    if d.respond_to?(:assignment_method)
      if d.name.to_s =~ /TaxonNameRelationship::(Iczn|Icn|Icnb|SourceClassifiedAs)/
        relationship = "#{d.assignment_method}_relationship".to_sym
        has_one relationship, class_name: d.name.to_s, foreign_key: :subject_taxon_name_id
        has_one d.assignment_method.to_sym, through: relationship, source: :object_taxon_name
      end

      if d.name.to_s =~ /TaxonNameRelationship::(OriginalCombination|Typification)/ # |SourceClassifiedAs
        relationships = "#{d.assignment_method}_relationships".to_sym
        has_many relationships, -> {
          where("taxon_name_relationships.type LIKE '#{d.name.to_s}%'")
        }, class_name: 'TaxonNameRelationship', foreign_key: :subject_taxon_name_id
        has_many d.assignment_method.to_s.pluralize.to_sym, through: relationships, source: :object_taxon_name
      end
    end

    if d.respond_to?(:inverse_assignment_method)
      if d.name.to_s =~ /TaxonNameRelationship::(Iczn|Icn|Icnb|SourceClassifiedAs)/
        relationships = "#{d.inverse_assignment_method}_relationships".to_sym
        has_many relationships, -> {
          where("taxon_name_relationships.type LIKE '#{d.name.to_s}%'")
        }, class_name: 'TaxonNameRelationship', foreign_key: :object_taxon_name_id
        has_many d.inverse_assignment_method.to_s.pluralize.to_sym, through: relationships, source: :subject_taxon_name
      end

      if d.name.to_s =~ /TaxonNameRelationship::(OriginalCombination|Typification)/ # |SourceClassifiedAs
        relationship = "#{d.inverse_assignment_method}_relationship".to_sym
        has_one relationship, class_name: d.name.to_s, foreign_key: :object_taxon_name_id
        has_one d.inverse_assignment_method.to_sym, through: relationship, source: :subject_taxon_name
      end
    end
  end

  # TODO: this is not really needed
  scope :named, -> (name) {where(name: name)}

  scope :with_name_in_array, -> (array) {where('name in (?)', array)}

  # find classifications for taxon
  scope :with_taxon_name_classifications_on_taxon_name, -> (t) { includes(:taxon_name_classifications).where('taxon_name_classifications.taxon_name_id = ?', t).references(:taxon_name_classifications) }

  # find taxa with classifications
  scope :with_taxon_name_classifications, -> { joins(:taxon_name_classifications) }
  scope :with_taxon_name_classification, -> (taxon_name_class_name) { includes(:taxon_name_classifications).where('taxon_name_classifications.type = ?', taxon_name_class_name).references(:taxon_name_classifications) }
  scope :with_taxon_name_classification_base, -> (taxon_name_class_name_base) { includes(:taxon_name_classifications).where('taxon_name_classifications.type LIKE ?', "#{taxon_name_class_name_base}%").references(:taxon_name_classifications) }
  scope :with_taxon_name_classification_containing, -> (taxon_name_class_name_fragment) { includes(:taxon_name_classifications).where('taxon_name_classifications.type LIKE ?', "%#{taxon_name_class_name_fragment}%").references(:taxon_name_classifications) }
  scope :with_taxon_name_classification_array, -> (taxon_name_class_name_base_array) { includes(:taxon_name_classifications).where('taxon_name_classifications.type in (?)', taxon_name_class_name_base_array).references(:taxon_name_classifications) }
  scope :without_taxon_name_classification, -> (taxon_name_class_name) { where('"taxon_names"."id" not in (SELECT taxon_name_id FROM taxon_name_classifications WHERE type LIKE ?)', "#{taxon_name_class_name}")}
  scope :without_taxon_name_classification_array, -> (taxon_name_class_name_array) { where('"taxon_names"."id" not in (SELECT taxon_name_id FROM taxon_name_classifications WHERE type in (?))', taxon_name_class_name_array) }
  scope :without_taxon_name_classifications, -> { includes(:taxon_name_classifications).where(taxon_name_classifications: {taxon_name_id: nil}) }
  scope :with_type_material_array, ->  (type_material_array) { joins('LEFT OUTER JOIN "type_materials" ON "type_materials"."protonym_id" = "taxon_names"."id"').where("type_materials.biological_object_id in (?) AND type_materials.type_type in ('holotype', 'neotype', 'lectotype', 'syntype', 'syntypes')", type_material_array) }
  scope :with_type_of_taxon_names, -> (type_id) { includes(:related_taxon_name_relationships).where("taxon_name_relationships.type LIKE 'TaxonNameRelationship::Typification%' AND taxon_name_relationships.subject_taxon_name_id = ?", type_id).references(:related_taxon_name_relationships) }
  scope :with_homonym_or_suppressed, -> { includes(:taxon_name_relationships).where("taxon_name_relationships.type LIKE 'TaxonNameRelationship::Iczn::Invalidating::Homonym%' OR taxon_name_relationships.type LIKE 'TaxonNameRelationship::Iczn::Invalidating::Suppression::Total'").references(:taxon_name_relationships) }
  scope :without_homonym_or_suppressed, -> { where("id not in (SELECT subject_taxon_name_id FROM taxon_name_relationships WHERE taxon_name_relationships.type LIKE 'TaxonNameRelationship::Iczn::Invalidating::Homonym%' OR taxon_name_relationships.type LIKE 'TaxonNameRelationship::Iczn::Invalidating::Suppression::Total')") }
  scope :with_primary_homonym, -> (primary_homonym) {where(cached_primary_homonym: primary_homonym)}
  scope :with_primary_homonym_alternative_spelling, -> (primary_homonym_alternative_spelling) {where(cached_primary_homonym_alternative_spelling: primary_homonym_alternative_spelling)}
  scope :with_secondary_homonym, -> (secondary_homonym) {where(cached_secondary_homonym: secondary_homonym)}
  scope :with_secondary_homonym_alternative_spelling, -> (secondary_homonym_alternative_spelling) {where(cached_secondary_homonym_alternative_spelling: secondary_homonym_alternative_spelling)}

  # TODO, move to IsData or IsProjectData
  scope :with_project, -> (project_id) {where(project_id: project_id)}

  # TODO: isn't this the way to do it now? (It does not work, may need extra investigation. DD)
  #   scope :that_is_valid, -> {where('taxon_names.id != taxon_names.cached_valid_taxon_name_id') }

  scope :that_is_valid, -> {
    joins('LEFT OUTER JOIN taxon_name_relationships tnr ON taxon_names.id = tnr.subject_taxon_name_id').
    where("taxon_names.id NOT IN (SELECT subject_taxon_name_id FROM taxon_name_relationships WHERE type ILIKE 'TaxonNameRelationship::Iczn::Invalidating%' OR type ILIKE 'TaxonNameRelationship::Icn::Unaccepting%' OR type ILIKE 'TaxonNameRelationship::Icnb::Unaccepting%')")
  }

  # @return [Array of Strings]
  #   genera where the species was placed
  def all_generic_placements
    valid_name = get_valid_taxon_name
    return nil unless valid_name.rank_string !=~/Species/
    descendants_and_self = valid_name.descendants + [self] + self.combinations
    relationships        = TaxonNameRelationship.where_object_in_taxon_names(descendants_and_self).with_two_type_bases('TaxonNameRelationship::OriginalCombination::OriginalGenus', 'TaxonNameRelationship::Combination::Genus')
<<<<<<< HEAD
    (relationships.collect { |r| r.subject_taxon_name.name } + [self.ancestor_at_rank('genus').try(:name)]).uniq
=======
    (relationships.collect {|r| r.subject_taxon_name.name} + [self.ancestor_at_rank('genus').name]).uniq
>>>>>>> 12fda914
  end

  # @return [boolean]
  def is_fossil?
    taxon_name_classifications.with_type_contains('::Fossil').any?
  end

  def list_of_coordinated_names
    list = []
    if self.rank_string
      r = self.iczn_set_as_incorrect_original_spelling_of_relationship
      if r.blank?
        search_rank = NomenclaturalRank::Iczn.group_base(self.rank_string)
        if !!search_rank
          if search_rank =~ /Family/
            z = Protonym.family_group_base(self.name)
            search_name = z.nil? ? nil : Protonym::FAMILY_GROUP_ENDINGS.collect{|i| z+i}
          else
            search_name = self.name
          end
        else
          search_name = nil
        end

        unless search_name.nil?
          list = Protonym.ancestors_and_descendants_of(self).not_self(self).
            with_rank_class_including(search_rank).
            # TODO @proceps Rails 5.0 makes this scope fail, for reasons I have not yet investigated. @tuckerjd
            # with_name_in_array(search_name).
            where('name in (?)', search_name).
            as_subject_without_taxon_name_relationship_base('TaxonNameRelationship::Iczn::Invalidating::Synonym')
        else
          list = []
        end
      else
        list = [r.object_taxon_name]
      end
    end
    return list
  end

  # @return [Protonym]
  #   the accepted "valid" version of this name in the present classification
  def get_valid_taxon_name
    v = first_possible_valid_taxon_name
    if v == self
      self
    elsif v.cached_valid_taxon_name_id == v.id
      v
    elsif !v.cached_valid_taxon_name_id.nil?
      v.valid_taxon_name
    else
      self
    end
  end

  # @return [String, nil]
  #   a string, without parenthesis, that includes author and year
  def get_author_and_year
    case self.rank_class.try(:nomenclatural_code)
      when :iczn
        ay = iczn_author_and_year
      when :icn
        ay = icn_author_and_year
      when :icnb
        ay = icn_author_and_year
      else
        ay = ([self.author_string] + [self.year_integer]).compact.join(' ')
    end
    ay.blank? ? nil : ay
  end

  def get_genus_species(genus_option, self_option)
    return nil if rank_class.nil?
    genus = nil
    name1 = nil


    if self.rank_string =~ /Species/
      if genus_option == :original
        genus = self.original_genus
      elsif genus_option == :current
        genus = self.ancestor_at_rank('genus')
      else
        return false
      end
      genus = genus.name unless genus.blank?
      return nil if genus.blank?
    end
    if self_option == :self
      name1 = self.name
    elsif self_option == :alternative
      name1 = name_with_alternative_spelling
    end

    return nil if genus.nil? && name1.nil?
    (genus.to_s + ' ' + name1.to_s).squish
  end

  def lowest_rank_coordinated_taxon
    list = [self] + list_of_coordinated_names
    if list.count == 1
      self
    else
      parents = list.collect{|i| i.parent.id}
      list.detect{|t| !parents.include?(t.id)}
    end
  end

  # @return [Array]
  #    all descendant and ancestor protonyms for this Protonym
  def ancestors_and_descendants
    Protonym.ancestors_and_descendants_of(self).not_self(self).to_a
  end

  def self.family_group_base(name_string)
    name_string.match(/(^.*)(ini|ina|inae|idae|oidae|odd|ad|oidea)$/)
    $1 || name_string
  end

  def self.family_group_name_at_rank(name_string, rank_string)
    if name_string == family_group_base(name_string)
      name_string
    else
      family_group_base(name_string) + Ranks.lookup(:iczn, rank_string).constantize.try(:valid_name_ending).to_s
    end
  end

  # @return [ TypeMaterial, [] ]  ?!
  def get_primary_type
    return [] unless self.rank_class.parent.to_s =~ /Species/
    s = self.type_materials.syntypes
    p = self.type_materials.primary
    if s.empty? && p.count == 1
      p
    elsif p.empty? && !s.empty?
      s
    else
      []
    end
  end

  # !! TODO: Should not be possible- fix the incoming data
  # @return [Boolean]
  #    true if taxon2 has the same primary type
  def has_same_primary_type(taxon2)
    return true unless rank_class.parent.to_s =~ /Species/

    taxon1_types = get_primary_type.sort_by{|i| i.id}
    taxon2_types = taxon2.get_primary_type.sort_by{|i| i.id}
    return true if taxon1_types.empty? && taxon2_types.empty? # both are empty !! If they are both empty then they don't have the same type, the have no types  !!
    return false if taxon1_types.empty? || taxon2_types.empty? # one is empty

    taxon1_types.map(&:biological_object_id) == taxon2_types.map(&:biological_object_id) # collect{|i| i.biological_object_id}
  end

  # return [Array of TaxonNameRelationship]
  #   classes that are applicable to this name, as deterimined by Rank
  def original_combination_class_relationships
    relations = []
    TaxonNameRelationship::OriginalCombination.descendants.each do |r|
      relations.push(r) if r.valid_object_ranks.include?(self.rank_string)
    end
    relations
  end

  def original_combination_relationships_and_stubs
    # TODO: figure out where to really put this, likely in one big sort
    display_order = [
      :original_genus, :original_subgenus, :original_species, :original_subspecies, :original_variety, :original_form
    ]

    defined_relations = self.original_combination_relationships.all
    created_already   = defined_relations.collect{|a| a.class}
    new_relations     = []

    original_combination_class_relationships.each do |r|
      new_relations.push( r.new(object_taxon_name: self) ) if !created_already.include?(r)
    end

    (new_relations + defined_relations).sort{|a,b|
      display_order.index(a.class.inverse_assignment_method) <=> display_order.index(b.class.inverse_assignment_method)
    }
  end


  # @return [Boolean]
  #   whether this name has one of the TaxonNameClassifications that except it from being tested as latinized
  def has_latinized_exceptions?
    # The second half of this handles classifications in memory, as required to save a non-latinized name (i.e. don't tune it to .any?)
    # !((type == 'Protonym') && (taxon_name_classifications.collect{|t| t.type} & EXCEPTED_FORM_TAXON_NAME_CLASSIFICATIONS).empty?)

    # Is faster than above?
    if type == 'Protonym'
      taxon_name_classifications.each do |tc| # ! find_each
        return true if TaxonName::EXCEPTED_FORM_TAXON_NAME_CLASSIFICATIONS.include?(tc.type)
      end
    end
    false
  end

  def is_latin?
    !NOT_LATIN.match(name) || has_latinized_exceptions?
  end

  def is_species_rank?
    SPECIES_RANK_NAMES.include?(rank_string)
  end

  def is_genus_rank?
    GENUS_RANK_NAMES.include?(rank_string)
  end

  def is_family_rank?
    FAMILY_RANK_NAMES.include?(rank_string)
  end

  # TODO: Why protected?  What does it do?
  def genus_suggested_gender
    return nil unless rank_string =~/Genus/
    TAXON_NAME_CLASSIFICATION_GENDER_CLASSES.each do |g|
      g.possible_genus_endings.each do |e|
        return g.name.demodulize.underscore.humanize.downcase if self.name =~ /^[a-zA-Z]*#{e}$/
      end
    end
    nil
  end

  # TODO: why protected?
  def species_questionable_ending(g, n)
    return nil unless rank_string =~ /Species/
    g.questionable_species_endings.each do |e|
      return e if n =~ /^[a-z]*#{e}$/
    end
    nil
  end

  def reduce_list_of_synonyms(list)
    return [] if list.empty?
    list1 = list.select{|s| s.id == s.lowest_rank_coordinated_taxon.id}
    unless list1.empty?
      date1 = self.nomenclature_date
      unless date1.nil?
        list1.reject!{|s| date1 < (s.year_of_publication ? s.nomenclature_date : Time.utc(1))}
      end
    end
    list1
  end

  def name_with_alternative_spelling
    if rank_class.nil? || nomenclatural_code != :iczn
      # rank_string =~ /::Icn::/ # self.class != Protonym
      return nil
    elsif is_species_rank? # rank_string =~ /Species/
      n = name.squish # remove extra spaces and line brakes
      n = n.split(' ').last
      n = n[0..-4] + 'ae' if n =~ /^[a-z]*iae$/ # -iae > -ae in the end of word
      n = n[0..-6] + 'orum' if n =~ /^[a-z]*iorum$/ # -iorum > -orum
      n = n[0..-6] + 'arum' if n =~ /^[a-z]*iarum$/ # -iarum > -arum
      n = n[0..-3] + 'a' if n =~ /^[a-z]*um$/ # -um > -a
      n = n[0..-3] + 'a' if n =~ /^[a-z]*us$/ # -us > -a
      n = n[0..-3] + 'e' if n =~ /^[a-z]*is$/ # -is > -e
      n = n[0..-3] + 'ra' if n =~ /^[a-z]*er$/ # -er > -ra
      n = n[0..-7] + 'ensis' if n =~ /^[a-z]*iensis$/ # -iensis > -ensis
      n = n[0..-5] + 'ana' if n =~ /^[a-z]*iana$/ # -iana > -ana
      n = n.gsub('ae', 'e').
            gsub('oe', 'e').
            gsub('ai', 'i').
            gsub('ei', 'i').
            gsub('ej', 'i').
            gsub('ii', 'i').
            gsub('ij', 'i').
            gsub('jj', 'i').
            gsub('j', 'i').
            gsub('y', 'i').
            gsub('v', 'u').
            gsub('rh', 'r').
            gsub('th', 't').
            gsub('k', 'c').
            gsub('ch', 'c').
            gsub('tt', 't').
            gsub('bb', 'b').
            gsub('rr', 'r').
            gsub('nn', 'n').
            gsub('mm', 'm').
            gsub('pp', 'p').
            gsub('ss', 's').
            gsub('ff', 'f').
            gsub('ll', 'l').
            gsub('ct', 't').
            gsub('ph', 'f').
            gsub('-', '')
      n = n[0, 3] + n[3..-4].gsub('o', 'i') + n[-3, 3] if n.length > 6 # connecting vowel in the middle of the word (nigrocinctus vs. nigricinctus)
    elsif rank_string =~ /Family/
      n_base = Protonym.family_group_base(self.name)
      if n_base.nil? || n_base == self.name
        n = self.name
      else
        n = n_base + 'idae'
      end
    else
      n = self.name.squish
    end

    return n
  end

  protected

  def name_is_latinized
    errors.add(:name, 'Name must be latinized, no digits or spaces allowed') if !is_latin?
  end

  def name_is_valid_format
    rank_class.validate_name_format(self) if rank_class && rank_class.respond_to?(:validate_name_format) && !has_latinized_exceptions?
  end

  def create_otu
    Otu.create(by: self.creator, project: self.project, taxon_name_id: self.id)
  end

  #region Validation

  def new_parent_taxon_name
    r = self.iczn_uncertain_placement_relationship
    unless r.blank?
      if self.parent != r.object_taxon_name
        errors.add(:parent_id, "Taxon has a relationship 'incertae sedis' - delete the relationship before changing the parent")
      end
    end
  end

  def validate_rank_class_class
    errors.add(:rank_class, 'Rank not found') unless RANKS.include?(rank_string)
  end

  #endregion


  def set_cached_names
    super
    if self.errors.empty? && !self.no_cached

      # set_cached_higher_classification
      set_primary_homonym
      set_primary_homonym_alternative_spelling

      if rank_string =~ /Species/
        set_secondary_homonym
        set_secondary_homonym_alternative_spelling
      end
      set_cached_misspelling
    end
  end

  def set_cached
    self.cached = get_full_name
  end

  def set_cached_html
    self.cached_html = get_full_name_html
  end

  def set_cached_misspelling
    self.cached_misspelling = get_cached_misspelling
  end

  # Deprecated
  # def set_cached_higher_classification
  #   self.cached_higher_classification = get_higher_classification
  # end

  def set_primary_homonym
    self.cached_primary_homonym = get_genus_species(:original, :self)
  end

  def set_primary_homonym_alternative_spelling
    self.cached_primary_homonym_alternative_spelling = get_genus_species(:original, :alternative)
  end

  def set_secondary_homonym
    self.cached_secondary_homonym = get_genus_species(:current, :self)
  end

  def set_secondary_homonym_alternative_spelling
    self.cached_secondary_homonym_alternative_spelling = get_genus_species(:current, :alternative)
  end

  def set_cached_original_combination
    self.cached_original_combination = get_original_combination
  end

  def set_cached_valid_taxon_name_id
    begin
      TaxonName.transaction do
        self.update_column(:cached_valid_taxon_name_id, self.get_valid_taxon_name.id)
        #self.valid_taxon_name = get_valid_taxon_name
      end
    rescue
    end
  end

  #endregion

  # Update cached values when a related taxon changes (e.g. new genus, or new original genus)
  # Combination caching is handled in Combination
  def sv_cached_names
    # if updated, update also set_cached_names
    # if type == 'Protonym'
    is_cached = true
    is_cached = false if self.cached_author_year != get_author_and_year

    if is_cached # don't run the tests if it's already false # self.class == Protonym
      if self.cached_html != get_full_name_html ||
          self.cached_misspelling != get_cached_misspelling ||
          self.cached_original_combination != get_original_combination ||
          #          self.cached_higher_classification != get_higher_classification ||
          self.cached_primary_homonym != get_genus_species(:original, :self) ||
          self.cached_primary_homonym_alternative_spelling != get_genus_species(:original, :alternative) ||
          self.rank_string =~ /Species/ && (self.cached_secondary_homonym != get_genus_species(:current, :self) || self.cached_secondary_homonym_alternative_spelling != get_genus_species(:current, :alternative))
        is_cached = false
      end
    end

    soft_validations.add(
      :base, 'Cached values should be updated',
      fix: :sv_fix_cached_names, success_message: 'Cached values were updated'
    ) if !is_cached
    # end
  end

end
<|MERGE_RESOLUTION|>--- conflicted
+++ resolved
@@ -140,11 +140,7 @@
     return nil unless valid_name.rank_string !=~/Species/
     descendants_and_self = valid_name.descendants + [self] + self.combinations
     relationships        = TaxonNameRelationship.where_object_in_taxon_names(descendants_and_self).with_two_type_bases('TaxonNameRelationship::OriginalCombination::OriginalGenus', 'TaxonNameRelationship::Combination::Genus')
-<<<<<<< HEAD
     (relationships.collect { |r| r.subject_taxon_name.name } + [self.ancestor_at_rank('genus').try(:name)]).uniq
-=======
-    (relationships.collect {|r| r.subject_taxon_name.name} + [self.ancestor_at_rank('genus').name]).uniq
->>>>>>> 12fda914
   end
 
   # @return [boolean]
