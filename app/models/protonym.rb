class Protonym < TaxonName

  has_many :taxon_name_classifications

  alias_method :original_combination_source, :source

  # subject                      object
  # Aus      original_genus of   bus
  # aus      type_species of     Bus

  TaxonNameRelationship.descendants.each do |d|
    if d.respond_to?(:assignment_method) 
      relationship = "#{d.assignment_method}_relationship".to_sym
      has_one relationship, class_name: d.name.to_s, foreign_key: :object_taxon_name_id 
      has_one d.assignment_method.to_sym, through: relationship, source: :subject_taxon_name
    end

    if d.respond_to?(:inverse_assignment_method)
      # eval inverse method here
    end
  end

  has_one :type_taxon_name_relationship, -> {
    where("taxon_name_relationships.type LIKE 'TaxonNameRelationship::Typification::%'")
  }, class_name: 'TaxonNameRelationship', foreign_key: :object_taxon_name_id 

  has_one :type_taxon_name, through: :type_taxon_name_relationship, source: :subject_taxon_name

  has_many :type_of_relationships, -> {
    where("taxon_name_relationships.type LIKE 'TaxonNameRelationship::Typification::%'")
  }, class_name: 'TaxonNameRelationship', foreign_key: :subject_taxon_name_id

  has_many :type_of_taxon_names, through: :type_of_relationships, source: :object_taxon_name

  has_many :original_combination_relationships, -> {
    where("taxon_Name_relationships.type LIKE 'TaxonNameRelationship::OriginalCombination::%'")
  }, class_name: 'TaxonNameRelationship', foreign_key: :object_taxon_name_id

  scope :named, -> (name) {where(name: name)}
  scope :with_name_in_array, -> (array) { where('name in (?)', array) }  

  scope :on_subject_without_taxon_name_relationship_base, -> (string) {
    joins('LEFT JOIN taxon_name_relationships tnr1 ON taxon_names.id = tnr1.subject_taxon_name_id').
<<<<<<< HEAD
    where('tnr1.type NOT LIKE ?', "#{string}%") 
=======
    where('tnr1.type IS NULL OR tnr1.type NOT LIKE ?', "#{string}%")
>>>>>>> 24101441
  }

  scope :on_subject_with_taxon_name_relationship_base, -> (string) {
    joins('LEFT OUTER JOIN taxon_name_relationships tnr1 ON taxon_names.id = tnr1.subject_taxon_name_id').
    where('tnr1.type LIKE ?', "#{string}%") 
  }

  scope :with_taxon_name_relationships_as_subject, -> {joins(:taxon_name_relationships)}
  scope :with_taxon_name_relationships_as_object, -> {joins(:related_taxon_name_relationships)}
  scope :with_taxon_name_relationships, -> {
    joins('LEFT OUTER JOIN taxon_name_relationships tnr1 ON taxon_names.id = tnr1.subject_taxon_name_id').
    joins('LEFT OUTER JOIN taxon_name_relationships tnr2 ON taxon_names.id = tnr2.object_taxon_name_id').
    where('tnr1.subject_taxon_name_id IS NOT NULL OR tnr2.object_taxon_name_id IS NOT NULL') 
  }
  scope :without_subject_taxon_name_relationships, -> { includes(:taxon_name_relationships).where(taxon_name_relationships: {subject_taxon_name_id: nil}) }
  scope :without_object_taxon_name_relationships, -> { includes(:related_taxon_name_relationships).where(taxon_name_relationships: {object_taxon_name_id: nil}) }
  scope :without_taxon_name_relationships, -> { 
    joins('LEFT OUTER JOIN taxon_name_relationships tnr1 ON taxon_names.id = tnr1.subject_taxon_name_id').
    joins('LEFT OUTER JOIN taxon_name_relationships tnr2 ON taxon_names.id = tnr2.object_taxon_name_id').
    where('tnr1.subject_taxon_name_id IS NULL AND tnr2.object_taxon_name_id IS NULL') 
  }

  soft_validate(:sv_source_older_then_description)
  soft_validate(:sv_validate_parent_rank)
  soft_validate(:sv_missing_relationships)
  soft_validate(:sv_type_placement)
  soft_validate(:sv_validate_coordinated_names)

  #region Soft validation


  def sv_source_older_then_description
    if self.source && self.year_of_publication
      soft_validations.add(:source_id, 'The year of publication and the year of reference do not match') if self.source.year != self.year_of_publication
    end
  end

  def sv_validate_parent_rank
    if self.rank_class.to_s == 'NomenclaturalRank'
      true
    elsif self.parent.rank_class.to_s == 'NomenclaturalRank'
      true
    elsif !self.rank_class.valid_parents.include?(self.parent.rank_class.to_s)
      soft_validations.add(:rank_class, "The rank #{self.rank_class.rank_name} is not compatible with the rank of parent (#{self.parent.rank_class.rank_name})")
    end
  end

  def sv_missing_relationships
    if SPECIES_RANKS_NAMES.include?(self.rank_class.to_s)
      soft_validations.add(:base, 'Original genus is missing') if self.original_combination_genus.nil?
    elsif GENUS_RANKS_NAMES.include?(self.rank_class.to_s)
      soft_validations.add(:base, 'Type species is not selected') if self.type_species.nil?
    elsif FAMILY_RANKS_NAMES.include?(self.rank_class.to_s)
      if self.type_genus.nil?
        soft_validations.add(:base, 'Type genus is not selected')
      elsif self.name.slice(0, 1) != self.type_genus.name.slice(0, 1)
        soft_validations.add(:base, 'Type genus should have the same initial letters as the family-group name')
      end
    end
  end

  def sv_validate_coordinated_names
    search_rank = NomenclaturalRank::Iczn.group_base(self.rank_string)
    if search_rank
      if search_rank =~ /Family/ 
        z = Protonym.family_group_base(self.name)
        search_name = z.nil? ? nil : NomenclaturalRank::Iczn::FamilyGroup::ENDINGS.collect{|i| z+i}
        #search_name = z.nil? ? nil : "#{z}(ini|ina|inae|idae|oidae|odd|ad|oidea)"
      else
        search_name = self.name
      end
    else
      search_name = nil
    end

    unless search_name.nil?
      list = Protonym.ancestors_and_descendants_of(self).
          with_rank_class_including(search_rank).
          with_name_in_array(search_name).
          on_subject_without_taxon_name_relationship_base('TaxonNameRelationship::Iczn::Invalidating::Synonym').to_a
      list1 = self.ancestors_and_descendants                               # scope with parens
      list1 = list1.select{|i| /#{search_rank}.*/.match(i.rank_class.to_s)} # scope on rank_class
      list1 = list1.select{|i| /#{search_name}/.match(i.name)}              # scope on named
      list1 = list1.reject{|i| i.unavailable_or_invalid?}                   # scope with join on taxon_name_relationships and where > 1 on them

      # Using scopes assignment will be done with single query rather than loops, and be something like:
      #  list = TaxonName.ancestors_and_descendants_of(self).with_rank_of(search_rank).named(<something?!>).unavailable.invalid

      list.each do |t|
        #:TODO think about fixes to tests below
        soft_validations.add(:source_id, "The source does not match with the source of the coordinated #{t.rank_class.rank_name}",
                             fix: :sv_fix_coordinated_names, success_message: 'Source was updated') if self.source_id != t.source_id
        soft_validations.add(:verbatim_author, "The author does not match with the author of the coordinated #{t.rank_class.rank_name}",
                            fix: :sv_fix_coordinated_names, success_message: 'Author was updated') if self.verbatim_author != t.verbatim_author
        soft_validations.add(:year_of_publication, "The year does not match with the year of the coordinated #{t.rank_class.rank_name}",
                            fix: :sv_fix_coordinated_names, success_message: 'Year was updated') if self.year_of_publication != t.year_of_publication
        soft_validations.add(:base, "The original genus does not match with the original genus of coordinated #{t.rank_class.rank_name}",
                            fix: :sv_fix_coordinated_names, success_message: 'Original genus was updated') if self.original_combination_genus != t.original_combination_genus
        soft_validations.add(:base, "The original subgenus does not match with the original subgenus of the coordinated #{t.rank_class.rank_name}",
                            fix: :sv_fix_coordinated_names, success_message: 'Original subgenus was updated') if self.original_combination_subgenus != t.original_combination_subgenus
        soft_validations.add(:base, "The original species does not match with the original species of the coordinated #{t.rank_class.rank_name}",
                            fix: :sv_fix_coordinated_names, success_message: 'Original species was updated') if self.original_combination_species != t.original_combination_species
        soft_validations.add(:base, "The type species does not match with the type species of the coordinated #{t.rank_class.rank_name}",
                            fix: :sv_fix_coordinated_names, success_message: 'Type species was updated') if self.type_species != t.type_species
        soft_validations.add(:base, "The type genus does not match with the type genus of the coordinated #{t.rank_class.rank_name}",
                            fix: :sv_fix_coordinated_names, success_message: 'Type genus was updated') if self.type_genus != t.type_genus
      end
    end
  end

  def sv_fix_coordinated_names
    #TODO: how to get
  end

  def ancestors_and_descendants
    Protonym.ancestors_and_descendants_of(self).to_a
 #    self.ancestors.to_a + self.descendants.to_a
  end

  def self.family_group_base(name_string)
    name_string.match(/(^.*)(ini|ina|inae|idae|oidae|odd|ad|oidea)/)
    $1
  end

  def sv_type_placement
    # type of this taxon is not included in this taxon
    if !!self.type_taxon_name
      unless self.unavailable_or_invalid?
        soft_validations.add(:base, "The type should be included in this #{self.rank_class.rank_name}") unless self.type_taxon_name.ancestors.include?(self)
      else
        #TODO: extend to cover synonyms
      end
    end
    # this taxon is a type, but not included in nominal taxon
    if !!self.type_of_taxon_names
      unless self.unavailable_or_invalid?
        self.type_of_taxon_names.each do |t|
          soft_validations.add(:base, "This taxon is type of #{t.rank_class.rank_name} #{t.name} but is not included there") unless self.ancestors.include?(t)
        end
      else
        #TODO: extend to cover synonyms
      end
    end
  end

  #endregion

end<|MERGE_RESOLUTION|>--- conflicted
+++ resolved
@@ -41,11 +41,7 @@
 
   scope :on_subject_without_taxon_name_relationship_base, -> (string) {
     joins('LEFT JOIN taxon_name_relationships tnr1 ON taxon_names.id = tnr1.subject_taxon_name_id').
-<<<<<<< HEAD
-    where('tnr1.type NOT LIKE ?', "#{string}%") 
-=======
     where('tnr1.type IS NULL OR tnr1.type NOT LIKE ?', "#{string}%")
->>>>>>> 24101441
   }
 
   scope :on_subject_with_taxon_name_relationship_base, -> (string) {
