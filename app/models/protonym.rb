class Protonym < TaxonName

  has_many :taxon_name_classifications

  alias_method :original_combination_source, :source

  # subject                      object
  # Aus      original_genus of   bus
  # aus      type_species of     Bus

  TaxonNameRelationship.descendants.each do |d|
    if d.respond_to?(:assignment_method) 
      relationship = "#{d.assignment_method}_relationship".to_sym
      has_one relationship, class_name: d.name.to_s, foreign_key: :object_taxon_name_id 
      has_one d.assignment_method.to_sym, through: relationship, source: :subject_taxon_name
    end

    if d.respond_to?(:inverse_assignment_method)
      # eval inverse method here
    end
  end

  has_one :type_taxon_name_relationship, -> {
    where("taxon_name_relationships.type LIKE 'TaxonNameRelationship::Typification::%'")
  }, class_name: 'TaxonNameRelationship', foreign_key: :object_taxon_name_id 
   
  has_one :type_taxon_name, through: :type_taxon_name_relationship, source: :subject_taxon_name

  has_many :type_of_relationships, -> {
    where("taxon_name_relationships.type LIKE 'TaxonNameRelationship::Typification::%'")
    }, class_name: 'TaxonNameRelationship', foreign_key: :subject_taxon_name_id

  has_many :type_of_taxon_names, through: :type_of_relationships, source: :object_taxon_name

  has_many :original_combination_relationships, -> {
    where("taxon_Name_relationships.type LIKE 'TaxonNameRelationship::OriginalCombination::%'")
  }, class_name: 'TaxonNameRelationship', foreign_key: :object_taxon_name_id

  scope :named, -> (name) {where(name: name)}

  scope :with_rank_class, -> (rank_class_name) {where(rank_class: rank_class_name)}

  scope :with_base_of_rank_class, -> (rank_class) {where('rank_class LIKE ?', "#{rank_class}%")}
  scope :with_rank_class_including, -> (include_string) {where('rank_class LIKE ?', "%#{include_string}%")}
 
  scope :descendants_of, -> (taxon_name) {where('(taxon_names.lft >= ?) and (taxon_names.lft <= ?) and (taxon_names.id != ?) and (taxon_names.project_id = ?)', taxon_name.lft, taxon_name.rgt, taxon_name.id, taxon_name.project_id  )}
  scope :ancestors_of, -> (taxon_name) {where('(taxon_names.lft <= ?) and (taxon_names.rgt >= ?) and (taxon_names.id != ?) and (taxon_names.project_id = ?)', taxon_name.lft, taxon_name.rgt, taxon_name.id, taxon_name.project_id  )}

  scope :with_taxon_name_relationships_as_subject, -> {
    joins(:taxon_name_relationships)
  }
 scope :with_taxon_name_relationships_as_object, -> {
    joins(:related_taxon_name_relationships)
  }

 # Or ('|') returns an array, not an AREL
 scope :with_taxon_name_relationships, -> {self.with_taxon_name_relationships_as_subject | self.with_taxon_name_relationships_as_object }

 scope :without_subject_taxon_name_relationships, -> {
   includes(:taxon_name_relationships).
   where(taxon_name_relationships: {subject_taxon_name_id: nil})
 }
 scope :without_object_taxon_name_relationships, -> {
   includes(:related_taxon_name_relationships).
   where(taxon_name_relationships: {object_taxon_name_id: nil})
 }
 
 scope :without_taxon_name_relationships, -> { self.without_subject_taxon_name_relationships.merge(self.without_object_taxon_name_relationships) }


  # scope :without_relationships, -> {
  #   joins( [:taxon_name_relationships, :related_taxon_name_relationships] ).
  #   where( {:taxon_name_relationships => { subject_taxon_name_id: nil }, :related_taxon_name_relationships => { object_taxon_name_id: nil }} )
  # }

  # scope :with_relationships, -> {
  #   includes(:taxon_name_relationships, :related_taxon_name_relationships). 
  #   where( :taxon_name_relationships => { subject_taxon_name_id: !nil }, :related_taxon_name_relationships => { object_taxon_name_id: !nil } )
  # }

  soft_validate(:sv_source_older_then_description)
  soft_validate(:sv_validate_parent_rank)
  soft_validate(:sv_missing_relationships)
  soft_validate(:sv_type_placement)
  soft_validate(:sv_validate_coordinated_names)

<<<<<<< HEAD
  # TODO: validate if the rank can change, only within one group.

  # region Soft validation
=======
  #region Soft validation
>>>>>>> de326b09

  def sv_source_older_then_description
    if self.source && self.year_of_publication
      soft_validations.add(:source_id, 'The year of publication and the year of reference do not match') if self.source.year != self.year_of_publication
    end
  end

  def sv_validate_parent_rank
    if self.rank_class.to_s == 'NomenclaturalRank'
      true
    elsif self.parent.rank_class.to_s == 'NomenclaturalRank'
      true
    elsif !self.rank_class.valid_parents.include?(self.parent.rank_class.to_s)
      soft_validations.add(:rank_class, "The rank #{self.rank_class.rank_name} is not compatible with the rank of parent (#{self.parent.rank_class.rank_name})")
    end
  end

  def sv_missing_relationships
    if SPECIES_RANKS_NAMES.include?(self.rank_class.to_s)
      soft_validations.add(:base, 'Original genus is missing') if self.original_combination_genus.nil?
    elsif GENUS_RANKS_NAMES.include?(self.rank_class.to_s)
      soft_validations.add(:base, 'Type species is not selected') if self.type_species.nil?
    elsif FAMILY_RANKS_NAMES.include?(self.rank_class.to_s)
      if self.type_genus.nil?
        soft_validations.add(:base, 'Type genus is not selected')
      elsif self.name.slice(0, 1) != self.type_genus.name.slice(0, 1)
        soft_validations.add(:base, 'Type genus should have the same initial letters as the family-group name')
      end
    end
  end

  def sv_validate_coordinated_names
    search_rank = NomenclaturalRank::Iczn.group_base(self.rank_string)
    if search_rank
      if search_rank =~ /Family/ 
        z = Protonym.family_group_base(self.name)
        search_name = z.nil? ? nil : "#{z}(ini|ina|inae|idae|oidae|odd|ad|oidea)"
      else
        search_name = self.name
      end
    else
      search_name = nil
    end

    unless search_name.nil?
      list = self.ancestors_and_descendants                               # scope with parens
      list = list.select{|i| /#{search_rank}.*/.match(i.rank_class.to_s)} # scope on rank_class 
      list = list.select{|i| /#{search_name}/.match(i.name)}              # scope on named 
      list = list.reject{|i| i.unavailable_or_invalid?}                   # scope with join on taxon_name_relationships and where > 1 on them

      # Using scopes assignment will be done with single query rather than loops, and be something like:
      #  list = TaxonName.ancestors_and_descendants_of(self).with_rank_of(search_rank).named(<something?!>).unavailable.invalid

      list.each do |t|
        #:TODO think about fixes to tests below
        soft_validations.add(:source_id, "The source does not match with the source of the coordinated #{t.rank_class.rank_name}") if self.source_id != t.source_id
        soft_validations.add(:verbatim_author, "The author does not match with the author of the coordinated #{t.rank_class.rank_name}") if self.verbatim_author != t.verbatim_author
        soft_validations.add(:year_of_publication, "The year does not match with the year of the coordinated #{t.rank_class.rank_name}") if self.year_of_publication != t.year_of_publication
        soft_validations.add(:base, "The original genus does not match with the original genus of coordinated #{t.rank_class.rank_name}") if self.original_combination_genus != t.original_combination_genus
        soft_validations.add(:base, "The original subgenus does not match with the original subgenus of the coordinated #{t.rank_class.rank_name}") if self.original_combination_subgenus != t.original_combination_subgenus
        soft_validations.add(:base, "The original species does not match with the original species of the coordinated #{t.rank_class.rank_name}") if self.original_combination_species != t.original_combination_species
        soft_validations.add(:base, "The type species does not match with the type species of the coordinated #{t.rank_class.rank_name}") if self.type_species != t.type_species
        soft_validations.add(:base, "The type genus does not match with the type genus of the coordinated #{t.rank_class.rank_name}") if self.type_genus != t.type_genus
      end
    end

  end

  def ancestors_and_descendants
    self.ancestors.to_a + self.descendants.to_a
  end

  def self.family_group_base(name_string)
    name_string.match(/(^.*)(ini|ina|inae|idae|oidae|odd|ad|oidea)/)
    $1
  end

  def sv_type_placement
    # type of this taxon is not included in this taxon
    if !!self.type_taxon_name
      unless self.unavailable_or_invalid?
        soft_validations.add(:base, "The type should be included in this #{self.rank_class.rank_name}") unless self.type_taxon_name.ancestors.include?(self)
      else
        #TODO: extend to cover synonyms
      end
    end
    # this taxon is a type, but not included in nominal taxon
    if !!self.type_of_taxon_names
      unless self.unavailable_or_invalid?
        self.type_of_taxon_names.each do |t|
          soft_validations.add(:base, "This taxon is type of #{t.rank_class.rank_name} #{t.name} but is not included there") unless self.ancestors.include?(t)
        end
      else
        #extend to cover synonyms
      end
    end
  end

  #endregion

end<|MERGE_RESOLUTION|>--- conflicted
+++ resolved
@@ -84,13 +84,7 @@
   soft_validate(:sv_type_placement)
   soft_validate(:sv_validate_coordinated_names)
 
-<<<<<<< HEAD
-  # TODO: validate if the rank can change, only within one group.
-
-  # region Soft validation
-=======
   #region Soft validation
->>>>>>> de326b09
 
   def sv_source_older_then_description
     if self.source && self.year_of_publication
