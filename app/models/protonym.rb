# Force the loading of TaxonNameRelationships in all worlds.  This allows us to edit without restarting in development.
Dir[Rails.root.to_s + '/app/models/taxon_name_relationship/**/*.rb'].sort.each {|file| require_dependency file }


# A *monomial* TaxonName, a record implies a first usage. This follows Pyle's concept almost exactly.
#
# We inject a lot of relationship helper methods here, in this format.
#   subject                      object
#   Aus      original_genus of   bus
#   aus      type_species of     Bus
#
#
class Protonym < TaxonName

  extend Protonym::SoftValidationExtensions::Klass
  include Protonym::SoftValidationExtensions::Instance

  alias_method :original_combination_source, :source

  FAMILY_GROUP_ENDINGS = %w{ini ina inae idae oidae odd ad oidea}

  validates_presence_of :name
  validates_presence_of :rank_class, message: 'is a required field'
  validates_presence_of :name, message: 'is a required field'

  validate :validate_rank_class_class,
    :validate_parent_rank_is_higher,
    :check_new_rank_class,
    :check_new_parent_class,
    :validate_source_type,
    :new_parent_taxon_name,
    :name_is_latinized,
    :name_is_valid_format

<<<<<<< HEAD
  after_save :create_new_combination_if_absent, unless: 'self.no_cached'

=======
  after_create :create_otu, if: -> {self.also_create_otu}
>>>>>>> c4371898

  has_one :type_taxon_name_relationship, -> {
    where("taxon_name_relationships.type LIKE 'TaxonNameRelationship::Typification::%'")
  }, class_name: 'TaxonNameRelationship', foreign_key: :object_taxon_name_id

  has_one :type_taxon_name, through: :type_taxon_name_relationship, source: :subject_taxon_name

  has_one :latinized_taxon_name_classification, -> {
    where("taxon_name_classifications.type LIKE 'TaxonNameClassification::Latinized::%'")
  }, class_name: 'TaxonNameClassification', foreign_key: :taxon_name_id

  has_many :type_of_relationships, -> {
    where("taxon_name_relationships.type LIKE 'TaxonNameRelationship::Typification::%'")
  }, class_name: 'TaxonNameRelationship', foreign_key: :subject_taxon_name_id

  has_many :type_of_taxon_names, through: :type_of_relationships, source: :object_taxon_name

  # TODO: how come this is object_taxon_name and cached in TaxonName maps to subject?!
  has_many :original_combination_relationships, -> {
    where("taxon_name_relationships.type LIKE 'TaxonNameRelationship::OriginalCombination::%'")
  }, class_name: 'TaxonNameRelationship', foreign_key: :object_taxon_name_id

  has_many :combination_relationships, -> {
    where("taxon_name_relationships.type LIKE 'TaxonNameRelationship::Combination::%'")
  }, class_name: 'TaxonNameRelationship', foreign_key: :subject_taxon_name_id

  has_many :combinations, through: :combination_relationships, source: :object_taxon_name

  has_many :type_materials, class_name: 'TypeMaterial'

  TaxonNameRelationship.descendants.each do |d|
    if d.respond_to?(:assignment_method)
      if d.name.to_s =~ /TaxonNameRelationship::(Iczn|Icn|Icnb|SourceClassifiedAs)/
        relationship = "#{d.assignment_method}_relationship".to_sym
        has_one relationship, class_name: d.name.to_s, foreign_key: :subject_taxon_name_id
        has_one d.assignment_method.to_sym, through: relationship, source: :object_taxon_name
      end

      if d.name.to_s =~ /TaxonNameRelationship::(OriginalCombination|Typification)/ # |SourceClassifiedAs
        relationships = "#{d.assignment_method}_relationships".to_sym
        has_many relationships, -> {
          where("taxon_name_relationships.type LIKE '#{d.name.to_s}%'")
        }, class_name: 'TaxonNameRelationship', foreign_key: :subject_taxon_name_id
        has_many d.assignment_method.to_s.pluralize.to_sym, through: relationships, source: :object_taxon_name
      end
    end

    if d.respond_to?(:inverse_assignment_method)
      if d.name.to_s =~ /TaxonNameRelationship::(Iczn|Icn|Icnb|SourceClassifiedAs)/
        relationships = "#{d.inverse_assignment_method}_relationships".to_sym
        has_many relationships, -> {
          where("taxon_name_relationships.type LIKE '#{d.name.to_s}%'")
        }, class_name: 'TaxonNameRelationship', foreign_key: :object_taxon_name_id
        has_many d.inverse_assignment_method.to_s.pluralize.to_sym, through: relationships, source: :subject_taxon_name
      end

      if d.name.to_s =~ /TaxonNameRelationship::(OriginalCombination|Typification)/ # |SourceClassifiedAs
        relationship = "#{d.inverse_assignment_method}_relationship".to_sym
        has_one relationship, class_name: d.name.to_s, foreign_key: :object_taxon_name_id
        has_one d.inverse_assignment_method.to_sym, through: relationship, source: :subject_taxon_name
      end
    end
  end

  # TODO: this is not really needed
  scope :named, -> (name) {where(name: name)}

  scope :with_name_in_array, -> (array) {where('name in (?)', array)}

  # find classifications for taxon
  scope :with_taxon_name_classifications_on_taxon_name, -> (t) { includes(:taxon_name_classifications).where('taxon_name_classifications.taxon_name_id = ?', t).references(:taxon_name_classifications) }

  # find taxa with classifications
  scope :with_taxon_name_classifications, -> { joins(:taxon_name_classifications) }
  scope :with_taxon_name_classification, -> (taxon_name_class_name) { includes(:taxon_name_classifications).where('taxon_name_classifications.type = ?', taxon_name_class_name).references(:taxon_name_classifications) }
  scope :with_taxon_name_classification_base, -> (taxon_name_class_name_base) { includes(:taxon_name_classifications).where('taxon_name_classifications.type LIKE ?', "#{taxon_name_class_name_base}%").references(:taxon_name_classifications) }
  scope :with_taxon_name_classification_containing, -> (taxon_name_class_name_fragment) { includes(:taxon_name_classifications).where('taxon_name_classifications.type LIKE ?', "%#{taxon_name_class_name_fragment}%").references(:taxon_name_classifications) }
  scope :with_taxon_name_classification_array, -> (taxon_name_class_name_base_array) { includes(:taxon_name_classifications).where('taxon_name_classifications.type in (?)', taxon_name_class_name_base_array).references(:taxon_name_classifications) }
  scope :without_taxon_name_classification, -> (taxon_name_class_name) { where('"taxon_names"."id" not in (SELECT taxon_name_id FROM taxon_name_classifications WHERE type LIKE ?)', "#{taxon_name_class_name}")}
  scope :without_taxon_name_classification_array, -> (taxon_name_class_name_array) { where('"taxon_names"."id" not in (SELECT taxon_name_id FROM taxon_name_classifications WHERE type in (?))', taxon_name_class_name_array) }
  scope :without_taxon_name_classifications, -> { includes(:taxon_name_classifications).where(taxon_name_classifications: {taxon_name_id: nil}) }
  scope :with_type_material_array, ->  (type_material_array) { joins('LEFT OUTER JOIN "type_materials" ON "type_materials"."protonym_id" = "taxon_names"."id"').where("type_materials.biological_object_id in (?) AND type_materials.type_type in ('holotype', 'neotype', 'lectotype', 'syntype', 'syntypes')", type_material_array) }
  scope :with_type_of_taxon_names, -> (type_id) { includes(:related_taxon_name_relationships).where("taxon_name_relationships.type LIKE 'TaxonNameRelationship::Typification%' AND taxon_name_relationships.subject_taxon_name_id = ?", type_id).references(:related_taxon_name_relationships) }
  scope :with_homonym_or_suppressed, -> { includes(:taxon_name_relationships).where("taxon_name_relationships.type LIKE 'TaxonNameRelationship::Iczn::Invalidating::Homonym%' OR taxon_name_relationships.type LIKE 'TaxonNameRelationship::Iczn::Invalidating::Suppression::Total'").references(:taxon_name_relationships) }
  scope :without_homonym_or_suppressed, -> { where("id not in (SELECT subject_taxon_name_id FROM taxon_name_relationships WHERE taxon_name_relationships.type LIKE 'TaxonNameRelationship::Iczn::Invalidating::Homonym%' OR taxon_name_relationships.type LIKE 'TaxonNameRelationship::Iczn::Invalidating::Suppression::Total')") }
  scope :with_primary_homonym, -> (primary_homonym) {where(cached_primary_homonym: primary_homonym)}
  scope :with_primary_homonym_alternative_spelling, -> (primary_homonym_alternative_spelling) {where(cached_primary_homonym_alternative_spelling: primary_homonym_alternative_spelling)}
  scope :with_secondary_homonym, -> (secondary_homonym) {where(cached_secondary_homonym: secondary_homonym)}
  scope :with_secondary_homonym_alternative_spelling, -> (secondary_homonym_alternative_spelling) {where(cached_secondary_homonym_alternative_spelling: secondary_homonym_alternative_spelling)}

  # TODO, move to IsData or IsProjectData
  scope :with_project, -> (project_id) {where(project_id: project_id)}

  # TODO: isn't this the way to do it now? (It does not work, may need extra investigation. DD)
  #   scope :that_is_valid, -> {where('taxon_names.id != taxon_names.cached_valid_taxon_name_id') }

  scope :that_is_valid, -> {
    joins('LEFT OUTER JOIN taxon_name_relationships tnr ON taxon_names.id = tnr.subject_taxon_name_id').
    where("taxon_names.id NOT IN (SELECT subject_taxon_name_id FROM taxon_name_relationships WHERE type ILIKE 'TaxonNameRelationship::Iczn::Invalidating%' OR type ILIKE 'TaxonNameRelationship::Icn::Unaccepting%' OR type ILIKE 'TaxonNameRelationship::Icnb::Unaccepting%')")
  }

  # @return [Array of Strings]
  #   genera where the species was placed
  def all_generic_placements
    valid_name = get_valid_taxon_name
    return nil unless valid_name.rank_string !=~/Species/
    descendants_and_self = valid_name.descendants + [self] + self.combinations
    relationships        = TaxonNameRelationship.where_object_in_taxon_names(descendants_and_self).with_two_type_bases('TaxonNameRelationship::OriginalCombination::OriginalGenus', 'TaxonNameRelationship::Combination::Genus')
    (relationships.collect { |r| r.subject_taxon_name.name } + [self.ancestor_at_rank('genus').try(:name)]).uniq
  end

  # @return [boolean]
  def is_fossil?
    taxon_name_classifications.with_type_contains('::Fossil').any?
  end

  def list_of_coordinated_names
    list = []
    if self.rank_string
      r = self.iczn_set_as_incorrect_original_spelling_of_relationship
      if r.blank?
        search_rank = NomenclaturalRank::Iczn.group_base(self.rank_string)
        if !!search_rank
          if search_rank =~ /Family/
            z = Protonym.family_group_base(self.name)
            search_name = z.nil? ? nil : Protonym::FAMILY_GROUP_ENDINGS.collect{|i| z+i}
          else
            search_name = self.name
          end
        else
          search_name = nil
        end

        unless search_name.nil?
          list = Protonym.ancestors_and_descendants_of(self).not_self(self).
            with_rank_class_including(search_rank).
            # TODO @proceps Rails 5.0 makes this scope fail, for reasons I have not yet investigated. @tuckerjd
            # with_name_in_array(search_name).
            where('name in (?)', search_name).
            as_subject_without_taxon_name_relationship_base('TaxonNameRelationship::Iczn::Invalidating::Synonym')
        else
          list = []
        end
      else
        list = [r.object_taxon_name]
      end
    end
    return list
  end

  # @return [Protonym]
  #   the accepted "valid" version of this name in the present classification
  def get_valid_taxon_name
    v = first_possible_valid_taxon_name
    if v == self
      self
    elsif v.cached_valid_taxon_name_id == v.id
      v
    elsif !v.cached_valid_taxon_name_id.nil?
      v.valid_taxon_name
    else
      self
    end
  end

  # @return [String, nil]
  #   a string, without parenthesis, that includes author and year
  def get_author_and_year
    case self.rank_class.try(:nomenclatural_code)
      when :iczn
        ay = iczn_author_and_year
      when :icn
        ay = icn_author_and_year
      when :icnb
        ay = icn_author_and_year
      else
        ay = ([self.author_string] + [self.year_integer]).compact.join(' ')
    end
    ay.blank? ? nil : ay
  end

  def get_genus_species(genus_option, self_option)
    return nil if rank_class.nil?
    genus = nil
    name1 = nil


    if self.rank_string =~ /Species/
      if genus_option == :original
        genus = self.original_genus
      elsif genus_option == :current
        genus = self.ancestor_at_rank('genus')
      else
        return false
      end
      genus = genus.name unless genus.blank?
      return nil if genus.blank?
    end
    if self_option == :self
      name1 = self.name
    elsif self_option == :alternative
      name1 = name_with_alternative_spelling
    end

    return nil if genus.nil? && name1.nil?
    (genus.to_s + ' ' + name1.to_s).squish
  end

  def lowest_rank_coordinated_taxon
    list = [self] + list_of_coordinated_names
    if list.count == 1
      self
    else
      parents = list.collect{|i| i.parent.id}
      list.detect{|t| !parents.include?(t.id)}
    end
  end

  # @return [Array]
  #    all descendant and ancestor protonyms for this Protonym
  def ancestors_and_descendants
    Protonym.ancestors_and_descendants_of(self).not_self(self).to_a
  end

  def self.family_group_base(name_string)
    name_string.match(/(^.*)(ini|ina|inae|idae|oidae|odd|ad|oidea)$/)
    $1 || name_string
  end

  def self.family_group_name_at_rank(name_string, rank_string)
    if name_string == family_group_base(name_string)
      name_string
    else
      family_group_base(name_string) + Ranks.lookup(:iczn, rank_string).constantize.try(:valid_name_ending).to_s
    end
  end

  # @return [ TypeMaterial, [] ]  ?!
  def get_primary_type
    return [] unless self.rank_class.parent.to_s =~ /Species/
    s = self.type_materials.syntypes
    p = self.type_materials.primary
    if s.empty? && p.count == 1
      p
    elsif p.empty? && !s.empty?
      s
    else
      []
    end
  end

  # !! TODO: Should not be possible- fix the incoming data
  # @return [Boolean]
  #    true if taxon2 has the same primary type
  def has_same_primary_type(taxon2)
    return true unless rank_class.parent.to_s =~ /Species/

    taxon1_types = get_primary_type.sort_by{|i| i.id}
    taxon2_types = taxon2.get_primary_type.sort_by{|i| i.id}
    return true if taxon1_types.empty? && taxon2_types.empty? # both are empty !! If they are both empty then they don't have the same type, the have no types  !!
    return false if taxon1_types.empty? || taxon2_types.empty? # one is empty

    taxon1_types.map(&:biological_object_id) == taxon2_types.map(&:biological_object_id) # collect{|i| i.biological_object_id}
  end

  # return [Array]
  #  TaxonNameRelationship classes that are applicable to this name, as deterimined by Rank
  def original_combination_class_relationships
    relations = []
    TaxonNameRelationship::OriginalCombination.descendants.each do |r|
      relations.push(r) if r.valid_object_ranks.include?(self.rank_string)
    end
    relations
  end

  # @return [Array]
  #   A relationships for each possible original combination relationship
  def original_combination_relationships_and_stubs
    # TODO: figure out where to really put this, likely in one big sort
    display_order = [
      :original_genus, :original_subgenus, :original_species, :original_subspecies, :original_variety, :original_form
    ]

    defined_relations = self.original_combination_relationships.all
    created_already   = defined_relations.collect{|a| a.class}
    new_relations     = []

    original_combination_class_relationships.each do |r|
      new_relations.push( r.new(object_taxon_name: self) ) if !created_already.include?(r)
    end

    (new_relations + defined_relations).sort{|a,b|
      display_order.index(a.class.inverse_assignment_method) <=> display_order.index(b.class.inverse_assignment_method)
    }
  end

  # @return [Boolean]
  #   whether this name has one of the TaxonNameClassifications that except it from being tested as latinized
  def has_latinized_exceptions?
    # The second half of this handles classifications in memory, as required to save a non-latinized name (i.e. don't tune it to .any?)
    # !((type == 'Protonym') && (taxon_name_classifications.collect{|t| t.type} & EXCEPTED_FORM_TAXON_NAME_CLASSIFICATIONS).empty?)

    # Is faster than above?
    taxon_name_classifications.each do |tc| # ! find_each
      return true if TaxonName::EXCEPTED_FORM_TAXON_NAME_CLASSIFICATIONS.include?(tc.type)
    end
    false
  end

  def is_latin?
    !NOT_LATIN.match(name) || has_latinized_exceptions?
  end

  def is_species_rank?
    SPECIES_RANK_NAMES.include?(rank_string)
  end

  def is_genus_rank?
    GENUS_RANK_NAMES.include?(rank_string)
  end

  def is_family_rank?
    FAMILY_RANK_NAMES.include?(rank_string)
  end

  # TODO: Why protected?  What does it do?
  def genus_suggested_gender
    return nil unless rank_string =~/Genus/
    TAXON_NAME_CLASSIFICATION_GENDER_CLASSES.each do |g|
      g.possible_genus_endings.each do |e|
        return g.name.demodulize.underscore.humanize.downcase if self.name =~ /^[a-zA-Z]*#{e}$/
      end
    end
    nil
  end

  # TODO: why protected?
  def species_questionable_ending(g, n)
    return nil unless rank_string =~ /Species/
    g.questionable_species_endings.each do |e|
      return e if n =~ /^[a-z]*#{e}$/
    end
    nil
  end

  def reduce_list_of_synonyms(list)
    return [] if list.empty?
    list1 = list.select{|s| s.id == s.lowest_rank_coordinated_taxon.id}
    unless list1.empty?
      date1 = self.nomenclature_date
      unless date1.nil?
        list1.reject!{|s| date1 < (s.year_of_publication ? s.nomenclature_date : Time.utc(1))}
      end
    end
    list1
  end

  def name_with_alternative_spelling
    if rank_class.nil? || nomenclatural_code != :iczn
      # rank_string =~ /::Icn::/ # self.class != Protonym
      return nil
    elsif is_species_rank? # rank_string =~ /Species/
      n = name.squish # remove extra spaces and line brakes
      n = n.split(' ').last
      n = n[0..-4] + 'ae' if n =~ /^[a-z]*iae$/ # -iae > -ae in the end of word
      n = n[0..-6] + 'orum' if n =~ /^[a-z]*iorum$/ # -iorum > -orum
      n = n[0..-6] + 'arum' if n =~ /^[a-z]*iarum$/ # -iarum > -arum
      n = n[0..-3] + 'a' if n =~ /^[a-z]*um$/ # -um > -a
      n = n[0..-3] + 'a' if n =~ /^[a-z]*us$/ # -us > -a
      n = n[0..-3] + 'e' if n =~ /^[a-z]*is$/ # -is > -e
      n = n[0..-3] + 'ra' if n =~ /^[a-z]*er$/ # -er > -ra
      n = n[0..-7] + 'ensis' if n =~ /^[a-z]*iensis$/ # -iensis > -ensis
      n = n[0..-5] + 'ana' if n =~ /^[a-z]*iana$/ # -iana > -ana
      n = n.gsub('ae', 'e').
            gsub('oe', 'e').
            gsub('ai', 'i').
            gsub('ei', 'i').
            gsub('ej', 'i').
            gsub('ii', 'i').
            gsub('ij', 'i').
            gsub('jj', 'i').
            gsub('j', 'i').
            gsub('y', 'i').
            gsub('v', 'u').
            gsub('rh', 'r').
            gsub('th', 't').
            gsub('k', 'c').
            gsub('ch', 'c').
            gsub('tt', 't').
            gsub('bb', 'b').
            gsub('rr', 'r').
            gsub('nn', 'n').
            gsub('mm', 'm').
            gsub('pp', 'p').
            gsub('ss', 's').
            gsub('ff', 'f').
            gsub('ll', 'l').
            gsub('ct', 't').
            gsub('ph', 'f').
            gsub('-', '')
      n = n[0, 3] + n[3..-4].gsub('o', 'i') + n[-3, 3] if n.length > 6 # connecting vowel in the middle of the word (nigrocinctus vs. nigricinctus)
    elsif rank_string =~ /Family/
      n_base = Protonym.family_group_base(self.name)
      if n_base.nil? || n_base == self.name
        n = self.name
      else
        n = n_base + 'idae'
      end
    else
      n = self.name.squish
    end

    return n
  end


  def create_new_combination_if_absent
    if !TaxonName.with_cached_html(self.cached_html).count == 0
      begin
        TaxonName.transaction do
          c = Combination.new
          safe_self_and_ancestors.each do |i|
            case i.rank
              when 'genus'
                c.genus = i
              when 'subgenus'
                c.subgenus = i
              when 'species'
                c.species = i
              when 'subspecies'
                c.subspecies = i
            end
          end
          c.save
        end
      rescue ActiveRecord::RecordInvalid
      end
      false
    end
  end

  protected

  def name_is_latinized
    errors.add(:name, 'Name must be latinized, no digits or spaces allowed') if !is_latin?
  end

  def name_is_valid_format
    rank_class.validate_name_format(self) if rank_class && rank_class.respond_to?(:validate_name_format) && !has_latinized_exceptions?
  end

  #region Validation

  def new_parent_taxon_name
    r = self.iczn_uncertain_placement_relationship
    unless r.blank?
      if self.parent != r.object_taxon_name
        errors.add(:parent_id, "Taxon has a relationship 'incertae sedis' - delete the relationship before changing the parent")
      end
    end
  end

  def validate_rank_class_class
    errors.add(:rank_class, 'Rank not found') unless RANKS.include?(rank_string)
  end

  #endregion


  def set_cached_names
    super
    if self.errors.empty? && !self.no_cached

      # set_cached_higher_classification
      set_primary_homonym
      set_primary_homonym_alternative_spelling

      if rank_string =~ /Species/
        set_secondary_homonym
        set_secondary_homonym_alternative_spelling
      end
      set_cached_misspelling
    end
  end

  def set_cached
    self.cached = get_full_name
  end

  def set_cached_html
    self.cached_html = get_full_name_html
  end

  def set_cached_misspelling
    self.cached_misspelling = get_cached_misspelling
  end

  # Deprecated
  # def set_cached_higher_classification
  #   self.cached_higher_classification = get_higher_classification
  # end

  def set_primary_homonym
    self.cached_primary_homonym = get_genus_species(:original, :self)
  end

  def set_primary_homonym_alternative_spelling
    self.cached_primary_homonym_alternative_spelling = get_genus_species(:original, :alternative)
  end

  def set_secondary_homonym
    self.cached_secondary_homonym = get_genus_species(:current, :self)
  end

  def set_secondary_homonym_alternative_spelling
    self.cached_secondary_homonym_alternative_spelling = get_genus_species(:current, :alternative)
  end

  def set_cached_original_combination
    self.cached_original_combination = get_original_combination
  end

  def set_cached_valid_taxon_name_id
    #begin
    TaxonName.transaction do
      self.update_column(:cached_valid_taxon_name_id, self.get_valid_taxon_name.id)
    end
    # rescue  
    # end
  end

  #endregion

  # Update cached values when a related taxon changes (e.g. new genus, or new original genus)
  # Combination caching is handled in Combination
  def sv_cached_names
    # if updated, update also set_cached_names
    # if type == 'Protonym'
    is_cached = true
    is_cached = false if self.cached_author_year != get_author_and_year

    if is_cached # don't run the tests if it's already false # self.class == Protonym
      if self.cached_html != get_full_name_html ||
          self.cached_misspelling != get_cached_misspelling ||
          self.cached_original_combination != get_original_combination ||
          #          self.cached_higher_classification != get_higher_classification ||
          self.cached_primary_homonym != get_genus_species(:original, :self) ||
          self.cached_primary_homonym_alternative_spelling != get_genus_species(:original, :alternative) ||
          self.rank_string =~ /Species/ && (self.cached_secondary_homonym != get_genus_species(:current, :self) || self.cached_secondary_homonym_alternative_spelling != get_genus_species(:current, :alternative))
        is_cached = false
      end
    end

    soft_validations.add(
      :base, 'Cached values should be updated',
      fix: :sv_fix_cached_names, success_message: 'Cached values were updated'
    ) if !is_cached
    # end
  end

end
<|MERGE_RESOLUTION|>--- conflicted
+++ resolved
@@ -32,12 +32,8 @@
     :name_is_latinized,
     :name_is_valid_format
 
-<<<<<<< HEAD
-  after_save :create_new_combination_if_absent, unless: 'self.no_cached'
-
-=======
   after_create :create_otu, if: -> {self.also_create_otu}
->>>>>>> c4371898
+
 
   has_one :type_taxon_name_relationship, -> {
     where("taxon_name_relationships.type LIKE 'TaxonNameRelationship::Typification::%'")
@@ -341,9 +337,9 @@
     # !((type == 'Protonym') && (taxon_name_classifications.collect{|t| t.type} & EXCEPTED_FORM_TAXON_NAME_CLASSIFICATIONS).empty?)
 
     # Is faster than above?
-    taxon_name_classifications.each do |tc| # ! find_each
-      return true if TaxonName::EXCEPTED_FORM_TAXON_NAME_CLASSIFICATIONS.include?(tc.type)
-    end
+      taxon_name_classifications.each do |tc| # ! find_each
+        return true if TaxonName::EXCEPTED_FORM_TAXON_NAME_CLASSIFICATIONS.include?(tc.type)
+      end
     false
   end
 
@@ -453,32 +449,6 @@
     return n
   end
 
-
-  def create_new_combination_if_absent
-    if !TaxonName.with_cached_html(self.cached_html).count == 0
-      begin
-        TaxonName.transaction do
-          c = Combination.new
-          safe_self_and_ancestors.each do |i|
-            case i.rank
-              when 'genus'
-                c.genus = i
-              when 'subgenus'
-                c.subgenus = i
-              when 'species'
-                c.species = i
-              when 'subspecies'
-                c.subspecies = i
-            end
-          end
-          c.save
-        end
-      rescue ActiveRecord::RecordInvalid
-      end
-      false
-    end
-  end
-
   protected
 
   def name_is_latinized
@@ -487,6 +457,10 @@
 
   def name_is_valid_format
     rank_class.validate_name_format(self) if rank_class && rank_class.respond_to?(:validate_name_format) && !has_latinized_exceptions?
+  end
+
+  def create_otu
+    Otu.create(by: self.creator, project: self.project, taxon_name_id: self.id)
   end
 
   #region Validation
@@ -562,12 +536,12 @@
 
   def set_cached_valid_taxon_name_id
     #begin
-    TaxonName.transaction do
-      self.update_column(:cached_valid_taxon_name_id, self.get_valid_taxon_name.id)
-    end
+      TaxonName.transaction do
+        self.update_column(:cached_valid_taxon_name_id, self.get_valid_taxon_name.id)
+      end
     # rescue  
     # end
-  end
+    end
 
   #endregion
 
