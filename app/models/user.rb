
# A User is a TaxonWorks user, at present someone who can logon to the private workebench.
#
# All Data Models contain created_by_id and updated_by_id that references a User.
#
# A user may have a number of *attributes* that define roles/subclasses of a sort:
#
# 1) Administrators (User#is_administrator = true).  An administrator can do absolutely everything, in any
# project, and across any project, *except* set User#is_administrator = false.  It is intended that there
# be only 1-2 administrators per instance of TaxonWorks.
#
# 2) Project Administrators (ProjectMember#is_project_administrator).
# A project administrator can set Project settings and preferences, including the views that a Worker can see.
#
# 3) Superuser. A super_user (code only) is a User that is a profromct administrator OR administrator.
#
# 4) Worker. A worker is a User that can only see parts of the workbench allowed by a ProjectAdministrator.
#
# Data models in TaxonWorks reference People, who may have roles as Sources (or others), i.e. Users are not "data" and
# not linked directly to People records.
#
# Users must never be shared by real-life humans.
#
# @!attribute email
#   @return [String]
#     the users email, and login.
#
# @!attribute password_digest
#   @return [String]
#     the users password
#
# @!attribute remember_token
#   @return [String]
#   @todo
#
# @!attribute is_administrator
#   @return [Boolean]
#     true if user is an administrator, administrators can do *everything* in any project taxonworks
#
# @!attribute hub_favorites
#   @return [Hash]
#    per project favorites named from items in user_tasks.yml or hub_data.yml
#    format is
#    { project_id: {data: [ 'ModelName' ], tasks: [ :task_index_name ] }, ... }
#
# @!attribute password_reset_token
#   @return [String]
#     if user has requested a password reset the token is stored here 
#
# @!attribute password_reset_token_date
#   @return [DateTime]
#     helps determine how long the password reset token is valid 
#
# @!attribute name
#   @return [String]
#   a users name: Not intended to be a nickname, but this is loosely enforced. Attribute is intended to identify a human who owns this account.
#
# @!attribute current_sign_in_at
#   @return [ActiveSupport::TimeWithZone]
#     time of current sign in
#
# @!attribute last_sign_in_at
#   @return [ActiveSupport::TimeWithZone]
#    time of sign in prior to this sign in
#
# @!attribute last_sign_in_ip
#   @return [String]
#    IP address of the machine user used to log in from prior to this current log in
#
# @!attribute current_sign_in_ip
#   @return [String]
#    IP address of the machine user is currently logged in from
#
# @!attribute hub_tab_order
#   @return [Array]
#     tabs, referenced as Strings, defining the users preference for their order
#
# @!attribute api_access_token
#   @return [String]
#    authentication token used to authenticate against /api endpoints
#
# @!attribute is_flagged_for_password_reset
#   @return [Boolean]
#     when true user must reset their password before doing anything further
#
# @!attribute footprints
#   @return [Hash]
#     tracks the users recent requests
#
# @!attribute sign_in_count
#   @return [Integer]
#     a count of the number of times a user has logged in
#
# @!attribute self_created [r]
#   @return [true, false]
#   Only used for when .new_record? is true. If true assigns creator and updater as self.
#
# @!attribute preferences [JSON] 
#   @return [true, false]
#   Only used for when .new_record? is true. If true assigns creator and updater as self.
#
class User < ApplicationRecord
  include Shared::Identifiers # TODO: this is required before Housekeeping::Users, resolve

  include Shared::DataAttributes
  include Shared::Notes
  include Shared::Tags

  include Housekeeping::Users
  include Housekeeping::Timestamps
  include Housekeeping::AssociationHelpers

  include Shared::RandomTokenFields[:password_reset]

  has_secure_password

  VALID_EMAIL_REGEX = /\A[\w+\-.]+@[a-z\d\-.]+\.[a-z]+\z/i

  store :preferences, accessors: [:disable_chime], coder: JSON

  attr_accessor :set_new_api_access_token
  attr_accessor :self_created

  before_validation { self.email = email.to_s.downcase }

  before_save :generate_api_access_token, if: :set_new_api_access_token
  # @todo downcase does not work for non-ascii characters which means our validation for uniqueness will fail ... why?
  # @see http://stackoverflow.com/questions/2049502/what-characters-are-allowed-in-email-address
  # @see http://unicode-utils.rubyforge.org/
  before_save { self.email = email.to_s.downcase }

  after_save :configure_self_created, if: :self_created

  before_create :set_remember_token
  before_create { self.hub_tab_order = DEFAULT_HUB_TAB_ORDER }

  validates :email, presence: true,
    format:  {with: VALID_EMAIL_REGEX},
    uniqueness: true

  validates :password,
    length: {minimum: 8, if: :validate_password?},
    confirmation: {if: :validate_password?}

  validates :name, presence: true
  validates :name, length: {minimum: 2}, unless: -> { self.name.blank? }

  has_many :project_members, dependent: :destroy
  has_many :projects, through: :project_members
  has_many :pinboard_items, dependent: :destroy

  scope :is_administrator, -> { where(is_administrator: true) }

  # @return [Scope] of projects
  def administered_projects
    projects.where(id: project_members.where(is_project_administrator: true).pluck(:project_id))
  end

  # @return [Boolean]
  def administers_projects?
    administered_projects.any?
  end

  # TODO: deprecate for a User filter query
  # @param [String, User, Integer] user
  # @return [Integer] selected user id
  def self.get_user_id(user)
    # no way to know who the current user is, so can't pre-set user_id
    case user.class.name
      when 'String'
        # search by name or email
        ut     = User.arel_table
        c1     = ut[:name].eq(user).or(ut[:email].eq(user.downcase)).to_sql
        t_user = User.where(c1).first
        if t_user.present?
          user_id = t_user.id
        else  # try to convert to a number, to see if it came directly from a web page
          t_user = user.to_i
          if t_user > 0
            t_user = User.find(t_user).try(:id)
          else
            t_user = nil
          end
          user_id = t_user
        end
      when 'User'
        user_id = user.id
      when 'Integer'
        user_id = user
    end
    user_id
  end


  # TODO: deprecate for a User filter query
  # @param [String, User, Integer, Array] users
  # @return [Array of Integers] selected user ids
  def self.get_user_ids(*users)
    user_ids = []
    users.flatten.each { |user|
      case user.class.name
        when 'String'
          # search by name or email
          ut = User.arel_table
          c1 = ut[:name].eq(user)
                 .or(ut[:name].matches("%#{user}"))
                 .or(ut[:name].matches("%#{user}%"))
                 .or(ut[:email].eq(user))
                 .or(ut[:email].matches("%#{user}"))
                 .or(ut[:email].matches("%#{user}%")).to_sql
          user_ids.push(User.where(c1).pluck(:id))
        when 'User'
          user_ids.push(user.id)
        when 'Integer'
          user_ids.push(user)
      end
    }
    user_ids.flatten.uniq
  end

  # @param [Integer] project_id
  # @return [Scope] of users
  def self.not_in_project(project_id)
    ids = ProjectMember.where(project_id: project_id).pluck(:user_id)
    return where(false) if ids.empty?

    User.where(User.arel_table[:id].not_eq_all(ids))
  end

  # @param [Integer] project_id
  # @return [Scope] of ids for users in the project
  # TODO: get rid of $project_id
  def self.in_project(project_id = $project_id)
    ProjectMember.where(project_id: project_id).distinct.pluck(:user_id)
  end

  # @return [String] of token
  def User.secure_random_token
    SecureRandom.urlsafe_base64
  end

  # @param [String] token
  # @return [String]
  def User.encrypt(token)
    Digest::SHA1.hexdigest(token.to_s)
  end

  # @param [Project] project
  # @return [Boolean] true if user is_administrator or is_project_administrator
  def is_superuser?(project = nil)
    is_administrator || is_project_administrator?(project)
  end

  # @return [Boolean] true if is_administrator = true
  def is_administrator?
    is_administrator.blank? ? false : true
  end

  # @param [Project] project
  # @return [Boolean] true if user is_project_administrator for the project passed
  def is_project_administrator?(project = nil)
    return false if project.nil?
    project.project_members.where(user_id: id).first.is_project_administrator
  end

  # @param [Project, Integer]
  # @return [Boolean]
  def member_of?(project)
    ProjectMember.where(project_id: project, user_id: self.id).any?
  end

  # @return [Hash]
  def hub_favorites
    read_attribute(:hub_favorites) || {}
  end

<<<<<<< HEAD
=======
  # @param [Boolean] state
  # @return [Ignored]
  def able_chime(state)
    preferences[:disable_chime] = (not state)
  end

  # @return [Ignored]
  def enable_chime
    able_chime(false)
  end

  # @return [Ignored]
  def disable_chime
    able_chime(true)
  end

  # @return [Boolean]
  def chime_enabled?
    preferences[:disable_chime]
  end

  
  # TODO: move to User concern
>>>>>>> 08d5b0fd
  # rubocop:disable Style/StringHashKeys
  # @param [Hash] options
  # @return [Boolean] always true
  def add_page_to_favorites(options = {}) # name: nil, kind: nil, project_id: nil
    validate_favorite_options(options)
    n = options[:name]
    p = options[:project_id].to_s
    k = options[:kind]
    u = hub_favorites.clone

    u[p]    = {'data' => [], 'tasks' => []} if !u[p]
    u[p][k] = u[p][k].push(n).uniq[0..19].sort

    update_column(:hub_favorites, u)
    true
  end
  # rubocop:enable Style/StringHashKeys

  
  # TODO: move to User concern
  # @param [Hash] options
  def remove_page_from_favorites(options = {}) # name: nil, kind: nil, project_id: nil
    validate_favorite_options(options)
    new_routes = hub_favorites.clone
    new_routes[options['project_id'].to_s][options['kind']].delete(options['name'])
    update_column(:hub_favorites, new_routes)
  end

  # TODO: move to User concern
  # @param [Hash] options
  # @return [Boolean]
  def validate_favorite_options(options)
    return false if !options.select { |k, v| k.nil? || v.nil? }.empty?
    return false if !member_of?(options['project_id'])
    true
  end

  # TODO: move to User concern
  # @return [Boolean]
  #   If user has been active within the last 5 minutes, and at least 5
  #   seconds past their last activity, update their time_active.
  #   The latter prevents multiple writes on many async calls.
  def update_last_seen_at
<<<<<<< HEAD
    a = 0

=======
>>>>>>> 08d5b0fd
    if !last_seen_at.nil?
      t = Time.now - last_seen_at
      if t > 5
        a = t < 301 ? time_active + t : (time_active || 0)
        update_columns(last_seen_at: Time.now, time_active: a) if t > 5
      end
    end
<<<<<<< HEAD

    update_columns(last_seen_at: Time.now, time_active: a)
=======
>>>>>>> 08d5b0fd
  end


  # TODO: move to User concern
  # @param [String] recent_route
  # @param [Object] recent_object
  # @return [Boolean] always true
  def add_recently_visited_to_footprint(recent_route, recent_object = nil)
    case recent_route
      when /\A\/\Z/ # the root path '/'
      when /\A\/hub/ # any path which starts with '/hub'
      when /\/autocomplete\?/ # any path used for AJAX autocomplete
      else

        fp                     = footprints.dup
        fp['recently_visited'] ||= []

        attrs = {recent_route => {}}
        if !recent_object.nil?
          attrs[recent_route].merge!(object_type: recent_object.class.to_s, object_id: recent_object.id)
        end

        fp['recently_visited'].unshift(attrs)
        fp['recently_visited'] = fp['recently_visited'].uniq { |a| a.keys }[0..19]

        self.footprints_will_change! # if this isn't thrown weird caching happens !
        self.update_column(:footprints, fp)
    end

    true
  end

  # TODO:  This needs to show cross-project pinboard items as well
  # @param [Integer] project_id
  # @return [Scope] of pinboard items
  def pinboard_hash(project_id)
    pinboard_items.where(project_id: project_id).order('pinned_object_type DESC, position').to_a.group_by { |a| a.pinned_object_type }
  end

  # @param [String] klass
  # @return [Integer] the total records of this klass created by this user
  def total_objects(klass) # klass_name is a string, need .constantize in next line
    klass.where(creator: self).count
  end

  # @param [String] klass_string
  # @return [Integer]
  def total_objects2(klass_string)
    self.send("created_#{klass_string}").count #klass.where(creator:self).count
  end

  # rubocop:disable Metrics/MethodLength
  # @return [Hash]
  # @user.get_class_created_updated # => { "projects" => {created: 10, first_created: datetime, updated: 10, last_updated: datetime} }
  def get_class_created_updated
    Rails.application.eager_load! if Rails.env.development?
    data = {}

    User.reflect_on_all_associations(:has_many).each do |r|
      key = nil
      puts r.name.to_s
      if r.name.to_s =~ /created_/
        # puts "after created"
        key = :created
      elsif r.name.to_s =~ /updated_/
        # puts "after updated"
        key = :updated
      end

      if key
        n     = r.klass.name.underscore.humanize.pluralize
        count = self.send(r.name).count

        if data[n]
          data[n][key] = count
        else
          data[n] = {key => count}
        end

        if count == 0
          data[n][:first_created] = 'n/a'
          data[n][:last_updated]  = 'n/a'
        else
          data[n][:first_created] = self.send(r.name).limit(1).order(created_at: :asc).first.created_at
          data[n][:last_updated]  = self.send(r.name).limit(1).order(updated_at: :desc).first.updated_at
        end
      end
    end
    data
  end
  # rubocop:enable Metrics/MethodLength

  # @return [String]
  def generate_api_access_token
    self.api_access_token = Utilities::RandomToken.generate
  end

  # @return [Boolean] always true
  def require_password_presence
    @require_password_presence = true
  end

  private

  # @return [String]
  def set_remember_token
    self.remember_token = User.encrypt(User.secure_random_token)
  end

  # @return [Boolean]
  def validate_password?
    password.present? || password_confirmation.present? || @require_password_presence
  end

  def configure_self_created
    if !self.new_record? && self.creator.nil? && self.updater.nil?
      self.update_columns(created_by_id: self.id, updated_by_id: self.id) # !?
    end
  end
end<|MERGE_RESOLUTION|>--- conflicted
+++ resolved
@@ -161,7 +161,7 @@
     administered_projects.any?
   end
 
-  # TODO: deprecate for a User filter query
+  # TODO: Deprecate for a `lib/query/user/filter`  
   # @param [String, User, Integer] user
   # @return [Integer] selected user id
   def self.get_user_id(user)
@@ -274,32 +274,6 @@
     read_attribute(:hub_favorites) || {}
   end
 
-<<<<<<< HEAD
-=======
-  # @param [Boolean] state
-  # @return [Ignored]
-  def able_chime(state)
-    preferences[:disable_chime] = (not state)
-  end
-
-  # @return [Ignored]
-  def enable_chime
-    able_chime(false)
-  end
-
-  # @return [Ignored]
-  def disable_chime
-    able_chime(true)
-  end
-
-  # @return [Boolean]
-  def chime_enabled?
-    preferences[:disable_chime]
-  end
-
-  
-  # TODO: move to User concern
->>>>>>> 08d5b0fd
   # rubocop:disable Style/StringHashKeys
   # @param [Hash] options
   # @return [Boolean] always true
@@ -343,11 +317,6 @@
   #   seconds past their last activity, update their time_active.
   #   The latter prevents multiple writes on many async calls.
   def update_last_seen_at
-<<<<<<< HEAD
-    a = 0
-
-=======
->>>>>>> 08d5b0fd
     if !last_seen_at.nil?
       t = Time.now - last_seen_at
       if t > 5
@@ -355,11 +324,6 @@
         update_columns(last_seen_at: Time.now, time_active: a) if t > 5
       end
     end
-<<<<<<< HEAD
-
-    update_columns(last_seen_at: Time.now, time_active: a)
-=======
->>>>>>> 08d5b0fd
   end
 
 
