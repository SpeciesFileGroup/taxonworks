# A User is a TaxonWorks user, at present someone who can logon to the private workebench.
#
# All Data Models contain created_by_id and updated_by_id that references a User.
#
# A user may have a number of *attributes* that define roles/subclasses of a sort:
#
# 1) Administrators (User#is_administrator = true).  An administrator can do absolutely everything, in any
# project, and across any project, *except* set User#is_administrator = false.  It is intended that there
# be only 1-2 administrators per instance of TaxonWorks.
#
# 2) Project Administrators (ProjectMember#is_project_administrator).
# A project administrator can set Project settings and preferences, including the views that a Worker can see.
#
# 3) Superuser. A super_user (code only) is a User that is a profromct administrator OR administrator.
#
# 4) Worker. A worker is a User that can only see parts of the workbench allowed by a ProjectAdministrator.
#
# Data models in TaxonWorks reference People, who may have roles as Sources (or others), i.e. Users are not "data" and
# not linked directly to People records.
#
# Users must never be shared by real-life humans.
#
# @!attribute email
#   @return [String]
#     the users email, and login.
#
# @!attribute password_digest
#   @return [String]
#     the users password
#
# @!attribute remember_token
#   @return [String]
#   @todo
#
# @!attribute is_administrator
#   @return [Boolean]
#     true if user is an administrator, administrators can do *everything* in any project taxonworks
#
# @!attribute hub_favorites
#   @return [Hash]
#    per project favorites named from items in user_tasks.yml or hub_data.yml
#    format is
#    { project_id: {data: [ 'ModelName' ], tasks: [ :task_index_name ] }, ... }
#
# @!attribute password_reset_token
#   @return [String]
#     if user has requested a password reset the token is stored here 
#
# @!attribute password_reset_token_date
#   @return [DateTime]
#     helps determine how long the password reset token is valid 
#
# @!attribute name
#   @return [String]
#   a users name: Not intended to be a nickname, but this is loosely enforced. Attribute is intended to identify a human who owns this account.
#
# @!attribute current_sign_in_at
#   @return [ActiveSupport::TimeWithZone]
#     time of current sign in
#
# @!attribute last_sign_in_at
#   @return [ActiveSupport::TimeWithZone]
#    time of sign in prior to this sign in
#
# @!attribute last_sign_in_ip
#   @return [String]
#    IP address of the machine user used to log in from prior to this current log in
#
# @!attribute current_sign_in_ip
#   @return [String]
#    IP address of the machine user is currently logged in from
#
# @!attribute hub_tab_order
#   @return [Array]
#     tabs, referenced as Strings, defining the users preference for their order
#
# @!attribute api_access_token
#   @return [String]
#    authentication token used to authenticate against /api endpoints
#
# @!attribute is_flagged_for_password_reset
#   @return [Boolean]
#     when true user must reset their password before doing anything further
#
# @!attribute footprints
#   @return [Hash]
#     tracks the users recent requests
#
# @!attribute sign_in_count
#   @return [Integer]
#     a count of the number of times a user has logged in
#
# @!attribute self_created [r]
#   @return [true, false]
#   Only used for when .new_record? is true. If true assigns creator and updater as self.
#
# @!attribute preferences [JSON] 
#   @return [true, false]
#   Only used for when .new_record? is true. If true assigns creator and updater as self.
# 
#
class User < ApplicationRecord
  include Housekeeping::Users
  include Housekeeping::Timestamps
  include Housekeeping::AssociationHelpers
  include User::Preferences

  include Shared::DataAttributes
  include Shared::Notes
  include Shared::Tags
  include Shared::Identifiers
  include Shared::RandomTokenFields[:password_reset]

  has_secure_password

  VALID_EMAIL_REGEX = /\A[\w+\-.]+@[a-z\d\-.]+\.[a-z]+\z/i

  attr_accessor :set_new_api_access_token
  attr_accessor :self_created

  before_validation { self.email = email.to_s.downcase }

  before_save :generate_api_access_token, if: :set_new_api_access_token
  # @todo downcase does not work for non-ascii characters which means our validation for uniqueness will fail ... why?
  # @see http://stackoverflow.com/questions/2049502/what-characters-are-allowed-in-email-address
  # @see http://unicode-utils.rubyforge.org/
  before_save { self.email = email.to_s.downcase }

  after_save :configure_self_created, if: :self_created

  before_create :set_remember_token
  before_create { self.hub_tab_order = DEFAULT_HUB_TAB_ORDER }

  validates :email, presence: true,
            format:           {with: VALID_EMAIL_REGEX},
            uniqueness:       true

  validates :password,
            length:       {minimum: 8, if: :validate_password?},
            confirmation: {if: :validate_password?}

  validates :name, presence: true
  validates :name, length: {minimum: 2}, unless: -> { self.name.blank? }

  has_many :project_members, dependent: :destroy
  has_many :projects, through: :project_members
  has_many :pinboard_items, dependent: :destroy

  scope :is_administrator, -> { where(is_administrator: true) }

  # @return [Scope] of projects
  def administered_projects
    projects.where(id: project_members.where(is_project_administrator: true).pluck(:project_id))
  end

  # @return [Boolean]
  def administers_projects?
    administered_projects.any?
  end

<<<<<<< HEAD
  # TODO: deprecate for a User filter query
=======
  # TODO: Deprecate for a `lib/query/user/filter`  
>>>>>>> 0c462ad4
  # @param [String, User, Integer] user
  # @return [Integer] selected user id
  def self.get_user_id(user)
    # no way to know who the current user is, so can't pre-set user_id
    case user.class.name
      when 'String'
        # search by name or email
        ut = User.arel_table
        c1 = ut[:name].eq(user).or(ut[:email].eq(user.downcase)).to_sql
        t_user = User.where(c1).first
        if t_user.present?
          user_id = t_user.id
        else  # try to convert to a number, to see if it came directly from a web page
          t_user = user.to_i
          if t_user > 0
            t_user = User.find(t_user).try(:id)
          else
            t_user = nil
          end
          user_id = t_user
        end
      when 'User'
        user_id = user.id
      when 'Integer'
        user_id = user
    end
    user_id
  end


  # TODO: deprecate for a User filter query
  # @param [String, User, Integer, Array] users
  # @return [Array of Integers] selected user ids
  def self.get_user_ids(*users)
    user_ids = []
    users.flatten.each { |user|
      case user.class.name
        when 'String'
          # search by name or email
          ut = User.arel_table
          c1 = ut[:name].eq(user)
                 .or(ut[:name].matches("%#{user}"))
                 .or(ut[:name].matches("%#{user}%"))
                 .or(ut[:email].eq(user))
                 .or(ut[:email].matches("%#{user}"))
                 .or(ut[:email].matches("%#{user}%")).to_sql
          user_ids.push(User.where(c1).pluck(:id))
        when 'User'
          user_ids.push(user.id)
        when 'Integer'
          user_ids.push(user)
      end
    }
    user_ids.flatten.uniq
  end

  # @param [Integer] project_id
  # @return [Scope] of users
  def self.not_in_project(project_id)
    ids = ProjectMember.where(project_id: project_id).pluck(:user_id)
    return where(false) if ids.empty?

    User.where(User.arel_table[:id].not_eq_all(ids))
  end

  # @param [Integer] project_id
  # @return [Scope] of ids for users in the project
  # TODO: get rid of $project_id
  def self.in_project(project_id = $project_id)
    ProjectMember.where(project_id: project_id).distinct.pluck(:user_id)
  end

  # @return [String] of token
  def User.secure_random_token
    SecureRandom.urlsafe_base64
  end

  # @param [String] token
  # @return [String]
  def User.encrypt(token)
    Digest::SHA1.hexdigest(token.to_s)
  end

  # @param [Project] project
  # @return [Boolean] true if user is_administrator or is_project_administrator
  def is_superuser?(project = nil)
    is_administrator || is_project_administrator?(project)
  end

  # @return [Boolean] true if is_administrator = true
  def is_administrator?
    is_administrator.blank? ? false : true
  end

  # @param [Project] project
  # @return [Boolean] true if user is_project_administrator for the project passed
  def is_project_administrator?(project = nil)
    return false if project.nil?
    project.project_members.where(user_id: id).first.is_project_administrator
  end

  # @param [Project, Integer]
  # @return [Boolean]
  def member_of?(project)
    ProjectMember.where(project_id: project, user_id: self.id).any?
  end

  # @return [Hash]
  def hub_favorites
    read_attribute(:hub_favorites) || {}
  end

  # rubocop:disable Style/StringHashKeys
  # @param [Hash] options
  # @return [Boolean] always true
  def add_page_to_favorites(options = {}) # name: nil, kind: nil, project_id: nil
    validate_favorite_options(options)
    n       = options[:name]
    p       = options[:project_id].to_s
    k       = options[:kind]
    u       = hub_favorites.clone

    u[p]    = {'data' => [], 'tasks' => []} if !u[p]
    u[p][k] = u[p][k].push(n).uniq[0..19].sort

    update_column(:hub_favorites, u)
    true
  end
  # rubocop:enable Style/StringHashKeys

  # @param [Hash] options
  def remove_page_from_favorites(options = {}) # name: nil, kind: nil, project_id: nil
    validate_favorite_options(options)
    new_routes = hub_favorites.clone
    new_routes[options['project_id'].to_s][options['kind']].delete(options['name'])
    update_column(:hub_favorites, new_routes)
  end

  # @param [Hash] options
  # @return [Boolean]
  def validate_favorite_options(options)
    return false if !options.select { |k, v| k.nil? || v.nil? }.empty?
    return false if !member_of?(options['project_id'])
    true
  end

  def update_last_seen_at
    a = 0

    if !last_seen_at.nil?
      t = Time.now - last_seen_at
      a = t < 301 ? time_active + t : time_active
    end

    update_columns(last_seen_at: Time.now, time_active: a)
  end

  # @param [String] recent_route
  # @param [Object] recent_object
  # @return [Boolean] always true
  def add_recently_visited_to_footprint(recent_route, recent_object = nil)
    case recent_route
      when /\A\/\Z/ # the root path '/'
      when /\A\/hub/ # any path which starts with '/hub'
      when /\/autocomplete\?/ # any path used for AJAX autocomplete
      else

        fp                     = footprints.dup
        fp['recently_visited'] ||= []

        attrs = {recent_route => {}}
        if !recent_object.nil?
          attrs[recent_route].merge!(object_type: recent_object.class.to_s, object_id: recent_object.id)
        end

        fp['recently_visited'].unshift(attrs)
        fp['recently_visited'] = fp['recently_visited'].uniq { |a| a.keys }[0..19]

        self.footprints_will_change! # if this isn't thrown weird caching happens !
        self.update_column(:footprints, fp)
    end

    true
  end

  # TODO:  This needs to show cross-project pinboard items as well
  # @param [Integer] project_id
  # @return [Scope] of pinboard items
  def pinboard_hash(project_id)
    pinboard_items.where(project_id: project_id).order('pinned_object_type DESC, position').to_a.group_by { |a| a.pinned_object_type }
  end

  # @param [String] klass
  # @return [Integer] the total records of this klass created by this user
  def total_objects(klass) # klass_name is a string, need .constantize in next line
    klass.where(creator: self).count
  end

  # @param [String] klass_string
  # @return [Integer]
  def total_objects2(klass_string)
    self.send("created_#{klass_string}").count #klass.where(creator:self).count
  end

  # rubocop:disable Metrics/MethodLength
  # @return [Hash]
  # @user.get_class_created_updated # => { "projects" => {created: 10, first_created: datetime, updated: 10, last_updated: datetime} }
  def get_class_created_updated
    Rails.application.eager_load! if Rails.env.development?
    data = {}

    User.reflect_on_all_associations(:has_many).each do |r|
      key = nil
      puts r.name.to_s
      if r.name.to_s =~ /created_/
        # puts "after created"
        key = :created
      elsif r.name.to_s =~ /updated_/
        # puts "after updated"
        key = :updated
      end

      if key
        n     = r.klass.name.underscore.humanize.pluralize
        count = self.send(r.name).count

        if data[n]
          data[n][key] = count
        else
          data[n] = {key => count}
        end

        if count == 0
          data[n][:first_created] = 'n/a'
          data[n][:last_updated]  = 'n/a'
        else
          data[n][:first_created] = self.send(r.name).limit(1).order(created_at: :asc).first.created_at
          data[n][:last_updated]  = self.send(r.name).limit(1).order(updated_at: :desc).first.updated_at
        end
      end
    end
    data
  end
  # rubocop:enable Metrics/MethodLength

  # @return [String]
  def generate_api_access_token
    self.api_access_token = Utilities::RandomToken.generate
  end

  # @return [Boolean] always true
  def require_password_presence
    @require_password_presence = true
  end

  private

  # @return [String]
  def set_remember_token
    self.remember_token = User.encrypt(User.secure_random_token)
  end

  # @return [Boolean]
  def validate_password?
    password.present? || password_confirmation.present? || @require_password_presence
  end

  def configure_self_created
    if !self.new_record? && self.creator.nil? && self.updater.nil?
      self.update_columns(created_by_id: self.id, updated_by_id: self.id) # !?
    end
  end
end<|MERGE_RESOLUTION|>--- conflicted
+++ resolved
@@ -97,7 +97,7 @@
 # @!attribute preferences [JSON] 
 #   @return [true, false]
 #   Only used for when .new_record? is true. If true assigns creator and updater as self.
-# 
+#
 #
 class User < ApplicationRecord
   include Housekeeping::Users
@@ -158,11 +158,7 @@
     administered_projects.any?
   end
 
-<<<<<<< HEAD
   # TODO: deprecate for a User filter query
-=======
-  # TODO: Deprecate for a `lib/query/user/filter`  
->>>>>>> 0c462ad4
   # @param [String, User, Integer] user
   # @return [Integer] selected user id
   def self.get_user_id(user)
@@ -170,8 +166,8 @@
     case user.class.name
       when 'String'
         # search by name or email
-        ut = User.arel_table
-        c1 = ut[:name].eq(user).or(ut[:email].eq(user.downcase)).to_sql
+        ut     = User.arel_table
+        c1     = ut[:name].eq(user).or(ut[:email].eq(user.downcase)).to_sql
         t_user = User.where(c1).first
         if t_user.present?
           user_id = t_user.id
