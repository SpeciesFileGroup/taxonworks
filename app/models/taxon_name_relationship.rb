# A NOMEN https://github.com/SpeciesFileGroup/nomen relationship between two Protonyms.
#
# Unless otherwise noted relationships read left to right, and can be interpreted by inserting "of" after the class name.
#
# For example the triple:
#
#    Subject: Aus aus - TaxonNameRelationship::Iczn::Invalidating::Synonym - Object: Bus bus
#
# Can be read as:
#
#    aus synonym OF bus
#
#  Note that not all relationships are reflective.  We can't say, for the example above we can't say
#
#    bus valid_name OF aus
<<<<<<< HEAD
#    
# Note that we can not say that all names that are subjects are valid, this is determined on a case by case basis. 
#
# TaxonNameRelationships have a domain (attributes on the subject) and range (attributes on the object).  So if you use 
# a relationship you may be asserting a TaxonNameClassification also exists for the subject or object.
=======
#
# Note that we can not say that all names that are subjects are valid, for instance, this is determined on a case by case basis.
#
# TaxonNameRelationships have a domain (attributes on the subject) and range (attributes on the object).  So if you use
# a relatinship you may be asserting a TaxonNameClassification also exists for the subject or object.
>>>>>>> 89dfdfe4
#
# @todo SourceClassifiedAs is not really Combination in the other sense
# @todo validate, that all the relationships in the table could be linked to relationships in classes (if those had changed)
# @todo Check if more than one species associated with the genus in the original paper
#
# @!attribute subject_taxon_name_id
#   @return [Integer]
#    the subject taxon name
#
# @!attribute object_taxon_name_id
#   @return [Integer]
#    the object taxon name
#
# @!attribute type
#   @return [String]
#    the relationship/"predicate" between the subject and object taxon names
#
# @!attribute project_id
#   @return [Integer]
#   the project ID
#
class TaxonNameRelationship < ApplicationRecord
  include Housekeeping
  include Shared::Citable
  include Shared::IsData
  include SoftValidation

  # @return [Boolean, nil]
  #   When true, cached values are not built
  attr_accessor :no_cached

  belongs_to :subject_taxon_name, class_name: 'TaxonName', foreign_key: :subject_taxon_name_id, inverse_of: :taxon_name_relationships  # left side
  belongs_to :object_taxon_name, class_name: 'TaxonName', foreign_key: :object_taxon_name_id, inverse_of: :related_taxon_name_relationships    # right side

  after_save :set_cached_names_for_taxon_names, unless: 'self.no_cached'
  after_destroy :set_cached_names_for_taxon_names, unless: 'self.no_cached'

  validates_presence_of :type, message: 'Relationship type should be specified'
  validates_presence_of :subject_taxon_name, message: 'Missing taxon name on the left side'
  validates_presence_of :object_taxon_name, message: 'Missing taxon name on the right side'

  validates_uniqueness_of :object_taxon_name_id, scope: :type, if: :is_combination?
  validates_uniqueness_of :object_taxon_name_id, scope: [:type, :subject_taxon_name_id], unless: :is_combination?

  validate :validate_type, :validate_subject_and_object_are_not_identical

  with_options unless: '!subject_taxon_name || !object_taxon_name' do |v|
    v.validate :validate_subject_and_object_share_code,
      :validate_uniqueness_of_typification_object,
      #:validate_uniqueness_of_synonym_subject,
      :validate_object_and_subject_both_protonyms,
      :validate_object_must_equal_subject_for_uncertain_placement,
      :validate_subject_and_object_ranks,
      :validate_rank_group
  end

  soft_validate(:sv_validate_required_relationships, set: :validate_required_relationships)
  soft_validate(:sv_validate_disjoint_relationships, set: :validate_disjoint_relationships)
  soft_validate(:sv_validate_disjoint_object, set: :validate_disjoint_object)
  soft_validate(:sv_validate_disjoint_subject, set: :validate_disjoint_subject)
  soft_validate(:sv_specific_relationship, set: :specific_relationship)
  soft_validate(:sv_objective_synonym_relationship, set: :objective_synonym_relationship)
  soft_validate(:sv_synonym_relationship, set: :synonym_relationship)
  soft_validate(:sv_not_specific_relationship, set: :not_specific_relationship)
  soft_validate(:sv_synonym_linked_to_valid_name, set: :synonym_linked_to_valid_name)
  soft_validate(:sv_matching_type_genus, set: :matching_type_genus)
  soft_validate(:sv_validate_priority, set: :validate_priority)

  soft_validate(:sv_coordinated_taxa, set: :coordinated_taxa)

  scope :where_subject_is_taxon_name, -> (taxon_name) {where(subject_taxon_name_id: taxon_name)}
  scope :where_object_is_taxon_name, -> (taxon_name) {where(object_taxon_name_id: taxon_name)}
  scope :where_object_in_taxon_names, -> (taxon_name_array) {where('"taxon_name_relationships"."object_taxon_name_id" IN (?)', taxon_name_array)}

  scope :with_type_string, -> (type_string) { where(sanitize_sql_array(["taxon_name_relationships.type = '%s'", type_string])) }

  scope :with_type_base, -> (base_string) {where('"taxon_name_relationships"."type" LIKE ?', "#{base_string}%")}
  scope :with_type_contains, -> (base_string) {where('"taxon_name_relationships"."type" LIKE ?', "%#{base_string}%")}

  scope :with_two_type_bases, -> (base_string1, base_string2) {where("taxon_name_relationships.type LIKE '#{base_string1}%' OR taxon_name_relationships.type LIKE '#{base_string2}%'" ) }
  scope :with_type_array, -> (base_array) {where('taxon_name_relationships.type IN (?)', base_array ) }

  # @return [Array of TaxonNameClassification]
  #  the inferable TaxonNameClassification(s) added to the subject when this relationship is used
  #  !! Not implemented
  def subject_properties
    []
  end

  # @return [Array of TaxonNameClassification]
  #  the inferable TaxonNameClassification(s) added to the subject when this relationship is used
  #  !! Not implmented
  def object_properties
    []
  end

  # @return [Array of NomenclatureRank]
  #   the valid ranks to which the subject name can belong, set in subclasses. (left side)
  def self.valid_subject_ranks
    []
  end

  # @return [Array of NomenclatureRank]
  #   the valid ranks to which the object name can belong, set in subclasses. (right side)
  def self.valid_object_ranks
    []
  end

  # @return [Array of TaxonNameRelationships]
  #   if this relationships is set for the subject, then others in this array should not be used for that subject
  def self.disjoint_taxon_name_relationships
    []
  end

  # TODO: why isn't this disjoint?
  # disjoint relationships for the taxon as a object
  def self.required_taxon_name_relationships
    []
  end

  def self.disjoint_subject_classes
    []
  end

  def self.disjoint_object_classes
    []
  end

  def self.gbif_status_of_subject
    nil
  end

  def self.gbif_status_of_object
    nil
  end

  def self.assignable
    false
  end

  # @return [Symbol]
  #   determine the relative age of subject and object
  #   :direct - subject is younger than object
  #   :reverse - object is younger than subject
  def self.nomenclatural_priority
    nil
  end

  # @return [String]
  #    the status inferred by the relationship to the object name
  def object_status
    self.type_name.demodulize.underscore.humanize.downcase
  end

  # @return [String]
  #    the status inferred by the relationship to the subject name
  def subject_status
    self.type_name.demodulize.underscore.humanize.downcase
  end

  # @return [String]
  #    the connecting word in the relationship from the subject name to object name
  def subject_status_connector_to_object
    ' of'
  end

  # @return [String]
  #    the connecting word in the relationship from the object name to subject name
  def object_status_connector_to_subject
    ' of'
  end

  # @return [String]
  #   a readable fragement combining status and connector
  def subject_status_tag
    subject_status + subject_status_connector_to_object
  end

  # @return [String]
  #   a readable fragement combining status and connector
  def object_status_tag
    object_status + object_status_connector_to_subject
  end

  # @return [String, nil]
  #   the type of this relationship, IF the type is a valid name, else nil
  def type_name
    r = self.type
    TAXON_NAME_RELATIONSHIP_NAMES.include?(r) ? r : nil
  end

  def type_class=(value)
    write_attribute(:type, value.to_s)
  end

  # @return [TaxonNameRelationship, String]
  #    the type as a class, if legal, else a string  ! Strangeish
  def type_class
    r = read_attribute(:type).to_s
    TAXON_NAME_RELATIONSHIP_NAMES.include?(r) ? r.safe_constantize : r
  end

  # @return [String, nil]
  #   the NOMEN uri for this type
  def self.nomen_uri
    const_defined?(:NOMEN_URI, false) ? self::NOMEN_URI : nil
  end

  # @return [Time]
  #   effective date of publication, used to determine nomenclatural priorities
  def nomenclature_date
    self.source ? (self.source.cached_nomenclature_date ? self.source.cached_nomenclature_date.to_time : Time.now) : Time.now
  end

  # @todo SourceClassifiedAs is not really Combination in the other sense
  def is_combination?
    !!/TaxonNameRelationship::(OriginalCombination|Combination)/.match(self.type.to_s)
  end

  protected

  #region Validation

  def validate_type
    unless TAXON_NAME_RELATIONSHIP_NAMES.include?(type)
      errors.add(:type, "'#{type}' is not a valid taxon name relationship")
    end

    if object_taxon_name.class.to_s == 'Protonym' || object_taxon_name.class.to_s == 'Hybrid'
      errors.add(:type, "'#{type}' is not a valid taxon name relationship") if /TaxonNameRelationship::Combination::/.match(self.type)
    end

    if object_taxon_name.class.to_s == 'Combination'
      errors.add(:type, "'#{type}' is not a valid taxon name relationship") unless /TaxonNameRelationship::Combination::/.match(self.type)
    end
  end

  # @todo validate, that all the relationships in the table could be linked to relationships in classes (if those had changed)

  def validate_subject_and_object_share_code
    if object_taxon_name.type  == 'Protonym' && subject_taxon_name.type == 'Protonym'
      errors.add(:object_taxon_name_id, 'The related taxon is not in the same monenclatural group (ICZN, ICN, ICNB') if subject_taxon_name.rank_class.nomenclatural_code != object_taxon_name.rank_class.nomenclatural_code
    end
  end

  def validate_subject_and_object_are_not_identical
    if !self.object_taxon_name_id.nil? && self.object_taxon_name == self.subject_taxon_name
      errors.add(:object_taxon_name_id, "#{self.object_taxon_name.cached_html} should not refer to itself") unless self.type =~ /OriginalCombination/
    end
  end

  def validate_object_must_equal_subject_for_uncertain_placement
    if self.object_taxon_name_id != self.subject_taxon_name.parent_id && self.type_name == 'TaxonNameRelationship::Iczn::Validating::UncertainPlacement'
      errors.add(:object_taxon_name_id, "The parent #{self.subject_taxon_name.parent.cached_html} and the Incertae Sedis placement (#{self.object_taxon_name.cached_html}) should match")
    end
  end

  def validate_subject_and_object_ranks
    tname = self.type_name

    if tname =~ /TaxonNameRelationship::(Icnb|Icn|Iczn)/ && tname != 'TaxonNameRelationship::Iczn::Validating::UncertainPlacement'
      rank_group = self.subject_taxon_name.rank_class.parent
      unless rank_group == self.object_taxon_name.rank_class.parent
        errors.add(:object_taxon_name_id, "Rank of related taxon should be in the #{rank_group.rank_name} rank group, not #{self.object_taxon_name.rank_class.rank_name}")
      end
    end

    unless self.type_class.blank? # only validate if it is set
      if object_taxon_name
        if object_taxon_name.type == 'Protonym' || object_taxon_name.type == 'Hybrid'
          unless self.type_class.valid_object_ranks.include?(self.object_taxon_name.rank_string)
            errors.add(:object_taxon_name_id, "#{self.object_taxon_name.rank_class.rank_name.capitalize} rank of #{self.object_taxon_name.cached_html} is not compatible with the #{self.subject_status} relationship")
            errors.add(:type, "Relationship #{self.subject_status} is not compatible with the #{self.object_taxon_name.rank_class.rank_name} rank of #{self.object_taxon_name.cached_html}")
          end
        end
      end

      if subject_taxon_name
        if subject_taxon_name.type == 'Protonym' || subject_taxon_name.type == 'Hybrid'
          unless self.type_class.valid_subject_ranks.include?(self.subject_taxon_name.parent.rank_string)
            soft_validations.add(:subject_taxon_name_id, "#{self.subject_taxon_name.rank_class.rank_name.capitalize} rank of #{self.subject_taxon_name.cached_html} is not compatible with the #{self.subject_status} relationship")
            soft_validations.add(:type, "Relationship #{self.subject_status} is not compatible with the #{self.subject_taxon_name.rank_class.rank_name} rank of #{self.subject_taxon_name.cached_html}")
          end
        end
      end
    end
  end

  #def validate_uniqueness_of_synonym_subject ##### Protonym historically could be listed as a synonym to different taxa
  #  if !self.type.nil? && /Synonym/.match(self.type_name) && !TaxonNameRelationship.where(subject_taxon_name_id: self.subject_taxon_name_id).with_type_contains('Synonym').not_self(self).empty?
  #    errors.add(:subject_taxon_name_id, 'Only one synonym relationship is allowed')
  #  end
  #end

  def validate_uniqueness_of_typification_object
    if /Typification/.match(self.type_name) && !TaxonNameRelationship.where(object_taxon_name_id: self.object_taxon_name_id).with_type_contains('Typification').not_self(self).empty?
      errors.add(:object_taxon_name_id, 'Only one Type designation relationship is allowed')
    end
  end

  def validate_rank_group
    if self.type =~ /Hybrid/ && self.subject_taxon_name && self.object_taxon_name
      if self.subject_taxon_name.rank_class.parent != self.object_taxon_name.rank_class.parent
        errors.add(:subject_taxon_name_id, "#{self.subject_taxon_name.rank_class.rank_name.capitalize} rank of #{self.subject_taxon_name.cached_html} is not compatible with the rank of hybrid (#{self.object_taxon_name.rank_class.rank_name})")
      end
    end
  end

  def validate_object_and_subject_both_protonyms
    if /TaxonNameRelationship::Combination::/.match(self.type)
      errors.add(:object_taxon_name_id, 'Not a Combination') if object_taxon_name.type != 'Combination'
    else
      errors.add(:object_taxon_name_id, 'Not a Protonym') if object_taxon_name.type == 'Combination'
    end
    errors.add(:subject_taxon_name_id, 'Not a Protonym') if subject_taxon_name.type == 'Combination'
  end

  def set_cached_names_for_taxon_names
    dependants = []
    begin
      TaxonName.transaction do

       #if self.type_name =~/OriginalCombination/
       #  t = self.object_taxon_name
       #  t.update_columns(:cached_original_combination => t.get_original_combination,
       #                   :cached_primary_homonym => t.get_genus_species(:original, :self),
       #                   :cached_primary_homonym_alternative_spelling => t.get_genus_species(:original, :alternative))
        if self.is_combination?
          t = self.object_taxon_name
          t.update_columns(:cached_original_combination => t.get_original_combination,
                           :cached => t.get_full_name,
                           :cached_html => t.get_full_name_html,
                           :cached_author_year => t.get_author_and_year,
                           :cached_valid_taxon_name_id => t.get_valid_taxon_name.id)
#        elsif self.type_name =~/Misspelling/
#          t = self.subject_taxon_name
#          t.update_column(:cached_misspelling, t.get_cached_misspelling)
        elsif self.type_name =~/TaxonNameRelationship::Hybrid/
          t = self.object_taxon_name
          t.update_columns(:cached => t.get_full_name,
                           :cached_html => t.get_full_name_html)
        elsif self.type_name =~/SourceClassifiedAs/
          t = self.subject_taxon_name
          t.update_column(:cached_classified_as, t.get_cached_classified_as)
        elsif TAXON_NAME_RELATIONSHIP_NAMES_INVALID.include?(self.type_name)
          t = self.subject_taxon_name
          if self.type_name =~/Misspelling/
            t.update_column(:cached_misspelling, t.get_cached_misspelling)
          end
          t.update_columns(:cached => t.get_full_name,
                           :cached_html => t.get_full_name_html)
          vn = t.get_valid_taxon_name
          vn.list_of_invalid_taxon_names.each do |s|
            s.update_column(:cached_valid_taxon_name_id, vn.id)
            s.combination_list_self.each do |c|
              c.update_column(:cached_valid_taxon_name_id, vn.id)
            end
          end
        end
      end

    # no point in rescuing and not returning somthing
    rescue
      raise
    end
    false
  end

  #endregion

  #region Soft Validation

  def sv_validate_required_relationships
    object_relationships = TaxonNameRelationship.where_object_is_taxon_name(self.object_taxon_name).not_self(self).collect{|r| r.type}
    required = self.type_class.required_taxon_name_relationships - object_relationships
    required.each do |r|
      soft_validations.add(:type, " Presence of #{self.subject_status} requires selection of #{r.demodulize.underscore.humanize.downcase}")
    end
  end

  def sv_validate_disjoint_relationships
    subject_relationships = TaxonNameRelationship.where_subject_is_taxon_name(self.subject_taxon_name).not_self(self)
    subject_relationships.find_each  do |i|
      if self.type_class.disjoint_taxon_name_relationships.include?(i.type_name)
        soft_validations.add(:type, "#{self.subject_status.capitalize} relationship is conflicting with another relationship: '#{i.subject_status}'")
      end
    end
  end

  def sv_validate_disjoint_object
    classifications = self.object_taxon_name.taxon_name_classifications.reload.map {|i| i.type_name}
    disjoint_object_classes = self.type_class.disjoint_object_classes
    compare = disjoint_object_classes & classifications
    compare.each do |i|
      c = i.demodulize.underscore.humanize.downcase
      soft_validations.add(:type, "#{self.subject_status.capitalize} relationship is conflicting with the taxon status: '#{c}'")
      soft_validations.add(:object_taxon_name_id, "{self.object_taxon_name.cached_html} has a conflicting status: '#{c}'")
    end
  end

  def sv_validate_disjoint_subject
    classifications = self.subject_taxon_name.taxon_name_classifications.reload.map {|i| i.type_name}
    disjoint_subject_classes = self.type_class.disjoint_subject_classes
    compare = disjoint_subject_classes & classifications
    compare.each do |i|
      c = i.demodulize.underscore.humanize.downcase
      soft_validations.add(:type, "#{self.subject_status.capitalize} ronflicting with the status: '#{c}'")
      soft_validations.add(:subject_taxon_name_id, "{self.subject_taxon_name.cached_html} has a conflicting status: '#{c}'")
    end
  end

  # waaaaay to long - individual validations should be called in subclasses?
  def sv_specific_relationship
    s = subject_taxon_name
    o = object_taxon_name
    case type # self.type_name
      when 'TaxonNameRelationship::Iczn::Invalidating::Synonym::Subjective' || 'TaxonNameRelationship::Icn::Unaccepting::Synonym::Heterotypic'
        if (s.type_taxon_name == o.type_taxon_name && !s.type_taxon_name.nil? ) || (!s.get_primary_type.empty? && s.has_same_primary_type(o) )
          soft_validations.add(:type, "Subjective synonyms #{s.cached_html} and #{o.cached_html} should not have the same type")
        end
      when 'TaxonNameRelationship::Iczn::Invalidating::Homonym'
        soft_validations.add(:type, "#{self.subject_taxon_name.cached_html_name_and_author_year} and #{self.object_taxon_name.cached_html_name_and_author_year} are not similar enough to be homonyms") unless s.cached_primary_homonym_alternative_spelling == o.cached_primary_homonym_alternative_spelling
      when 'TaxonNameRelationship::Iczn::Invalidating::Homonym::Primary' || 'TaxonNameRelationship::Iczn::Invalidating::Homonym::Primary::Forgotten' || 'TaxonNameRelationship::Iczn::Invalidating::Homonym::Primary::Suppressed'
        if s.original_genus != o.original_genus
          soft_validations.add(:type, "Primary homonyms {s.cached_html_name_and_author_year} and #{o.cached_html_name_and_author_year} should have the same original genus")
        elsif s.cached_primary_homonym_alternative_spelling != o.cached_primary_homonym_alternative_spelling
          soft_validations.add(:type, "#{s.cached_html_name_and_author_year} and #{o.cached_html_name_and_author_year} are not similar enough to be homonyms")
        end
        if type == 'TaxonNameRelationship::Iczn::Invalidating::Homonym::Primary::Forgotten' && s.year_of_publication > 1899
          soft_validations.add(:type, "#{s.cached_html_name_and_author_year} was not described after 1899")
        end
      when 'TaxonNameRelationship::Iczn::Invalidating::Homonym::Secondary'

        if s.original_genus == o.original_genus && !s.original_genus.nil?
          soft_validations.add(:type, "#{s.cached_html_name_and_author_year} and #{o.cached_html_name_and_author_year} species described in the same original genus #{s.original_genus}, they are primary homonyms")
        elsif s.get_valid_taxon_name.ancestor_at_rank('genus') != o.get_valid_taxon_name.ancestor_at_rank('genus')
          soft_validations.add(:type, "Secondary homonyms #{s.cached_html_name_and_author_year} and #{o.cached_html_name_and_author_year} should be placed in the same parent genus, the homonymy should be deleted or changed to 'secondary homonym replaced before 1961'")
        elsif s.cached_secondary_homonym_alternative_spelling != o.cached_secondary_homonym_alternative_spelling
          soft_validations.add(:type, "#{s.cached_html_name_and_author_year} and #{o.cached_html_name_and_author_year} are not similar enough to be homonyms")
        end

        if (s.all_generic_placements & o.all_generic_placements).empty?
          soft_validations.add(:base, "No combination available showing #{s.cached_html_name_and_author_year} and #{o.cached_html_name_and_author_year} placed in the same genus")
        end

      when 'TaxonNameRelationship::Iczn::Invalidating::Homonym::Secondary::Secondary1961'

        soft_validations.add(:type, "#{s.cached_html_name_and_author_year} was not described before 1961") if s.year_of_publication > 1960
        soft_validations.add(:type, "#{s.cached_html_name_and_author_year} and #{o.cached_html_name_and_author_year} described in the same original genus #{s.original_genus}, they are primary homonyms") if s.original_genus == o.original_genus && !s.original_genus.nil?
        soft_validations.add(:base, 'The original publication is not selected') unless source

        soft_validations.add(:base, "#{s.cached_html_name_and_author_year} should not be treated as a homonym established before 1961") if self.source && self.source.year > 1960

        if (s.all_generic_placements & o.all_generic_placements).empty?
          soft_validations.add(:base, "No combination available showing #{s.cached_html_name_and_author_year} and #{o.cached_html_name_and_author_year} placed in the same genus")
        end

      when 'TaxonNameRelationship::Iczn::PotentiallyValidating::FamilyBefore1961'
        soft_validations.add(:type, "#{s.cached_html_name_and_author_year} was not described before 1961") if s.year_of_publication > 1960
        soft_validations.add(:base, "#{s.cached_html_name_and_author_year} should be accepted as a replacement name before 1961") if self.source && self.source.year > 1960

      when 'TaxonNameRelationship::Typification::Genus::SubsequentDesignation'
        soft_validations.add(:type, "Genus #{o.cached_html_name_and_author_year} described after 1930 is nomen nudum, if type was not designated in the original publication") if o.year_of_publication > 1930
      when 'TaxonNameRelationship::Iczn::PotentiallyValidating::ReplacementName'
        r1 = TaxonNameRelationship.where(type: 'TaxonNameRelationship::Iczn::Invalidating::Synonym::Objective::ReplacedHomonym', subject_taxon_name_id: o.id, object_taxon_name_id: s.id).first
        r2 = TaxonNameRelationship.where(type: 'TaxonNameRelationship::Iczn::Invalidating::Synonym::Objective::UnnecessaryReplacementName', subject_taxon_name_id: s.id, object_taxon_name_id: o.id).first
        soft_validations.add(:base, "Missing relationship: #{s.cached_html_name_and_author_year} is a replacement name for #{o.cached_html_name_and_author_year}. Please add an objective synonym relationship(either 'replaced homonym' or 'unnecessary replacement name')") if r1.nil? && r2.nil?
      when 'TaxonNameRelationship::Typification::Genus::Monotypy::Original'
        # @todo Check if more than one species associated with the genus in the original paper
    end
  end

  def sv_objective_synonym_relationship
    if self.type_name =~ /TaxonNameRelationship::(Iczn::Invalidating::Synonym::Objective|Icn::Unaccepting::Synonym::Homotypic|Icnb::Unaccepting::Synonym::Objective)/
      s = self.subject_taxon_name
      o = self.object_taxon_name
      if (s.type_taxon_name != o.type_taxon_name ) || !s.has_same_primary_type(o)
        soft_validations.add(:type, "Objective synonyms {s.cached_html} and #{o.cached_html} should have the same type")
      end
    end
  end

  def sv_synonym_relationship
    relationships = TAXON_NAME_RELATIONSHIP_NAMES_SYNONYM +
        TaxonNameRelationship.collect_to_s(TaxonNameRelationship::Typification::Genus::SubsequentDesignation,
            TaxonNameRelationship::Typification::Genus::RulingByCommission)
    if relationships.include?(self.type_name)
      if self.source
        date1 = self.source.cached_nomenclature_date.to_time
        date2 = self.subject_taxon_name.nomenclature_date
        if !!date1 && !!date2
          soft_validations.add(:base, "#{self.subject_taxon_name.cached_html_name_and_author_year} was not described at the time of citation (#{date1}") if date2 > date1
        end
      else
        soft_validations.add(:base, 'The original publication is not selected')
      end
    end
  end

  def sv_not_specific_relationship
    case self.type_name
      when 'TaxonNameRelationship::Typification::Genus'
        soft_validations.add(:type, 'Please specify if the type designation is original or subsequent')
      when 'TaxonNameRelationship::Typification::Genus::Monotypy'
        soft_validations.add(:type, 'Please specify if the monotypy is original or subsequent')
      when 'TaxonNameRelationship::Typification::Genus::Tautonomy'
        soft_validations.add(:type, 'Please specify if the tautonomy is absolute or Linnaean')
      when 'TaxonNameRelationship::Icn::Unaccepting'
        soft_validations.add(:type, 'Please specify the reasons for the name being Unaccepted')
      when 'TaxonNameRelationship::Icn::Unaccepting::Synonym'
        soft_validations.add(:type, 'Please specify if this is a homotypic or heterotypic synonym',
            fix: :sv_fix_specify_synonymy_type, success_message: 'Synonym updated to being homotypic or heterotypic')
      when 'TaxonNameRelationship::Icnb::Unaccepting::Synonym'
        soft_validations.add(:type, 'Please specify if this is a objective or subjective synonym',
                             fix: :sv_fix_specify_synonymy_type, success_message: 'Synonym updated to being objective or subjective')
      when 'TaxonNameRelationship::Iczn::Invalidating'
        soft_validations.add(:type, 'Please specify the reason for the name being Invalid') unless self.subject_taxon_name.classification_invalid_or_unavailable?
      when 'TaxonNameRelationship::Iczn::Invalidating::Homonym'
        if NomenclaturalRank::Iczn::SpeciesGroup.descendants.collect{|t| t.to_s}.include?(self.subject_taxon_name.rank_string)
          soft_validations.add(:type, 'Please specify if this is a primary or secondary homonym',
              fix: :sv_fix_specify_homonymy_type, success_message: 'Homonym updated to being primary or secondary')
        end
      when 'TaxonNameRelationship::Iczn::Invalidating::Synonym'
        soft_validations.add(:type, 'Please specify if this is a objective or subjective synonym',
            fix: :sv_fix_specify_synonymy_type, success_message: 'Synonym updated to being objective or subjective')
      when 'TaxonNameRelationship::Iczn::Invalidating::Synonym::Suppression'
        soft_validations.add(:type, 'Please specify if this is a total, partial, or conditional suppression')
    end
  end

  def sv_fix_specify_synonymy_type
    s = self.subject_taxon_name
    o = self.object_taxon_name
    subject_type = s.type_taxon_name
    object_type = o.type_taxon_name
    new_relationship_name = self.type_name
    if (subject_type == object_type && !subject_type.nil? ) || (!s.get_primary_type.empty? && s.has_same_primary_type(o) )
      if new_relationship_name == 'TaxonNameRelationship::Iczn::Invalidating::Synonym'
        new_relationship_name = 'TaxonNameRelationship::Iczn::Invalidating::Synonym::Objective'
      else
        new_relationship_name = 'TaxonNameRelationship::Icn::Unaccepting::Synonym::Homotypic'
      end
    elsif (subject_type != object_type && !subject_type.nil? ) || (!s.get_primary_type.empty? && !o.get_primary_type.empty? && !s.has_same_primary_type(o))
      if new_relationship_name == 'TaxonNameRelationship::Iczn::Invalidating::Synonym'
        new_relationship_name = 'TaxonNameRelationship::Iczn::Invalidating::Synonym::Subjective'
      else
        new_relationship_name = 'TaxonNameRelationship::Icn::Unaccepting::Synonym::Heterotypic'
      end
    end
    if self.type_name != new_relationship_name
      self.type = new_relationship_name
      begin
        TaxonNameRelationship.transaction do
          self.save
          return true
        end
      rescue
      end
    end

    false
  end

  def sv_fix_specify_homonymy_type
    subject_original_genus = self.subject_taxon_name.original_genus
    object_original_genus = self.object_taxon_name.original_genus
    subject_genus = self.subject_taxon_name.ancestor_at_rank('genus')
    object_genus = self.subject_taxon_name.ancestor_at_rank('genus')
    new_relationship_name = 'nil'
    if subject_original_genus == object_original_genus && !subject_original_genus.nil?
      new_relationship_name = 'TaxonNameRelationship::Iczn::Invalidating::Homonym::Primary'
    elsif subject_genus != object_genus && !subject_genus.nil?
      new_relationship_name = 'TaxonNameRelationship::Iczn::Invalidating::Homonym::Secondary'
    end
    if self.type_name != new_relationship_name
      self.type = new_relationship_name
      begin
        TaxonNameRelationship.transaction do
          self.save
          return true
        end
      rescue
      end
    end
    false
  end

  def sv_synonym_linked_to_valid_name
    #synonyms and misspellings should be linked to valid names
    if TAXON_NAME_RELATIONSHIP_NAMES_SYNONYM.include?(self.type_name)
      obj = self.object_taxon_name
      subj = self.subject_taxon_name
#      if obj.get_valid_taxon_name != obj
#        soft_validations.add(:object_taxon_name_id, "#{self.subject_status.capitalize} #{subj.cached_html_name_and_author_year} should be associated with a valid name",
#                             fix: :sv_fix_synonym_linked_to_valid_name, success_message: 'The associated taxon was updated')
#      elsif obj.parent_id != subj.parent_id
      if obj.parent_id != subj.parent_id
        soft_validations.add(:subject_taxon_name_id, "#{self.subject_status.capitalize}  #{subj.cached_html_name_and_author_year} should have the same parent with  #{obj.cached_html_name_and_author_year}",
                             fix: :sv_fix_subject_parent_update, success_message: 'The parent was updated')
      end
    end
  end

  #  def sv_fix_synonym_linked_to_valid_name
  #    if TAXON_NAME_RELATIONSHIP_NAMES_INVALID.include?(self.type_name)
  #      obj = self.object_taxon_name
  #      unless obj.get_valid_taxon_name == obj
  #        self.object_taxon_name = obj.get_valid_taxon_name
  #        begin
  #          TaxonName.transaction do
  #            self.save
  #            return true
  #          end
  #        rescue
  #        end
  #      end
  #    end
  #    false
  #  end

  def sv_fix_subject_parent_update
    if TAXON_NAME_RELATIONSHIP_NAMES_SYNONYM.include?(self.type_name)
      obj = self.object_taxon_name
      subj = self.subject_taxon_name
      unless obj.parent_id == subj.parent_id
        subj.parent_id = obj.parent_id
        begin
          TaxonName.transaction do
            subj.save
            return true
          end
        rescue
        end
      end
    end
    false
  end

  def sv_matching_type_genus
    if self.type_name == 'TaxonNameRelationship::Typification::Family'
      if self.object_taxon_name.name.slice(0, 1) != self.subject_taxon_name.name.slice(0, 1)
        soft_validations.add(:object_taxon_name_id, "The type genus #{self.subject_taxon_name.cached_html_name_and_author_year} should have the same initial letters as the family-group name #{self.object_taxon_name.cached_html_name_and_author_year}")
      end
    end
  end

  def sv_validate_priority
    unless self.type_class.nomenclatural_priority.nil?
      date1 = self.subject_taxon_name.nomenclature_date
      date2 = self.object_taxon_name.nomenclature_date
     if !!date1 and !!date2
        invalid_statuses = TAXON_NAME_CLASS_NAMES_UNAVAILABLE_AND_INVALID & self.subject_taxon_name.taxon_name_classifications.collect{|c| c.type_class.to_s}
        case self.type_class.nomenclatural_priority
          when :direct
            if date2 > date1 && invalid_statuses.empty?
              if self.type_name =~ /TaxonNameRelationship::Iczn::Invalidating::Homonym/
                soft_validations.add(:type, "#{self.object_status.capitalize} #{self.object_taxon_name.cached_html_name_and_author_year} should not be older than #{self.subject_taxon_name.cached_html_name_and_author_year}")
              elsif self.type_name =~ /::Iczn::/ && TaxonNameRelationship.where_subject_is_taxon_name(self.subject_taxon_name).with_two_type_bases('TaxonNameRelationship::Iczn::Invalidating::Homonym', 'TaxonNameRelationship::Iczn::Validating').not_self(self).empty?
                soft_validations.add(:type, "#{self.object_status.capitalize} #{self.object_taxon_name.cached_html_name_and_author_year} should not be older than #{self.subject_taxon_name.cached_html_name_and_author_year}, unless it is also a homonym or conserved name")
              elsif self.type_name =~ /::Icn::/ && TaxonNameRelationship.where_subject_is_taxon_name(self.subject_taxon_name).with_two_type_bases('TaxonNameRelationship::Icn::Accepting::Conserved', 'TaxonNameRelationship::Icn::Accepting::Sanctioned').not_self(self).empty?
                soft_validations.add(:type, "#{self.object_status.capitalize} #{self.object_taxon_name.cached_html_name_and_author_year} should not be older than #{self.subject_taxon_name.cached_html_name_and_author_year}, unless it is also conserved or sanctioned name")
              end
            end
          when :reverse
            if date1 > date2 && invalid_statuses.empty?
              if self.type_name =~ /TaxonNameRelationship::(Typification|Combination|OriginalCombination)/ && self.type_name != 'TaxonNameRelationship::Typification::Genus::RulingByCommission'
                soft_validations.add(:subject_taxon_name_id, "#{self.subject_status.capitalize} #{self.subject_taxon_name.cached_html_name_and_author_year} should not be younger than #{self.object_taxon_name.cached_html_name_and_author_year}")
              else
                soft_validations.add(:type, "#{self.subject_status.capitalize} #{self.subject_taxon_name.cached_html_name_and_author_year} should not be younger than #{self.object_taxon_name.cached_html_name_and_author_year}")
              end
            end
        end
      end
    end
  end

  def sv_coordinated_taxa
    s = subject_taxon_name
    o = object_taxon_name
    if type_name =~ /TaxonNameRelationship::(Iczn|Icnb|Icn|OriginalCombination|Combination|Typification)/
      s_new = s.lowest_rank_coordinated_taxon
      if s != s_new
        soft_validations.add(:subject_taxon_name_id, "Relationship should move from #{s.rank_class.rank_name} #{s.cached_html} to #{s_new.rank_class.rank_name} #{s.cached_html}",
                             fix: :sv_fix_coordinated_subject_taxa, success_message: "Relationship moved to  #{s_new.rank_class.rank_name}")
      end
      if type_name =~ /TaxonNameRelationship::(Iczn|Icnb|Icn)/
        o_new = o.lowest_rank_coordinated_taxon


        if o != o_new && type_name != 'TaxonNameRelationship::Iczn::Validating::UncertainPlacement'
          soft_validations.add(:object_taxon_name_id, "Relationship should move from #{o.rank_class.rank_name} #{o.cached_html} to #{o_new.rank_class.rank_name} #{o.cached_html}",
                               fix: :sv_fix_coordinated_object_taxa, success_message: "Relationship moved to  #{o_new.rank_class.rank_name}")
        end

      end
      #    elsif self.type_name =~ /TaxonNameRelationship::(OriginalCombination|Combination)/

      #      list = s.list_of_coordinated_names + [s]
      #      if s.rank_string =~ /Species/ # species group
      #        s_new =  list.detect{|t| t.rank_class.rank_name == 'species'}
      #      elsif s.rank_string =~ /Genus/
      #        s_new =  list.detect{|t| t.rank_class.rank_name == 'genus'}
      #      else
      #        s_new = s
      #      end

      #      if s != s_new
      #        soft_validations.add(:subject_taxon_name_id, "Relationship should move from #{s.rank_class.rank_name} to #{s_new.rank_class.rank_name}",
      #                             fix: :sv_fix_combination_relationship, success_message: "Relationship moved to  #{s_new.rank_class.rank_name}")
      #      end
    end
  end

  def sv_fix_coordinated_subject_taxa
    s = subject_taxon_name
    s_new = s.lowest_rank_coordinated_taxon
    if s != s_new
      self.subject_taxon_name = s_new
      begin
        TaxonNameRelationship.transaction do
          self.save
          return true
        end
      rescue
      end
    end
    false
  end

  def sv_fix_coordinated_object_taxa
    o = self.object_taxon_name
    o_new = o.lowest_rank_coordinated_taxon
    if o != o_new
      self.object_taxon_name = o_new
      begin
        TaxonNameRelationship.transaction do
          self.save
          return true
        end
      rescue
      end
    end
    false
  end

  def sv_fix_combination_relationship
    s = self.subject_taxon_name
    list = s.list_of_coordinated_names + [s]
    if s.rank_string =~ /Species/
      s_new = list.detect{|t| t.rank_class.rank_name == 'species'}
    elsif s.rank_string =~ /Genus/
      s_new = list.detect{|t| t.rank_class.rank_name == 'genus'}
    else
      s_new = s
    end
    if s != s_new && !s.nil?
      self.subject_taxon_name = s_new
      begin
        TaxonNameRelationship.transaction do
          self.save
          return true
        end
      rescue
      end
    end
    false
  end

  #endregion

  private

  def self.collect_to_s(*args)
    args.collect{|arg| arg.to_s}
  end

  def self.collect_descendants_to_s(*classes)
    ans = []
    classes.each do |klass|
      ans += klass.descendants.collect{|k| k.to_s}
    end
    ans
  end

  def self.collect_descendants_and_itself_to_s(*classes)
    classes.collect{|k| k.to_s} + self.collect_descendants_to_s(*classes)
  end
end<|MERGE_RESOLUTION|>--- conflicted
+++ resolved
@@ -13,19 +13,11 @@
 #  Note that not all relationships are reflective.  We can't say, for the example above we can't say
 #
 #    bus valid_name OF aus
-<<<<<<< HEAD
-#    
+#
 # Note that we can not say that all names that are subjects are valid, this is determined on a case by case basis. 
 #
-# TaxonNameRelationships have a domain (attributes on the subject) and range (attributes on the object).  So if you use 
+# TaxonNameRelationships have a domain (attributes on the subject) and range (attributes on the object).  So if you use
 # a relationship you may be asserting a TaxonNameClassification also exists for the subject or object.
-=======
-#
-# Note that we can not say that all names that are subjects are valid, for instance, this is determined on a case by case basis.
-#
-# TaxonNameRelationships have a domain (attributes on the subject) and range (attributes on the object).  So if you use
-# a relatinship you may be asserting a TaxonNameClassification also exists for the subject or object.
->>>>>>> 89dfdfe4
 #
 # @todo SourceClassifiedAs is not really Combination in the other sense
 # @todo validate, that all the relationships in the table could be linked to relationships in classes (if those had changed)
