require_dependency Rails.root.to_s + '/app/models/taxon_name_classification.rb'  

# A NOMEN https://github.com/SpeciesFileGroup/nomen relationship between two Protonyms.
#
# Unless otherwise noted relationships read left to right, and can be interpreted by inserting "of" after the class name.
#
# For example the triple:
#
#    Subject: Aus aus - TaxonNameRelationship::Iczn::Invalidating::Synonym - Object: Bus bus
#
# Can be read as:
#
#    aus synonym OF bus
#
#  Note that not all relationships are reflective.  We can't say, for the example above we can't say
#
#    bus valid_name OF aus
#
# Note that we can not say that all names that are subjects are valid, this is determined on a case by case basis.
#
# TaxonNameRelationships have a domain (attributes on the subject) and range (attributes on the object).  So if you use
# a relationship you may be asserting a TaxonNameClassification also exists for the subject or object.
#
# @todo SourceClassifiedAs is not really Combination in the other sense
# @todo validate, that all the relationships in the table could be linked to relationships in classes (if those had changed)
# @todo Check if more than one species associated with the genus in the original paper
#
# @!attribute subject_taxon_name_id
#   @return [Integer]
#    the subject taxon name
#
# @!attribute object_taxon_name_id
#   @return [Integer]
#    the object taxon name
#
# @!attribute type
#   @return [String]
#    the relationship/"predicate" between the subject and object taxon names
#
# @!attribute project_id
#   @return [Integer]
#   the project ID
#
class TaxonNameRelationship < ApplicationRecord
  include Housekeeping
  include Shared::Citations
  include Shared::Notes
  include Shared::IsData
  include SoftValidation

  # @return [Boolean, nil]
  #   When true, cached values are not built
  attr_accessor :no_cached

  belongs_to :subject_taxon_name, class_name: 'TaxonName', foreign_key: :subject_taxon_name_id, inverse_of: :taxon_name_relationships  # left side
  belongs_to :object_taxon_name, class_name: 'TaxonName', foreign_key: :object_taxon_name_id, inverse_of: :related_taxon_name_relationships    # right side

  after_save :set_cached_names_for_taxon_names, unless: -> {self.no_cached}
  after_destroy :set_cached_names_for_taxon_names, unless: -> {self.no_cached}

  validates_presence_of :type, message: 'Relationship type should be specified'
  validates_presence_of :subject_taxon_name, message: 'Missing taxon name on the left side'
  validates_presence_of :object_taxon_name, message: 'Missing taxon name on the right side'

  validates_uniqueness_of :object_taxon_name_id, scope: :type, if: :is_combination?
  validates_uniqueness_of :object_taxon_name_id, scope: [:type, :subject_taxon_name_id], unless: :is_combination?

  validate :validate_type, :validate_subject_and_object_are_not_identical

  with_options unless: -> {!subject_taxon_name || !object_taxon_name} do |v|
    v.validate :validate_subject_and_object_share_code,
      :validate_uniqueness_of_typification_object,
      #:validate_uniqueness_of_synonym_subject,
      :validate_object_and_subject_both_protonyms,
      :validate_object_must_equal_subject_for_uncertain_placement,
      :validate_subject_and_object_ranks,
      :validate_rank_group
  end

  soft_validate(:sv_validate_required_relationships, set: :validate_required_relationships)
  soft_validate(:sv_validate_disjoint_relationships, set: :validate_disjoint_relationships)
  soft_validate(:sv_validate_disjoint_object, set: :validate_disjoint_object)
  soft_validate(:sv_validate_disjoint_subject, set: :validate_disjoint_subject)
  soft_validate(:sv_specific_relationship, set: :specific_relationship)
  soft_validate(:sv_objective_synonym_relationship, set: :objective_synonym_relationship)
  soft_validate(:sv_synonym_relationship, set: :synonym_relationship)
  soft_validate(:sv_not_specific_relationship, set: :not_specific_relationship)
  soft_validate(:sv_synonym_linked_to_valid_name, set: :synonym_linked_to_valid_name)
  soft_validate(:sv_matching_type_genus, set: :matching_type_genus)
  soft_validate(:sv_validate_priority, set: :validate_priority)

  soft_validate(:sv_coordinated_taxa, set: :coordinated_taxa)

  scope :where_subject_is_taxon_name, -> (taxon_name) {where(subject_taxon_name_id: taxon_name)}
  scope :where_object_is_taxon_name, -> (taxon_name) {where(object_taxon_name_id: taxon_name)}
  scope :where_object_in_taxon_names, -> (taxon_name_array) {where('"taxon_name_relationships"."object_taxon_name_id" IN (?)', taxon_name_array)}

  scope :with_type_string, -> (type_string) { where(sanitize_sql_array(["taxon_name_relationships.type = '%s'", type_string])) }

  scope :with_type_base, -> (base_string) {where('"taxon_name_relationships"."type" LIKE ?', "#{base_string}%")}
  scope :with_type_contains, -> (base_string) {where('"taxon_name_relationships"."type" LIKE ?', "%#{base_string}%")}

  scope :with_two_type_bases, -> (base_string1, base_string2) {
    where("taxon_name_relationships.type LIKE ? OR taxon_name_relationships.type LIKE ?",
          "#{base_string1}%",
          "#{base_string2}%")
  }
  scope :with_type_array, -> (base_array) {where('taxon_name_relationships.type IN (?)', base_array ) }

  # @return [Array of TaxonNameClassification]
  #  the inferable TaxonNameClassification(s) added to the subject when this relationship is used
  #  !! Not implemented
  def subject_properties
    []
  end

  # @return [Array of TaxonNameClassification]
  #  the inferable TaxonNameClassification(s) added to the subject when this relationship is used
  #  !! Not implmented
  def object_properties
    []
  end

  # @return [Array of NomenclatureRank]
  #   the valid ranks to which the subject name can belong, set in subclasses. (left side)
  def self.valid_subject_ranks
    []
  end

  # @return [Array of NomenclatureRank]
  #   the valid ranks to which the object name can belong, set in subclasses. (right side)
  def self.valid_object_ranks
    []
  end

  # @return [Array of TaxonNameRelationships]
  #   if this relationships is set for the subject, then others in this array should not be used for that subject
  def self.disjoint_taxon_name_relationships
    []
  end

  # TODO: why isn't this disjoint?
  # disjoint relationships for the taxon as a object
  def self.required_taxon_name_relationships
    []
  end

  def self.disjoint_subject_classes
    []
  end

  def self.disjoint_object_classes
    []
  end

  def self.gbif_status_of_subject
    nil
  end

  def self.gbif_status_of_object
    nil
  end

  def self.assignable
    false
  end

  # @return [Symbol]
  #   determine the relative age of subject and object
  #   :direct - subject is younger than object
  #   :reverse - object is younger than subject
  def self.nomenclatural_priority
    nil
  end

  # @return [String]
  #    the status inferred by the relationship to the object name
  def object_status
    self.type_name.demodulize.underscore.humanize.downcase
  end

  # @return [String]
  #    the status inferred by the relationship to the subject name
  def subject_status
    self.type_name.demodulize.underscore.humanize.downcase
  end

  # @return [String]
  #    the connecting word in the relationship from the subject name to object name
  def subject_status_connector_to_object
    ' of'
  end

  # @return [String]
  #    the connecting word in the relationship from the object name to subject name
  def object_status_connector_to_subject
    ' of'
  end

  # @return [String]
  #   a readable fragement combining status and connector
  def subject_status_tag
    subject_status + subject_status_connector_to_object
  end

  # @return [String]
  #   a readable fragement combining status and connector
  def object_status_tag
    object_status + object_status_connector_to_subject
  end

  # @return [String, nil]
  #   the type of this relationship, IF the type is a valid name, else nil
  def type_name
    r = self.type
    TAXON_NAME_RELATIONSHIP_NAMES.include?(r) ? r : nil
  end

  def type_class=(value)
    write_attribute(:type, value.to_s)
  end

  # @return [TaxonNameRelationship, String]
  #    the type as a class, if legal, else a string  ! Strangeish
  def type_class
    r = read_attribute(:type).to_s
    TAXON_NAME_RELATIONSHIP_NAMES.include?(r) ? r.safe_constantize : r
  end

  # @return [String, nil]
  #   the NOMEN uri for this type
  def self.nomen_uri
    const_defined?(:NOMEN_URI, false) ? self::NOMEN_URI : nil
  end

  # @return [Time]
  #   effective date of publication, used to determine nomenclatural priorities
  def nomenclature_date
    self.source ? (self.source.cached_nomenclature_date ? self.source.cached_nomenclature_date.to_time : Time.now) : Time.now
  end

  # @TODO SourceClassifiedAs is not really Combination in the other sense
  def is_combination?
    !!/TaxonNameRelationship::(OriginalCombination|Combination)/.match(self.type.to_s)
  end

  protected

  #region Validation

  def validate_type
    unless TAXON_NAME_RELATIONSHIP_NAMES.include?(type)
      errors.add(:type, "'#{type}' is not a valid taxon name relationship")
    end

    if object_taxon_name.class.to_s == 'Protonym' || object_taxon_name.class.to_s == 'Hybrid'
      errors.add(:type, "'#{type}' is not a valid taxon name relationship") if /TaxonNameRelationship::Combination::/.match(self.type)
    end

    if object_taxon_name.class.to_s == 'Combination'
      errors.add(:type, "'#{type}' is not a valid taxon name relationship") unless /TaxonNameRelationship::Combination::/.match(self.type)
    end
  end

  # @todo validate, that all the relationships in the table could be linked to relationships in classes (if those had changed)

  def validate_subject_and_object_share_code
    if object_taxon_name.type  == 'Protonym' && subject_taxon_name.type == 'Protonym'
      errors.add(:object_taxon_name_id, 'The related taxon is not in the same monenclatural group (ICZN, ICN, ICNB, ICTV') if subject_taxon_name.rank_class.nomenclatural_code != object_taxon_name.rank_class.nomenclatural_code
    end
  end

  def validate_subject_and_object_are_not_identical
    if !self.object_taxon_name_id.nil? && self.object_taxon_name == self.subject_taxon_name
      errors.add(:object_taxon_name_id, "#{self.object_taxon_name.cached_html} should not refer to itself") unless self.type =~ /OriginalCombination/
    end
  end

  def validate_object_must_equal_subject_for_uncertain_placement
    if self.object_taxon_name_id != self.subject_taxon_name.parent_id && self.type_name == 'TaxonNameRelationship::Iczn::Validating::UncertainPlacement'
      errors.add(:object_taxon_name_id, "The parent #{self.subject_taxon_name.parent.cached_html} and the Incertae Sedis placement (#{self.object_taxon_name.cached_html}) should match")
    end
  end

  def validate_subject_and_object_ranks
    tname = self.type_name

    if tname =~ /TaxonNameRelationship::(Icnp|Icn|Iczn|Ictv)/ && tname != 'TaxonNameRelationship::Iczn::Validating::UncertainPlacement'
      rank_group = self.subject_taxon_name.rank_class.parent
      unless rank_group == self.object_taxon_name.rank_class.parent
        errors.add(:object_taxon_name_id, "Rank of related taxon should be in the #{rank_group.rank_name} rank group, not #{self.object_taxon_name.rank_class.rank_name}")
      end
    end

    unless self.type_class.blank? # only validate if it is set
      if object_taxon_name
        if object_taxon_name.type == 'Protonym' || object_taxon_name.type == 'Hybrid'
          unless self.type_class.valid_object_ranks.include?(self.object_taxon_name.rank_string)
            errors.add(:object_taxon_name_id, "#{self.object_taxon_name.rank_class.rank_name.capitalize} rank of #{self.object_taxon_name.cached_html} is not compatible with the #{self.subject_status} relationship")
            errors.add(:type, "Relationship #{self.subject_status} is not compatible with the #{self.object_taxon_name.rank_class.rank_name} rank of #{self.object_taxon_name.cached_html}")
          end
        end
      end

      if subject_taxon_name
        if subject_taxon_name.type == 'Protonym' || subject_taxon_name.type == 'Hybrid'
          unless self.type_class.valid_subject_ranks.include?(self.subject_taxon_name.parent.rank_string)
            soft_validations.add(:subject_taxon_name_id, "#{self.subject_taxon_name.rank_class.rank_name.capitalize} rank of #{self.subject_taxon_name.cached_html} is not compatible with the #{self.subject_status} relationship")
            soft_validations.add(:type, "Relationship #{self.subject_status} is not compatible with the #{self.subject_taxon_name.rank_class.rank_name} rank of #{self.subject_taxon_name.cached_html}")
          end
        end
      end
    end
  end

  ##### Protonym historically could be listed as a synonym to different taxa
  #def validate_uniqueness_of_synonym_subject 
  #  if !self.type.nil? && /Synonym/.match(self.type_name) && !TaxonNameRelationship.where(subject_taxon_name_id: self.subject_taxon_name_id).with_type_contains('Synonym').not_self(self).empty?
  #    errors.add(:subject_taxon_name_id, 'Only one synonym relationship is allowed')
  #  end
  #end

  def validate_uniqueness_of_typification_object
    if /Typification/.match(self.type_name) && !TaxonNameRelationship.where(object_taxon_name_id: self.object_taxon_name_id).with_type_contains('Typification').not_self(self).empty?
      errors.add(:object_taxon_name_id, 'Only one Type designation relationship is allowed')
    end
  end

  def validate_rank_group
    if self.type =~ /Hybrid/ && self.subject_taxon_name && self.object_taxon_name
      if self.subject_taxon_name.rank_class.parent != self.object_taxon_name.rank_class.parent
        errors.add(:subject_taxon_name_id, "#{self.subject_taxon_name.rank_class.rank_name.capitalize} rank of #{self.subject_taxon_name.cached_html} is not compatible with the rank of hybrid (#{self.object_taxon_name.rank_class.rank_name})")
      end
    end
  end

  def validate_object_and_subject_both_protonyms
    if /TaxonNameRelationship::Combination::/.match(self.type)
      errors.add(:object_taxon_name_id, 'Not a Combination') if object_taxon_name.type != 'Combination'
    else
      errors.add(:object_taxon_name_id, 'Not a Protonym') if object_taxon_name.type == 'Combination'
    end
    errors.add(:subject_taxon_name_id, 'Not a Protonym') if subject_taxon_name.type == 'Combination'
  end

  # TODO: Isolate to individual classes per type
  def set_cached_names_for_taxon_names
    begin
      TaxonName.transaction do
        if is_combination?
          t = object_taxon_name

          t.send(:set_cached)

          if type_name =~/OriginalCombination/ 
            t.update_columns(
              cached_original_combination: t.get_original_combination,
              cached_original_combination_html: t.get_original_combination_html,
            )
          end

        elsif type_name =~/TaxonNameRelationship::Hybrid/ # TODO: move to Hybrid
          t = object_taxon_name
          t.update_columns(
            cached: t.get_full_name,
            cached_html: t.get_full_name_html
          )

        elsif type_name =~/SourceClassifiedAs/
          t = subject_taxon_name
          t.set_cached_classified_as
          # t.update_column(:cached_classified_as, t.get_cached_classified_as)

        elsif is_invalidating?
          t = subject_taxon_name
          
          if type_name =~/Misspelling/
            t.update_column(:cached_misspelling, t.get_cached_misspelling)
          end

          vn = t.get_valid_taxon_name

          t.update_columns(
            cached: t.get_full_name,
            cached_html: t.get_full_name_html, # OK to force reload here, otherwise we need an exception in #set_cached 
            cached_valid_taxon_name_id: vn.id)
<<<<<<< HEAD
       
=======
          t.combination_list_self.each do |c|
            c.update_column(:cached_valid_taxon_name_id, vn.id)
          end

>>>>>>> 136f35d8
          vn.list_of_invalid_taxon_names.each do |s|
            s.update_column(:cached_valid_taxon_name_id, vn.id)
            s.combination_list_self.each do |c|
              c.update_column(:cached_valid_taxon_name_id, vn.id)
            end
          end
        end

      end

    # no point in rescuing and not returning somthing
    rescue ActiveRecord::RecordInvalid
      raise
    end
    false
  end

  def is_invalidating?
    TAXON_NAME_RELATIONSHIP_NAMES_INVALID.include?(type_name)
  end

  #endregion

  #region Soft Validation

  def sv_validate_required_relationships
    object_relationships = TaxonNameRelationship.where_object_is_taxon_name(self.object_taxon_name).not_self(self).collect{|r| r.type}
    required = self.type_class.required_taxon_name_relationships - object_relationships
    required.each do |r|
      soft_validations.add(:type, " Presence of #{self.subject_status} requires selection of #{r.demodulize.underscore.humanize.downcase}")
    end
  end

  def sv_validate_disjoint_relationships
    subject_relationships = TaxonNameRelationship.where_subject_is_taxon_name(self.subject_taxon_name).not_self(self)
    subject_relationships.find_each  do |i|
      if self.type_class.disjoint_taxon_name_relationships.include?(i.type_name)
        soft_validations.add(:type, "#{self.subject_status.capitalize} relationship is conflicting with another relationship: '#{i.subject_status}'")
      end
    end
  end

  def sv_validate_disjoint_object
    classifications = self.object_taxon_name.taxon_name_classifications.reload.map {|i| i.type_name}
    disjoint_object_classes = self.type_class.disjoint_object_classes
    compare = disjoint_object_classes & classifications
    compare.each do |i|
      c = i.demodulize.underscore.humanize.downcase
      soft_validations.add(:type, "#{self.subject_status.capitalize} relationship is conflicting with the taxon status: '#{c}'")
      soft_validations.add(:object_taxon_name_id, "#{self.object_taxon_name.cached_html} has a conflicting status: '#{c}'")
    end
  end

  def sv_validate_disjoint_subject
    classifications = self.subject_taxon_name.taxon_name_classifications.reload.map {|i| i.type_name}
    disjoint_subject_classes = self.type_class.disjoint_subject_classes
    compare = disjoint_subject_classes & classifications
    compare.each do |i|
      c = i.demodulize.underscore.humanize.downcase
      soft_validations.add(:type, "#{self.subject_status.capitalize} ronflicting with the status: '#{c}'")
      soft_validations.add(:subject_taxon_name_id, "#{self.subject_taxon_name.cached_html} has a conflicting status: '#{c}'")
    end
  end

  # waaaaay to long - individual validations should be called in subclasses?
  def sv_specific_relationship
    s = subject_taxon_name
    o = object_taxon_name
    case type # self.type_name
      when 'TaxonNameRelationship::Iczn::Invalidating::Synonym::Subjective' || 'TaxonNameRelationship::Icn::Unaccepting::Synonym::Heterotypic'
        if (s.type_taxon_name == o.type_taxon_name && !s.type_taxon_name.nil? ) || (!s.get_primary_type.empty? && s.has_same_primary_type(o) )
          soft_validations.add(:type, "Subjective synonyms #{s.cached_html} and #{o.cached_html} should not have the same type")
        end
      when 'TaxonNameRelationship::Iczn::Invalidating::Homonym'
        soft_validations.add(:type, "#{self.subject_taxon_name.cached_html_name_and_author_year} and #{self.object_taxon_name.cached_html_name_and_author_year} are not similar enough to be homonyms") unless s.cached_primary_homonym_alternative_spelling == o.cached_primary_homonym_alternative_spelling
      when 'TaxonNameRelationship::Iczn::Invalidating::Homonym::Primary' || 'TaxonNameRelationship::Iczn::Invalidating::Homonym::Primary::Forgotten' || 'TaxonNameRelationship::Iczn::Invalidating::Homonym::Primary::Suppressed'
        if s.original_genus != o.original_genus
          soft_validations.add(:type, "Primary homonyms {s.cached_html_name_and_author_year} and #{o.cached_html_name_and_author_year} should have the same original genus")
        elsif s.cached_primary_homonym_alternative_spelling != o.cached_primary_homonym_alternative_spelling
          soft_validations.add(:type, "#{s.cached_html_name_and_author_year} and #{o.cached_html_name_and_author_year} are not similar enough to be homonyms")
        end
        if type == 'TaxonNameRelationship::Iczn::Invalidating::Homonym::Primary::Forgotten' && s.year_of_publication > 1899
          soft_validations.add(:type, "#{s.cached_html_name_and_author_year} was not described after 1899")
        end
      when 'TaxonNameRelationship::Iczn::Invalidating::Homonym::Secondary'

        if s.original_genus == o.original_genus && !s.original_genus.nil?
          soft_validations.add(:type, "#{s.cached_html_name_and_author_year} and #{o.cached_html_name_and_author_year} species described in the same original genus #{s.original_genus}, they are primary homonyms")
        elsif s.get_valid_taxon_name.ancestor_at_rank('genus') != o.get_valid_taxon_name.ancestor_at_rank('genus')
          soft_validations.add(:type, "Secondary homonyms #{s.cached_html_name_and_author_year} and #{o.cached_html_name_and_author_year} should be placed in the same parent genus, the homonymy should be deleted or changed to 'secondary homonym replaced before 1961'")
        elsif s.cached_secondary_homonym_alternative_spelling != o.cached_secondary_homonym_alternative_spelling
          soft_validations.add(:type, "#{s.cached_html_name_and_author_year} and #{o.cached_html_name_and_author_year} are not similar enough to be homonyms")
        end

        if (s.all_generic_placements & o.all_generic_placements).empty?
          soft_validations.add(:base, "No combination available showing #{s.cached_html_name_and_author_year} and #{o.cached_html_name_and_author_year} placed in the same genus")
        end

      when 'TaxonNameRelationship::Iczn::Invalidating::Homonym::Secondary::Secondary1961'

        soft_validations.add(:type, "#{s.cached_html_name_and_author_year} was not described before 1961") if s.year_of_publication > 1960
        soft_validations.add(:type, "#{s.cached_html_name_and_author_year} and #{o.cached_html_name_and_author_year} described in the same original genus #{s.original_genus}, they are primary homonyms") if s.original_genus == o.original_genus && !s.original_genus.nil?
        soft_validations.add(:base, 'The original publication is not selected') unless source

        soft_validations.add(:base, "#{s.cached_html_name_and_author_year} should not be treated as a homonym established before 1961") if self.source && self.source.year > 1960

        if (s.all_generic_placements & o.all_generic_placements).empty?
          soft_validations.add(:base, "No combination available showing #{s.cached_html_name_and_author_year} and #{o.cached_html_name_and_author_year} placed in the same genus")
        end

      when 'TaxonNameRelationship::Iczn::PotentiallyValidating::FamilyBefore1961'
        soft_validations.add(:type, "#{s.cached_html_name_and_author_year} was not described before 1961") if s.year_of_publication > 1960
        soft_validations.add(:base, "#{s.cached_html_name_and_author_year} should be accepted as a replacement name before 1961") if self.source && self.source.year > 1960

      when 'TaxonNameRelationship::Typification::Genus::SubsequentDesignation'
        soft_validations.add(:type, "Genus #{o.cached_html_name_and_author_year} described after 1930 is nomen nudum, if type was not designated in the original publication") if o.year_of_publication && o.year_of_publication > 1930
      when 'TaxonNameRelationship::Iczn::PotentiallyValidating::ReplacementName'
        r1 = TaxonNameRelationship.where(type: 'TaxonNameRelationship::Iczn::Invalidating::Synonym::Objective::ReplacedHomonym', subject_taxon_name_id: o.id, object_taxon_name_id: s.id).first
        r2 = TaxonNameRelationship.where(type: 'TaxonNameRelationship::Iczn::Invalidating::Synonym::Objective::UnnecessaryReplacementName', subject_taxon_name_id: s.id, object_taxon_name_id: o.id).first
        soft_validations.add(:base, "Missing relationship: #{s.cached_html_name_and_author_year} is a replacement name for #{o.cached_html_name_and_author_year}. Please add an objective synonym relationship(either 'replaced homonym' or 'unnecessary replacement name')") if r1.nil? && r2.nil?
      when 'TaxonNameRelationship::Typification::Genus::Monotypy::Original'
        # @todo Check if more than one species associated with the genus in the original paper
    end
  end

  def sv_objective_synonym_relationship
    if self.type_name =~ /TaxonNameRelationship::(Iczn::Invalidating::Synonym::Objective|Icn::Unaccepting::Synonym::Homotypic|Icnp::Unaccepting::Synonym::Homotypic)/
      s = self.subject_taxon_name
      o = self.object_taxon_name
      if (s.type_taxon_name != o.type_taxon_name ) || !s.has_same_primary_type(o)
        soft_validations.add(:type, "Objective synonyms #{s.cached_html} and #{o.cached_html} should have the same type")
      end
    end
  end

  def sv_synonym_relationship
    relationships = TAXON_NAME_RELATIONSHIP_NAMES_SYNONYM +
        TaxonNameRelationship.collect_to_s(TaxonNameRelationship::Typification::Genus::SubsequentDesignation,
            TaxonNameRelationship::Typification::Genus::RulingByCommission)
    if relationships.include?(self.type_name)
      if self.source
        date1 = self.source.cached_nomenclature_date.to_time
        date2 = self.subject_taxon_name.nomenclature_date
        if !!date1 && !!date2
          soft_validations.add(:base, "#{self.subject_taxon_name.cached_html_name_and_author_year} was not described at the time of citation (#{date1}") if date2 > date1
        end
      else
        soft_validations.add(:base, 'The original publication is not selected')
      end
    end
  end

  def sv_not_specific_relationship
    case self.type_name
      when 'TaxonNameRelationship::Typification::Genus'
        soft_validations.add(:type, 'Please specify if the type designation is original or subsequent')
      when 'TaxonNameRelationship::Typification::Genus::Monotypy'
        soft_validations.add(:type, 'Please specify if the monotypy is original or subsequent')
      when 'TaxonNameRelationship::Typification::Genus::Tautonomy'
        soft_validations.add(:type, 'Please specify if the tautonomy is absolute or Linnaean')
      when 'TaxonNameRelationship::Icn::Unaccepting'
        soft_validations.add(:type, 'Please specify the reasons for the name being Unaccepted')
      when 'TaxonNameRelationship::Icn::Unaccepting::Synonym'
        soft_validations.add(:type, 'Please specify if this is a homotypic or heterotypic synonym',
            fix: :sv_fix_specify_synonymy_type, success_message: 'Synonym updated to being homotypic or heterotypic')
      when 'TaxonNameRelationship::Icnp::Unaccepting::Synonym'
        soft_validations.add(:type, 'Please specify if this is a objective or subjective synonym',
                             fix: :sv_fix_specify_synonymy_type, success_message: 'Synonym updated to being objective or subjective')
      when 'TaxonNameRelationship::Iczn::Invalidating'
        soft_validations.add(:type, 'Please specify the reason for the name being Invalid') unless self.subject_taxon_name.classification_invalid_or_unavailable?
      when 'TaxonNameRelationship::Iczn::Invalidating::Homonym'
        if NomenclaturalRank::Iczn::SpeciesGroup.descendants.collect{|t| t.to_s}.include?(self.subject_taxon_name.rank_string)
          soft_validations.add(:type, 'Please specify if this is a primary or secondary homonym',
              fix: :sv_fix_specify_homonymy_type, success_message: 'Homonym updated to being primary or secondary')
        end
      when 'TaxonNameRelationship::Iczn::Invalidating::Synonym'
        soft_validations.add(:type, 'Please specify if this is a objective or subjective synonym',
            fix: :sv_fix_specify_synonymy_type, success_message: 'Synonym updated to being objective or subjective')
      when 'TaxonNameRelationship::Iczn::Invalidating::Synonym::Suppression'
        soft_validations.add(:type, 'Please specify if this is a total, partial, or conditional suppression')
    end
  end

  def sv_fix_specify_synonymy_type
    s = self.subject_taxon_name
    o = self.object_taxon_name
    subject_type = s.type_taxon_name
    object_type = o.type_taxon_name
    new_relationship_name = self.type_name
    if (subject_type == object_type && !subject_type.nil? ) || (!s.get_primary_type.empty? && s.has_same_primary_type(o) )
      if new_relationship_name == 'TaxonNameRelationship::Iczn::Invalidating::Synonym'
        new_relationship_name = 'TaxonNameRelationship::Iczn::Invalidating::Synonym::Objective'
      else
        new_relationship_name = 'TaxonNameRelationship::Icn::Unaccepting::Synonym::Homotypic'
      end
    elsif (subject_type != object_type && !subject_type.nil? ) || (!s.get_primary_type.empty? && !o.get_primary_type.empty? && !s.has_same_primary_type(o))
      if new_relationship_name == 'TaxonNameRelationship::Iczn::Invalidating::Synonym'
        new_relationship_name = 'TaxonNameRelationship::Iczn::Invalidating::Synonym::Subjective'
      else
        new_relationship_name = 'TaxonNameRelationship::Icn::Unaccepting::Synonym::Heterotypic'
      end
    end
    if self.type_name != new_relationship_name
      self.type = new_relationship_name
      begin
        TaxonNameRelationship.transaction do
          self.save
          return true
        end
      rescue
      end
    end

    false
  end

  def sv_fix_specify_homonymy_type
    subject_original_genus = self.subject_taxon_name.original_genus
    object_original_genus = self.object_taxon_name.original_genus
    subject_genus = self.subject_taxon_name.ancestor_at_rank('genus')
    object_genus = self.subject_taxon_name.ancestor_at_rank('genus')
    new_relationship_name = 'nil'
    if subject_original_genus == object_original_genus && !subject_original_genus.nil?
      new_relationship_name = 'TaxonNameRelationship::Iczn::Invalidating::Homonym::Primary'
    elsif subject_genus != object_genus && !subject_genus.nil?
      new_relationship_name = 'TaxonNameRelationship::Iczn::Invalidating::Homonym::Secondary'
    end
    if self.type_name != new_relationship_name
      self.type = new_relationship_name
      begin
        TaxonNameRelationship.transaction do
          self.save
          return true
        end
      rescue
      end
    end
    false
  end

  def sv_synonym_linked_to_valid_name
    #synonyms and misspellings should be linked to valid names
    if TAXON_NAME_RELATIONSHIP_NAMES_SYNONYM.include?(self.type_name)
      obj = self.object_taxon_name
      subj = self.subject_taxon_name
#      if obj.get_valid_taxon_name != obj
#        soft_validations.add(:object_taxon_name_id, "#{self.subject_status.capitalize} #{subj.cached_html_name_and_author_year} should be associated with a valid name",
#                             fix: :sv_fix_synonym_linked_to_valid_name, success_message: 'The associated taxon was updated')
#      elsif obj.parent_id != subj.parent_id
      if obj.parent_id != subj.parent_id
        soft_validations.add(:subject_taxon_name_id, "#{self.subject_status.capitalize}  #{subj.cached_html_name_and_author_year} should have the same parent with  #{obj.cached_html_name_and_author_year}",
                             fix: :sv_fix_subject_parent_update, success_message: 'The parent was updated')
      end
    end
  end

  #  def sv_fix_synonym_linked_to_valid_name
  #    if TAXON_NAME_RELATIONSHIP_NAMES_INVALID.include?(self.type_name)
  #      obj = self.object_taxon_name
  #      unless obj.get_valid_taxon_name == obj
  #        self.object_taxon_name = obj.get_valid_taxon_name
  #        begin
  #          TaxonName.transaction do
  #            self.save
  #            return true
  #          end
  #        rescue
  #        end
  #      end
  #    end
  #    false
  #  end

  def sv_fix_subject_parent_update
    if TAXON_NAME_RELATIONSHIP_NAMES_SYNONYM.include?(self.type_name)
      obj = self.object_taxon_name
      subj = self.subject_taxon_name
      unless obj.parent_id == subj.parent_id
        subj.parent_id = obj.parent_id
        begin
          TaxonName.transaction do
            subj.save
            return true
          end
        rescue
        end
      end
    end
    false
  end

  def sv_matching_type_genus
    if self.type_name == 'TaxonNameRelationship::Typification::Family'
      if self.object_taxon_name.name.slice(0, 1) != self.subject_taxon_name.name.slice(0, 1)
        soft_validations.add(:object_taxon_name_id, "The type genus #{self.subject_taxon_name.cached_html_name_and_author_year} should have the same initial letters as the family-group name #{self.object_taxon_name.cached_html_name_and_author_year}")
      end
    end
  end

  def sv_validate_priority
    unless self.type_class.nomenclatural_priority.nil?
      date1 = self.subject_taxon_name.nomenclature_date
      date2 = self.object_taxon_name.nomenclature_date
     if !!date1 and !!date2
       invalid_statuses = TAXON_NAME_CLASS_NAMES_UNAVAILABLE_AND_INVALID & self.subject_taxon_name.taxon_name_classifications.collect{|c| c.type_class.to_s}
        case self.type_class.nomenclatural_priority
          when :direct
            if date2 > date1 && invalid_statuses.empty?
              if self.type_name =~ /TaxonNameRelationship::Iczn::Invalidating::Homonym/
                soft_validations.add(:type, "#{self.subject_status.capitalize} #{self.subject_taxon_name.cached_html_name_and_author_year} should not be older than #{self.object_status} #{self.object_taxon_name.cached_html_name_and_author_year}")
              elsif self.type_name =~ /::Iczn::/ && TaxonNameRelationship.where_subject_is_taxon_name(self.subject_taxon_name).with_two_type_bases('TaxonNameRelationship::Iczn::Invalidating::Homonym', 'TaxonNameRelationship::Iczn::Validating').not_self(self).empty?
              soft_validations.add(:type, "#{self.subject_status.capitalize} #{self.subject_taxon_name.cached_html_name_and_author_year} should not be older than #{self.object_status} #{self.object_taxon_name.cached_html_name_and_author_year}, unless it is also a homonym or conserved name")
              elsif self.type_name =~ /::Icn::/ && TaxonNameRelationship.where_subject_is_taxon_name(self.subject_taxon_name).with_two_type_bases('TaxonNameRelationship::Icn::Accepting::Conserved', 'TaxonNameRelationship::Icn::Accepting::Sanctioned').not_self(self).empty?
                soft_validations.add(:type, "#{self.subject_status.capitalize} #{self.subject_taxon_name.cached_html_name_and_author_year} should not be older than #{self.object_status} #{self.object_taxon_name.cached_html_name_and_author_year}, unless it is also conserved or sanctioned name")
              end
            end
          when :reverse
            if date1 > date2 && invalid_statuses.empty?
              if self.type_name =~ /TaxonNameRelationship::(Typification|Combination|OriginalCombination)/
                if self.type_name != 'TaxonNameRelationship::Typification::Genus::RulingByCommission' || (self.type_name =~ /TaxonNameRelationship::Typification::Genus::(Monotypy::Subsequent|SubsequentDesignation)/ && date2 > '1930-12-31'.to_time)
                  soft_validations.add(:subject_taxon_name_id, "#{self.subject_status.capitalize} #{self.subject_taxon_name.cached_html_name_and_author_year} should not be younger than #{self.object_taxon_name.cached_html_name_and_author_year}")
                end
              else
                soft_validations.add(:type, "#{self.subject_status.capitalize} #{self.subject_taxon_name.cached_html_name_and_author_year} should not be younger than #{self.object_taxon_name.cached_html_name_and_author_year}")
              end
            end
        end
      end
    end
  end

  def sv_coordinated_taxa
    s = subject_taxon_name
    o = object_taxon_name
    if type_name =~ /TaxonNameRelationship::(Iczn|Icnp|Icn|Ictv|OriginalCombination|Combination|Typification)/
      s_new = s.lowest_rank_coordinated_taxon
      if s != s_new
        soft_validations.add(:subject_taxon_name_id, "Relationship should move from #{s.rank_class.rank_name} #{s.cached_html} to #{s_new.rank_class.rank_name} #{s.cached_html}",
                             fix: :sv_fix_coordinated_subject_taxa, success_message: "Relationship moved to  #{s_new.rank_class.rank_name}")
      end
      if type_name =~ /TaxonNameRelationship::(Iczn|Icnp|Ictv|Icn)/
        o_new = o.lowest_rank_coordinated_taxon


        if o != o_new && type_name != 'TaxonNameRelationship::Iczn::Validating::UncertainPlacement'
          soft_validations.add(:object_taxon_name_id, "Relationship should move from #{o.rank_class.rank_name} #{o.cached_html} to #{o_new.rank_class.rank_name} #{o.cached_html}",
                               fix: :sv_fix_coordinated_object_taxa, success_message: "Relationship moved to  #{o_new.rank_class.rank_name}")
        end

      end
      #    elsif self.type_name =~ /TaxonNameRelationship::(OriginalCombination|Combination)/

      #      list = s.list_of_coordinated_names + [s]
      #      if s.rank_string =~ /Species/ # species group
      #        s_new =  list.detect{|t| t.rank_class.rank_name == 'species'}
      #      elsif s.rank_string =~ /Genus/
      #        s_new =  list.detect{|t| t.rank_class.rank_name == 'genus'}
      #      else
      #        s_new = s
      #      end

      #      if s != s_new
      #        soft_validations.add(:subject_taxon_name_id, "Relationship should move from #{s.rank_class.rank_name} to #{s_new.rank_class.rank_name}",
      #                             fix: :sv_fix_combination_relationship, success_message: "Relationship moved to  #{s_new.rank_class.rank_name}")
      #      end
    end
  end

  def sv_fix_coordinated_subject_taxa
    s = subject_taxon_name
    s_new = s.lowest_rank_coordinated_taxon
    if s != s_new
      self.subject_taxon_name = s_new
      begin
        TaxonNameRelationship.transaction do
          self.save
          return true
        end
      rescue
      end
    end
    false
  end

  def sv_fix_coordinated_object_taxa
    o = self.object_taxon_name
    o_new = o.lowest_rank_coordinated_taxon
    if o != o_new
      self.object_taxon_name = o_new
      begin
        TaxonNameRelationship.transaction do
          self.save
          return true
        end
      rescue
      end
    end
    false
  end

  def sv_fix_combination_relationship
    s = self.subject_taxon_name
    list = s.list_of_coordinated_names + [s]
    if s.rank_string =~ /Species/
      s_new = list.detect{|t| t.rank_class.rank_name == 'species'}
    elsif s.rank_string =~ /Genus/
      s_new = list.detect{|t| t.rank_class.rank_name == 'genus'}
    else
      s_new = s
    end
    if s != s_new && !s.nil?
      self.subject_taxon_name = s_new
      begin
        TaxonNameRelationship.transaction do
          self.save
          return true
        end
      rescue
      end
    end
    false
  end

  #endregion

  def self.collect_to_s(*args)
    args.collect{|arg| arg.to_s}
  end

  def self.collect_descendants_to_s(*classes)
    ans = []
    classes.each do |klass|
      ans += klass.descendants.collect{|k| k.to_s}
    end
    ans
  end

  def self.collect_descendants_and_itself_to_s(*classes)
    classes.collect{|k| k.to_s} + self.collect_descendants_to_s(*classes)
  end
end

Dir[Rails.root.to_s + '/app/models/taxon_name_relationship/**/*.rb'].each { |file| require_dependency file }<|MERGE_RESOLUTION|>--- conflicted
+++ resolved
@@ -384,14 +384,10 @@
             cached: t.get_full_name,
             cached_html: t.get_full_name_html, # OK to force reload here, otherwise we need an exception in #set_cached 
             cached_valid_taxon_name_id: vn.id)
-<<<<<<< HEAD
-       
-=======
           t.combination_list_self.each do |c|
             c.update_column(:cached_valid_taxon_name_id, vn.id)
           end
 
->>>>>>> 136f35d8
           vn.list_of_invalid_taxon_names.each do |s|
             s.update_column(:cached_valid_taxon_name_id, vn.id)
             s.combination_list_self.each do |c|
