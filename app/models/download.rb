# A Download represents an expirable file (mostly ZIP files) users can download.
#
# @!attribute name
#   @return [String]
#   The name for this download (not file name).
#
# @!attribute description
#   @return [String]
#   A description for this download.
#
# @!attribute filename
#   @return [String]
#   The filename of this download.
#
# @!attribute request
#   @return [String]
#   The request URI path this download was generated from. This attribute may be used for caching.
#
# @!attribute expires
#   @return [Datetime]
#   The date and time this download is elegible for removal.
#
# @!attribute times_downloaded
#   @return [Integer]
#   The number of times the file was downloaded.
#
# @!attribute project_id
#   @return [Integer]
#   the project ID
#
class Download < ApplicationRecord
  include Housekeeping

  after_create :save_file
  after_destroy :delete_file

  validates_presence_of :name
  validates_presence_of :filename
  validates_presence_of :expires


  # Gets the downloads storage path
  def self.storage_path
    STORAGE_PATH
  end

  # Used as argument for :new.
  def src_file_path=(path)
    @src_file_path = path
  end

  # Retrieves the full-path of stored file
  def file_path
    STORAGE_PATH.join(self.id.to_s, self.filename)
  end

  private

  STORAGE_PATH = Rails.root.join(Rails.env.test? ? 'tmp' : '', 'downloads').freeze

  def dir_path
    STORAGE_PATH.join(self.id.to_s)
  end

  def save_file
<<<<<<< HEAD
    FileUtils.cp(file_path, Rails.root.join('downloads', filename))
  end

  def set_file_path
    write_attribute(:file_path,  "#{id}/#{filename}")
  end

  def file
    File.read(file_path)    
=======
    FileUtils.mkdir_p(dir_path)
    FileUtils.cp(@src_file_path, file_path)
  end

  def delete_file
    path = dir_path
    raise "Download: dir_path not pointing inside storage path! Aborting deletion" unless path.to_s.start_with?(STORAGE_PATH.to_s)

    FileUtils.rm_rf(path)
>>>>>>> 25e9f7fa
  end
end<|MERGE_RESOLUTION|>--- conflicted
+++ resolved
@@ -63,17 +63,6 @@
   end
 
   def save_file
-<<<<<<< HEAD
-    FileUtils.cp(file_path, Rails.root.join('downloads', filename))
-  end
-
-  def set_file_path
-    write_attribute(:file_path,  "#{id}/#{filename}")
-  end
-
-  def file
-    File.read(file_path)    
-=======
     FileUtils.mkdir_p(dir_path)
     FileUtils.cp(@src_file_path, file_path)
   end
@@ -83,6 +72,5 @@
     raise "Download: dir_path not pointing inside storage path! Aborting deletion" unless path.to_s.start_with?(STORAGE_PATH.to_s)
 
     FileUtils.rm_rf(path)
->>>>>>> 25e9f7fa
   end
 end