--- conflicted
+++ resolved
@@ -3,23 +3,14 @@
   # write validation to be used only when a genus group name
   # write validation so that the subject must be a species group name
 
-<<<<<<< HEAD
-  # left side
-  def self.valid_subject_ranks
-    NomenclaturalRank::ICZN::SpeciesGroup.descendants + NomenclaturalRank::ICN::SpeciesGroup 
-=======
    # left side
   def self.valid_subject_ranks
     NomenclaturalRank::ICZN::SpeciesGroup.descendants + NomenclaturalRank::ICN::SpeciesGroup.descendants
->>>>>>> f53a85db
   end
 
-  # right_side
+   # right_side
   def self.valid_object_ranks
-<<<<<<< HEAD
-=======
     NomenclaturalRank::ICZN::GenusGroup.descendants + NomenclaturalRank::ICN::GenusGroup.descendants
->>>>>>> f53a85db
   end
 
   def self.assignment_method
