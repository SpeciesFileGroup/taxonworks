class CommonName < ApplicationRecord
  include Housekeeping
  include Shared::AlternateValues
  include Shared::Citations
  include Shared::DataAttributes
  include Shared::Identifiers
  include Shared::Notes
  include Shared::Tags
  include Shared::IsData

  ALTERNATE_VALUES_FOR = [:name].freeze

  belongs_to :geographic_area, inverse_of: :common_names
  belongs_to :otu, inverse_of: :common_names
  belongs_to :language, inverse_of: :common_names

  has_one :taxon_name, through: :otu, inverse_of: :common_names

  validates_presence_of :name
  validates_presence_of :otu_id

  validates :start_year,
    numericality: {only_integer: true,
                   greater_than: -2500,
                   less_than: (Time.now.year + 5),
                   message: 'start date year must be an integer greater than 1500, and no more than 5 ' \
                   'years in the future'},
                   length: {is: 4},
                   allow_nil: true

  validates :end_year,
    numericality: {only_integer: true,
                   greater_than: -2500,
<<<<<<< HEAD
                   less_than:    (Time.now.year + 5),
                   message:      'end date year must be an integer greater than 1500, and no more than 5 ' \
                                  'years in the future'},
                   length:       {is: 4},
                   allow_nil:    true
=======
                   less_than: (Time.now.year + 5),
                   message: 'start date year must be an integer greater than 1500, and no more than 5 ' \
                   'years in the future'},
                   length: {is: 4},
                   allow_nil: true
>>>>>>> 3c929abb

end<|MERGE_RESOLUTION|>--- conflicted
+++ resolved
@@ -31,18 +31,10 @@
   validates :end_year,
     numericality: {only_integer: true,
                    greater_than: -2500,
-<<<<<<< HEAD
-                   less_than:    (Time.now.year + 5),
-                   message:      'end date year must be an integer greater than 1500, and no more than 5 ' \
-                                  'years in the future'},
-                   length:       {is: 4},
-                   allow_nil:    true
-=======
                    less_than: (Time.now.year + 5),
                    message: 'start date year must be an integer greater than 1500, and no more than 5 ' \
                    'years in the future'},
                    length: {is: 4},
                    allow_nil: true
->>>>>>> 3c929abb
 
 end