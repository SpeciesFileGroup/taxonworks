# A {https://github.com/SpeciesFileGroup/nomen NOMEN} derived classfication (roughly, a status) for a {TaxonName}.
#
# @!attribute taxon_name_id
#   @return [Integer]
#     the id of the TaxonName being classified
#
# @!attribute type
#   @return [String]
#     the type of classifiction (Rails STI)
#
# @!attribute project_id
#   @return [Integer]
#   the project ID
#
class TaxonNameClassification < ApplicationRecord
  include Housekeeping
  include Shared::Citable
  include Shared::IsData
  include SoftValidation

  belongs_to :taxon_name, inverse_of: :taxon_name_classifications

  before_validation :validate_taxon_name_classification
  before_validation :validate_uniqueness_of_latinized
  validates_presence_of :taxon_name, presence: true
  validates_presence_of :type, presence: true
  validates_uniqueness_of :taxon_name_id, scope: :type

  validate :nomenclature_code_matches

  scope :where_taxon_name, -> (taxon_name) {where(taxon_name_id: taxon_name)}
  scope :with_type_string, -> (base_string) {where('type LIKE ?', "#{base_string}" ) }
  scope :with_type_base, -> (base_string) {where('type LIKE ?', "#{base_string}%" ) }
  scope :with_type_array, -> (base_array) {where('type IN (?)', base_array ) }
  scope :with_type_contains, -> (base_string) {where('type LIKE ?', "%#{base_string}%" ) }

  soft_validate(:sv_proper_classification, set: :proper_classification)
  soft_validate(:sv_validate_disjoint_classes, set: :validate_disjoint_classes)
  soft_validate(:sv_not_specific_classes, set: :not_specific_classes)

  after_save :set_cached_names_for_taxon_names
  after_destroy :set_cached_names_for_taxon_names

  def nomenclature_code
    return :iczn if type.match(/::Iczn/)
    return :icnb if type.match(/::Icnb/)
    return :icn if type.match(/::Icn/)
    return nil
  end

  # TODO: fix
  def self.label
    name.demodulize.underscore.humanize.downcase
  end

  # @return [String]
  #   the class name, "validated" against the known list of names
  def type_name
   r = self.type.to_s
   TAXON_NAME_CLASSIFICATION_NAMES.include?(r) ? r : nil
  end

  def type_class=(value)
    write_attribute(:type, value.to_s)
  end

  def type_class
    r = read_attribute(:type).to_s
    r = TAXON_NAME_CLASSIFICATION_NAMES.include?(r) ? r.safe_constantize : nil
  end

  # @return [String]
  #   a humanized class name, with code appended to differentiate
  #   !! explored idea of LABEL in individual subclasses, use this if this doesn't work
  #   this is helper-esqe, but also useful in validation, so here for now
  def classification_label
    return nil if type_name.nil?
    type_name.demodulize.underscore.humanize.downcase #+
      #(nomenclature_code ? " [#{nomenclature_code}]" : '')
  end

  # @return [String]
  #   the NOMEN id for this classification
  def nomen_id
    self.class::NOMEN_URI.split('/').last
  end

  # Attributes can be overridden in descendants

  # @return [Integer]
  # the minimum year of applicability for this class, defaults to 1
  def self.code_applicability_start_year
    1
  end

  # @return [Integer]
  # the last year of applicability for this class, defaults to 9999
  def self.code_applicability_end_year
    9999
  end

  # @return [Array of Strings of NomenclaturalRank names]
  # nomenclatural ranks to which this class is applicable, that is, only {TaxonName}s of these {NomenclaturalRank}s may be classified as this class
  def self.applicable_ranks
    []
  end

  # @return [Array of Strings of TaxonNameClassification names]
  # the disjoint (inapplicable) {TaxonNameClassification}s for this class, that is, {TaxonName}s classified as this class can not be additionally classified under these classes
  def self.disjoint_taxon_name_classes
    []
  end

  # @return [String, nil]
  #  if applicable, a DWC gbif status for this class
  def self.gbif_status
    nil
  end

  def self.common
    false
  end

  # @todo Perhaps not inherit these three methods?

  # @return [Array of Strings]
  #   the possible suffixes for a {TaxonName} name (species) classified as this class, for example see {TaxonNameClassification::Latinized::Gender::Masculine}
  #   used to validate gender agreement of species name with a genus
  def self.possible_species_endings
    []
  end

  # @return [Array of Strings]
  #   the questionable suffixes for a {TaxonName} name classified as this class, for example see {TaxonNameClassification::Latinized::Gender::Masculine}
  def self.questionable_species_endings
    []
  end

  # @return [Array of Strings]
  # the possible suffixes for a {TaxonName} name (genus) classified as this class, for example see {TaxonNameClassification::Latinized::Gender::Masculine}
  def self.possible_genus_endings
    []
  end

  def self.nomen_uri
    const_defined?(:NOMEN_URI, false) ? self::NOMEN_URI : nil
  end

  def set_cached_names_for_taxon_names
    begin
      TaxonName.transaction do
        t = taxon_name
        if type_name =~ /Fossil|Hybrid/
          t.update_columns(cached: t.get_full_name,
                           cached_html: t.get_full_name_html)
        elsif type_name =~ /Adjective|Participle/ && t.masculine_name.blank? && t.feminine_name.blank? && t.neuter_name.blank?
          m_name, f_name, n_name = nil, nil, nil
          if t.name.end_with?('is')
            m_name, f_name, n_name = t.name, t.name, t.name[0..-3] + 'e'
          elsif t.name.end_with?('e')
            m_name, f_name, n_name = t.name[0..-2] + 'is', t.name = t.name[0..-2] + 'is', t.name
          elsif t.name.end_with?('us')
            m_name, f_name, n_name = t.name, t.name[0..-3] + 'a', t.name[0..-3] + 'um'
          elsif t.name.end_with?('er')
            m_name, f_name, n_name = t.name, t.name[0..-3] + 'ra', t.name[0..-3] + 'rum'
          elsif t.name.end_with?('um') && !t.name.end_with?('rum')
            m_name, f_name, n_name = t.name[0..-3] + 'us', t.name[0..-3] + 'a', t.name
          elsif t.name.end_with?('a') && !t.name.end_with?('ra')
            m_name, f_name, n_name = t.name[0..-3] + 'us', t.name, t.name[0..-3] + 'um'
          elsif t.name.end_with?('or')
          end
          t.update_columns(:masculine_name => m_name,
                           :feminine_name => f_name,
                           :neuter_name => n_name)
        elsif TAXON_NAME_CLASS_NAMES_VALID.include?(type_name)
          vn = t.get_valid_taxon_name
          vn.update_column(:cached_valid_taxon_name_id, vn.id)  # update self too!
          vn.list_of_invalid_taxon_names.each do |s|
            s.update_column(:cached_valid_taxon_name_id, vn.id)
          end
        end
      end
<<<<<<< HEAD
    rescue ActiveRecord::RecordInvalid 
      # should return false here, right?
=======
    rescue ActiveRecord::RecordInvalid
>>>>>>> 89dfdfe4
    end
    false # TODO: why false, success == true?
  end

  #region Validation
  # @TODO validate, that all the taxon_classes in the table could be linked to taxon_classes in classes (if those had changed)
  def validate_uniqueness_of_latinized
    if /Latinized/.match(self.type_name)
      lat = TaxonNameClassification.where(taxon_name_id: self.taxon_name_id).with_type_contains('Latinized').not_self(self)
      unless lat.empty?
        if /Gender/.match(lat.first.type_name)
          errors.add(:taxon_name_id, 'The Gender is already selected')
        elsif /PartOfSpeech/.match(lat.first.type_name)
          errors.add(:taxon_name_id, 'The Part of speech is already selected')
        end
      end
    end
  end

  #endregion

  #region Soft validation

  def sv_proper_classification
    if TAXON_NAME_CLASSIFICATION_NAMES.include?(self.type)
      # self.type_class is a Class
      if not self.type_class.applicable_ranks.include?(self.taxon_name.rank_string)
        soft_validations.add(:type, "The status #{self.type_name} is unapplicable to the taxon #{self.taxon_name.cached_html} at the rank of #{self.taxon_name.rank_class.rank_name}")
      end
    end
    y = self.taxon_name.year_of_publication
    if not y.nil?
      if y > self.type_class.code_applicability_end_year || y < self.type_class.code_applicability_start_year
        soft_validations.add(:type, "The status  #{self.type_name} is unapplicable to the taxon #{self.taxon_name.cached_html} published in the year #{y.to_s}")
      end
    end
  end

  def sv_validate_disjoint_classes
    classifications = TaxonNameClassification.where_taxon_name(self.taxon_name).not_self(self)
    classifications.find_each  do |i|
      soft_validations.add(:type, "The status  #{self.type_name} conflicting with another status: '#{i.type_name}'") if self.type_class.disjoint_taxon_name_classes.include?(i.type_name)
    end
  end

  # TODO: These soft validations should be added to individual classes!
  def sv_not_specific_classes
    case self.type_name
      when 'TaxonNameClassification::Iczn::Available'
        soft_validations.add(:type, 'Please specify if the name is Valid or Invalid')
      when 'TaxonNameClassification::Iczn::Unavailable'
        soft_validations.add(:type, 'Please specify the reasons for the name being Unavailable')
      when 'TaxonNameClassification::Iczn::Available::Invalid'
        soft_validations.add(:type, 'Although this status can be used, it is better to replace it with appropriate relationship (for example Synonym relationship)')
      when 'TaxonNameClassification::Iczn::Available::Invalid::Homonym'
        soft_validations.add(:type, 'Although this status can be used, it is better to replace it with with appropriate relationship (for example Prymary Homonym)')
      when 'TaxonNameClassification::Iczn::Available::Valid'
        soft_validations.add(:type, 'This status should only be used when one or more conflicting invalidating relationships present in the database (for example, a taxon was used as a synonym in the past, but not now, and a synonym relationship is stored in the database for a historical record). Otherwise, this status should not be used. By default, any name which does not have invalidating relationship is a valid name')
      when 'TaxonNameClassification::Iczn::Unavailable::Suppressed'
        soft_validations.add(:type, 'Please specify the reasons for the name being Suppressed')
      when 'TaxonNameClassification::Iczn::Unavailable::Excluded'
        soft_validations.add(:type, 'Please specify the reasons for the name being Excluded')
      when 'TaxonNameClassification::Iczn::Unavailable::NomenNudum'
        soft_validations.add(:type, 'Please specify the reasons for the name being Nomen Nudum')
      when 'TaxonNameClassification::Iczn::Unavailable::NonBinomial'
        soft_validations.add(:type, 'Please specify the reasons for the name being Non Binomial')
      when 'TaxonNameClassification::Icn::EffectivelyPublished'
        soft_validations.add(:type, 'Please specify if the name is validly or Invalidly Published')
      when 'TaxonNameClassification::Icn::EffectivelyPublished::InvalidlyPublished'
        soft_validations.add(:type, 'Please specify the reasons for the name being Invalidly Published')
      when 'TaxonNameClassification::Icn::EffectivelyPublished::ValidlyPublished'
        soft_validations.add(:type, 'Please specify if the name is Legitimate or Illegitimate')
      when 'TaxonNameClassification::Icn::EffectivelyPublished::ValidlyPublished::Legitimate'
        soft_validations.add(:type, 'Please specify the reasons for the name being Legitimate')
      when 'TaxonNameClassification::Icn::EffectivelyPublished::ValidlyPublished::Illegitimate'
        soft_validations.add(:type, 'Please specify the reasons for the name being Illegitimate')
      when 'TaxonNameClassification::Icnb::EffectivelyPublished'
        soft_validations.add(:type, 'Please specify if the name is validly or Invalidly Published')
      when 'TaxonNameClassification::Icnb::EffectivelyPublished::InvalidlyPublished'
        soft_validations.add(:type, 'Please specify the reasons for the name being Invalidly Published')
      when 'TaxonNameClassification::Icnb::EffectivelyPublished::ValidlyPublished'
        soft_validations.add(:type, 'Please specify if the name is Legitimate or Illegitimate')
      when 'TaxonNameClassification::Icnb::EffectivelyPublished::ValidlyPublished::Legitimate'
        soft_validations.add(:type, 'Please specify the reasons for the name being Legitimate')
      when 'TaxonNameClassification::Icn::EffectivelyPublished::ValidlyPublished::Illegitimate'
        soft_validations.add(:type, 'Please specify the reasons for the name being Illegitimate')
      when 'TaxonNameClassification::Latinized::PartOfSpeech::Adjective' || 'TaxonNameClassification::Latinized::PartOfSpeech::Participle'
        t = taxon_name.name
        if !t.end_with?('us') && !t.end_with?('a') && !t.end_with?('um') && !t.end_with?('is') && !t.end_with?('e') && !t.end_with?('or') && !t.end_with?('er')
            soft_validations.add(:type, 'Adjective or participle name should end with one of the following endings: -us, -a, -um, -is, -e, -er, -or')
        end
    end
  end

  #endregion

  def self.annotates?
    true
  end

  def annotated_object
    taxon_name
  end

  private

  def nomenclature_code_matches
    if taxon_name && type && nomenclature_code
      errors.add(:taxon_name, "#{taxon_name.cached_html} belongs to #{taxon_name.rank_class.nomenclatural_code} nomenclatural code, but the status used from #{nomenclature_code} nomenclature code") if nomenclature_code != taxon_name.rank_class.nomenclatural_code
    end
  end

  def validate_taxon_name_classification
    errors.add(:type, "Status not found") if !self.type.nil? and !TAXON_NAME_CLASSIFICATION_NAMES.include?(self.type.to_s)
  end


  # @todo move these to a shared library (see NomenclaturalRank too)
  def self.collect_to_s(*args)
    args.collect{|arg| arg.to_s}
  end

  # @todo move these to a shared library (see NomenclaturalRank too)
  # !! using this strongly suggests something can be optimized, meomized etc.
  def self.collect_descendants_to_s(*classes)
    ans = []
    classes.each do |klass|
      ans += klass.descendants.collect{|k| k.to_s}
    end
    ans
  end

  # @todo move these to a shared library (see NomenclaturalRank too)
  # !! using this strongly suggests something can be optimized, meomized etc.
  def self.collect_descendants_and_itself_to_s(*classes)
    classes.collect{|k| k.to_s} + self.collect_descendants_to_s(*classes)
  end

end<|MERGE_RESOLUTION|>--- conflicted
+++ resolved
@@ -180,12 +180,8 @@
           end
         end
       end
-<<<<<<< HEAD
-    rescue ActiveRecord::RecordInvalid 
+    rescue ActiveRecord::RecordInvalid
       # should return false here, right?
-=======
-    rescue ActiveRecord::RecordInvalid
->>>>>>> 89dfdfe4
     end
     false # TODO: why false, success == true?
   end
