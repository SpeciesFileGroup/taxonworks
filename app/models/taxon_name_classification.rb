class TaxonNameClassification < ActiveRecord::Base
  belongs_to :taxon_name

  validates_presence_of  :taxon_name_id, :type
<<<<<<< HEAD
=======
  before_validation :validate_taxon_name_class_class

  include SoftValidation
  soft_validate(:sv_proper_classification)

  def type_name
    TAXON_NAME_CLASS_NAMES.include?(self.type) ? self.type.to_s : nil
  end

  def type_class=(value)
    write_attribute(:type, value.to_s)
  end

  def type_class
    r = read_attribute(:type)
    TAXON_NAME_CLASS_NAMES.include?(r) ? r.constantize : r
  end

  def validate_taxon_name_class_class
    errors.add(:type, "status not found") if !TAXON_NAME_CLASS_NAMES.include?(self.type.to_s)
  end

  #region Soft validation

  def sv_proper_classification
    # type is a string already 
    if TAXON_NAME_CLASS_NAMES.include?(self.type)
      # self.type_class is a Class
      if not self.type_class.applicable_ranks.include?(self.taxon_name.rank_class.to_s)
        soft_validations.add(:type, 'The status is unapplicable to the name of ' + self.taxon_name.rank_class.rank_name + ' rank')
      end
    end
    y = self.taxon_name.year_of_publication
    if not y.nil?
      if y > self.type_class.code_applicability_end_year || y < self.type_class.code_applicability_start_year
        soft_validations.add(:type, 'The status is unapplicable to the name published in ' + y.to_s)
      end
    end
  end

  #endregion
>>>>>>> cbc06c9f
end<|MERGE_RESOLUTION|>--- conflicted
+++ resolved
@@ -2,8 +2,6 @@
   belongs_to :taxon_name
 
   validates_presence_of  :taxon_name_id, :type
-<<<<<<< HEAD
-=======
   before_validation :validate_taxon_name_class_class
 
   include SoftValidation
@@ -45,5 +43,4 @@
   end
 
   #endregion
->>>>>>> cbc06c9f
 end