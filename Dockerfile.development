FROM ubuntu:16.04
MAINTAINER Matt Yoder
ENV LAST_FULL_REBUILD 2017-05-18

RUN apt-get update && \
    apt-get install -y curl software-properties-common apt-transport-https && \
    apt clean && \
    rm -rf /var/lip/abpt/lists/* /tmp/* /var/tmp/*

# Update repos
# RUN curl -sS https://dl.yarnpkg.com/debian/pubkey.gpg | apt-key add - && \
#    echo "deb https://dl.yarnpkg.com/debian/ stable main" | tee /etc/apt/sources.list.d/yarn.list
RUN curl -sL https://deb.nodesource.com/setup_7.x | bash -
RUN apt-add-repository ppa:brightbox/ruby-ng

RUN apt-get update && \
    apt-get install -y locales \
                       git gcc build-essential \
                       libffi-dev libgdbm-dev libncurses5-dev libreadline-dev libssl-dev libyaml-dev zlib1g-dev libcurl4-openssl-dev \
                       pkg-config imagemagick libmagickcore-dev libmagickwand-dev \
                       postgresql-client \
                       libpq-dev libproj-dev libgeos-dev libgeos++-dev \
                       tesseract-ocr \
                       cmake \
<<<<<<< HEAD
                       nodejs yarn \
                       ruby2.3 ruby2.3-dev && \
=======
                       nodejs \
                       ruby2.4 ruby2.4-dev && \
>>>>>>> b8e312fa
    apt clean && \
    curl -o- -L https://yarnpkg.com/install.sh | bash -s -- --version 1.1.0 &&\
    rm -rf /var/lip/abpt/lists/* /tmp/* /var/tmp/*

RUN npm rebuild node-sass

RUN locale-gen en_US.UTF-8
ENV LANG en_US.UTF-8
ENV LANGUAGE en_US:en
ENV LC_ALL en_US.UTF-8

RUN echo 'gem: --no-rdoc --no-ri >> "$HOME/.gemrc"'

ENV GEM_HOME /usr/local/bundle
# cludge
ENV PATH /root/.yarn/bin:$PATH 
ENV PATH $GEM_HOME/bin:$PATH
ENV BUNDLE_APP_CONFIG $GEM_HOME

RUN gem install bundler && \
    bundler config --global path "$GEM_HOME" && \
    bundle config --global bin "$GEM_HOME/bin" && \
    mkdir /app

WORKDIR /app
COPY Gemfile /app
COPY Gemfile.lock /app
RUN bundle install  

CMD ["exe/docker_compose_start.sh"]

<|MERGE_RESOLUTION|>--- conflicted
+++ resolved
@@ -22,13 +22,8 @@
                        libpq-dev libproj-dev libgeos-dev libgeos++-dev \
                        tesseract-ocr \
                        cmake \
-<<<<<<< HEAD
-                       nodejs yarn \
-                       ruby2.3 ruby2.3-dev && \
-=======
                        nodejs \
                        ruby2.4 ruby2.4-dev && \
->>>>>>> b8e312fa
     apt clean && \
     curl -o- -L https://yarnpkg.com/install.sh | bash -s -- --version 1.1.0 &&\
     rm -rf /var/lip/abpt/lists/* /tmp/* /var/tmp/*
@@ -56,7 +51,7 @@
 WORKDIR /app
 COPY Gemfile /app
 COPY Gemfile.lock /app
-RUN bundle install  
+RUN bundle install
 
 CMD ["exe/docker_compose_start.sh"]
 
