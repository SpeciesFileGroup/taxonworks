--- conflicted
+++ resolved
@@ -13,15 +13,6 @@
 RUN curl -sL https://deb.nodesource.com/setup_7.x | bash -
 RUN apt-add-repository ppa:brightbox/ruby-ng 
 
-<<<<<<< HEAD
-# apt-get Passenger config
-# https://www.phusionpassenger.com/library/install/nginx/install/oss/xenial/
-RUN apt-key adv --keyserver hkp://keyserver.ubuntu.com:80 --recv-keys 561F9B9CAC40B2F7 && \
-    apt-get install -y apt-transport-https ca-certificates && \
-    sh -c 'echo deb https://oss-binaries.phusionpassenger.com/apt/passenger xenial main > /etc/apt/sources.list.d/passenger.list' && \
-    apt-get update && \
-    apt-get install -y nginx-extras passenger locales
-=======
 RUN apt-get update && \
     apt-get install -y locales \
                        git gcc build-essential \
@@ -34,7 +25,6 @@
                        ruby2.3 ruby2.3-dev && \
     apt clean && \ 
     rm -rf /var/lip/abpt/lists/* /tmp/* /var/tmp/*
->>>>>>> ca9f7687
 
 RUN locale-gen en_US.UTF-8
 ENV LANG en_US.UTF-8
