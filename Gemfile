source 'https://rubygems.org'
ruby '2.1.5'

gem 'rails', '~> 4.1.11'
gem 'psych', '~> 2.0.3'

# PostgreSQL
gem 'pg', '~> 0.18.1'

# Postgis
gem 'activerecord-postgis-adapter', '~> 2.2.0'

# rgeo support
gem 'ffi-geos'
gem 'rgeo-shapefile'
gem 'rgeo-geojson'

# Use SCSS for stylesheets
gem 'sass-rails', '~> 5.0.2'

# Use Uglifier as compressor for JavaScript assets
gem 'uglifier', '~> 2.4'

# Use CoffeeScript for .js.coffee assets and views
gem 'coffee-rails', '~> 4.0'

# Use jquery as the JavaScript library
gem 'jquery-rails', '~> 3.1.3'
gem 'jquery-ui-rails', '~> 5.0.5'

# Turbolinks makes following links in your web application faster.
# Read more: https://github.com/rails/turbolinks
gem 'turbolinks', '~> 2.5'
gem 'jquery-turbolinks', '~> 2.1'

# Build JSON APIs with ease. Read more: https://github.com/rails/jbuilder
gem 'jbuilder', '~> 2.0'
gem 'chronic', '~> 0.10'

gem 'awesome_nested_set', '~> 3.0.2' 

# BibTex handling
<<<<<<< HEAD
gem 'csl', '~> 1.4.3' # git: 'https://github.com/inukshuk/csl-ruby' 
gem 'bibtex-ruby', '~> 4.0.12'
gem 'citeproc-ruby', '~> 1.1.0'
gem 'csl-styles', '~> 1.0.1.6'
=======
gem 'csl', git: 'https://github.com/inukshuk/csl-ruby' 
gem 'bibtex-ruby', '~> 4.0.12'
gem 'citeproc-ruby', '~> 1.1.0'
gem 'csl-styles'
>>>>>>> 100c62d6

gem 'ref2bibtex', '~> 0.0.3'
gem 'latex-decode', '~> 0.2.2'

# gem 'anystyle-parser' # use when we stabilize

# Pagination
gem 'kaminari'

# File upload manager & image processor
gem 'paperclip', '~> 4.3'
gem 'paperclip-meta', '~> 1.2.0'

# Ordering records
gem 'acts_as_list'

# Versioning
gem 'paper_trail', '~> 3.0.5'

# DwC-A archive handling 
gem 'dwc-archive', '~> 0.9.11'

gem 'validates_timeliness', '~> 3.0.14'

# Password encryption
gem 'bcrypt', '~> 3.1.7'

# API view template engine
gem 'rabl'

gem 'rmagick', '~> 2.14'

gem 'exception_notification'

gem 'modularity', '~> 2.0.1'

gem 'colored', '~> 1.2'

gem 'chartkick'
gem 'groupdate'

# SFG gems
gem 'taxonifi', '~> 0.3.4'
gem 'sqed', '~> 0.1.5'

group :test, :development do
  gem 'faker', '~> 1.4.3'
  gem 'rspec-rails', '~> 3.3'
  gem 'rspec-activemodel-mocks', '~> 1.0.1'
  gem 'inch'
  gem 'byebug', '~> 5.0', {}.merge(ENV['RM_INFO'] ? {require: false} : {})
  gem 'awesome_print'
  gem 'factory_girl_rails', '~> 4.0'
  gem 'did_you_mean', '~> 0.9.4'
  gem 'selenium-webdriver', '~> 2.46.2'
end


group :development do
  gem 'better_errors', '~> 2.0'
  gem 'binding_of_caller'
  gem 'spring-commands-rspec', '~> 1.0.2'
  gem 'guard-rspec', '~> 4.5', require: false
  gem 'parallel_tests', '~> 1.5'
end

group :doc do
  gem 'sdoc', require: false # bundle exec rake doc:rails generates the API under doc/api.
end

group :test do
  gem 'rspec', '~> 3.0'
  gem 'coveralls', '~> 0.7', require: false
  gem 'capybara', '~> 2.1'
  gem 'timecop', '~> 0.7.1'
  gem 'webmock', '~> 1.21.0'
  gem 'vcr', '~> 2.9.2'
  gem 'database_cleaner', '~> 1.4'
# gem 'simplecov', :require => false
# gem 'simplecov-rcov', :require => false
end

group :production do
  gem 'execjs'
  gem 'passenger', '~> 5.0.5'
end
<|MERGE_RESOLUTION|>--- conflicted
+++ resolved
@@ -30,8 +30,8 @@
 
 # Turbolinks makes following links in your web application faster.
 # Read more: https://github.com/rails/turbolinks
-gem 'turbolinks', '~> 2.5'
-gem 'jquery-turbolinks', '~> 2.1'
+gem 'turbolinks'
+gem 'jquery-turbolinks'
 
 # Build JSON APIs with ease. Read more: https://github.com/rails/jbuilder
 gem 'jbuilder', '~> 2.0'
@@ -40,17 +40,10 @@
 gem 'awesome_nested_set', '~> 3.0.2' 
 
 # BibTex handling
-<<<<<<< HEAD
-gem 'csl', '~> 1.4.3' # git: 'https://github.com/inukshuk/csl-ruby' 
-gem 'bibtex-ruby', '~> 4.0.12'
-gem 'citeproc-ruby', '~> 1.1.0'
-gem 'csl-styles', '~> 1.0.1.6'
-=======
 gem 'csl', git: 'https://github.com/inukshuk/csl-ruby' 
 gem 'bibtex-ruby', '~> 4.0.12'
 gem 'citeproc-ruby', '~> 1.1.0'
 gem 'csl-styles'
->>>>>>> 100c62d6
 
 gem 'ref2bibtex', '~> 0.0.3'
 gem 'latex-decode', '~> 0.2.2'
