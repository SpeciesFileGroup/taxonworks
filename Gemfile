--- conflicted
+++ resolved
@@ -1,59 +1,18 @@
 source 'http://rubygems.org'
 ruby '2.0.0'
 
-# This is interesting.
-# gem 'rack-webconsole', git: 'https://github.com/grappendorf/rack-webconsole.git'
-
-win_os = false
-if $LOAD_PATH[0] =~ /[A-Za-z]:[\/\\]/
-  win_os = true
-  os = 'Windows'
-else
-  os = '*nix/os x'
-end
-puts "\nBundling on #{os}(#{$LOAD_PATH[0]})."
-
 gem 'rails', '4.0.2'
 
-# Database
-<<<<<<< HEAD
-# make sure that gemfile.lock contains the following 2 lines:
-# mysql2 (0.3.11)
-# mysql2 (0.3.11-x86-mingw32)
-# both are needed to run properly
-# the same may apply to bcrypt-ruby gem
-gem 'mysql2' #, '0.3.11'
-=======
-#JDT 20131007
-# The ffi gem for Windows 64-bit suffers from the same sort of problem as the mysql2 gem does, WRT Gemfile/bundler:
-# the gem says it's name is 'ffi (1.9.0)', but the bundler resolves the requirement as 'ffi (1.9.0-x86-mingw32)',
-# so we have both a Windows/*nix problem (x86-mingw32)
-# the current fix is to add a line to the Gemfile.lock file to augment the file with the answer which is given by
-# the ffi gem when asked what it's name is.  Thus, we make the following substitution:
-#
-#     ffi (1.9.3-x86-mingw32)
-# becomes
-#     ffi (1.9.3-x86-mingw32)
-#     ffi (1.9.3-x64-mingw32)
-#
-# The pg gem suffers a similar problem, but with different specifics:
-#
-#     pg (0.17.0-x86-mingw32)
-# becomes
-#     pg (0.17.0-x86-mingw32)
-#     pg (0.17.0-x64-mingw32)
-#
-#
+# PostgreSQL
+gem 'pg', '~> 0.17.0'
 
+# Postgis
+gem 'activerecord-postgis-adapter'
+
+# rgeo support
 gem 'ffi-geos'
 gem 'rgeo-shapefile'
 gem 'rgeo-geojson'
-gem 'pg', '~> 0.17.0'
-gem 'activerecord-postgis-adapter'
->>>>>>> c5682f9f
-
-# Build instances from factories
-gem "factory_girl_rails", "~> 4.0"
 
 # Use SCSS for stylesheets
 gem 'sass-rails', '~> 4.0'
@@ -63,9 +22,6 @@
 
 # Use CoffeeScript for .js.coffee assets and views
 gem 'coffee-rails', '~> 4.0'
-
-# See https://github.com/sstephenson/execjs#readme for more supported runtimes
-# gem 'therubyracer', platforms: :ruby
 
 # Use jquery as the JavaScript library
 gem 'jquery-rails'
@@ -79,9 +35,32 @@
 
 gem 'chronic', '~> 0.10'
 
+gem 'awesome_nested_set',  
+  tag: '3.0.0.rc.2', 
+  git: 'http://github.com/collectiveidea/awesome_nested_set.git'
+
+# BibTex handling
+gem 'bibtex-ruby'
+
+# Ordering records
+gem 'acts_as_list'
+
+gem 'bcrypt-ruby', '~> 3.1.2'
+
+# DwC-A archive handling 
+gem "dwc-archive", "~> 0.9.6" 
+
+group [:development, :test] do
+  gem 'rspec-rails'
+  gem 'debugger'
+end
+
+
+# Build instances from factories
+gem "factory_girl_rails", "~> 4.0"
+
 group :doc do
-  # bundle exec rake doc:rails generates the API under doc/api.
-  gem 'sdoc', require: false
+  gem 'sdoc', require: false # bundle exec rake doc:rails generates the API under doc/api.
 end
 
 group :test do
@@ -89,47 +68,8 @@
   gem 'coveralls', '~> 0.7', require: false
 end
 
-gem 'debugger', group: [:development, :test] if not win_os
-
 group :development do 
   gem 'awesome_print'
-  # gem 'foreigner', '~> 1.6'
+  # gem 'foreigner', '~> 1.6' # conflicts with postgis adapter at present
 end
 
-gem 'rspec-rails', group: [:development, :test]
-
-gem 'awesome_nested_set',  
-  tag: '3.0.0.rc.2', 
-  git: 'http://github.com/collectiveidea/awesome_nested_set.git'
-
-# gem for decoding & encoding .bib files (BibTex bibliography files)
-gem 'bibtex-ruby'
-
-# Ordering records
-gem 'acts_as_list'
-
-# Use ActiveModel has_secure_password
-#
-# The bcrypt-ruby gem suffers a problem similar to that of the mysql2 gem, but with different specifics:
-#
-#     bcrypt-ruby (3.1.2-x86-mingw32)
-# becomes
-#     bcrypt-ruby (3.0.1-x86-mingw32)
-#     bcrypt-ruby (3.0.1-x64-mingw32)
-# 11/4/13 - I think it now needs to be the following:
-#     bcrypt-ruby (3.1.2-x64-mingw32)
-#     bcrypt-ruby (3.1.2-x86-mingw32)
-
-gem 'bcrypt-ruby', '~> 3.1.2'
-
-# gem for dumping DwC-A archives
-gem "dwc-archive", "~> 0.9.6" if not win_os
-
-# Use unicorn as the app server
-# gem 'unicorn'
-
-# Use Capistrano for deployment
-# gem 'capistrano', group: :development
-
-# Use debugger
-# 