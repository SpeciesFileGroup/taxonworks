--- conflicted
+++ resolved
@@ -84,11 +84,7 @@
 
 # "Bio" and SFG gems
 gem 'taxonifi', '0.4.0'
-<<<<<<< HEAD
-gem 'sqed', '0.4.3'
-=======
 gem 'sqed', '0.4.4'
->>>>>>> 477070ba
 gem 'dwc-archive', '~> 0.9.11'
 gem 'biodiversity', '~> 3.5.0'
 gem 'ruby-units', '~> 2.3.0', require: 'ruby_units/namespaced'
