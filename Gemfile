source 'https://rubygems.org'
ruby '2.0.0'

# This is interesting.
# gem 'rack-webconsole', git: 'https://github.com/grappendorf/rack-webconsole.git'

win_os = false

if $LOAD_PATH[0] =~ /[A-Za-z]:[\/\\]/
  win_os = true
  os = 'Windows'
else
  os = '*nix/os x'
end

puts "\nBundling on #{os}(#{$LOAD_PATH[0]})."

# Bundle edge Rails instead: gem 'rails', github: 'rails/rails'
<<<<<<< HEAD
gem 'rails', '~> 4.0'
=======
gem 'rails', '4.0.1'
>>>>>>> 1ff4431a

# Database
#JDT 20131007
# The ffi gem for Windows 64-bit suffers from the same sort of problem as the mysql2 gem does, WRT Gemfile/bundler:
# the gem says it's name is 'ffi (1.9.0)', but the bundler resolves the requirement as 'ffi (1.9.0-x86-mingw32)',
# so we have both a Windows/*nix problem (x86-mingw32)
# the current fix is to add a line to the Gemfile.lock file to augment the file with the answer which is given by
# the ffi gem when asked what it's name is.  Thus, we make the following substitution:
#
#     ffi (1.9.3-x86-mingw32)
# becomes
#     ffi (1.9.3-x86-mingw32)
#     ffi (1.9.3-x64-mingw32)
#
# The pg gem suffers a similar problem, but with different specifics:
#
#     pg (0.17.0-x86-mingw32)
# becomes
#     pg (0.17.0-x86-mingw32)
#     pg (0.17.0-x64-mingw32)
#
#

gem 'ffi-geos'
gem 'rgeo-shapefile'
gem 'pg', '~> 0.17.0'
gem 'activerecord-postgis-adapter'

# Build instances from factories
gem "factory_girl_rails", "~> 4.0"

# Use SCSS for stylesheets
gem 'sass-rails', '~> 4.0'

# Use Uglifier as compressor for JavaScript assets
gem 'uglifier', '~> 1.3'

# Use CoffeeScript for .js.coffee assets and views
gem 'coffee-rails', '~> 4.0'

# See https://github.com/sstephenson/execjs#readme for more supported runtimes
# gem 'therubyracer', platforms: :ruby

# Use jquery as the JavaScript library
gem 'jquery-rails'

# Turbolinks makes following links in your web application faster.
# Read more: https://github.com/rails/turbolinks
gem 'turbolinks'

# Build JSON APIs with ease. Read more: https://github.com/rails/jbuilder
gem 'jbuilder', '~> 1.0'

group :doc do
  # bundle exec rake doc:rails generates the API under doc/api.
  gem 'sdoc', require: false
end

group :test do
  gem "rspec"
  gem 'coveralls', '~> 0.7', require: false
end

gem 'debugger', group: [:development, :test] if not win_os

group :development do 
  gem 'awesome_print'
end

gem 'rspec-rails', group: [:development, :test]

gem 'awesome_nested_set',  
  tag: '3.0.0.rc.2', 
  git: 'http://github.com/collectiveidea/awesome_nested_set.git'

# gem for decoding & encoding .bib files (BibTex bibliography files)
gem 'bibtex-ruby'

# Ordering records
gem 'acts_as_list'

# Use ActiveModel has_secure_password
#
# The bcrypt-ruby gem suffers a problem similar to that of the mysql2 gem, but with different specifics:
#
#     bcrypt-ruby (3.1.2-x86-mingw32)
# becomes
<<<<<<< HEAD
#     bcrypt-ruby (3.1.2-x86-mingw32)
#     bcrypt-ruby (3.1.2-x64-mingw32)
#
#
=======
#     bcrypt-ruby (3.0.1-x86-mingw32)
#     bcrypt-ruby (3.0.1-x64-mingw32)
# 11/4/13 - I think it now needs to be the following:
#     bcrypt-ruby (3.1.2-x64-mingw32)
#     bcrypt-ruby (3.1.2-x86-mingw32)


>>>>>>> 1ff4431a
gem 'bcrypt-ruby', '~> 3.1.2'

# gem for dumping DwC-A archives
gem "dwc-archive", "~> 0.9.6" if not win_os

# Use unicorn as the app server
# gem 'unicorn'

# Use Capistrano for deployment
# gem 'capistrano', group: :development

# Use debugger
# <|MERGE_RESOLUTION|>--- conflicted
+++ resolved
@@ -16,11 +16,7 @@
 puts "\nBundling on #{os}(#{$LOAD_PATH[0]})."
 
 # Bundle edge Rails instead: gem 'rails', github: 'rails/rails'
-<<<<<<< HEAD
-gem 'rails', '~> 4.0'
-=======
 gem 'rails', '4.0.1'
->>>>>>> 1ff4431a
 
 # Database
 #JDT 20131007
@@ -108,12 +104,6 @@
 #
 #     bcrypt-ruby (3.1.2-x86-mingw32)
 # becomes
-<<<<<<< HEAD
-#     bcrypt-ruby (3.1.2-x86-mingw32)
-#     bcrypt-ruby (3.1.2-x64-mingw32)
-#
-#
-=======
 #     bcrypt-ruby (3.0.1-x86-mingw32)
 #     bcrypt-ruby (3.0.1-x64-mingw32)
 # 11/4/13 - I think it now needs to be the following:
@@ -121,7 +111,6 @@
 #     bcrypt-ruby (3.1.2-x86-mingw32)
 
 
->>>>>>> 1ff4431a
 gem 'bcrypt-ruby', '~> 3.1.2'
 
 # gem for dumping DwC-A archives
