source 'https://rubygems.org'

gem 'rack-cors', '~> 1.0.1', require: 'rack/cors'

ruby '2.4.3'

gem 'rake', '~> 12.0'
gem 'rails', '~> 5.1.5'
gem 'pg', '~> 0.21.0' # 1.0 not compatible with 5.1.4
gem 'activerecord-postgis-adapter', '~> 5.2.1'

gem 'hiredis', '~> 0.6.1'
gem 'redis', '~> 4.0.0'

# gem 'json', '>= 2.1.0'

# System
gem 'thor', '~> 0.19.4' # See https://github.com/rails/rails/issues/27229
gem 'rubyzip', '~> 1.2.1'
gem 'daemons', '~> 1.2.6'
gem 'tzinfo-data', '~> 1.2017.2'
gem 'psych', '~> 3.0.2' # '2.2.4'
gem 'rmagick', '~> 2.16'

# Geo
gem 'ffi-geos', '~> 1.2.0'
# gem 'rgeo-shapefile', '~> 0.4.2'  # deprecated? not compatible- perhaps only used in
gem 'rgeo', '~> 1.0.0'
gem 'rgeo-geojson', '~> 2.0.0'
gem 'rgeo-proj4'
gem 'postgresql_cursor', '~> 0.6.1'

# API/controllers
gem 'rabl', '~> 0.13.1'
gem 'jbuilder', '~> 2.7'
gem 'responders', '~> 2.4' # Used?!

# Email
gem 'exception_notification', '~> 4.2.1'

# Models
gem 'bcrypt', '~> 3.1.11'
gem 'closure_tree', '~> 6.6'
gem 'delayed_job_active_record', '~> 4.1.2'
gem 'validates_timeliness', '~> 4.0.2'
gem 'paper_trail', '~> 8.1.2'
gem 'acts_as_list', '~> 0.9.7'
gem 'modularity', '~> 2.0.1' # Used!?
gem 'paperclip', '~> 5.2'
gem 'paperclip-meta', '~> 3.0'

# javascript
gem 'sprockets-rails', '~> 3.2.0'
gem 'sprockets', '~> 3.7.1'
gem 'sprockets-es6', '~> 0.9.2', require: 'sprockets/es6'
gem 'webpacker', '~> 3.3.0'
gem 'uglifier', '~> 4.1.6'

gem 'jquery-rails', '~> 4.3.1'
gem 'jquery-ui-rails', '~> 6.0.1'
gem 'rails-jquery-autocomplete', '~> 1.0.3'

gem 'turbolinks', '~> 5.1.0'
gem 'jquery-turbolinks', '~> 2.1'

# BibTeX handling
gem 'csl', '~> 1.5.0'
gem 'bibtex-ruby', '~> 4.4.6'
gem 'citeproc-ruby', '~> 1.1.10'
gem 'csl-styles', '~> 1.0.1.8'
gem 'ref2bibtex', '~> 0.2.1'
# gem 'latex-decode', '~> 0.2.2'
gem 'pdf-reader', '~> 2.1'

# UI/UX
gem 'chartkick', '~> 2.3.2'
gem 'groupdate', '~> 4.0.0'
gem 'dropzonejs-rails', '~> 0.8.1'
gem 'kaminari', '~> 1.1.1'
gem 'best_in_place', '~> 3.1.1'
gem 'sass-rails', '~> 5.0.6'
gem 'redcarpet', '~> 3.4'

# "Bio" and SFG gems
gem 'taxonifi', '0.4.0'
<<<<<<< HEAD
gem 'sqed', '0.3.0'
=======
gem 'sqed', '0.3.2'
>>>>>>> b8e312fa
gem 'dwc-archive', '~> 0.9.11'
gem 'biodiversity', '~> 3.4.2'
gem 'ruby-units', '~> 2.2.0', require: 'ruby_units/namespaced'

# Minor Utils/helpers
gem 'awesome_print', '~> 1.8'
gem 'indefinite_article', '~> 0.2.4'
gem 'rainbow', '~> 3.0.0'
gem 'term-ansicolor', '~> 1.6' # DEPRECATED
gem 'chronic', '~> 0.10.2'
gem 'logical_query_parser'
gem 'logic_tools'

# Deploy, deprecated soon
gem 'capistrano-npm', '~> 1.0.2'

group :test, :development do
  gem 'faker', '~> 1.8.7'
  gem 'rspec-rails', '~> 3.6'
  gem 'rspec-activemodel-mocks', '~> 1.0.3'
#  gem 'inch', '~> 0.7.1', require: false, # security issue
  gem 'byebug', '~> 10.0', {}.merge(ENV['RM_INFO'] ? {require: false} : {})
  gem 'factory_bot_rails', '~> 4.8.2'
  gem 'selenium-webdriver', '~> 3.10'
  gem 'geckodriver-helper', '~> 0.0.3'
  gem 'prawn', '~> 2.2.2'
end

group :development do
# gem 'tunemygc'
  gem 'ruby-prof', '~> 0.17.0'
  gem 'better_errors', '~> 2.3'
  gem 'binding_of_caller'
  gem 'spring-commands-rspec', '~> 1.0.4'
  gem 'guard-rspec', '~> 4.7.3', require: false
  gem 'parallel_tests', '~> 2.21.2', require: false
  gem 'web-console', '~> 3.5.1'
  gem 'rubocop', '~> 0.53.0'
  gem 'seedbank', git: 'https://github.com/james2m/seedbank'
end

group :doc do
  gem 'sdoc', '~> 1.0', require: false #  git: 'https://github.com/zzak/sdoc.git', tag: 'v1.0.0.rc3', require: false
#  gem 'sdoc', tag: '1.0.0.rc3', source: 'https://github.com/zzak/sdoc.git' require: false
end

group :test do
  gem 'rspec', '~> 3.6'
  gem 'coveralls', '~> 0.8.21', require: false
  gem 'capybara', '~> 2.18.0'
  gem 'timecop', '~> 0.9.1'
  gem 'webmock', '~> 3.3.0'
  gem 'vcr', '~> 4.0.0'
  gem 'database_cleaner', '~> 1.6.1'
  gem 'rails-controller-testing', '~> 1.0.2'

# gem 'simplecov', :require => false
# gem 'simplecov-rcov', :require => false
end

group :production do
  gem 'execjs', '~> 2.7.0'
  gem 'passenger', '~> 5.2.1'
end

<|MERGE_RESOLUTION|>--- conflicted
+++ resolved
@@ -83,11 +83,7 @@
 
 # "Bio" and SFG gems
 gem 'taxonifi', '0.4.0'
-<<<<<<< HEAD
-gem 'sqed', '0.3.0'
-=======
 gem 'sqed', '0.3.2'
->>>>>>> b8e312fa
 gem 'dwc-archive', '~> 0.9.11'
 gem 'biodiversity', '~> 3.4.2'
 gem 'ruby-units', '~> 2.2.0', require: 'ruby_units/namespaced'
