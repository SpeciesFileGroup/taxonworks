source 'https://rubygems.org'

gem 'rack-cors', '~> 1.0.1', require: 'rack/cors'

ruby '2.6.3'

gem 'bundler', '~> 2.0'

gem 'rake', '~> 12.0'
gem 'rails', '5.2.3'
gem 'pg', '~> 1.1'
gem 'activerecord-postgis-adapter', '~> 5.2.1'

gem 'hiredis', '~> 0.6.1'
gem 'redis', '~> 4.1.0'

# gem 'json', '>= 2.1.0'
gem 'rdf', '~> 3.0'

# System
gem 'thor', '~> 0.20.3'
gem 'rubyzip', '~> 2.0.0'
gem 'daemons', '~> 1.3.1'
gem 'tzinfo-data', '~> 1.2018.4'
gem 'psych', '~> 3.1.0'
gem 'rmagick', '~> 3.0'

# Geo
gem 'ffi-geos', '~> 2.0.0'
# gem 'rgeo-shapefile', '~> 0.4.2'  # deprecated? not compatible- perhaps only used in
gem 'rgeo', '~> 2.0.0'
gem 'rgeo-geojson', '~> 2.1.1'
gem 'rgeo-proj4', '~> 2.0'
gem 'postgresql_cursor', '~> 0.6.1'

# translate for geo
gem 'gpx', '~> 1.0.0'

# API/controllers
gem 'jbuilder', '~> 2.7'
gem 'responders', '~> 2.4' # Used?!

# Email
gem 'exception_notification', '~> 4.3.0'

# Models
gem 'bcrypt', '~> 3.1.11'
gem 'closure_tree', '~> 7.0'
gem 'delayed_job_active_record', '~> 4.1.3'
gem 'validates_timeliness', '~> 4.0.2'
gem 'paper_trail', '~> 10.2.0'
gem 'acts_as_list', '~> 0.9.12'
gem 'modularity', '~> 2.0.1' # Used!?
gem 'paperclip', '~> 6.1.0'
gem 'paperclip-meta', '~> 3.0'
gem 'shortener', '~> 0.8.0'

# javascript
gem 'sprockets-rails', '~> 3.2.0'
gem 'sprockets', '~> 3.7.1'
gem 'sprockets-es6', '~> 0.9.2', require: 'sprockets/es6'
gem 'webpacker', '>= 4.0.x'
gem 'uglifier', '~> 4.1.10'

gem 'jquery-rails', '~> 4.3.3'
gem 'jquery-ui-rails', '~> 6.0.1'
gem 'rails-jquery-autocomplete', '~> 1.0.3'

gem 'turbolinks', '~> 5.2.0'
gem 'jquery-turbolinks', '~> 2.1'

# BibTeX handling
gem 'csl', '~> 1.5.0'
gem 'bibtex-ruby', '~> 5.0.0'
gem 'citeproc-ruby', '~> 1.1.10'
gem 'csl-styles', '~> 1.0.1.8'
gem 'serrano', '~> 0.5.2'
# gem 'latex-decode', '~> 0.2.2'
gem 'pdf-reader', '~> 2.2'

# UI/UX
gem 'chartkick', '~> 3.2.0'
gem 'groupdate', '~> 4.1.1'
gem 'dropzonejs-rails', '~> 0.8.1'
gem 'kaminari', '~> 1.1.1'
gem 'best_in_place', '~> 3.1.1'
gem 'redcarpet', '~> 3.4'
gem 'sassc-rails', '~> 2.1.0'
gem 'waxy', '~> 0.1'

# "Bio" and SFG gems
gem 'taxonifi', '0.4.0'
gem 'sqed', '0.5.6'
gem 'dwc-archive', '~> 1.0.1'
gem 'biodiversity', '~> 3.5.0'
gem 'ruby-units', '~> 2.3.0', require: 'ruby_units/namespaced'

# Minor Utils/helpers
gem 'awesome_print', '~> 1.8'
gem 'indefinite_article', '~> 0.2.4'
gem 'rainbow', '~> 3.0.0'
gem 'term-ansicolor', '~> 1.6' # DEPRECATED
gem 'chronic', '~> 0.10.2'
gem 'logical_query_parser'
gem 'logic_tools'
gem 'chunky_png', '~> 1.3.11'
gem 'namecase', '~> 2.0'

group :test, :development do
<<<<<<< HEAD
  gem 'faker', '~> 2.1', '>= 2.1.2'
=======
  gem 'faker', '~> 2.6.0'
>>>>>>> 5db7812e
  gem 'rspec-rails', '~> 3.6'
  gem 'rspec-activemodel-mocks', '~> 1.1.0'
  gem 'byebug', '~> 11.0', {}.merge(ENV['RM_INFO'] ? {require: false} : {})
  gem 'factory_bot_rails', '~> 5.0.1'
  gem 'selenium-webdriver', '~> 3.141'
  gem 'geckodriver-helper', '~> 0.24.0'
  gem 'prawn', '~> 2.2.2'
end

gem 'parallel_tests', group: [:development, :test]

group :development do
# gem 'tunemygc'
  gem 'ruby-prof', '~> 0.17.0'
  gem 'better_errors', '~> 2.4'
  gem 'binding_of_caller'
  gem 'spring-commands-rspec', '~> 1.0.4'
  gem 'guard-rspec', '~> 4.7.3', require: false

  gem 'web-console', '~> 3.7.0'
  gem 'rubocop', '~> 0.76'
<<<<<<< HEAD
  gem 'rubocop-rails'
  gem 'rubocop-rspec'
=======
  gem 'rubocop-rails', '~> 2.3'
  gem 'rubocop-rspec', '~>1.36'
>>>>>>> 5db7812e
  gem 'brakeman', '~> 4.4.0', require: false
  gem 'seedbank', git: 'https://github.com/james2m/seedbank'
end

group :doc do
  gem 'sdoc', '~> 1.0', require: false
end

group :test do
  gem 'rspec', '~> 3.6'
  gem 'coveralls', '~> 0.8.22', require: false
  gem 'capybara', '~> 3.18'
  gem 'timecop', '~> 0.9.1'
  gem 'webmock', '~> 3.5.1'
  gem 'vcr', '~> 4.0.0'
  gem 'database_cleaner', '~> 1.7.0'
  gem 'rails-controller-testing', '~> 1.0.2'

# gem 'simplecov', :require => false
# gem 'simplecov-rcov', :require => false
end

group :production do
  gem 'execjs', '~> 2.7.0'
  gem 'passenger', '~> 6.0.2'
end

<|MERGE_RESOLUTION|>--- conflicted
+++ resolved
@@ -107,11 +107,7 @@
 gem 'namecase', '~> 2.0'
 
 group :test, :development do
-<<<<<<< HEAD
-  gem 'faker', '~> 2.1', '>= 2.1.2'
-=======
   gem 'faker', '~> 2.6.0'
->>>>>>> 5db7812e
   gem 'rspec-rails', '~> 3.6'
   gem 'rspec-activemodel-mocks', '~> 1.1.0'
   gem 'byebug', '~> 11.0', {}.merge(ENV['RM_INFO'] ? {require: false} : {})
@@ -133,13 +129,8 @@
 
   gem 'web-console', '~> 3.7.0'
   gem 'rubocop', '~> 0.76'
-<<<<<<< HEAD
-  gem 'rubocop-rails'
-  gem 'rubocop-rspec'
-=======
   gem 'rubocop-rails', '~> 2.3'
   gem 'rubocop-rspec', '~>1.36'
->>>>>>> 5db7812e
   gem 'brakeman', '~> 4.4.0', require: false
   gem 'seedbank', git: 'https://github.com/james2m/seedbank'
 end
