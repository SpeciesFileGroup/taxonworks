source 'https://rubygems.org'

gem 'rack-cors', '~> 1.1', require: 'rack/cors'

ruby '~> 3.0.0'

gem 'bundler', '~> 2.0'

gem 'rake', '~> 13.0'
gem 'rails', '~> 6.1'
gem 'pg', '~> 1.1'
gem 'activerecord-postgis-adapter', '~> 7.0'
gem 'hiredis', '~> 0.6.1'
gem 'redis', '~> 4.1.0'

# gem 'json', '>= 2.1.0'
gem 'rdf', '~> 3.0'

# System
gem 'thor', '~> 1.0.0'
gem 'rubyzip', '~> 2.3.0'
gem 'daemons', '~> 1.4.1'
gem 'tzinfo-data', '~> 1.2019' # , '>= 1.2019.3'
gem 'psych', '~> 3.0'
gem 'rmagick', '~> 4.2', '>= 4.2.2'
<<<<<<< HEAD
gem 'webrick', '~> 1.7'
=======
gem 'roo', '~> 2.8', '>= 2.8.3'
gem 'roo-xls', '~> 1.2'
>>>>>>> dad96eba

# Geo
gem 'ffi-geos', '~> 2.2.0'
# gem 'rgeo-shapefile', '~> 0.4.2'  # deprecated? not compatible- perhaps only used in
gem 'rgeo', '~> 2.2'
gem 'rgeo-geojson', '~> 2.1', '>= 2.1.1'
gem 'rgeo-proj4', '~> 3.0', '>= 3.0.1'
gem 'postgresql_cursor', '~> 0.6.1'

# translate for geo
gem 'gpx', github: 'LocoDelAssembly/gpx', branch: 'ruby3'

# API/controllers
gem 'jbuilder', '~> 2.7'
gem 'responders', '~> 3.0' # Used?!

# Email
gem 'exception_notification', '~> 4.4'

# Models
gem 'bcrypt', '~> 3.1.11'
gem 'closure_tree', '~> 7.0'

gem 'delayed_job_active_record', '~> 4.1.3'
gem 'validates_timeliness', '~> 4.1', '>= 4.1.1'
gem 'paper_trail', '~> 12.0'
gem 'acts_as_list', '~> 1.0'
gem 'modularity', '~> 3.0.0' # TODO: Used!?
gem 'paperclip', github: 'LocoDelAssembly/paperclip', branch: 'migration-fix' # gem 'paperclip', '~> 6.1.0'
gem 'paperclip-meta', '~> 3.0' # TODO: kt-paperclip can be installed but because of this gem old paperclip is installed as well and deprecation warnings continue
gem 'shortener', '~> 0.8.0'
gem 'rails_or', '~> 1.1.8'

# javascript
gem 'sprockets-rails', '~> 3.2.0'
gem 'sprockets', '~> 3.7.2' # TODO: Cannot use '~> 4.0' (app fails to initialize properly)
gem 'sprockets-es6', '~> 0.9.2', require: 'sprockets/es6'
gem 'webpacker', '~> 5.2', '>= 5.2.1'
gem 'uglifier', '~> 4.2'

gem 'jquery-rails', '~> 4.3.3'
gem 'jquery-ui-rails', '~> 6.0.1'
gem 'rails-jquery-autocomplete', '~> 1.0.3'

gem 'turbolinks', '~> 5.2.0'
gem 'jquery-turbolinks', '~> 2.1'

# BibTeX handling
gem 'csl', '~> 1.6.0'
gem 'bibtex-ruby', '~> 6.0'
gem 'citeproc-ruby', '~> 1.1.10'
gem 'csl-styles', '~> 1.0.1.8'
gem 'serrano', '~> 0.6.0'
# gem 'latex-decode', '~> 0.2.2'
gem 'pdf-reader', '~> 2.2'

# UI/UX
gem 'chartkick', '~> 4.0.5'
gem 'groupdate', '~> 4.2'
gem 'dropzonejs-rails', '~> 0.8.1'
gem 'kaminari', '~> 1.2.0'
gem "best_in_place", git: "https://github.com/mmotherwell/best_in_place"
gem 'redcarpet', '~> 3.4'
gem 'sassc-rails', '~> 2.1.0'
gem 'waxy', '~> 0.1'
gem 'rgb', '~> 0.1'

# Drawing
gem 'rqrcode', github:'mjy/rqrcode', branch: 'taxonworks'
gem 'barby', '~> 0.6.8'

# "Bio" and SFG gems
#gem 'taxonifi', '~> 0.5.5'
gem 'taxonifi', github: 'LocoDelAssembly/taxonifi', branch: 'ruby3'
gem 'sqed', '0.6.0'
<<<<<<< HEAD
gem 'dwc-archive', github: 'LocoDelAssembly/dwc-archive', branch: 'overhaul' # '~> 5.1', '>= 5.1.1' # '~> 1.1', '>= 1.1.2'
=======
gem 'dwc_agent', '~> 1.5'
gem 'dwc-archive', github: 'LocoDelAssembly/dwc-archive', branch: 'overhaul' # '~> 1.1', '>= 1.1.2'
>>>>>>> dad96eba
gem 'biodiversity', github: 'GlobalNamesArchitecture/biodiversity', branch: 'pipe_approach' # '~> 5.1', '>= 5.1.1'
gem 'ruby-units', '~> 2.3.0', require: 'ruby_units/namespaced'

# Global Names
<<<<<<< HEAD
gem 'gnfinder', github: 'LocoDelAssembly/gnfinder', branch: 'ruby3' # '~> 0.11.0'
=======
gem 'gnfinder', '~> 0.15.4'
>>>>>>> dad96eba

# Minor Utils/helpers
gem 'amazing_print', '~> 1.3.0'
gem 'indefinite_article', '~> 0.2.4'
gem 'rainbow', '~> 3.0.0'
gem 'term-ansicolor', '~> 1.6' # DEPRECATED
gem 'chronic', '~> 0.10.2'
gem 'logical_query_parser'
gem 'logic_tools'
gem 'chunky_png', '~> 1.4.0'
gem 'namecase', '~> 2.0'
gem 'zaru', '~> 0.3.0'

# www
gem 'wikidata-client', '~> 0.0.12', require: 'wikidata'

group :test, :development do
  gem 'faker', '~> 2.10'
  gem 'rspec-rails', '~> 5.0'
  gem 'rspec-activemodel-mocks', '~> 1.1.0'
  gem 'byebug', '~> 11.1', {}.merge(ENV['RM_INFO'] ? {require: false} : {})
  gem 'factory_bot_rails', '~> 6.2'
  gem 'webdrivers', '~> 4.5', require: false
  gem 'prawn', '~> 2.4.0'
end

gem 'parallel_tests', group: [:development, :test]

group :development do
# gem 'tunemygc'
  gem 'ruby-prof', '~> 1.2'
  gem 'better_errors', '~> 2.9'
  gem 'binding_of_caller'
  gem 'spring-commands-rspec', '~> 1.0.4'
  gem 'guard-rspec', '~> 4.7.3', require: false

  gem 'web-console', '~> 4.0', '>= 4.0.1'
  gem 'rubocop', '~> 1.20'
  gem 'rubocop-rails', '~> 2.4'
  gem 'rubocop-rspec', '~>1.38'
  gem 'rubocop-faker', '~> 0.2.0'
  gem 'rubocop-performance', '~> 1.10.2'
  gem 'brakeman', '~> 5.1', '>= 4.6.1', require: false
  gem 'seedbank', '~> 0.5.0'
end

group :doc do
  gem 'sdoc', '~> 2.2.0', require: false
end

group :test do
  gem 'rspec', '~> 3.6'
  gem 'codecov', '~> 0.6.0'
  gem 'simplecov', :require => false
  gem 'capybara', '~> 3.18'
  gem 'timecop', '~> 0.9.1'
  gem 'webmock', '~> 3.8' # , '>= 3.6.2'
  gem 'vcr', '~> 6.0'
  gem 'database_cleaner', '~> 2.0'
  gem 'rails-controller-testing', '~> 1.0.2'
  gem 'os', '~> 1.0', '>= 1.0.1'
end

group :production do
  gem 'execjs', '~> 2.8.1'
  gem 'passenger', '~> 6.0.2'
end<|MERGE_RESOLUTION|>--- conflicted
+++ resolved
@@ -23,12 +23,9 @@
 gem 'tzinfo-data', '~> 1.2019' # , '>= 1.2019.3'
 gem 'psych', '~> 3.0'
 gem 'rmagick', '~> 4.2', '>= 4.2.2'
-<<<<<<< HEAD
 gem 'webrick', '~> 1.7'
-=======
 gem 'roo', '~> 2.8', '>= 2.8.3'
 gem 'roo-xls', '~> 1.2'
->>>>>>> dad96eba
 
 # Geo
 gem 'ffi-geos', '~> 2.2.0'
@@ -104,21 +101,13 @@
 #gem 'taxonifi', '~> 0.5.5'
 gem 'taxonifi', github: 'LocoDelAssembly/taxonifi', branch: 'ruby3'
 gem 'sqed', '0.6.0'
-<<<<<<< HEAD
-gem 'dwc-archive', github: 'LocoDelAssembly/dwc-archive', branch: 'overhaul' # '~> 5.1', '>= 5.1.1' # '~> 1.1', '>= 1.1.2'
-=======
-gem 'dwc_agent', '~> 1.5'
+gem 'dwc_agent', '~> 3.0'
 gem 'dwc-archive', github: 'LocoDelAssembly/dwc-archive', branch: 'overhaul' # '~> 1.1', '>= 1.1.2'
->>>>>>> dad96eba
 gem 'biodiversity', github: 'GlobalNamesArchitecture/biodiversity', branch: 'pipe_approach' # '~> 5.1', '>= 5.1.1'
 gem 'ruby-units', '~> 2.3.0', require: 'ruby_units/namespaced'
 
 # Global Names
-<<<<<<< HEAD
-gem 'gnfinder', github: 'LocoDelAssembly/gnfinder', branch: 'ruby3' # '~> 0.11.0'
-=======
 gem 'gnfinder', '~> 0.15.4'
->>>>>>> dad96eba
 
 # Minor Utils/helpers
 gem 'amazing_print', '~> 1.3.0'
