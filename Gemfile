--- conflicted
+++ resolved
@@ -28,12 +28,7 @@
 gem 'roo-xls', '~> 1.2'
 
 gem 'net-smtp', '~> 0.3.1'
-<<<<<<< HEAD
-gem 'net-pop'
-gem 'net-imap'
-=======
 gem 'mail', '~> 2.7', '< 2.8' # Locked while https://github.com/mikel/mail/issues/1516 is not resolved
->>>>>>> d19176eb
 gem "matrix", "~> 0.4.2"
 
 # Geo
