--- conflicted
+++ resolved
@@ -2,11 +2,7 @@
 
 gem 'rack-cors', '~> 1.1', require: 'rack/cors'
 
-<<<<<<< HEAD
-ruby '>= 3.0', '< 3.3'
-=======
 ruby '>= 3.0', '< 3.3.0'
->>>>>>> e1e28b10
 
 gem 'bundler', '~> 2.0'
 
