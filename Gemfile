--- conflicted
+++ resolved
@@ -107,15 +107,9 @@
   gem 'rspec-activemodel-mocks', '~> 1.0.3'
 #  gem 'inch', '~> 0.7.1', require: false, # security issue
   gem 'byebug', '~> 10.0', {}.merge(ENV['RM_INFO'] ? {require: false} : {})
-<<<<<<< HEAD
-  gem 'factory_bot_rails', '~> 4.8.2'
-  gem 'selenium-webdriver', '~> 3.14'
-  gem 'geckodriver-helper', '~> 0.0.5'
-=======
   gem 'factory_bot_rails', '~> 4.10.0'
   gem 'selenium-webdriver', '~> 3.14'
   gem 'geckodriver-helper', '~> 0.21.0'
->>>>>>> 3618216f
   gem 'prawn', '~> 2.2.2'
 end
 
