--- conflicted
+++ resolved
@@ -100,12 +100,7 @@
 gem 'sqed', '0.6.0'
 gem 'dwc_agent', '~> 1.5'
 gem 'dwc-archive', '~> 1.1', '>= 1.1.2'
-<<<<<<< HEAD
-#gem 'biodiversity', '~> 5.1', '>= 5.1.1'
-gem 'biodiversity', github: 'LocoDelAssembly/biodiversity', branch: 'gnparser-v1.0.0'
-=======
 gem 'biodiversity', github: 'GlobalNamesArchitecture/biodiversity', branch: 'pipe_approach' # '~> 5.1', '>= 5.1.1'
->>>>>>> 82889e01
 gem 'ruby-units', '~> 2.3.0', require: 'ruby_units/namespaced'
 
 # Global Names
