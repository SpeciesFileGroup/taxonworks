source 'https://rubygems.org'

gem 'rack-cors', '~> 1.1', require: 'rack/cors'

ruby '2.6.3'

gem 'bundler', '~> 2.0'

gem 'rake', '~> 13.0'
gem 'rails', '~> 6.0'
gem 'pg', '~> 1.1'
gem 'activerecord-postgis-adapter', '~> 6.0'
gem 'hiredis', '~> 0.6.1'
gem 'redis', '~> 4.1.0'

# gem 'json', '>= 2.1.0'
gem 'rdf', '~> 3.0'

# System
gem 'thor', '~> 0.20.3'
gem 'rubyzip', '~> 2.0.0'
gem 'daemons', '~> 1.3.1'
gem 'tzinfo-data', '~> 1.2019', '>= 1.2019.3'
gem 'psych', '~> 3.1.0'
gem 'rmagick', '~> 4.0'

# Geo
gem 'ffi-geos', '~> 2.0.0'
# gem 'rgeo-shapefile', '~> 0.4.2'  # deprecated? not compatible- perhaps only used in
gem 'rgeo', '~> 2.1'
gem 'rgeo-geojson', '~> 2.1', '>= 2.1.1'
gem 'rgeo-proj4', '~> 2.0'
gem 'postgresql_cursor', '~> 0.6.1'

# translate for geo
gem 'gpx', '~> 1.0.0'

# API/controllers
gem 'jbuilder', '~> 2.7'
gem 'responders', '~> 3.0' # Used?!

# Email
gem 'exception_notification', '~> 4.4'

# Models
gem 'bcrypt', '~> 3.1.11'
gem 'closure_tree', '~> 7.0'
gem 'delayed_job_active_record', '~> 4.1.3'
gem 'validates_timeliness', '~> 4.1', '>= 4.1.1'
gem 'paper_trail', '~> 10.3', '>= 10.3.1'
gem 'acts_as_list', '~> 1.0'
gem 'modularity', '~> 2.0.1' # Used!?
gem 'paperclip', '~> 6.1.0'
gem 'paperclip-meta', '~> 3.0'
gem 'shortener', '~> 0.8.0'

# javascript
gem 'sprockets-rails', '~> 3.2.0'
gem 'sprockets', '~> 3.7.2' # TODO: Cannot use '~> 4.0' (app fails to initialize properly)
gem 'sprockets-es6', '~> 0.9.2', require: 'sprockets/es6'
gem 'webpacker', '>= 4.0.x'
gem 'uglifier', '~> 4.2'

gem 'jquery-rails', '~> 4.3.3'
gem 'jquery-ui-rails', '~> 6.0.1'
gem 'rails-jquery-autocomplete', '~> 1.0.3'

gem 'turbolinks', '~> 5.2.0'
gem 'jquery-turbolinks', '~> 2.1'

# BibTeX handling
gem 'csl', '~> 1.5.0'
gem 'bibtex-ruby', '~> 5.0.0'
gem 'citeproc-ruby', '~> 1.1.10'
gem 'csl-styles', '~> 1.0.1.8'
gem 'serrano', '~> 0.5.2'
# gem 'latex-decode', '~> 0.2.2'
gem 'pdf-reader', '~> 2.2'

# UI/UX
<<<<<<< HEAD
gem 'chartkick', '~> 3.3'
gem 'groupdate', '~> 4.2'
=======
gem 'chartkick', '~> 3.3.0'
gem 'groupdate', '~> 4.1.1'
>>>>>>> d9dd7853
gem 'dropzonejs-rails', '~> 0.8.1'
gem 'kaminari', '~> 1.1.1'
gem 'best_in_place', '~> 3.1.1'
gem 'redcarpet', '~> 3.4'
gem 'sassc-rails', '~> 2.1.0'
gem 'waxy', '~> 0.1'

# "Bio" and SFG gems
gem 'taxonifi', '0.4.0'
gem 'sqed', '0.5.8'
gem 'dwc-archive', '~> 1.0.1'
gem 'biodiversity', '~> 3.5.0'
gem 'ruby-units', '~> 2.3.0', require: 'ruby_units/namespaced'

# Minor Utils/helpers
gem 'awesome_print', '~> 1.8'
gem 'indefinite_article', '~> 0.2.4'
gem 'rainbow', '~> 3.0.0'
gem 'term-ansicolor', '~> 1.6' # DEPRECATED
gem 'chronic', '~> 0.10.2'
gem 'logical_query_parser'
gem 'logic_tools'
gem 'chunky_png', '~> 1.3.11'
gem 'namecase', '~> 2.0'

group :test, :development do
  gem 'faker', '~> 2.7'
  gem 'rspec-rails', '~> 4.0.0.beta2'
  gem 'rspec-activemodel-mocks', '~> 1.1.0'
  gem 'byebug', '~> 11.0', {}.merge(ENV['RM_INFO'] ? {require: false} : {})
  gem 'factory_bot_rails', '~> 5.1', '>= 5.1.1'
  gem 'selenium-webdriver', '~> 3.141'
  gem 'geckodriver-helper', '~> 0.24.0'
  gem 'prawn', '~> 2.2.2'
end

gem 'parallel_tests', group: [:development, :test]

group :development do
# gem 'tunemygc'
  gem 'ruby-prof', '~> 1.0'
  gem 'better_errors', '~> 2.4'
  gem 'binding_of_caller'
  gem 'spring-commands-rspec', '~> 1.0.4'
  gem 'guard-rspec', '~> 4.7.3', require: false

  gem 'web-console', '~> 4.0', '>= 4.0.1'
  gem 'rubocop', '~> 0.70'
  gem 'rubocop-rails', '~> 2.3'
  gem 'rubocop-rspec', '~>1.36'
<<<<<<< HEAD
  gem 'brakeman', '~> 4.6', '>= 4.6.1', require: false
=======
  gem 'rubocop-faker', '~> 0.2.0'

  gem 'brakeman', '~> 4.4.0', require: false
>>>>>>> d9dd7853
  gem 'seedbank', git: 'https://github.com/james2m/seedbank'
end

group :doc do
  gem 'sdoc', '~> 1.0', require: false
end

group :test do
  gem 'rspec', '~> 3.6'
  gem 'coveralls', '~> 0.8.22', require: false
  gem 'capybara', '~> 3.18'
  gem 'timecop', '~> 0.9.1'
  gem 'webmock', '~> 3.6', '>= 3.6.2'
  gem 'vcr', '~> 5.0'
  gem 'database_cleaner', '~> 1.7.0'
  gem 'rails-controller-testing', '~> 1.0.2'

# gem 'simplecov', :require => false
# gem 'simplecov-rcov', :require => false
end

group :production do
  gem 'execjs', '~> 2.7.0'
  gem 'passenger', '~> 6.0.2'
end

<|MERGE_RESOLUTION|>--- conflicted
+++ resolved
@@ -78,13 +78,8 @@
 gem 'pdf-reader', '~> 2.2'
 
 # UI/UX
-<<<<<<< HEAD
 gem 'chartkick', '~> 3.3'
 gem 'groupdate', '~> 4.2'
-=======
-gem 'chartkick', '~> 3.3.0'
-gem 'groupdate', '~> 4.1.1'
->>>>>>> d9dd7853
 gem 'dropzonejs-rails', '~> 0.8.1'
 gem 'kaminari', '~> 1.1.1'
 gem 'best_in_place', '~> 3.1.1'
@@ -132,16 +127,11 @@
   gem 'guard-rspec', '~> 4.7.3', require: false
 
   gem 'web-console', '~> 4.0', '>= 4.0.1'
-  gem 'rubocop', '~> 0.70'
+  gem 'rubocop', '~> 0.76'
   gem 'rubocop-rails', '~> 2.3'
   gem 'rubocop-rspec', '~>1.36'
-<<<<<<< HEAD
+  gem 'rubocop-faker', '~> 0.2.0'
   gem 'brakeman', '~> 4.6', '>= 4.6.1', require: false
-=======
-  gem 'rubocop-faker', '~> 0.2.0'
-
-  gem 'brakeman', '~> 4.4.0', require: false
->>>>>>> d9dd7853
   gem 'seedbank', git: 'https://github.com/james2m/seedbank'
 end
 
