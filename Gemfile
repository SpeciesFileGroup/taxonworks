--- conflicted
+++ resolved
@@ -2,11 +2,7 @@
 
 gem 'rack-cors', '~> 1.1', require: 'rack/cors'
 
-<<<<<<< HEAD
-ruby '2.7.2'
-=======
 ruby '~> 2.7.0'
->>>>>>> 99a520d0
 
 gem 'bundler', '~> 2.0'
 
