--- conflicted
+++ resolved
@@ -5,13 +5,7 @@
     "@rails/webpacker": "^5.1.1",
     "@sfgrp/sled": "^0.5.4",
     "axios": "^0.19.2",
-<<<<<<< HEAD
-    "babel-preset-stage-0": "^6.24.1",
-    "browser-request": "^0.3.3",
     "exif-js": "^2.3.0",
-    "file-loader": "^6.0.0",
-=======
->>>>>>> d6a11578
     "json2csv": "^5.0.1",
     "leaflet": "^1.6.0",
     "leaflet.pattern": "^0.1.0",
