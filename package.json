{
  "dependencies": {
    "@geoman-io/leaflet-geoman-free": "^2.6.0",
    "@ibm/plex": "^5.0.0",
    "@rails/webpacker": "^5.1.1",
    "@sfgrp/sled": "^0.5.4",
    "axios": "^0.19.2",
    "json2csv": "^5.0.1",
    "leaflet": "^1.6.0",
    "leaflet.pattern": "^0.1.0",
    "parse-dms": "0.0.3",
    "pdfjs-dist": "2.3.200",
<<<<<<< HEAD
    "postcss-cssnext": "^3.1.0",
    "postcss-smart-import": "^0.7.6",
    "qs": "^6.9.4",
    "resolve-url-loader": "^3.1.1",
    "stylus": "^0.54.7",
    "stylus-loader": "^3.0.2",
=======
>>>>>>> d6a11578
    "vue": "^2.6.11",
    "vue-shortkey": "^3.1.7",
    "vue-tippy": "^4.5.1",
    "vue-turbolinks": "^2.1.0",
    "vuedraggable": "^2.24.0",
    "vuex": "^3.5.1",
    "webpack-cli": "^3.3.12"
  },
  "devDependencies": {
    "stylus": "^0.54.8",
    "stylus-loader": "^3.0.2",
    "resolve-url-loader": "^3.1.1",
    "vue-loader": "^15.9.3",
    "vue-template-compiler": "^2.6.11",
    "babel-preset-stage-0": "^6.24.1",
    "babel-plugin-syntax-dynamic-import": "^6.18.0",
    "eslint": "^7.5.0",
    "eslint-config-standard": "^14.1.1",
    "eslint-plugin-import": "^2.22.0",
    "eslint-plugin-node": "^11.1.0",
    "eslint-plugin-promise": "^4.2.1",
    "eslint-plugin-standard": "^4.0.1",
    "eslint-plugin-vue": "^6.2.2",
    "increase-memory-limit": "^1.0.7",
    "raw-loader": "^4.0.1",
    "webpack-dev-server": "^3.11.0"
  },
  "scripts": {
    "webpack-test": "RAILS_ENV=test node_modules/.bin/webpack --progress --config config/webpack/test.js",
    "increase-memory-limit": "node_modules/.bin/increase-memory-limit",
    "webpack-dev-server": "NODE_OPTIONS=$NODE_OPTIONS' --max_old_space_size=4096' ./bin/webpack-dev-server",
    "eslint-webpack": "node_modules/.bin/eslint app/javascript/packs/** --ext .vue, .js; exit 0",
    "eslint-webpack-fix": "node_modules/.bin/eslint app/javascript/packs/** --ext .vue, .js --fix; exit 0"
  },
  "engines": {
    "yarn": "Yarn is not longer used, please use npm"
  }
}<|MERGE_RESOLUTION|>--- conflicted
+++ resolved
@@ -10,15 +10,6 @@
     "leaflet.pattern": "^0.1.0",
     "parse-dms": "0.0.3",
     "pdfjs-dist": "2.3.200",
-<<<<<<< HEAD
-    "postcss-cssnext": "^3.1.0",
-    "postcss-smart-import": "^0.7.6",
-    "qs": "^6.9.4",
-    "resolve-url-loader": "^3.1.1",
-    "stylus": "^0.54.7",
-    "stylus-loader": "^3.0.2",
-=======
->>>>>>> d6a11578
     "vue": "^2.6.11",
     "vue-shortkey": "^3.1.7",
     "vue-tippy": "^4.5.1",
